--- conflicted
+++ resolved
@@ -5,26 +5,15 @@
  **************************************************************************************************************
  
    Program :
-   Version : 2.2.0   Release Date :: 2021-10-26
-<<<<<<< HEAD
-   Tag No. : v2.1-1146-gb851821f code contains untracked changes
+   Version : 2.3.0   Release Date :: 2022-01-20
+   Tag No. : v2.1-1176-g8889788a code contains untracked changes
     Branch : 1205-tf-cond-stiffness
-   Git log : Changed\ the\ name\ of\ the\ eyngseries\ functions\ to\ be
- Date/time : 18 Jan 2022 13:14:22 -05:00(hh:mm) UTC
+   Git log : Changed\ the\ name\ of\ the\ TF\ coil\ conductor\ behavior
+ Date/time :  7 Feb 2022 11:25:53 -05:00(hh:mm) UTC
       User : cswan
   Computer : cswan-2017-desktop
- Directory : /tmp/pytest-of-cswan/pytest-4/test_solver0
-     Input : /tmp/pytest-of-cswan/pytest-4/test_scenario_QH_mode_0/IN.DAT
-=======
-   Tag No. : v2.1-1116-g4cf3024e
-    Branch : 1358-sc-tf-coil-external-case-mass-redux
-   Git log : Merge\ branch\ |develop|\ into\ 1358-sc-tf-coil-extern
- Date/time : 14 Jan 2022 13:44:54 +00:00(hh:mm) UTC
-      User : rhicha
-  Computer : l0500
- Directory : /tmp/pytest-of-rhicha/pytest-273/test_solver0
-     Input : /tmp/pytest-of-rhicha/pytest-273/test_scenario_QH_mode_0/IN.DAT
->>>>>>> 8e3f6a88
+ Directory : /tmp/pytest-of-cswan/pytest-18/test_solver0
+     Input : /tmp/pytest-of-cswan/pytest-18/test_scenario_QH_mode_0/IN.DAT
  Run title : Example QH-mode plasma scenario
   Run type : Reactor concept design: Pulsed tokamak model, (c) CCFE
  
@@ -61,15 +50,9 @@
  Number of constraints (total)                                            (neqns+nineqns)                  24     
  Optimisation switch                                                      (ioptimz)                         1     
  Figure of merit switch                                                   (minmax)                          1     
-<<<<<<< HEAD
- Square root of the sum of squares of the constraint residuals            (sqsumsq)                 8.569E-09  OP 
- VMCON convergence parameter                                              (convergence_parameter)   1.863E-09  OP 
- Number of VMCON iterations                                               (nviter)                         63  OP 
-=======
- Square root of the sum of squares of the constraint residuals            (sqsumsq)                 9.205E-09  OP 
- VMCON convergence parameter                                              (convergence_parameter)   1.951E-09  OP 
- Number of VMCON iterations                                               (nviter)                         57  OP 
->>>>>>> 8e3f6a88
+ Square root of the sum of squares of the constraint residuals            (sqsumsq)                 6.505E-09  OP 
+ VMCON convergence parameter                                              (convergence_parameter)   1.362E-09  OP 
+ Number of VMCON iterations                                               (nviter)                         25  OP 
  
 PROCESS has successfully optimised the iteration variables to minimise the figure of merit          MAJOR RADIUS.
  
@@ -98,90 +81,47 @@
                                           final       final /
     i                                     value       initial
  
-<<<<<<< HEAD
-    1                  bt               5.5741E+00     1.0052
-    2                  rmajor           8.6076E+00     0.9908
-    3                  te               1.2590E+01     0.9969
-    4                  beta             3.2830E-02     1.0007
-    5                  dene             8.1241E+19     1.0145
+    1                  bt               5.5730E+00     1.0050
+    2                  rmajor           8.6064E+00     0.9907
+    3                  te               1.2586E+01     0.9965
+    4                  beta             3.2831E-02     1.0007
+    5                  dene             8.1236E+19     1.0144
     6                  fdene            1.2000E+00     1.0000
-    7                  tfcth            1.3184E+00     0.9611
-    8                  fwalld           1.5004E-01     1.0162
-    9                  ohcth            5.0582E-01     1.0004
+    7                  tfcth            1.3179E+00     0.9608
+    8                  fwalld           1.4997E-01     1.0157
+    9                  ohcth            5.0576E-01     1.0003
    10                  q                3.5000E+00     1.0000
-   11                  bore             2.1545E+00     0.9995
-   12                  fbetatry         4.8571E-01     1.0011
-   13                  coheof           2.2363E+07     1.0003
-   14                  fjohc            5.8659E-01     0.9998
-   15                  fjohc0           5.4493E-01     0.9981
-   16                  fcohbop          9.3000E-01     0.9993
+   11                  bore             2.1542E+00     0.9994
+   12                  fbetatry         4.8572E-01     1.0011
+   13                  coheof           2.2365E+07     1.0004
+   14                  fjohc            5.8660E-01     0.9998
+   15                  fjohc0           5.4494E-01     0.9982
+   16                  fcohbop          9.3001E-01     0.9993
    17                  gapoh            5.0000E-02     1.0000
-   18                  fvsbrnni         3.8638E-01     1.0007
+   18                  fvsbrnni         3.8639E-01     1.0007
    19                  fstrcase         1.0000E+00     1.0000
-   20                  fstrcond         7.7420E-01     0.8813
-   21                  fiooic           7.0823E-01     1.1684
-=======
-    1                  bt               5.5580E+00     1.0023
-    2                  rmajor           8.6457E+00     0.9952
-    3                  te               1.2603E+01     0.9979
-    4                  beta             3.2820E-02     1.0004
-    5                  dene             8.0650E+19     1.0071
-    6                  fdene            1.2000E+00     1.0000
-    7                  tfcth            1.3443E+00     0.9801
-    8                  fwalld           1.4873E-01     1.0073
-    9                  ohcth            5.0579E-01     1.0003
-   10                  q                3.5000E+00     1.0000
-   11                  bore             2.1544E+00     0.9995
-   12                  fbetatry         4.8547E-01     1.0006
-   13                  coheof           2.2359E+07     1.0001
-   14                  fjohc            5.8657E-01     0.9998
-   15                  fjohc0           5.4504E-01     0.9984
-   16                  fcohbop          9.3021E-01     0.9996
-   17                  gapoh            5.0000E-02     1.0000
-   18                  fvsbrnni         3.8628E-01     1.0004
-   19                  fstrcase         1.0000E+00     1.0000
-   20                  fstrcond         8.8288E-01     1.0050
-   21                  fiooic           6.0344E-01     0.9955
->>>>>>> 8e3f6a88
+   20                  fstrcond         7.7416E-01     0.8812
+   21                  fiooic           7.0827E-01     1.1684
    22                  fvdump           1.0000E+00     1.0000
    23                  vdalw            1.0000E+01     1.0000
    24                  fjprot           1.0000E+00     1.0000
    25                  ftmargtf         1.0000E+00     1.0000
-<<<<<<< HEAD
-   26                  tdmptf           2.6094E+01     0.9880
-   27                  thkcas           5.0395E-01     0.9431
+   26                  tdmptf           2.6082E+01     0.9875
+   27                  thkcas           5.0358E-01     0.9424
    28                  thwcndut         8.0000E-03     1.0000
-   29                  fcutfsu          8.6920E-01     1.1257
+   29                  fcutfsu          8.6922E-01     1.1258
    30                  cpttf            6.5000E+04     1.0000
    31                  gapds            2.0000E-02     1.0000
-   32                  flhthresh        1.3501E+00     0.9886
+   32                  flhthresh        1.3507E+00     0.9891
    33                  ftmargoh         1.0000E+00     1.0000
-   34                  ralpne           6.7781E-02     0.9979
+   34                  ralpne           6.7740E-02     0.9973
    35                  ftaulimit        1.0000E+00     1.0000
    36                  fpsepbqar        1.0000E+00     1.0000
-   37                  ftaucq           9.4137E-01     1.0066
-   38                  oh_steel_frac    5.6833E-01     0.9992
+   37                  ftaucq           9.4119E-01     1.0065
+   38                  oh_steel_frac    5.6831E-01     0.9992
    39                  foh_stress       1.0000E+00     1.0000
-   40                  fimp(13)         4.8867E-04     1.0041
-   41                  fpeakb           9.2340E-01     1.0093
-=======
-   26                  tdmptf           2.6236E+01     0.9934
-   27                  thkcas           5.0053E-01     0.9366
-   28                  thwcndut         8.0000E-03     1.0000
-   29                  fcutfsu          7.6742E-01     0.9939
-   30                  cpttf            6.5000E+04     1.0000
-   31                  gapds            2.0000E-02     1.0000
-   32                  flhthresh        1.3588E+00     0.9950
-   33                  ftmargoh         1.0000E+00     1.0000
-   34                  ralpne           6.7791E-02     0.9980
-   35                  ftaulimit        1.0000E+00     1.0000
-   36                  fpsepbqar        1.0000E+00     1.0000
-   37                  ftaucq           9.3793E-01     1.0030
-   38                  oh_steel_frac    5.6834E-01     0.9992
-   39                  foh_stress       1.0000E+00     1.0000
-   40                  fimp(13)         4.8708E-04     1.0008
-   41                  fpeakb           9.1890E-01     1.0044
->>>>>>> 8e3f6a88
+   40                  fimp(13)         4.8829E-04     1.0033
+   41                  fpeakb           9.2328E-01     1.0092
    42                  fpnetel          1.0000E+00     1.0000
  
  The following equality constraint residues should be close to zero :
@@ -189,57 +129,30 @@
                                                physical                 constraint                 normalised
                                               constraint                 residue                    residue
  
-<<<<<<< HEAD
-    1  Beta consistency                      =  3.2830E-02             -8.2108E-12                 2.5010E-10
-    2  Global power balance consistency      =  2.2060E-01 MW/m3        7.6460E-11 MW/m3          -3.4660E-10
-    3  Density upper limit                   <  8.8914E+19 /m3          6.5536E+04 /m3             6.6613E-16
-    4  Neutron wall load upper limit         <  1.2003E+00 MW/m2       -1.2382E-10 MW/m2          -1.0316E-10
-    5  Radial build consistency              =  8.6076E+00 m            5.7338E-15 m              -6.6613E-16
-    6  Burn time lower limit                 >  7.2000E+03 sec          1.3560E-06 sec            -1.8833E-10
-    7  L-H power threshold limit             >  1.1418E+02 MW          -4.0275E-07 MW              3.5274E-09
-    8  Net electric power lower limit        >  5.0000E+02 MW          -9.7667E-07 MW             -1.9533E-09
-    9  Beta upper limit                      <  5.6264E-02              1.6903E-11                 3.0043E-10
-   10  Peak toroidal field upper limit       <  1.3200E+01 T            4.0597E-15 T              -3.3307E-16
-   11  CS coil EOF current density limit     <  3.8124E+07 A/m2         1.3933E-06 A/m2            3.6415E-14
-   12  CS coil BOP current density limit     <  3.8166E+07 A/m2         1.1623E-06 A/m2            3.0420E-14
-   13  Injection power upper limit           <  7.6000E+01 MW          -5.0091E-07 MW              6.5909E-09
-   14  TF coil case stress upper limit       <  5.8000E+08 Pa          -2.9564E-05 Pa             -5.0959E-14
-   15  TF coil conduit stress upper lim      <  5.8000E+08 Pa          -3.5286E-05 Pa             -6.0840E-14
-   16  I_op / I_critical (TF coil)           <  2.8324E+07 A/m2         3.2070E-07 A/m2           -1.5987E-14
-   17  Dump voltage upper limit              <  1.0000E+01 V           -7.9936E-14 V              -7.9936E-15
-   18  J_winding pack/J_protection limit     <  2.0060E+07 A/m2         0.0000E+00 A/m2            6.6613E-16
-   19  TF coil temp. margin lower limit      >  1.5000E+00 K            3.2863E-13 K              -2.1905E-13
-   20  CS temperature margin lower limit     >  1.5000E+00 K            4.2674E-10 K              -2.8449E-10
-   21  Dump time set by VV stress            >  2.4564E+01 s           -1.5299E+00 s              -4.4409E-15
-   22  taup/taueff                           >  5.0000E+00             -4.7014E-09                 9.4027E-10
-   23  Upper Lim. on Psep * Bt / q A R       <  9.2000E+00 MWT/m        3.2461E-08 MWT/m          -3.5284E-09
-   24  CS Tresca yield criterion             <  6.6000E+08 Pa           7.0333E-06 Pa              1.0658E-14
-=======
-    1  Beta consistency                      =  3.2820E-02             -8.8463E-12                 2.6954E-10
-    2  Global power balance consistency      =  2.1770E-01 MW/m3        8.1242E-11 MW/m3          -3.7319E-10
-    3  Density upper limit                   <  8.8267E+19 /m3          1.3107E+05 /m3             1.5543E-15
-    4  Neutron wall load upper limit         <  1.1898E+00 MW/m2       -1.3212E-10 MW/m2          -1.1105E-10
-    5  Radial build consistency              =  8.6457E+00 m            3.8395E-15 m              -4.4409E-16
-    6  Burn time lower limit                 >  7.2000E+03 sec          1.3636E-06 sec            -1.8939E-10
-    7  L-H power threshold limit             >  1.1427E+02 MW          -4.3111E-07 MW              3.7727E-09
-    8  Net electric power lower limit        >  5.0000E+02 MW          -1.0515E-06 MW             -2.1030E-09
-    9  Beta upper limit                      <  5.6264E-02              1.8221E-11                 3.2384E-10
-   10  Peak toroidal field upper limit       <  1.3200E+01 T            5.3866E-15 T              -4.4409E-16
-   11  CS coil EOF current density limit     <  3.8118E+07 A/m2         1.0803E-06 A/m2            2.8422E-14
-   12  CS coil BOP current density limit     <  3.8160E+07 A/m2         9.1642E-07 A/m2            2.3981E-14
-   13  Injection power upper limit           <  7.6000E+01 MW          -5.3934E-07 MW              7.0966E-09
-   14  TF coil case stress upper limit       <  5.8000E+08 Pa          -1.9312E-05 Pa             -3.3307E-14
-   15  TF coil conduit stress upper lim      <  5.8000E+08 Pa          -1.9193E-05 Pa             -3.3085E-14
-   16  I_op / I_critical (TF coil)           <  3.1893E+07 A/m2         3.6324E-08 A/m2           -1.8874E-15
-   17  Dump voltage upper limit              <  1.0000E+01 V           -3.9613E-13 V              -3.9746E-14
-   18  J_winding pack/J_protection limit     <  1.9246E+07 A/m2         0.0000E+00 A/m2            4.4409E-16
-   19  TF coil temp. margin lower limit      >  1.5000E+00 K            1.0658E-13 K              -7.1054E-14
-   20  CS temperature margin lower limit     >  1.5000E+00 K            4.5911E-10 K              -3.0607E-10
-   21  Dump time set by VV stress            >  2.4607E+01 s           -1.6285E+00 s              -4.2188E-15
-   22  taup/taueff                           >  5.0000E+00             -5.0571E-09                 1.0114E-09
-   23  Upper Lim. on Psep * Bt / q A R       <  9.2000E+00 MWT/m        3.4717E-08 MWT/m          -3.7736E-09
-   24  CS Tresca yield criterion             <  6.6000E+08 Pa           7.7486E-06 Pa              1.1768E-14
->>>>>>> 8e3f6a88
+    1  Beta consistency                      =  3.2831E-02             -6.2615E-12                 1.9072E-10
+    2  Global power balance consistency      =  2.2054E-01 MW/m3        5.8295E-11 MW/m3          -2.6432E-10
+    3  Density upper limit                   <  8.8909E+19 /m3          1.4746E+05 /m3             1.5543E-15
+    4  Neutron wall load upper limit         <  1.1997E+00 MW/m2       -9.4268E-11 MW/m2          -7.8575E-11
+    5  Radial build consistency              =  8.6064E+00 m            1.9110E-15 m              -2.2204E-16
+    6  Burn time lower limit                 >  7.2000E+03 sec          1.2260E-06 sec            -1.7028E-10
+    7  L-H power threshold limit             >  1.1413E+02 MW          -3.0680E-07 MW              2.6882E-09
+    8  Net electric power lower limit        >  5.0000E+02 MW          -6.6442E-07 MW             -1.3288E-09
+    9  Beta upper limit                      <  5.6264E-02              1.2890E-11                 2.2910E-10
+   10  Peak toroidal field upper limit       <  1.3200E+01 T           -2.7061E-15 T               2.2204E-16
+   11  CS coil EOF current density limit     <  3.8127E+07 A/m2         5.9009E-06 A/m2            1.5499E-13
+   12  CS coil BOP current density limit     <  3.8169E+07 A/m2         5.3048E-06 A/m2            1.3900E-13
+   13  Injection power upper limit           <  7.6000E+01 MW          -3.8174E-07 MW              5.0229E-09
+   14  TF coil case stress upper limit       <  5.8000E+08 Pa           1.1921E-06 Pa              1.9984E-15
+   15  TF coil conduit stress upper lim      <  5.8000E+08 Pa           5.0068E-06 Pa              8.6597E-15
+   16  I_op / I_critical (TF coil)           <  2.8323E+07 A/m2        -4.4543E-09 A/m2            2.2204E-16
+   17  Dump voltage upper limit              <  1.0000E+01 V           -8.5265E-14 V              -7.9936E-15
+   18  J_winding pack/J_protection limit     <  2.0060E+07 A/m2         0.0000E+00 A/m2           -1.3323E-15
+   19  TF coil temp. margin lower limit      >  1.5000E+00 K            3.7925E-13 K              -2.5280E-13
+   20  CS temperature margin lower limit     >  1.5000E+00 K            5.7935E-10 K              -3.8623E-10
+   21  Dump time set by VV stress            >  2.4548E+01 s           -1.5340E+00 s              -3.2196E-15
+   22  taup/taueff                           >  5.0000E+00             -3.5855E-09                 7.1710E-10
+   23  Upper Lim. on Psep * Bt / q A R       <  9.2000E+00 MWT/m        2.4743E-08 MWT/m          -2.6894E-09
+   24  CS Tresca yield criterion             <  6.6000E+08 Pa           2.9325E-05 Pa              4.4187E-14
  
  ******************************************** Final Feasible Point ********************************************
  
@@ -248,15 +161,9 @@
  
  Allowable blanket neutron fluence (MW-yr/m2)                             (abktflnc)                1.500E+01     
  Allowable divertor heat fluence (MW-yr/m2)                               (adivflnc)                2.000E+01     
-<<<<<<< HEAD
- First wall / blanket lifetime (years)                                    (bktlife)                 1.666E+01  OP 
- Divertor lifetime (years)                                                (divlife)                 5.352E+00  OP 
- Heating/CD system lifetime (years)                                       (cdrlife)                 1.666E+01  OP 
-=======
- First wall / blanket lifetime (years)                                    (bktlife)                 1.681E+01  OP 
- Divertor lifetime (years)                                                (divlife)                 5.270E+00  OP 
- Heating/CD system lifetime (years)                                       (cdrlife)                 1.681E+01  OP 
->>>>>>> 8e3f6a88
+ First wall / blanket lifetime (years)                                    (bktlife)                 1.667E+01  OP 
+ Divertor lifetime (years)                                                (divlife)                 5.349E+00  OP 
+ Heating/CD system lifetime (years)                                       (cdrlife)                 1.667E+01  OP 
  Total plant lifetime (years)                                             (tlife)                   4.000E+01     
  Total plant availability fraction                                        (cfactr)                  7.500E-01     
  
@@ -267,53 +174,31 @@
  
  Plasma Geometry :
  
-<<<<<<< HEAD
- Major radius (m)                                                         (rmajor)                      8.608  ITV
- Minor radius (m)                                                         (rminor)                      2.777  OP 
-=======
- Major radius (m)                                                         (rmajor)                      8.646  ITV
- Minor radius (m)                                                         (rminor)                      2.789  OP 
->>>>>>> 8e3f6a88
+ Major radius (m)                                                         (rmajor)                      8.606  ITV
+ Minor radius (m)                                                         (rminor)                      2.776  OP 
  Aspect ratio                                                             (aspect)                      3.100     
  Elongation, X-point (input value used)                                   (kappa)                       1.848  IP 
  Elongation, 95% surface (calculated from kappa)                          (kappa95)                     1.650  OP 
  Elongation, area ratio calc.                                             (kappaa)                      1.717  OP 
  Triangularity, X-point (input value used)                                (triang)                      0.500  IP 
  Triangularity, 95% surface (calculated from triang)                      (triang95)                    0.333  OP 
-<<<<<<< HEAD
- Plasma poloidal perimeter (m)                                            (pperim)                     25.056  OP 
- Plasma cross-sectional area (m2)                                         (xarea)                      41.593  OP 
- Plasma surface area (m2)                                                 (sarea)                   1.316E+03  OP 
- Plasma volume (m3)                                                       (vol)                     2.202E+03  OP 
-=======
- Plasma poloidal perimeter (m)                                            (pperim)                     25.167  OP 
- Plasma cross-sectional area (m2)                                         (xarea)                      41.962  OP 
- Plasma surface area (m2)                                                 (sarea)                   1.327E+03  OP 
- Plasma volume (m3)                                                       (vol)                     2.232E+03  OP 
->>>>>>> 8e3f6a88
+ Plasma poloidal perimeter (m)                                            (pperim)                     25.053  OP 
+ Plasma cross-sectional area (m2)                                         (xarea)                      41.581  OP 
+ Plasma surface area (m2)                                                 (sarea)                   1.315E+03  OP 
+ Plasma volume (m3)                                                       (vol)                     2.201E+03  OP 
  
  Current and Field :
  
  Consistency between q0,q,alphaj,rli,dnbeta is enforced
  
  Plasma current scaling law used                                          (icurr)                           4     
-<<<<<<< HEAD
- Plasma current (MA)                                                      (plascur/1D6)                17.947  OP 
+ Plasma current (MA)                                                      (plascur/1D6)                17.940  OP 
  Current density profile factor                                           (alphaj)                      1.926  OP 
  Plasma internal inductance, li                                           (rli)                         1.213  OP 
- Vertical field at plasma (T)                                             (bvert)                      -0.753  OP 
- Vacuum toroidal field at R (T)                                           (bt)                          5.574  ITV
+ Vertical field at plasma (T)                                             (bvert)                      -0.752  OP 
+ Vacuum toroidal field at R (T)                                           (bt)                          5.573  ITV
  Average poloidal field (T)                                               (bp)                          0.900  OP 
- Total field (sqrt(bp^2 + bt^2)) (T)                                      (btot)                        5.646  OP 
-=======
- Plasma current (MA)                                                      (plascur/1D6)                17.974  OP 
- Current density profile factor                                           (alphaj)                      1.926  OP 
- Plasma internal inductance, li                                           (rli)                         1.213  OP 
- Vertical field at plasma (T)                                             (bvert)                      -0.750  OP 
- Vacuum toroidal field at R (T)                                           (bt)                          5.558  ITV
- Average poloidal field (T)                                               (bp)                          0.897  OP 
- Total field (sqrt(bp^2 + bt^2)) (T)                                      (btot)                        5.630  OP 
->>>>>>> 8e3f6a88
+ Total field (sqrt(bp^2 + bt^2)) (T)                                      (btot)                        5.645  OP 
  Safety factor on axis                                                    (q0)                          1.000     
  Safety factor at 95% flux surface                                        (q95)                         3.500  ITV
  Cylindrical safety factor (qcyl)                                         (qstar)                       2.926  OP 
@@ -322,19 +207,11 @@
  
  Total plasma beta                                                        (beta)                    3.283E-02  ITV
  Total poloidal beta                                                      (betap)                   1.292E+00  OP 
-<<<<<<< HEAD
  Total toroidal beta                                                                                3.369E-02  OP 
  Fast alpha beta                                                          (betaft)                  4.324E-03  OP 
  Beam ion beta                                                            (betanb)                  1.178E-03  OP 
  (Fast alpha + beam beta)/(thermal beta)                                  (gammaft)                 2.013E-01  OP 
  Thermal beta                                                                                       2.733E-02  OP 
-=======
- Total toroidal beta                                                                                3.368E-02  OP 
- Fast alpha beta                                                          (betaft)                  4.327E-03  OP 
- Beam ion beta                                                            (betanb)                  1.178E-03  OP 
- (Fast alpha + beam beta)/(thermal beta)                                  (gammaft)                 2.016E-01  OP 
- Thermal beta                                                                                       2.731E-02  OP 
->>>>>>> 8e3f6a88
  Thermal poloidal beta                                                                              1.075E+00  OP 
  Thermal toroidal beta (= beta-exp)                                                                 2.804E-02  OP 
  2nd stability beta : beta_p / (R/a)                                      (eps*betap)                   0.417  OP 
@@ -344,65 +221,35 @@
  Normalised total beta                                                                                  2.831  OP 
  Normalised toroidal beta                                                 (normalised_toroidal          2.905  OP 
  Limit on thermal beta                                                    (betalim)                     0.056  OP 
-<<<<<<< HEAD
- Plasma thermal energy (J)                                                                          1.145E+09  OP 
- Total plasma internal energy (J)                                         (total_plasma_internal_en 1.376E+09  OP 
+ Plasma thermal energy (J)                                                                          1.144E+09  OP 
+ Total plasma internal energy (J)                                         (total_plasma_internal_en 1.375E+09  OP 
  
  Temperature and Density (volume averaged) :
  
- Electron temperature (keV)                                               (te)                         12.590  ITV
- Electron temperature on axis (keV)                                       (te0)                        28.773  OP 
- Ion temperature (keV)                                                    (ti)                         12.590     
- Ion temperature on axis (keV)                                            (ti0)                        28.773  OP 
- Electron temp., density weighted (keV)                                   (ten)                        13.973  OP 
+ Electron temperature (keV)                                               (te)                         12.586  ITV
+ Electron temperature on axis (keV)                                       (te0)                        28.762  OP 
+ Ion temperature (keV)                                                    (ti)                         12.586     
+ Ion temperature on axis (keV)                                            (ti0)                        28.762  OP 
+ Electron temp., density weighted (keV)                                   (ten)                        13.968  OP 
  Electron density (/m3)                                                   (dene)                    8.124E+19  ITV
  Electron density on axis (/m3)                                           (ne0)                     1.036E+20  OP 
  Line-averaged electron density (/m3)                                     (dnla)                    8.891E+19  OP 
  Line-averaged electron density / Greenwald density                       (dnla_gw)                 1.200E+00  OP 
  Ion density (/m3)                                                        (dnitot)                  7.361E+19  OP 
- Fuel density (/m3)                                                       (deni)                    6.763E+19  OP 
- Total impurity density with Z > 2 (no He) (/m3)                          (dnz)                     4.376E+16  OP 
- Helium ion density (thermalised ions only) (/m3)                         (dnalp)                   5.507E+18  OP 
- Proton density (/m3)                                                     (dnprot)                  1.583E+16  OP 
+ Fuel density (/m3)                                                       (deni)                    6.764E+19  OP 
+ Total impurity density with Z > 2 (no He) (/m3)                          (dnz)                     4.373E+16  OP 
+ Helium ion density (thermalised ions only) (/m3)                         (dnalp)                   5.503E+18  OP 
+ Proton density (/m3)                                                     (dnprot)                  1.582E+16  OP 
  Hot beam density (/m3)                                                   (dnbeam)                  4.062E+17  OP 
- Density limit from scaling (/m3)                                         (dnelimt)                 7.410E+19  OP 
+ Density limit from scaling (/m3)                                         (dnelimt)                 7.409E+19  OP 
  Density limit (enforced) (/m3)                                           (boundu(9)*dnelimt)       8.891E+19  OP 
- Helium ion density (thermalised ions only) / electron density            (ralpne)                  6.778E-02  ITV
-=======
- Plasma thermal energy (J)                                                                          1.153E+09  OP 
- Total plasma internal energy (J)                                         (total_plasma_internal_en 1.386E+09  OP 
- 
- Temperature and Density (volume averaged) :
- 
- Electron temperature (keV)                                               (te)                         12.603  ITV
- Electron temperature on axis (keV)                                       (te0)                        28.794  OP 
- Ion temperature (keV)                                                    (ti)                         12.603     
- Ion temperature on axis (keV)                                            (ti0)                        28.794  OP 
- Electron temp., density weighted (keV)                                   (ten)                        13.987  OP 
- Electron density (/m3)                                                   (dene)                    8.065E+19  ITV
- Electron density on axis (/m3)                                           (ne0)                     1.028E+20  OP 
- Line-averaged electron density (/m3)                                     (dnla)                    8.827E+19  OP 
- Line-averaged electron density / Greenwald density                       (dnla_gw)                 1.200E+00  OP 
- Ion density (/m3)                                                        (dnitot)                  7.307E+19  OP 
- Fuel density (/m3)                                                       (deni)                    6.715E+19  OP 
- Total impurity density with Z > 2 (no He) (/m3)                          (dnz)                     4.332E+16  OP 
- Helium ion density (thermalised ions only) (/m3)                         (dnalp)                   5.467E+18  OP 
- Proton density (/m3)                                                     (dnprot)                  1.573E+16  OP 
- Hot beam density (/m3)                                                   (dnbeam)                  4.032E+17  OP 
- Density limit from scaling (/m3)                                         (dnelimt)                 7.356E+19  OP 
- Density limit (enforced) (/m3)                                           (boundu(9)*dnelimt)       8.827E+19  OP 
- Helium ion density (thermalised ions only) / electron density            (ralpne)                  6.779E-02  ITV
->>>>>>> 8e3f6a88
+ Helium ion density (thermalised ions only) / electron density            (ralpne)                  6.774E-02  ITV
  
  Impurities
  
  Plasma ion densities / electron density:
- H_ concentration                                                         (fimp(01)                 8.377E-01  OP 
-<<<<<<< HEAD
- He concentration                                                         (fimp(02)                 6.778E-02     
-=======
- He concentration                                                         (fimp(02)                 6.779E-02     
->>>>>>> 8e3f6a88
+ H_ concentration                                                         (fimp(01)                 8.378E-01  OP 
+ He concentration                                                         (fimp(02)                 6.774E-02     
  Be concentration                                                         (fimp(03)                 0.000E+00     
  C_ concentration                                                         (fimp(04)                 0.000E+00     
  N_ concentration                                                         (fimp(05)                 0.000E+00     
@@ -413,29 +260,21 @@
  Fe concentration                                                         (fimp(10)                 0.000E+00     
  Ni concentration                                                         (fimp(11)                 0.000E+00     
  Kr concentration                                                         (fimp(12)                 0.000E+00     
-<<<<<<< HEAD
- Xe concentration                                                         (fimp(13)                 4.887E-04  ITV
-=======
- Xe concentration                                                         (fimp(13)                 4.871E-04  ITV
->>>>>>> 8e3f6a88
+ Xe concentration                                                         (fimp(13)                 4.883E-04  ITV
  W_ concentration                                                         (fimp(14)                 5.000E-05     
  Average mass of all ions (amu)                                           (aion)                    2.688E+00  OP 
  
-<<<<<<< HEAD
- Effective charge                                                         (zeff)                        2.440  OP 
-=======
- Effective charge                                                         (zeff)                        2.436  OP 
->>>>>>> 8e3f6a88
+ Effective charge                                                         (zeff)                        2.439  OP 
  Density profile factor                                                   (alphan)                      1.000     
  Plasma profile model                                                     (ipedestal)                       1     
  Pedestal profiles are used.
  Density pedestal r/a location                                            (rhopedn)                     0.940     
- Electron density pedestal height (/m3)                                   (neped)                   6.669E+19  OP 
+ Electron density pedestal height (/m3)                                   (neped)                   6.668E+19  OP 
  Electron density at pedestal / nGW                                       (fgwped_out)              9.000E-01     
  Temperature pedestal r/a location                                        (rhopedt)                     0.940     
  Pedestal scaling switch                                                  (ieped)                           1     
  Saarelma 6-parameter pedestal temperature scaling is ON
- Electron temp. pedestal height (keV)                                     (teped)                       3.802     
+ Electron temp. pedestal height (keV)                                     (teped)                       3.801     
  Electron temp. at separatrix (keV)                                       (tesep)                       0.100     
  Electron density at separatrix (/m3)                                     (nesep)                   3.705E+19     
  Electron density at separatrix / nGW                                     (fgwsep_out)              5.000E-01     
@@ -444,23 +283,13 @@
  
  Density Limit using different models :
  
-<<<<<<< HEAD
- Old ASDEX model                                                          (dlimit(1))               4.942E+19  OP 
+ Old ASDEX model                                                          (dlimit(1))               4.943E+19  OP 
  Borrass ITER model I                                                     (dlimit(2))               1.020E+20  OP 
  Borrass ITER model II                                                    (dlimit(3))               4.050E+19  OP 
- JET edge radiation model                                                 (dlimit(4))               3.076E+21  OP 
+ JET edge radiation model                                                 (dlimit(4))               3.077E+21  OP 
  JET simplified model                                                     (dlimit(5))               4.178E+20  OP 
  Hugill-Murakami Mq model                                                 (dlimit(6))               6.640E+19  OP 
- Greenwald model                                                          (dlimit(7))               7.410E+19  OP 
-=======
- Old ASDEX model                                                          (dlimit(1))               4.925E+19  OP 
- Borrass ITER model I                                                     (dlimit(2))               1.018E+20  OP 
- Borrass ITER model II                                                    (dlimit(3))               4.041E+19  OP 
- JET edge radiation model                                                 (dlimit(4))               3.090E+21  OP 
- JET simplified model                                                     (dlimit(5))               4.163E+20  OP 
- Hugill-Murakami Mq model                                                 (dlimit(6))               6.592E+19  OP 
- Greenwald model                                                          (dlimit(7))               7.356E+19  OP 
->>>>>>> 8e3f6a88
+ Greenwald model                                                          (dlimit(7))               7.409E+19  OP 
  
  Fuel Constituents :
  
@@ -469,64 +298,35 @@
  
  Fusion Power :
  
- Total fusion power (MW)                                                  (powfmw)                  2.147E+03  OP 
-  =    D-T fusion power (MW)                                              (pdt)                     2.144E+03  OP 
-<<<<<<< HEAD
-   +   D-D fusion power (MW)                                              (pdd)                     2.660E+00  OP 
+ Total fusion power (MW)                                                  (powfmw)                  2.145E+03  OP 
+  =    D-T fusion power (MW)                                              (pdt)                     2.143E+03  OP 
+   +   D-D fusion power (MW)                                              (pdd)                     2.658E+00  OP 
    + D-He3 fusion power (MW)                                              (pdhe3)                   0.000E+00  OP 
- Alpha power: total (MW)                                                  (palpmw)                  4.289E+02  OP 
- Alpha power: beam-plasma (MW)                                            (palpnb)                  6.700E+00  OP 
- Neutron power (MW)                                                       (pneutmw)                 1.716E+03  OP 
- Charged particle power (excluding alphas) (MW)                           (pchargemw)               1.724E+00  OP 
-=======
-   +   D-D fusion power (MW)                                              (pdd)                     2.661E+00  OP 
-   + D-He3 fusion power (MW)                                              (pdhe3)                   0.000E+00  OP 
- Alpha power: total (MW)                                                  (palpmw)                  4.289E+02  OP 
- Alpha power: beam-plasma (MW)                                            (palpnb)                  6.699E+00  OP 
- Neutron power (MW)                                                       (pneutmw)                 1.716E+03  OP 
- Charged particle power (excluding alphas) (MW)                           (pchargemw)               1.725E+00  OP 
->>>>>>> 8e3f6a88
- Total power deposited in plasma (MW)                                     (tot_power_plasma)        4.858E+02  OP 
+ Alpha power: total (MW)                                                  (palpmw)                  4.285E+02  OP 
+ Alpha power: beam-plasma (MW)                                            (palpnb)                  6.701E+00  OP 
+ Neutron power (MW)                                                       (pneutmw)                 1.715E+03  OP 
+ Charged particle power (excluding alphas) (MW)                           (pchargemw)               1.723E+00  OP 
+ Total power deposited in plasma (MW)                                     (tot_power_plasma)        4.855E+02  OP 
  
  Radiation Power (excluding SOL):
  
-<<<<<<< HEAD
- Bremsstrahlung radiation power (MW)                                      (pbrempv*vol)             7.399E+01  OP 
- Line radiation power (MW)                                                (plinepv*vol)             2.319E+02  OP 
- Synchrotron radiation power (MW)                                         (psyncpv*vol)             2.574E+01  OP 
+ Bremsstrahlung radiation power (MW)                                      (pbrempv*vol)             7.391E+01  OP 
+ Line radiation power (MW)                                                (plinepv*vol)             2.317E+02  OP 
+ Synchrotron radiation power (MW)                                         (psyncpv*vol)             2.569E+01  OP 
  Synchrotron wall reflectivity factor                                     (ssync)                       0.600     
  Normalised minor radius defining 'core'                                  (coreradius)              7.500E-01     
  Fraction of core radiation subtracted from P_L                           (coreradiationfraction)   6.000E-01     
- Total core radiation power (MW)                                          (pcoreradmw)              1.266E+02  OP 
- Edge radiation power (MW)                                                (pedgeradmw)              2.050E+02  OP 
- Total radiation power (MW)                                               (pradmw)                  3.317E+02  OP 
- Core radiation fraction = total radiation in core / total power deposite (rad_fraction_core)       6.827E-01  OP 
+ Total core radiation power (MW)                                          (pcoreradmw)              1.265E+02  OP 
+ Edge radiation power (MW)                                                (pedgeradmw)              2.049E+02  OP 
+ Total radiation power (MW)                                               (pradmw)                  3.313E+02  OP 
+ Core radiation fraction = total radiation in core / total power deposite (rad_fraction_core)       6.825E-01  OP 
  SoL radiation fraction = total radiation in SoL / total power accross se (rad_fraction_sol)        8.000E-01  IP 
  Radiation fraction = total radiation / total power deposited in plasma   (rad_fraction)            9.365E-01  OP 
- Nominal mean radiation load on inside surface of reactor (MW/m2)         (photon_wall)             2.320E-01  OP 
+ Nominal mean radiation load on inside surface of reactor (MW/m2)         (photon_wall)             2.318E-01  OP 
  Peaking factor for radiation wall load                                   (peakfactrad)             3.330E+00  IP 
  Maximum permitted radiation wall load (MW/m^2)                           (maxradwallload)          1.000E+00  IP 
- Peak radiation wall load (MW/m^2)                                        (peakradwallload)         7.724E-01  OP 
+ Peak radiation wall load (MW/m^2)                                        (peakradwallload)         7.718E-01  OP 
  Nominal mean neutron load on inside surface of reactor (MW/m2)           (wallmw)                  1.200E+00  OP 
-=======
- Bremsstrahlung radiation power (MW)                                      (pbrempv*vol)             7.382E+01  OP 
- Line radiation power (MW)                                                (plinepv*vol)             2.309E+02  OP 
- Synchrotron radiation power (MW)                                         (psyncpv*vol)             2.580E+01  OP 
- Synchrotron wall reflectivity factor                                     (ssync)                       0.600     
- Normalised minor radius defining 'core'                                  (coreradius)              7.500E-01     
- Fraction of core radiation subtracted from P_L                           (coreradiationfraction)   6.000E-01     
- Total core radiation power (MW)                                          (pcoreradmw)              1.263E+02  OP 
- Edge radiation power (MW)                                                (pedgeradmw)              2.042E+02  OP 
- Total radiation power (MW)                                               (pradmw)                  3.305E+02  OP 
- Core radiation fraction = total radiation in core / total power deposite (rad_fraction_core)       6.804E-01  OP 
- SoL radiation fraction = total radiation in SoL / total power accross se (rad_fraction_sol)        8.000E-01  IP 
- Radiation fraction = total radiation / total power deposited in plasma   (rad_fraction)            9.361E-01  OP 
- Nominal mean radiation load on inside surface of reactor (MW/m2)         (photon_wall)             2.291E-01  OP 
- Peaking factor for radiation wall load                                   (peakfactrad)             3.330E+00  IP 
- Maximum permitted radiation wall load (MW/m^2)                           (maxradwallload)          1.000E+00  IP 
- Peak radiation wall load (MW/m^2)                                        (peakradwallload)         7.630E-01  OP 
- Nominal mean neutron load on inside surface of reactor (MW/m2)           (wallmw)                  1.190E+00  OP 
->>>>>>> 8e3f6a88
  
  Power incident on the divertor targets (MW)                              (ptarmw)                  3.083E+01  OP 
  Fraction of power to the lower divertor                                  (ftar)                    1.000E+00  IP 
@@ -537,117 +337,65 @@
  Power incident on the lower inner target (MW)                            (pLImw)                   1.264E+01  OP 
  Power incident on the lower outer target (MW)                            (pLOmw)                   1.819E+01  OP 
  
-<<<<<<< HEAD
- Ohmic heating power (MW)                                                 (pohmmw)                  6.736E-01  OP 
+ Ohmic heating power (MW)                                                 (pohmmw)                  6.733E-01  OP 
  Fraction of alpha power deposited in plasma                              (falpha)                      0.950  OP 
  Fraction of alpha power to electrons                                     (falpe)                       0.717  OP 
  Fraction of alpha power to ions                                          (falpi)                       0.283  OP 
  Ion transport (MW)                                                       (ptrimw)                  1.707E+02  OP 
- Electron transport (MW)                                                  (ptremw)                  1.885E+02  OP 
- Injection power to ions (MW)                                             (pinjimw)                 3.001E+01  OP 
- Injection power to electrons (MW)                                        (pinjemw)                 4.599E+01  OP 
-=======
- Ohmic heating power (MW)                                                 (pohmmw)                  6.709E-01  OP 
- Fraction of alpha power deposited in plasma                              (falpha)                      0.950  OP 
- Fraction of alpha power to electrons                                     (falpe)                       0.716  OP 
- Fraction of alpha power to ions                                          (falpi)                       0.284  OP 
- Ion transport (MW)                                                       (ptrimw)                  1.709E+02  OP 
- Electron transport (MW)                                                  (ptremw)                  1.886E+02  OP 
- Injection power to ions (MW)                                             (pinjimw)                 3.003E+01  OP 
- Injection power to electrons (MW)                                        (pinjemw)                 4.597E+01  OP 
->>>>>>> 8e3f6a88
+ Electron transport (MW)                                                  (ptremw)                  1.883E+02  OP 
+ Injection power to ions (MW)                                             (pinjimw)                 3.000E+01  OP 
+ Injection power to electrons (MW)                                        (pinjemw)                 4.600E+01  OP 
  Ignited plasma switch (0=not ignited, 1=ignited)                         (ignite)                          0     
  
- Power into divertor zone via charged particles (MW)                      (pdivt)                   1.541E+02  OP 
+ Power into divertor zone via charged particles (MW)                      (pdivt)                   1.542E+02  OP 
  Psep / R ratio (MW/m)                                                    (pdivt/rmajor)            1.791E+01  OP 
  Psep Bt / qAR ratio (MWT/m)                                              (pdivtbt/qar)             9.200E+00  OP 
  
  H-mode Power Threshold Scalings :
  
-<<<<<<< HEAD
- ITER 1996 scaling: nominal (MW)                                          (pthrmw(1))               1.590E+02  OP 
- ITER 1996 scaling: upper bound (MW)                                      (pthrmw(2))               3.642E+02  OP 
- ITER 1996 scaling: lower bound (MW)                                      (pthrmw(3))               6.851E+01  OP 
- ITER 1997 scaling (1) (MW)                                               (pthrmw(4))               2.613E+02  OP 
- ITER 1997 scaling (2) (MW)                                               (pthrmw(5))               2.075E+02  OP 
- Martin 2008 scaling: nominal (MW)                                        (pthrmw(6))               1.142E+02  OP 
+ ITER 1996 scaling: nominal (MW)                                          (pthrmw(1))               1.589E+02  OP 
+ ITER 1996 scaling: upper bound (MW)                                      (pthrmw(2))               3.640E+02  OP 
+ ITER 1996 scaling: lower bound (MW)                                      (pthrmw(3))               6.848E+01  OP 
+ ITER 1997 scaling (1) (MW)                                               (pthrmw(4))               2.612E+02  OP 
+ ITER 1997 scaling (2) (MW)                                               (pthrmw(5))               2.074E+02  OP 
+ Martin 2008 scaling: nominal (MW)                                        (pthrmw(6))               1.141E+02  OP 
  Martin 2008 scaling: 95% upper bound (MW)                                (pthrmw(7))               1.502E+02  OP 
- Martin 2008 scaling: 95% lower bound (MW)                                (pthrmw(8))               7.814E+01  OP 
- Snipes 2000 scaling: nominal (MW)                                        (pthrmw(9))               7.947E+01  OP 
+ Martin 2008 scaling: 95% lower bound (MW)                                (pthrmw(8))               7.811E+01  OP 
+ Snipes 2000 scaling: nominal (MW)                                        (pthrmw(9))               7.944E+01  OP 
  Snipes 2000 scaling: upper bound (MW)                                    (pthrmw(10))              1.178E+02  OP 
- Snipes 2000 scaling: lower bound (MW)                                    (pthrmw(11))              5.317E+01  OP 
- Snipes 2000 scaling (closed divertor): nominal (MW)                      (pthrmw(12))              3.599E+01  OP 
- Snipes 2000 scaling (closed divertor): upper bound (MW)                  (pthrmw(13))              5.050E+01  OP 
+ Snipes 2000 scaling: lower bound (MW)                                    (pthrmw(11))              5.315E+01  OP 
+ Snipes 2000 scaling (closed divertor): nominal (MW)                      (pthrmw(12))              3.598E+01  OP 
+ Snipes 2000 scaling (closed divertor): upper bound (MW)                  (pthrmw(13))              5.048E+01  OP 
  Snipes 2000 scaling (closed divertor): lower bound (MW)                  (pthrmw(14))              2.547E+01  OP 
- Hubbard 2012 L-I threshold - nominal (MW)                                (pthrmw(15))              2.950E+01  OP 
+ Hubbard 2012 L-I threshold - nominal (MW)                                (pthrmw(15))              2.949E+01  OP 
  Hubbard 2012 L-I threshold - lower bound (MW)                            (pthrmw(16))              1.507E+01  OP 
- Hubbard 2012 L-I threshold - upper bound (MW)                            (pthrmw(17))              5.776E+01  OP 
- Hubbard 2017 L-I threshold                                               (pthrmw(18))              2.962E+02  OP 
- Martin 2008 aspect ratio corrected scaling: nominal (MW)                 (pthrmw(19))              1.142E+02  OP 
+ Hubbard 2012 L-I threshold - upper bound (MW)                            (pthrmw(17))              5.773E+01  OP 
+ Hubbard 2017 L-I threshold                                               (pthrmw(18))              2.961E+02  OP 
+ Martin 2008 aspect ratio corrected scaling: nominal (MW)                 (pthrmw(19))              1.141E+02  OP 
  Martin 2008 aspect ratio corrected scaling: 95% upper bound (MW)         (pthrmw(20))              1.502E+02  OP 
- Martin 2008 aspect ratio corrected scaling: 95% lower bound (MW)         (pthrmw(21))              7.814E+01  OP 
- 
- L-H threshold power (enforced) (MW)                                      (boundl(103)*plhthresh)   1.142E+02  OP 
- L-H threshold power (MW)                                                 (plhthresh)               1.142E+02  OP 
-=======
- ITER 1996 scaling: nominal (MW)                                          (pthrmw(1))               1.591E+02  OP 
- ITER 1996 scaling: upper bound (MW)                                      (pthrmw(2))               3.645E+02  OP 
- ITER 1996 scaling: lower bound (MW)                                      (pthrmw(3))               6.852E+01  OP 
- ITER 1997 scaling (1) (MW)                                               (pthrmw(4))               2.614E+02  OP 
- ITER 1997 scaling (2) (MW)                                               (pthrmw(5))               2.076E+02  OP 
- Martin 2008 scaling: nominal (MW)                                        (pthrmw(6))               1.143E+02  OP 
- Martin 2008 scaling: 95% upper bound (MW)                                (pthrmw(7))               1.504E+02  OP 
- Martin 2008 scaling: 95% lower bound (MW)                                (pthrmw(8))               7.817E+01  OP 
- Snipes 2000 scaling: nominal (MW)                                        (pthrmw(9))               7.958E+01  OP 
- Snipes 2000 scaling: upper bound (MW)                                    (pthrmw(10))              1.180E+02  OP 
- Snipes 2000 scaling: lower bound (MW)                                    (pthrmw(11))              5.323E+01  OP 
- Snipes 2000 scaling (closed divertor): nominal (MW)                      (pthrmw(12))              3.605E+01  OP 
- Snipes 2000 scaling (closed divertor): upper bound (MW)                  (pthrmw(13))              5.057E+01  OP 
- Snipes 2000 scaling (closed divertor): lower bound (MW)                  (pthrmw(14))              2.552E+01  OP 
- Hubbard 2012 L-I threshold - nominal (MW)                                (pthrmw(15))              2.940E+01  OP 
- Hubbard 2012 L-I threshold - lower bound (MW)                            (pthrmw(16))              1.503E+01  OP 
- Hubbard 2012 L-I threshold - upper bound (MW)                            (pthrmw(17))              5.751E+01  OP 
- Hubbard 2017 L-I threshold                                               (pthrmw(18))              2.964E+02  OP 
- Martin 2008 aspect ratio corrected scaling: nominal (MW)                 (pthrmw(19))              1.143E+02  OP 
- Martin 2008 aspect ratio corrected scaling: 95% upper bound (MW)         (pthrmw(20))              1.504E+02  OP 
- Martin 2008 aspect ratio corrected scaling: 95% lower bound (MW)         (pthrmw(21))              7.817E+01  OP 
- 
- L-H threshold power (enforced) (MW)                                      (boundl(103)*plhthresh)   1.143E+02  OP 
- L-H threshold power (MW)                                                 (plhthresh)               1.143E+02  OP 
->>>>>>> 8e3f6a88
+ Martin 2008 aspect ratio corrected scaling: 95% lower bound (MW)         (pthrmw(21))              7.811E+01  OP 
+ 
+ L-H threshold power (enforced) (MW)                                      (boundl(103)*plhthresh)   1.141E+02  OP 
+ L-H threshold power (MW)                                                 (plhthresh)               1.141E+02  OP 
  
  Confinement :
  
  Confinement scaling law                    IPB98(y,2)           (H)
  Confinement H factor                                                     (hfact)                       1.100     
-<<<<<<< HEAD
- Global thermal energy confinement time (s)                               (taueff)                      3.188  OP 
- Ion energy confinement time (s)                                          (tauei)                       3.188  OP 
- Electron energy confinement time (s)                                     (tauee)                       3.188  OP 
- n.tau = Volume-average electron density x Energy confinement time (s/m3) (dntau)                   2.590E+20  OP 
+ Global thermal energy confinement time (s)                               (taueff)                      3.187  OP 
+ Ion energy confinement time (s)                                          (tauei)                       3.187  OP 
+ Electron energy confinement time (s)                                     (tauee)                       3.187  OP 
+ n.tau = Volume-average electron density x Energy confinement time (s/m3) (dntau)                   2.589E+20  OP 
  Triple product = Vol-average electron density x Vol-average electron temperature x Energy confinement time:
- Triple product  (keV s/m3)                                               (dntau*te)                3.261E+21  OP 
- Transport loss power assumed in scaling law (MW)                         (powerht)                 3.592E+02  OP 
+ Triple product  (keV s/m3)                                               (dntau*te)                3.258E+21  OP 
+ Transport loss power assumed in scaling law (MW)                         (powerht)                 3.590E+02  OP 
  Switch for radiation loss term usage in power balance                    (iradloss)                        1     
- Radiation power subtracted from plasma power balance (MW)                                          1.266E+02  OP 
+ Radiation power subtracted from plasma power balance (MW)                                          1.265E+02  OP 
    (Radiation correction is core radiation power)
- Alpha particle confinement time (s)                                      (taup)                       15.938  OP 
-=======
- Global thermal energy confinement time (s)                               (taueff)                      3.207  OP 
- Ion energy confinement time (s)                                          (tauei)                       3.207  OP 
- Electron energy confinement time (s)                                     (tauee)                       3.207  OP 
- n.tau = Volume-average electron density x Energy confinement time (s/m3) (dntau)                   2.587E+20  OP 
- Triple product = Vol-average electron density x Vol-average electron temperature x Energy confinement time:
- Triple product  (keV s/m3)                                               (dntau*te)                3.260E+21  OP 
- Transport loss power assumed in scaling law (MW)                         (powerht)                 3.595E+02  OP 
- Switch for radiation loss term usage in power balance                    (iradloss)                        1     
- Radiation power subtracted from plasma power balance (MW)                                          1.263E+02  OP 
-   (Radiation correction is core radiation power)
- Alpha particle confinement time (s)                                      (taup)                       16.036  OP 
->>>>>>> 8e3f6a88
+ Alpha particle confinement time (s)                                      (taup)                       15.934  OP 
  Alpha particle/energy confinement time ratio                             (taup/taueff)                 5.000  OP 
  Lower limit on taup/taueff                                               (taulimit)                    5.000     
- Total energy confinement time including radiation loss (s)               (total_energy_conf_t          2.832  OP 
+ Total energy confinement time including radiation loss (s)               (total_energy_conf_t          2.831  OP 
    (= stored energy including fast particles / loss power including radiation
  
  Dimensionless plasma parameters
@@ -655,32 +403,18 @@
  For definitions see
  Recent progress on the development and analysis of the ITPA global H-mode confinement database
  D.C. McDonald et al, 2007 Nuclear Fusion v47, 147. (nu_star missing 1/mu0)
-<<<<<<< HEAD
  Normalized plasma pressure beta as defined by McDonald et al             (beta_mcdonald)           3.369E-02  OP 
  Normalized ion Larmor radius                                             (rho_star)                1.851E-03  OP 
- Normalized collisionality                                                (nu_star)                 3.492E-03  OP 
-=======
- Normalized plasma pressure beta as defined by McDonald et al             (beta_mcdonald)           3.368E-02  OP 
- Normalized ion Larmor radius                                             (rho_star)                1.849E-03  OP 
- Normalized collisionality                                                (nu_star)                 3.475E-03  OP 
->>>>>>> 8e3f6a88
+ Normalized collisionality                                                (nu_star)                 3.494E-03  OP 
  Volume measure of elongation                                             (kappaa_IPB)              1.681E+00  OP 
  
  Plasma Volt-second Requirements :
  
-<<<<<<< HEAD
- Total volt-second requirement (Wb)                                       (vsstt)                   6.076E+02  OP 
- Inductive volt-seconds (Wb)                                              (vsind)                   2.787E+02  OP 
+ Total volt-second requirement (Wb)                                       (vsstt)                   6.074E+02  OP 
+ Inductive volt-seconds (Wb)                                              (vsind)                   2.786E+02  OP 
  Ejima coefficient                                                        (gamma)                       0.300     
- Start-up resistive (Wb)                                                  (vsres)                   5.824E+01  OP 
+ Start-up resistive (Wb)                                                  (vsres)                   5.821E+01  OP 
  Flat-top resistive (Wb)                                                  (vsbrn)                   2.706E+02  OP 
-=======
- Total volt-second requirement (Wb)                                       (vsstt)                   6.081E+02  OP 
- Inductive volt-seconds (Wb)                                              (vsind)                   2.804E+02  OP 
- Ejima coefficient                                                        (gamma)                       0.300     
- Start-up resistive (Wb)                                                  (vsres)                   5.858E+01  OP 
- Flat-top resistive (Wb)                                                  (vsbrn)                   2.691E+02  OP 
->>>>>>> 8e3f6a88
  bootstrap current fraction multiplier                                    (cboot)                       1.000     
  Bootstrap fraction (ITER 1989)                                           (bscf_iter89)                 0.371  OP 
  Bootstrap fraction (Sauter et al)                                        (bscf_sauter)                 0.386  OP 
@@ -695,24 +429,17 @@
  Bootstrap fraction (enforced)                                            (bootipf.)                    0.386  OP 
  Diamagnetic fraction (enforced)                                          (diaipf.)                     0.000  OP 
  Pfirsch-Schlueter fraction (enforced)                                    (psipf.)                      0.000  OP 
-<<<<<<< HEAD
  Loop voltage during burn (V)                                             (vburn)                   3.753E-02  OP 
- Plasma resistance (ohm)                                                  (rplas)                   3.408E-09  OP 
- Resistive diffusion time (s)                                             (res_time)                3.847E+03  OP 
+ Plasma resistance (ohm)                                                  (rplas)                   3.409E-09  OP 
+ Resistive diffusion time (s)                                             (res_time)                3.845E+03  OP 
  Plasma inductance (H)                                                    (rlp)                     1.553E-05  OP 
-=======
- Loop voltage during burn (V)                                             (vburn)                   3.732E-02  OP 
- Plasma resistance (ohm)                                                  (rplas)                   3.384E-09  OP 
- Resistive diffusion time (s)                                             (res_time)                3.892E+03  OP 
- Plasma inductance (H)                                                    (rlp)                     1.560E-05  OP 
->>>>>>> 8e3f6a88
  Coefficient for sawtooth effects on burn V-s requirement                 (csawth)                      1.000     
  
  Fuelling :
  
  Ratio of He and pellet particle confinement times                        (tauratio)                1.000E+00     
- Fuelling rate (nucleus-pairs/s)                                          (qfuel)                   5.466E+21  OP 
- Fuel burn-up rate (reactions/s)                                          (rndfuel)                 7.654E+20  OP 
+ Fuelling rate (nucleus-pairs/s)                                          (qfuel)                   5.465E+21  OP 
+ Fuel burn-up rate (reactions/s)                                          (rndfuel)                 7.648E+20  OP 
  Burn-up fraction                                                         (burnup)                      0.140  OP 
  
  ***************************** Energy confinement times, and required H-factors : *****************************
@@ -720,41 +447,22 @@
     scaling law              confinement time (s)     H-factor for
                                  for H = 1           power balance
  
-<<<<<<< HEAD
- IPB98(y)             (H)          3.691                   0.864
- IPB98(y,1)           (H)          3.646                   0.874
- IPB98(y,2)           (H)          2.898                   1.100
- IPB98(y,3)           (H)          2.982                   1.069
- IPB98(y,4)           (H)          2.999                   1.063
- ISS95            (stell)          1.990                   1.602
- ISS04            (stell)          3.469                   0.919
- DS03                 (H)          4.403                   0.724
- Murari et al NPL     (H)          2.133                   1.495
- Petty 2008           (H)          5.380                   0.593
+ IPB98(y)             (H)          3.690                   0.864
+ IPB98(y,1)           (H)          3.645                   0.874
+ IPB98(y,2)           (H)          2.897                   1.100
+ IPB98(y,3)           (H)          2.981                   1.069
+ IPB98(y,4)           (H)          2.998                   1.063
+ ISS95            (stell)          1.989                   1.602
+ ISS04            (stell)          3.468                   0.919
+ DS03                 (H)          4.402                   0.724
+ Murari et al NPL     (H)          2.132                   1.495
+ Petty 2008           (H)          5.378                   0.593
  Lang et al. 2012     (H)          1.812                   1.759
- Hubbard 2017 - nom   (I)          0.068                  47.006
- Hubbard 2017 - lower (I)          0.038                  84.016
+ Hubbard 2017 - nom   (I)          0.068                  47.004
+ Hubbard 2017 - lower (I)          0.038                  84.006
  Hubbard 2017 - upper (I)          0.121                  26.299
- NSTX (Spherical)     (H)          7.225                   0.441
- NSTX-Petty08 Hybrid  (H)          5.380                   0.593
-=======
- IPB98(y)             (H)          3.714                   0.863
- IPB98(y,1)           (H)          3.669                   0.874
- IPB98(y,2)           (H)          2.916                   1.100
- IPB98(y,3)           (H)          3.003                   1.068
- IPB98(y,4)           (H)          3.017                   1.063
- ISS95            (stell)          2.002                   1.602
- ISS04            (stell)          3.490                   0.919
- DS03                 (H)          4.431                   0.724
- Murari et al NPL     (H)          2.144                   1.496
- Petty 2008           (H)          5.417                   0.593
- Lang et al. 2012     (H)          1.824                   1.758
- Hubbard 2017 - nom   (I)          0.068                  47.367
- Hubbard 2017 - lower (I)          0.038                  84.628
- Hubbard 2017 - upper (I)          0.121                  26.512
- NSTX (Spherical)     (H)          7.244                   0.443
- NSTX-Petty08 Hybrid  (H)          5.417                   0.593
->>>>>>> 8e3f6a88
+ NSTX (Spherical)     (H)          7.222                   0.441
+ NSTX-Petty08 Hybrid  (H)          5.378                   0.593
  
  ******************************************** Current Drive System ********************************************
  
@@ -764,21 +472,12 @@
  Current is driven by both inductive
  and non-inductive means.
  Auxiliary power used for plasma heating only (MW)                        (pheat)                   7.600E+01     
-<<<<<<< HEAD
- Power injected for current drive (MW)                                    (pcurrentdrivemw)         5.009E-07     
+ Power injected for current drive (MW)                                    (pcurrentdrivemw)         3.817E-07     
  Maximum Allowed Bootstrap current fraction                               (bscfmax)                 9.900E-01     
- Fusion gain factor Q                                                     (bigq)                    2.800E+01  OP 
- Auxiliary current drive (A)                                              (auxiliary_cd)            5.748E+02  OP 
+ Fusion gain factor Q                                                     (bigq)                    2.798E+01  OP 
+ Auxiliary current drive (A)                                              (auxiliary_cd)            5.759E+02  OP 
  Current drive efficiency (A/W)                                           (effcd)                   4.009E-02  OP 
- Normalised current drive efficiency, gamma (10^20 A/W-m2)                (gamcd)                   2.804E-01  OP 
-=======
- Power injected for current drive (MW)                                    (pcurrentdrivemw)         5.393E-07     
- Maximum Allowed Bootstrap current fraction                               (bscfmax)                 9.900E-01     
- Fusion gain factor Q                                                     (bigq)                    2.800E+01  OP 
- Auxiliary current drive (A)                                              (auxiliary_cd)            5.957E+02  OP 
- Current drive efficiency (A/W)                                           (effcd)                   4.024E-02  OP 
- Normalised current drive efficiency, gamma (10^20 A/W-m2)                (gamcd)                   2.806E-01  OP 
->>>>>>> 8e3f6a88
+ Normalised current drive efficiency, gamma (10^20 A/W-m2)                (gamcd)                   2.803E-01  OP 
  Wall plug to injector efficiency                                         (etacd)                   4.000E-01     
  
  Fractions of current drive :
@@ -794,15 +493,10 @@
  Neutral beam energy (keV)                                                (enbeam)                  1.000E+03     
  Neutral beam current (A)                                                 (cnbeam)                  7.601E+01  OP 
  Beam efficiency (A/W)                                                    (effnbss)                 4.009E-02  OP 
- Beam gamma (10^20 A/W-m2)                                                (gamnb)                   2.804E-01  OP 
+ Beam gamma (10^20 A/W-m2)                                                (gamnb)                   2.803E-01  OP 
  Neutral beam wall plug efficiency                                        (etanbi)                  4.000E-01     
-<<<<<<< HEAD
- Beam decay lengths to centre                                             (taubeam)                 4.288E+00  OP 
- Beam shine-through fraction                                              (nbshinef)                1.886E-04  OP 
-=======
- Beam decay lengths to centre                                             (taubeam)                 4.272E+00  OP 
- Beam shine-through fraction                                              (nbshinef)                1.947E-04  OP 
->>>>>>> 8e3f6a88
+ Beam decay lengths to centre                                             (taubeam)                 4.287E+00  OP 
+ Beam shine-through fraction                                              (nbshinef)                1.890E-04  OP 
  Neutral beam wall plug power (MW)                                        (pwpnb)                   1.900E+02  OP 
  
  Neutral beam power balance :
@@ -815,46 +509,25 @@
  
  Beam power entering vacuum vessel (MW)                                   (pnbitot)                    76.014  OP 
  
-<<<<<<< HEAD
- Fraction of beam energy to ions                                          (fpion)                   3.949E-01  OP 
+ Fraction of beam energy to ions                                          (fpion)                   3.948E-01  OP 
  Beam duct shielding thickness (m)                                        (nbshield)                5.000E-01     
  Beam tangency radius / Plasma major radius                               (frbeam)                  1.050E+00     
- Beam centreline tangency radius (m)                                      (rtanbeam)                9.038E+00  OP 
- Maximum possible tangency radius (m)                                     (rtanmax)                 1.425E+01  OP 
+ Beam centreline tangency radius (m)                                      (rtanbeam)                9.037E+00  OP 
+ Maximum possible tangency radius (m)                                     (rtanmax)                 1.424E+01  OP 
  
  Volt-second considerations:
  
- Total V-s capability of Central Solenoid/PF coils (Wb)                   (abs(vstot))              6.271E+02     
- Required volt-seconds during start-up (Wb)                               (vssoft)                  3.369E+02     
+ Total V-s capability of Central Solenoid/PF coils (Wb)                   (abs(vstot))              6.269E+02     
+ Required volt-seconds during start-up (Wb)                               (vssoft)                  3.368E+02     
  Available volt-seconds during burn (Wb)                                  (vsmax)                   2.706E+02     
-=======
- Fraction of beam energy to ions                                          (fpion)                   3.951E-01  OP 
- Beam duct shielding thickness (m)                                        (nbshield)                5.000E-01     
- Beam tangency radius / Plasma major radius                               (frbeam)                  1.050E+00     
- Beam centreline tangency radius (m)                                      (rtanbeam)                9.078E+00  OP 
- Maximum possible tangency radius (m)                                     (rtanmax)                 1.432E+01  OP 
- 
- Volt-second considerations:
- 
- Total V-s capability of Central Solenoid/PF coils (Wb)                   (abs(vstot))              6.277E+02     
- Required volt-seconds during start-up (Wb)                               (vssoft)                  3.389E+02     
- Available volt-seconds during burn (Wb)                                  (vsmax)                   2.691E+02     
->>>>>>> 8e3f6a88
  
  *************************************************** Times ****************************************************
  
  Initial charge time for CS from zero current (s)                         (tramp)                     500.000     
-<<<<<<< HEAD
- Plasma current ramp-up time (s)                                          (tohs)                      179.466     
+ Plasma current ramp-up time (s)                                          (tohs)                      179.405     
  Heating time (s)                                                         (theat)                      10.000     
  Burn time (s)                                                            (tburn)                   7.200E+03  OP 
- Reset time to zero current for CS (s)                                    (tqnch)                     179.466     
-=======
- Plasma current ramp-up time (s)                                          (tohs)                      179.740     
- Heating time (s)                                                         (theat)                      10.000     
- Burn time (s)                                                            (tburn)                   7.200E+03  OP 
- Reset time to zero current for CS (s)                                    (tqnch)                     179.740     
->>>>>>> 8e3f6a88
+ Reset time to zero current for CS (s)                                    (tqnch)                     179.405     
  Time between pulses (s)                                                  (tdwell)                      0.000     
  
  Total plant cycle time (s)                                               (tcycle)                  8.069E+03  OP 
@@ -863,132 +536,70 @@
  
                                           Thickness (m)    Radius (m)
  Device centreline                            0.000           0.000                       
-<<<<<<< HEAD
- Machine bore                                 2.155           2.155   (bore)              
- Central solenoid                             0.506           2.660   (ohcth)             
- CS precompression                            0.064           2.725   (precomp)           
- Gap                                          0.050           2.775   (gapoh)             
- TF coil inboard leg                          1.318           4.093   (tfcth)             
- Gap                                          0.050           4.143   (tftsgap)           
- Thermal shield                               0.050           4.193   (thshield)          
- Gap                                          0.020           4.213   (gapds)             
- Vacuum vessel (and shielding)                0.600           4.813   (d_vv_in + shldith) 
- Gap                                          0.020           4.833   (vvblgap)           
- Inboard blanket                              0.755           5.588   (blnkith)           
- Inboard first wall                           0.018           5.606   (fwith)             
- Inboard scrape-off                           0.225           5.831   (scrapli)           
- Plasma geometric centre                      2.777           8.608   (rminor)            
- Plasma outboard edge                         2.777          11.384   (rminor)            
- Outboard scrape-off                          0.225          11.609   (scraplo)           
- Outboard first wall                          0.018          11.627   (fwoth)             
- Outboard blanket                             0.982          12.609   (blnkoth)           
- Gap                                          0.020          12.629   (vvblgap)           
- Vacuum vessel (and shielding)                1.100          13.729   (d_vv_out+shldoth)  
- Gap                                          1.511          15.241   (gapsto)            
- Thermal shield                               0.050          15.291   (thshield)          
- Gap                                          0.050          15.341   (tftsgap)           
- TF coil outboard leg                         1.318          16.659   (tfthko)            
-=======
  Machine bore                                 2.154           2.154   (bore)              
  Central solenoid                             0.506           2.660   (ohcth)             
  CS precompression                            0.064           2.724   (precomp)           
  Gap                                          0.050           2.774   (gapoh)             
- TF coil inboard leg                          1.344           4.119   (tfcth)             
- Gap                                          0.050           4.169   (tftsgap)           
- Thermal shield                               0.050           4.219   (thshield)          
- Gap                                          0.020           4.239   (gapds)             
- Vacuum vessel (and shielding)                0.600           4.839   (d_vv_in + shldith) 
- Gap                                          0.020           4.859   (vvblgap)           
- Inboard blanket                              0.755           5.614   (blnkith)           
- Inboard first wall                           0.018           5.632   (fwith)             
- Inboard scrape-off                           0.225           5.857   (scrapli)           
- Plasma geometric centre                      2.789           8.646   (rminor)            
- Plasma outboard edge                         2.789          11.435   (rminor)            
- Outboard scrape-off                          0.225          11.660   (scraplo)           
- Outboard first wall                          0.018          11.678   (fwoth)             
- Outboard blanket                             0.982          12.660   (blnkoth)           
- Gap                                          0.020          12.680   (vvblgap)           
- Vacuum vessel (and shielding)                1.100          13.780   (d_vv_out+shldoth)  
- Gap                                          1.519          15.299   (gapsto)            
- Thermal shield                               0.050          15.349   (thshield)          
- Gap                                          0.050          15.399   (tftsgap)           
- TF coil outboard leg                         1.344          16.743   (tfthko)            
->>>>>>> 8e3f6a88
+ TF coil inboard leg                          1.318           4.092   (tfcth)             
+ Gap                                          0.050           4.142   (tftsgap)           
+ Thermal shield                               0.050           4.192   (thshield)          
+ Gap                                          0.020           4.212   (gapds)             
+ Vacuum vessel (and shielding)                0.600           4.812   (d_vv_in + shldith) 
+ Gap                                          0.020           4.832   (vvblgap)           
+ Inboard blanket                              0.755           5.587   (blnkith)           
+ Inboard first wall                           0.018           5.605   (fwith)             
+ Inboard scrape-off                           0.225           5.830   (scrapli)           
+ Plasma geometric centre                      2.776           8.606   (rminor)            
+ Plasma outboard edge                         2.776          11.383   (rminor)            
+ Outboard scrape-off                          0.225          11.608   (scraplo)           
+ Outboard first wall                          0.018          11.626   (fwoth)             
+ Outboard blanket                             0.982          12.608   (blnkoth)           
+ Gap                                          0.020          12.628   (vvblgap)           
+ Vacuum vessel (and shielding)                1.100          13.728   (d_vv_out+shldoth)  
+ Gap                                          1.511          15.239   (gapsto)            
+ Thermal shield                               0.050          15.289   (thshield)          
+ Gap                                          0.050          15.339   (tftsgap)           
+ TF coil outboard leg                         1.318          16.657   (tfthko)            
  
  *********************************************** Vertical Build ***********************************************
  
  Single null case
                                           Thickness (m)    Height (m)
-<<<<<<< HEAD
- TF coil                                      1.318           8.706   (tfcth)             
- Gap                                          0.050           7.388   (tftsgap)           
- Thermal shield                               0.050           7.338   (thshield)          
- Gap                                          0.050           7.288   (vgap2)             
- Vacuum vessel (and shielding)                0.600           7.238   (d_vv_top+shldtth)  
- Gap                                          0.020           6.638   (vvblgap)           
- Top blanket                                  0.869           6.618   (blnktth)           
+ TF coil                                      1.318           8.705   (tfcth)             
+ Gap                                          0.050           7.387   (tftsgap)           
+ Thermal shield                               0.050           7.337   (thshield)          
+ Gap                                          0.050           7.287   (vgap2)             
+ Vacuum vessel (and shielding)                0.600           7.237   (d_vv_top+shldtth)  
+ Gap                                          0.020           6.637   (vvblgap)           
+ Top blanket                                  0.869           6.617   (blnktth)           
  Top first wall                               0.018           5.749   (fwtth)             
  Top scrape-off                               0.600           5.731   (vgaptop)           
  Plasma top                                   5.131           5.131   (rminor*kappa)      
  Midplane                                     0.000           0.000                       
  Plasma bottom                                5.131          -5.131   (rminor*kappa)      
- Lower scrape-off                             2.002          -7.134   (vgap)              
- Divertor structure                           0.621          -7.755   (divfix)            
- Vacuum vessel (and shielding)                1.000          -8.755   (d_vv_bot+shldlth)  
- Gap                                          0.050          -8.805   (vgap2)             
- Thermal shield                               0.050          -8.855   (thshield)          
- Gap                                          0.050          -8.905   (tftsgap)           
- TF coil                                      1.318         -10.223   (tfcth)             
-=======
- TF coil                                      1.344           8.755   (tfcth)             
- Gap                                          0.050           7.410   (tftsgap)           
- Thermal shield                               0.050           7.360   (thshield)          
- Gap                                          0.050           7.310   (vgap2)             
- Vacuum vessel (and shielding)                0.600           7.260   (d_vv_top+shldtth)  
- Gap                                          0.020           6.660   (vvblgap)           
- Top blanket                                  0.869           6.640   (blnktth)           
- Top first wall                               0.018           5.772   (fwtth)             
- Top scrape-off                               0.600           5.754   (vgaptop)           
- Plasma top                                   5.154           5.154   (rminor*kappa)      
- Midplane                                     0.000           0.000                       
- Plasma bottom                                5.154          -5.154   (rminor*kappa)      
- Lower scrape-off                             2.002          -7.156   (vgap)              
- Divertor structure                           0.621          -7.777   (divfix)            
- Vacuum vessel (and shielding)                1.000          -8.777   (d_vv_bot+shldlth)  
- Gap                                          0.050          -8.827   (vgap2)             
- Thermal shield                               0.050          -8.877   (thshield)          
- Gap                                          0.050          -8.927   (tftsgap)           
- TF coil                                      1.344         -10.272   (tfcth)             
->>>>>>> 8e3f6a88
+ Lower scrape-off                             2.002          -7.133   (vgap)              
+ Divertor structure                           0.621          -7.754   (divfix)            
+ Vacuum vessel (and shielding)                1.000          -8.754   (d_vv_bot+shldlth)  
+ Gap                                          0.050          -8.804   (vgap2)             
+ Thermal shield                               0.050          -8.854   (thshield)          
+ Gap                                          0.050          -8.904   (tftsgap)           
+ TF coil                                      1.318         -10.222   (tfcth)             
  
  ************************************* Divertor build and plasma position *************************************
  
  Divertor Configuration = Single Null Divertor
  
-<<<<<<< HEAD
- Plasma top position, radial (m)                                          (ptop_radial)                 7.219  OP 
+ Plasma top position, radial (m)                                          (ptop_radial)                 7.218  OP 
  Plasma top position, vertical (m)                                        (ptop_vertical)               5.131  OP 
- Plasma geometric centre, radial (m)                                      (rmajor.)                     8.608  OP 
-=======
- Plasma top position, radial (m)                                          (ptop_radial)                 7.251  OP 
- Plasma top position, vertical (m)                                        (ptop_vertical)               5.154  OP 
- Plasma geometric centre, radial (m)                                      (rmajor.)                     8.646  OP 
->>>>>>> 8e3f6a88
+ Plasma geometric centre, radial (m)                                      (rmajor.)                     8.606  OP 
  Plasma geometric centre, vertical (m)                                    (0.0)                         0.000  OP 
  Plasma lower triangularity                                               (tril)                        0.500  OP 
  Plasma elongation                                                        (kappa.)                      1.848  OP 
  TF coil vertical offset (m)                                              (tfoffset)                   -0.758  OP 
-<<<<<<< HEAD
  Plasma outer arc radius of curvature (m)                                 (rco)                         5.243  OP 
- Plasma inner arc radius of curvature (m)                                 (rci)                        10.177  OP 
- Plasma lower X-pt, radial (m)                                            (rxpt)                        7.219  OP 
+ Plasma inner arc radius of curvature (m)                                 (rci)                        10.175  OP 
+ Plasma lower X-pt, radial (m)                                            (rxpt)                        7.218  OP 
  Plasma lower X-pt, vertical (m)                                          (zxpt)                       -5.131  OP 
-=======
- Plasma outer arc radius of curvature (m)                                 (rco)                         5.267  OP 
- Plasma inner arc radius of curvature (m)                                 (rci)                        10.222  OP 
- Plasma lower X-pt, radial (m)                                            (rxpt)                        7.251  OP 
- Plasma lower X-pt, vertical (m)                                          (zxpt)                       -5.154  OP 
->>>>>>> 8e3f6a88
  Poloidal plane angle between vertical and inner leg (rad)                (thetai)                      0.207  OP 
  Poloidal plane angle between vertical and outer leg (rad)                (thetao)                      1.042  OP 
  Poloidal plane angle between inner leg and plate (rad)                   (betai)                       1.000     
@@ -997,33 +608,18 @@
  Outer divertor leg poloidal length (m)                                   (plsepo)                      1.500     
  Inner divertor plate length (m)                                          (plleni)                      1.000     
  Outer divertor plate length (m)                                          (plleno)                      1.000     
-<<<<<<< HEAD
- Inner strike point, radial (m)                                           (rspi)                        6.241  OP 
- Inner strike point, vertical (m)                                         (zspi)                       -5.337  OP 
- Inner plate top, radial (m)                                              (rplti)                       6.419  OP 
- Inner plate top, vertical (m)                                            (zplti)                      -4.870  OP 
- Inner plate bottom, radial (m)                                           (rplbi)                       6.063  OP 
- Inner plate bottom, vertical (m)                                         (zplbi)                      -5.804  OP 
- Outer strike point, radial (m)                                           (rspo)                        7.976  OP 
- Outer strike point, vertical (m)                                         (zspo)                       -6.427  OP 
- Outer plate top, radial (m)                                              (rplto)                       8.203  OP 
- Outer plate top, vertical (m)                                            (zplto)                      -5.981  OP 
- Outer plate bottom, radial (m)                                           (rplbo)                       7.748  OP 
- Outer plate bottom, vertical (m)                                         (zplbo)                      -6.872  OP 
-=======
- Inner strike point, radial (m)                                           (rspi)                        6.273  OP 
- Inner strike point, vertical (m)                                         (zspi)                       -5.360  OP 
- Inner plate top, radial (m)                                              (rplti)                       6.450  OP 
- Inner plate top, vertical (m)                                            (zplti)                      -4.892  OP 
- Inner plate bottom, radial (m)                                           (rplbi)                       6.095  OP 
- Inner plate bottom, vertical (m)                                         (zplbi)                      -5.827  OP 
- Outer strike point, radial (m)                                           (rspo)                        8.008  OP 
- Outer strike point, vertical (m)                                         (zspo)                       -6.449  OP 
- Outer plate top, radial (m)                                              (rplto)                       8.235  OP 
- Outer plate top, vertical (m)                                            (zplto)                      -6.004  OP 
- Outer plate bottom, radial (m)                                           (rplbo)                       7.780  OP 
- Outer plate bottom, vertical (m)                                         (zplbo)                      -6.895  OP 
->>>>>>> 8e3f6a88
+ Inner strike point, radial (m)                                           (rspi)                        6.240  OP 
+ Inner strike point, vertical (m)                                         (zspi)                       -5.336  OP 
+ Inner plate top, radial (m)                                              (rplti)                       6.418  OP 
+ Inner plate top, vertical (m)                                            (zplti)                      -4.869  OP 
+ Inner plate bottom, radial (m)                                           (rplbi)                       6.062  OP 
+ Inner plate bottom, vertical (m)                                         (zplbi)                      -5.803  OP 
+ Outer strike point, radial (m)                                           (rspo)                        7.975  OP 
+ Outer strike point, vertical (m)                                         (zspo)                       -6.426  OP 
+ Outer plate top, radial (m)                                              (rplto)                       8.202  OP 
+ Outer plate top, vertical (m)                                            (zplto)                      -5.980  OP 
+ Outer plate bottom, radial (m)                                           (rplbo)                       7.747  OP 
+ Outer plate bottom, vertical (m)                                         (zplbo)                      -6.871  OP 
  Calculated maximum divertor height (m)                                   (divht)                       2.002  OP 
  
  ************************************************* TF coils  **************************************************
@@ -1037,38 +633,20 @@
  Materal stress of the point of maximum shear stress (Tresca criterion) for each layer
  Please use utilities/plot_stress_tf.py for radial plots plots summary
  Layers                             Steel case            WP    Outer case
-<<<<<<< HEAD
- Radial stress               (MPa)       0.000      -184.745         4.003
- toroidal stress             (MPa)    -379.076      -248.113      -267.570
- Vertical stress             (MPa)     200.924       200.924       106.059
- Von-Mises stress            (MPa)     510.132       389.593       333.497
- Shear (Tresca) stress       (MPa)     580.000       449.037       373.629
- 
- Toroidal modulus            (GPa)     205.000        38.454       205.000
- Vertical modulus            (GPa)     205.000       126.286       388.363
- 
- WP toroidal modulus (GPa)                                                (eyoung_wp_t*1.0D-9)      3.320E+01  OP 
+ Radial stress               (MPa)       0.000      -184.645         4.004
+ toroidal stress             (MPa)    -379.091      -248.102      -267.587
+ Vertical stress             (MPa)     200.909       200.909       106.061
+ Von-Mises stress            (MPa)     510.134       389.571       333.515
+ Shear (Tresca) stress       (MPa)     580.000       449.012       373.648
+ 
+ Toroidal modulus            (GPa)     205.000        38.457       205.000
+ Vertical modulus            (GPa)     205.000       126.292       388.327
+ 
+ WP toroidal modulus (GPa)                                                (eyoung_wp_t*1.0D-9)      3.321E+01  OP 
  WP vertical modulus (GPa)                                                (eyoung_wp_z*1.0D-9)      1.110E+02  OP 
  Maximum radial deflection at midplane (m)                                (deflect)                -4.940E-03  OP 
- Vertical strain on casing                                                (casestr)                 9.801E-04  OP 
- Radial strain on insulator                                               (insstrain)              -9.223E-03  OP 
-=======
- Radial stress               (MPa)       0.000      -208.813         4.015
- toroidal stress             (MPa)    -381.065      -313.135      -270.026
- Vertical stress             (MPa)     198.935       198.935       104.702
- Von-Mises stress            (MPa)     510.483       447.126       334.886
- Shear (Tresca) stress       (MPa)     580.000       512.070       374.728
- 
- Toroidal modulus            (GPa)     205.000        36.131       205.000
- Vertical modulus            (GPa)     205.000       103.148       389.502
- 
- WP toroidal modulus (GPa)                                                (eyoung_wp_t*1.0D-9)      3.103E+01  OP 
- WP vertical modulus (GPa)                                                (eyoung_wp_z*1.0D-9)      8.281E+01  OP 
- Maximum radial deflection at midplane (m)                                (deflect)                -4.966E-03  OP 
- Vertical strain on casing                                                (casestr)                 9.704E-04  OP 
- Vertical strain on winding pack                                          (windstrain)              2.268E-03  OP 
- Radial strain on insulator                                               (insstrain)              -1.078E-02  OP 
->>>>>>> 8e3f6a88
+ Vertical strain on casing                                                (casestr)                 9.800E-04  OP 
+ Radial strain on insulator                                               (insstrain)              -9.218E-03  OP 
  
  TF design
  
@@ -1084,104 +662,56 @@
  TF coil Geometry :
  
  Number of TF coils                                                       (n_tf)                           16     
-<<<<<<< HEAD
- Inboard leg centre radius (m)                                            (r_tf_inboard_mid)        3.434E+00  OP 
+ Inboard leg centre radius (m)                                            (r_tf_inboard_mid)        3.433E+00  OP 
  Outboard leg centre radius (m)                                           (r_tf_outboard_mid)       1.600E+01  OP 
  Total inboard leg radial thickness (m)                                   (tfcth)                   1.318E+00  ITV
  Total outboard leg radial thickness (m)                                  (tfthko)                  1.318E+00     
  Outboard leg toroidal thickness (m)                                      (tftort)                  1.597E+00  OP 
- Maximum inboard edge height (m)                                          (hmax)                    8.905E+00  OP 
- Mean coil circumference (including inboard leg length) (m)               (tfleng)                  4.956E+01  OP 
-=======
- Inboard leg centre radius (m)                                            (r_tf_inboard_mid)        3.447E+00  OP 
- Outboard leg centre radius (m)                                           (r_tf_outboard_mid)       1.607E+01  OP 
- Total inboard leg radial thickness (m)                                   (tfcth)                   1.344E+00  ITV
- Total outboard leg radial thickness (m)                                  (tfthko)                  1.344E+00     
- Outboard leg toroidal thickness (m)                                      (tftort)                  1.607E+00  OP 
- Maximum inboard edge height (m)                                          (hmax)                    8.927E+00  OP 
- Mean coil circumference (including inboard leg length) (m)               (tfleng)                  4.977E+01  OP 
->>>>>>> 8e3f6a88
+ Maximum inboard edge height (m)                                          (hmax)                    8.904E+00  OP 
+ Mean coil circumference (including inboard leg length) (m)               (tfleng)                  4.955E+01  OP 
  Vertical TF shape                                                        (i_tf_shape)                      1     
  
  D-shape coil, inner surface shape approximated by
  by a straight segment and elliptical arcs between the following points:
  
  point         x(m)           y(m)
-<<<<<<< HEAD
-   1          4.093          4.433
-   2          8.052          7.388
-   3         15.341          0.000
-   4          8.052         -8.905
-   5          4.093         -5.343
+   1          4.092          4.432
+   2          8.051          7.387
+   3         15.339          0.000
+   4          8.051         -8.904
+   5          4.092         -5.342
  
  Global material area/fractions:
  
- TF cross-section (total) (m2)                                            (tfareain)                2.844E+01     
- Total steel cross-section (m2)                                           (a_tf_steel*n_tf)         2.056E+01     
+ TF cross-section (total) (m2)                                            (tfareain)                2.843E+01     
+ Total steel cross-section (m2)                                           (a_tf_steel*n_tf)         2.055E+01     
  Total steel TF fraction                                                  (f_tf_steel)              7.228E-01     
  Total Insulation cross-section (total) (m2)                              (a_tf_ins*n_tf)           1.982E+00     
- Total Insulation fraction                                                (f_tf_ins)                6.969E-02     
+ Total Insulation fraction                                                (f_tf_ins)                6.972E-02     
  
  External steel Case Information :
  
- Casing cross section area (per leg) (m2)                                 (acasetf)                 9.639E-01     
+ Casing cross section area (per leg) (m2)                                 (acasetf)                 9.633E-01     
  Inboard leg case plasma side wall thickness (m)                          (casthi)                  6.000E-02     
- Inboard leg case inboard "nose" thickness (m)                            (thkcas)                  5.040E-01  ITV
+ Inboard leg case inboard "nose" thickness (m)                            (thkcas)                  5.036E-01  ITV
  Inboard leg case sidewall thickness at its narrowest point (m)           (casths)                  5.000E-02     
- External case mass per coil (kg)                                         (whtcas)                  1.127E+06  OP 
+ External case mass per coil (kg)                                         (whtcas)                  1.008E+06  OP 
  
  TF winding pack (WP) geometry:
  
- WP cross section area with insulation and insertion (per coil) (m2)      (awpc)                    8.138E-01     
- WP cross section area (per coil) (m2)                                    (aswp)                    7.474E-01     
- Winding pack radial thickness (m)                                        (dr_tf_wp)                6.758E-01  OP 
+ WP cross section area with insulation and insertion (per coil) (m2)      (awpc)                    8.135E-01     
+ WP cross section area (per coil) (m2)                                    (aswp)                    7.472E-01     
+ Winding pack radial thickness (m)                                        (dr_tf_wp)                6.757E-01  OP 
  Winding pack toroidal width (m)                                          (wwp1)                    1.204E+00  OP 
-=======
-   1          4.119          4.446
-   2          8.088          7.410
-   3         15.399          0.000
-   4          8.088         -8.927
-   5          4.119         -5.356
- 
- Global material area/fractions:
- 
- TF cross-section (total) (m2)                                            (tfareain)                2.911E+01     
- Total steel cross-section (m2)                                           (a_tf_steel*n_tf)         2.083E+01     
- Total steel TF fraction                                                  (f_tf_steel)              7.155E-01     
- Total Insulation cross-section (total) (m2)                              (a_tf_ins*n_tf)           2.025E+00     
- Total Insulation fraction                                                (f_tf_ins)                6.957E-02     
- 
- External steel Case Information :
- 
- Casing cross section area (per leg) (m2)                                 (acasetf)                 9.719E-01     
- Inboard leg case plasma side wall thickness (m)                          (casthi)                  6.000E-02     
- Inboard leg case inboard "nose" thickness (m)                            (thkcas)                  5.005E-01  ITV
- Inboard leg case sidewall thickness at its narrowest point (m)           (casths)                  5.000E-02     
- External case mass per coil (kg)                                         (whtcas)                  1.027E+06  OP 
- 
- TF winding pack (WP) geometry:
- 
- WP cross section area with insulation and insertion (per coil) (m2)      (awpc)                    8.476E-01     
- WP cross section area (per coil) (m2)                                    (aswp)                    7.802E-01     
- Winding pack radial thickness (m)                                        (dr_tf_wp)                7.047E-01  OP 
- Winding pack toroidal width (m)                                          (wwp1)                    1.203E+00  OP 
->>>>>>> 8e3f6a88
  Ground wall insulation thickness (m)                                     (tinstf)                  8.000E-03     
  Winding pack insertion gap (m)                                           (tfinsgap)                1.000E-02     
  
  TF winding pack (WP) material area/fractions:
  
-<<<<<<< HEAD
- Steel WP cross-section (total) (m2)                                      (aswp*n_tf)               5.137E+00     
+ Steel WP cross-section (total) (m2)                                      (aswp*n_tf)               5.135E+00     
  Steel WP fraction                                                        (aswp/awpc)               3.945E-01     
  Insulation WP fraction                                                   (aiwp/awpc)               1.164E-01     
  Cable WP fraction                                                        ((awpc-aswp-aiwp)/awpc)   4.891E-01     
-=======
- Steel WP cross-section (total) (m2)                                      (aswp*n_tf)               5.281E+00     
- Steel WP fraction                                                        (aswp/awpc)               3.894E-01     
- Insulation WP fraction                                                   (aiwp/awpc)               1.144E-01     
- Cable WP fraction                                                        ((awpc-aswp-aiwp)/awpc)   4.962E-01     
->>>>>>> 8e3f6a88
  
  WP turn information:
  
@@ -1191,21 +721,12 @@
  Number of TF pancakes                                                    (n_pancake)                      20     
  Number of TF layers                                                      (n_layer)                        10     
  
-<<<<<<< HEAD
- Radial width of turn (m)                                                 (t_turn_radial)           6.398E-02     
- Toroidal width of turn (m)                                               (t_turn_toroidal)         5.841E-02     
- Radial width of conductor (m)                                            (elonductor_radial)       5.998E-02  OP 
- Toroidal width of conductor (m)                                          (t_conductor_toroidal)    5.441E-02  OP 
- Radial width of cable space                                              (t_cable_radial)          4.398E-02     
- Toroidal width of cable space                                            (t_cable_toroidal)        3.841E-02     
-=======
- Radial width of turn (m)                                                 (t_turn_radial)           6.687E-02     
- Toroidal width of turn (m)                                               (t_turn_toroidal)         5.834E-02     
- Radial width of conductor (m)                                            (elonductor_radial)       6.287E-02  OP 
- Toroidal width of conductor (m)                                          (t_conductor_toroidal)    5.434E-02  OP 
- Radial width of cable space                                              (t_cable_radial)          4.687E-02     
- Toroidal width of cable space                                            (t_cable_toroidal)        3.834E-02     
->>>>>>> 8e3f6a88
+ Radial width of turn (m)                                                 (t_turn_radial)           6.397E-02     
+ Toroidal width of turn (m)                                               (t_turn_toroidal)         5.840E-02     
+ Radial width of conductor (m)                                            (elonductor_radial)       5.997E-02  OP 
+ Toroidal width of conductor (m)                                          (t_conductor_toroidal)    5.440E-02  OP 
+ Radial width of cable space                                              (t_cable_radial)          4.397E-02     
+ Toroidal width of cable space                                            (t_cable_toroidal)        3.840E-02     
  Steel conduit thickness (m)                                              (thwcndut)                8.000E-03  ITV
  Inter-turn insulation thickness (m)                                      (thicndut)                2.000E-03     
  
@@ -1213,75 +734,44 @@
  
  Diameter of central helium channel in cable                              (dhecoil)                 1.000E-02     
  Fractions by area
-<<<<<<< HEAD
  internal area of the cable space                                         (acstf)                   1.658E-03     
-=======
- internal area of the cable space                                         (acstf)                   1.766E-03     
->>>>>>> 8e3f6a88
  Coolant fraction in conductor excluding central channel                  (vftf)                    3.000E-01     
  Copper fraction of conductor                                             (fcutfsu)                 8.692E-01  ITV
  Superconductor fraction of conductor                                     (1-fcutfsu)               1.308E-01     
  Check total area fractions in winding pack = 1                                                         1.000     
  minimum TF conductor temperature margin  (K)                             (tmargmin_tf)                 1.500     
  TF conductor temperature margin (K)                                      (tmargtf)                     1.500     
- Elastic properties behavior                                              (i_tf_cond_props)                 0     
+ Elastic properties behavior                                              (i_tf_cond_eyoung_axial)          0     
    Conductor stiffness neglected
  Conductor axial Young's modulus                                          (eyoung_cond_z)           0.000E+00     
  Conductor transverse Young's modulus                                     (eyoung_cond_t)           0.000E+00     
  
  TF coil mass:
  
-<<<<<<< HEAD
- Superconductor mass per coil (kg)                                        (whtconsc)                4.417E+03  OP 
- Copper mass per coil (kg)                                                (whtconcu)                8.208E+04  OP 
+ Superconductor mass per coil (kg)                                        (whtconsc)                4.411E+03  OP 
+ Copper mass per coil (kg)                                                (whtconcu)                8.203E+04  OP 
  Steel conduit mass per coil (kg)                                         (whtconsh)                1.241E+05  OP 
- Conduit insulation mass per coil (kg)                                    (whtconin)                8.449E+03  OP 
- Total conduit mass per coil (kg)                                         (whtcon)                  2.190E+05  OP 
- Mass of each TF coil (kg)                                                (whttf/n_tf)              1.351E+06  OP 
- Total TF coil mass (kg)                                                  (whttf)                   2.162E+07     
+ Conduit insulation mass per coil (kg)                                    (whtconin)                8.446E+03  OP 
+ Total conduit mass per coil (kg)                                         (whtcon)                  2.189E+05  OP 
+ Mass of each TF coil (kg)                                                (whttf/n_tf)              1.233E+06  OP 
+ Total TF coil mass (kg)                                                  (whttf)                   1.972E+07  OP 
  
  Maximum B field and currents:
  
  Nominal peak field assuming toroidal symmetry (T)                        (bmaxtf)                  1.219E+01  OP 
- Total current in all TF coils (MA)                                       (ritfc/1.D6)              2.399E+02  OP 
- TF coil current (summed over all coils) (A)                              (ritfc)                   2.399E+08     
+ Total current in all TF coils (MA)                                       (ritfc/1.D6)              2.398E+02  OP 
+ TF coil current (summed over all coils) (A)                              (ritfc)                   2.398E+08     
  Actual peak field at discrete conductor (T)                              (bmaxtfrp)                1.307E+01  OP 
  Winding pack current density (A/m2)                                      (jwptf)                   2.006E+07  OP 
- Inboard leg mid-plane conductor current density (A/m2)                   (oacdcp)                  8.434E+06     
- Total stored energy in TF coils (GJ)                                     (estotftgj)               1.565E+02  OP 
+ Inboard leg mid-plane conductor current density (A/m2)                   (oacdcp)                  8.436E+06     
+ Total stored energy in TF coils (GJ)                                     (estotftgj)               1.564E+02  OP 
  
  TF Forces:
  
- Inboard vertical tension per coil (N)                                    (vforce)                  2.582E+08  OP 
- Outboard vertical tension per coil (N)                                   (vforce_outboard)         2.582E+08  OP 
+ Inboard vertical tension per coil (N)                                    (vforce)                  2.580E+08  OP 
+ Outboard vertical tension per coil (N)                                   (vforce_outboard)         2.580E+08  OP 
  inboard vertical tension fraction (-)                                    (f_vforce_inboard)        5.000E-01  OP 
- Centring force per coil (N/m)                                            (cforce)                  9.138E+07  OP 
-=======
- Superconductor mass per coil (kg)                                        (whtconsc)                1.265E+04  OP 
- Copper mass per coil (kg)                                                (whtconcu)                7.709E+04  OP 
- Steel conduit mass per coil (kg)                                         (whtconsh)                1.281E+05  OP 
- Conduit insulation mass per coil (kg)                                    (whtconin)                8.686E+03  OP 
- Total conduit mass per coil (kg)                                         (whtcon)                  2.265E+05  OP 
- Mass of each TF coil (kg)                                                (whttf/n_tf)              1.259E+06  OP 
- Total TF coil mass (kg)                                                  (whttf)                   2.015E+07  OP 
- 
- Maximum B field and currents:
- 
- Nominal peak field assuming toroidal symmetry (T)                        (bmaxtf)                  1.213E+01  OP 
- Total current in all TF coils (MA)                                       (ritfc/1.D6)              2.403E+02  OP 
- TF coil current (summed over all coils) (A)                              (ritfc)                   2.403E+08     
- Actual peak field at discrete conductor (T)                              (bmaxtfrp)                1.301E+01  OP 
- Winding pack current density (A/m2)                                      (jwptf)                   1.925E+07  OP 
- Inboard leg mid-plane conductor current density (A/m2)                   (oacdcp)                  8.253E+06     
- Total stored energy in TF coils (GJ)                                     (estotftgj)               1.576E+02  OP 
- 
- TF Forces:
- 
- Inboard vertical tension per coil (N)                                    (vforce)                  2.590E+08  OP 
- Outboard vertical tension per coil (N)                                   (vforce_outboard)         2.590E+08  OP 
- inboard vertical tension fraction (-)                                    (f_vforce_inboard)        5.000E-01  OP 
- Centring force per coil (N/m)                                            (cforce)                  9.107E+07  OP 
->>>>>>> 8e3f6a88
+ Centring force per coil (N/m)                                            (cforce)                  9.133E+07  OP 
  
  Ripple information:
  
@@ -1291,13 +781,8 @@
  Quench information :
  
  Allowable stress in vacuum vessel (VV) due to quench (Pa)                (sigvvall)                9.300E+07     
-<<<<<<< HEAD
- Minimum allowed quench time due to stress in VV (s)                      (taucq)                   2.456E+01  OP 
- Actual quench time (or time constant) (s)                                (tdmptf)                  2.609E+01  ITV
-=======
- Minimum allowed quench time due to stress in VV (s)                      (taucq)                   2.461E+01  OP 
- Actual quench time (or time constant) (s)                                (tdmptf)                  2.624E+01  ITV
->>>>>>> 8e3f6a88
+ Minimum allowed quench time due to stress in VV (s)                      (taucq)                   2.455E+01  OP 
+ Actual quench time (or time constant) (s)                                (tdmptf)                  2.608E+01  ITV
  Maximum allowed voltage during quench due to insulation (kV)             (vdalw)                   1.000E+01  ITV
  Actual quench voltage (kV)                                               (vtfskv)                  1.000E+01  OP 
  Maximum allowed temp rise during a quench (K)                            (tmaxpro)                 1.500E+02     
@@ -1305,29 +790,16 @@
  Radial build of TF coil centre-line :
  
                                           Thickness (m)    Outer radius (m)
-<<<<<<< HEAD
- Innermost edge of TF coil                    2.775           2.775                       
- Coil case ("nose")                           0.504           3.279   (thkcas)            
- Insertion gap for winding pack               0.010           3.289   (tfinsgap)          
- Winding pack ground insulation               0.008           3.297   (tinstf)            
+ Innermost edge of TF coil                    2.774           2.774                       
+ Coil case ("nose")                           0.504           3.278   (thkcas)            
+ Insertion gap for winding pack               0.010           3.288   (tfinsgap)          
+ Winding pack ground insulation               0.008           3.296   (tinstf)            
  Winding - first half                         0.320           3.616   (dr_tf_wp/2-tinstf-t
  Winding - second half                        0.320           3.936   (dr_tf_wp/2-tinstf-t
  Winding pack insulation                      0.008           3.944   (tinstf)            
  Insertion gap for winding pack               0.010           3.954   (tfinsgap)          
  Plasma side case min radius                  0.060           4.014   (casthi)            
- Plasma side case max radius                  4.093           4.093   (r_tf_inboard_out)  
-=======
- Innermost edge of TF coil                    2.774           2.774                       
- Coil case ("nose")                           0.501           3.275   (thkcas)            
- Insertion gap for winding pack               0.010           3.285   (tfinsgap)          
- Winding pack ground insulation               0.008           3.293   (tinstf)            
- Winding - first half                         0.334           3.627   (dr_tf_wp/2-tinstf-t
- Winding - second half                        0.334           3.962   (dr_tf_wp/2-tinstf-t
- Winding pack insulation                      0.008           3.970   (tinstf)            
- Insertion gap for winding pack               0.010           3.980   (tfinsgap)          
- Plasma side case min radius                  0.060           4.040   (casthi)            
- Plasma side case max radius                  4.119           4.119   (r_tf_inboard_out)  
->>>>>>> 8e3f6a88
+ Plasma side case max radius                  4.092           4.092   (r_tf_inboard_out)  
  TF coil dimensions are consistent
  
  ****************************************** Superconducting TF Coils ******************************************
@@ -1339,34 +811,19 @@
  Critical temperature at zero field and strain (K)                        (tc0m)                    1.606E+01     
  
  Helium temperature at peak field (= superconductor temperature) (K)      (thelium)                 4.750E+00     
-<<<<<<< HEAD
  Total helium fraction inside cable space                                 (fhetot)                  3.474E-01  OP 
  Copper fraction of conductor                                             (fcutfsu)                 8.692E-01  ITV
  Residual manufacturing strain on superconductor                          (strncon_tf)             -5.000E-03     
  Self-consistent strain on superconductor                                 (strain_wp)               1.591E-03     
- Critical current density in superconductor (A/m2)                        (jcritsc)                 7.477E+08  OP 
- Critical current density in strand (A/m2)                                (jcritstr)                9.780E+07  OP 
+ Critical current density in superconductor (A/m2)                        (jcritsc)                 7.479E+08  OP 
+ Critical current density in strand (A/m2)                                (jcritstr)                9.782E+07  OP 
  Critical current density in winding pack (A/m2)                          (jwdgcrt)                 2.832E+07  OP 
  Actual current density in winding pack (A/m2)                            (jwdgop)                  2.006E+07  OP 
  Minimum allowed temperature margin in superconductor (K)                 (tmargmin_tf)             1.500E+00     
  Actual temperature margin in superconductor (K)                          (tmarg)                   1.500E+00  OP 
- Critical current (A)                                                     (icrit)                   1.059E+05  OP 
- Actual current (A)                                                       (cpttf)                   7.497E+04  ITV
- Actual current / critical current                                        (iooic)                   7.082E-01  OP 
-=======
- Total helium fraction inside cable space                                 (fhetot)                  3.445E-01  OP 
- Copper fraction of conductor                                             (fcutfsu)                 7.674E-01  ITV
- Strain on superconductor                                                 (strncon_tf)             -5.000E-03     
- Critical current density in superconductor (A/m2)                        (jcritsc)                 4.621E+08  OP 
- Critical current density in strand (A/m2)                                (jcritstr)                1.075E+08  OP 
- Critical current density in winding pack (A/m2)                          (jwdgcrt)                 3.189E+07  OP 
- Actual current density in winding pack (A/m2)                            (jwdgop)                  1.925E+07  OP 
- Minimum allowed temperature margin in superconductor (K)                 (tmargmin_tf)             1.500E+00     
- Actual temperature margin in superconductor (K)                          (tmarg)                   1.500E+00  OP 
- Critical current (A)                                                     (icrit)                   1.244E+05  OP 
- Actual current (A)                                                       (cpttf)                   7.508E+04  ITV
- Actual current / critical current                                        (iooic)                   6.034E-01  OP 
->>>>>>> 8e3f6a88
+ Critical current (A)                                                     (icrit)                   1.058E+05  OP 
+ Actual current (A)                                                       (cpttf)                   7.494E+04  ITV
+ Actual current / critical current                                        (iooic)                   7.083E-01  OP 
  
  *************************************** Central Solenoid and PF Coils ****************************************
  
@@ -1383,34 +840,19 @@
  Actual overall current density at BOP (A/m2)                             (cohbop)                  2.080E+07  OP 
  
  Maximum field at End Of Flattop (T)                                      (bmaxoh)                  1.338E+01  OP 
-<<<<<<< HEAD
  Critical superconductor current density at EOF (A/m2)                    (jscoh_eof)               4.206E+08  OP 
-=======
- Critical superconductor current density at EOF (A/m2)                    (jscoh_eof)               4.205E+08  OP 
->>>>>>> 8e3f6a88
  Critical strand current density at EOF (A/m2)                            (jstrandoh_eof)           1.262E+08  OP 
- Allowable overall current density at EOF (A/m2)                          (rjohc)                   3.812E+07  OP 
- Actual overall current density at EOF (A/m2)                             (coheof)                  2.236E+07  ITV
- 
-<<<<<<< HEAD
- CS inside radius (m)                                                     (bore.)                   2.155E+00     
- CS thickness (m)                                                         (ohcth.)                  5.058E-01     
- Gap between central solenoid and TF coil (m)                             (gapoh)                   5.000E-02  ITV
- CS overall cross-sectional area (m2)                                     (areaoh)                  8.107E+00  OP 
- CS conductor+void cross-sectional area (m2)                              (awpoh)                   3.500E+00  OP 
-    CS conductor cross-sectional area (m2)                                (awpoh*(1-vfohc))         2.450E+00  OP 
-    CS void cross-sectional area (m2)                                     (awpoh*vfohc)             1.050E+00  OP 
- CS steel cross-sectional area (m2)                                       (areaoh-awpoh)            4.608E+00  OP 
-=======
+ Allowable overall current density at EOF (A/m2)                          (rjohc)                   3.813E+07  OP 
+ Actual overall current density at EOF (A/m2)                             (coheof)                  2.237E+07  ITV
+ 
  CS inside radius (m)                                                     (bore.)                   2.154E+00     
  CS thickness (m)                                                         (ohcth.)                  5.058E-01     
  Gap between central solenoid and TF coil (m)                             (gapoh)                   5.000E-02  ITV
- CS overall cross-sectional area (m2)                                     (areaoh)                  8.128E+00  OP 
- CS conductor+void cross-sectional area (m2)                              (awpoh)                   3.508E+00  OP 
-    CS conductor cross-sectional area (m2)                                (awpoh*(1-vfohc))         2.456E+00  OP 
-    CS void cross-sectional area (m2)                                     (awpoh*vfohc)             1.053E+00  OP 
- CS steel cross-sectional area (m2)                                       (areaoh-awpoh)            4.619E+00  OP 
->>>>>>> 8e3f6a88
+ CS overall cross-sectional area (m2)                                     (areaoh)                  8.106E+00  OP 
+ CS conductor+void cross-sectional area (m2)                              (awpoh)                   3.499E+00  OP 
+    CS conductor cross-sectional area (m2)                                (awpoh*(1-vfohc))         2.449E+00  OP 
+    CS void cross-sectional area (m2)                                     (awpoh*vfohc)             1.050E+00  OP 
+ CS steel cross-sectional area (m2)                                       (areaoh-awpoh)            4.607E+00  OP 
  CS steel area fraction                                                   (oh_steel_frac)           5.683E-01  ITV
  Only hoop stress considered
  Switch for CS stress calculation                                         (i_cs_stress)                     0     
@@ -1418,7 +860,7 @@
  Hoop stress in CS steel (Pa)                                             (sig_hoop)                6.600E+08  OP 
  Axial stress in CS steel (Pa)                                            (sig_axial)              -7.547E+08  OP 
  Maximum shear stress in CS steel for the Tresca criterion (Pa)           (s_tresca_oh)             6.600E+08  OP 
- Axial force in CS (N)                                                    (axial_force)            -1.641E+09  OP 
+ Axial force in CS (N)                                                    (axial_force)            -1.640E+09  OP 
  Strain on CS superconductor                                              (strncon_cs)             -5.000E-03     
  Copper fraction in strand                                                (fcuohsu)                 7.000E-01     
  Void (coolant) fraction in conductor                                     (vfohc)                   3.000E-01     
@@ -1446,56 +888,33 @@
  
  coil           R(m)        Z(m)        dR(m)       dZ(m)       turns     steel thickness(m)
  
-<<<<<<< HEAD
-  PF 1           6.07        9.57        1.26        1.26      414.06        0.12
-  PF 2           6.07      -11.08        1.36        1.36      483.68        0.14
-  PF 3          17.95        2.78        1.18        1.18      196.82        0.09
-  PF 4          17.95       -2.78        1.18        1.18      196.82        0.09
-  PF 5          16.41        7.77        0.83        0.83      129.25        0.07
-  PF 6          16.41       -7.77        0.83        0.83      129.25        0.07
-  CS             2.41        0.00        0.51       16.03     4216.53        0.14
+  PF 1           6.07        9.56        1.26        1.26      413.99        0.12
+  PF 2           6.07      -11.08        1.36        1.36      483.62        0.14
+  PF 3          17.94        2.78        1.18        1.18      196.76        0.09
+  PF 4          17.94       -2.78        1.18        1.18      196.76        0.09
+  PF 5          16.41        7.77        0.83        0.83      129.22        0.07
+  PF 6          16.41       -7.77        0.83        0.83      129.22        0.07
+  CS             2.41        0.00        0.51       16.03     4216.08        0.14
  Plasma          8.61        0.00        5.55       10.26        1.00
-=======
-  PF 1           6.10        9.61        1.26        1.26      413.16        0.12
-  PF 2           6.10      -11.13        1.36        1.36      481.87        0.14
-  PF 3          18.03        2.79        1.18        1.18      197.32        0.09
-  PF 4          18.03       -2.79        1.18        1.18      197.32        0.09
-  PF 5          16.49        7.81        0.83        0.83      128.81        0.07
-  PF 6          16.49       -7.81        0.83        0.83      128.81        0.07
-  CS             2.41        0.00        0.51       16.07     4226.24        0.14
- Plasma          8.65        0.00        5.58       10.31        1.00
->>>>>>> 8e3f6a88
  
  PF Coil Information at Peak Current:
  
  coil  current  allowed J  actual J   J   cond. mass   steel mass     field
          (MA)    (A/m2)     (A/m2)  ratio    (kg)          (kg)        (T)
  
-<<<<<<< HEAD
-  PF 1   17.47  4.443E+08  1.100E+07  0.02 2.576E+05   1.989E+05    5.604E+00
-  PF 2   20.41  3.905E+08  1.100E+07  0.03 3.009E+05   2.493E+05    6.122E+00
-  PF 3   -8.31  7.539E+08  6.000E+06  0.01 6.632E+05   4.028E+05    2.734E+00
-  PF 4   -8.31  7.539E+08  6.000E+06  0.01 6.632E+05   4.028E+05    2.734E+00
-  PF 5   -5.56  7.625E+08  8.000E+06  0.01 3.044E+05   2.128E+05    2.656E+00
-  PF 6   -5.56  7.625E+08  8.000E+06  0.01 3.044E+05   2.128E+05    2.656E+00
-  CS  -181.31  3.817E+07  2.236E+07  0.59 2.253E+05   5.436E+05    1.338E+01
+  PF 1   17.47  4.443E+08  1.100E+07  0.02 2.575E+05   1.988E+05    5.605E+00
+  PF 2   20.41  3.904E+08  1.100E+07  0.03 3.008E+05   2.492E+05    6.123E+00
+  PF 3   -8.30  7.540E+08  6.000E+06  0.01 6.629E+05   4.025E+05    2.733E+00
+  PF 4   -8.30  7.540E+08  6.000E+06  0.01 6.629E+05   4.025E+05    2.733E+00
+  PF 5   -5.56  7.625E+08  8.000E+06  0.01 3.042E+05   2.126E+05    2.656E+00
+  PF 6   -5.56  7.625E+08  8.000E+06  0.01 3.042E+05   2.126E+05    2.656E+00
+  CS  -181.29  3.817E+07  2.237E+07  0.59 2.252E+05   5.434E+05    1.338E+01
        ------                             ---------   ---------
-       246.92                             2.719E+06   2.223E+06
-=======
-  PF 1   17.44  4.484E+08  1.100E+07  0.02 2.582E+05   1.990E+05    5.566E+00
-  PF 2   20.33  3.951E+08  1.100E+07  0.03 3.011E+05   2.491E+05    6.078E+00
-  PF 3   -8.33  7.538E+08  6.000E+06  0.01 6.680E+05   4.080E+05    2.735E+00
-  PF 4   -8.33  7.538E+08  6.000E+06  0.01 6.680E+05   4.080E+05    2.735E+00
-  PF 5   -5.54  7.631E+08  8.000E+06  0.01 3.048E+05   2.136E+05    2.651E+00
-  PF 6   -5.54  7.631E+08  8.000E+06  0.01 3.048E+05   2.136E+05    2.651E+00
-  CS  -181.73  3.816E+07  2.236E+07  0.59 2.258E+05   5.450E+05    1.338E+01
-       ------                             ---------   ---------
-       247.23                             2.731E+06   2.236E+06
->>>>>>> 8e3f6a88
+       246.89                             2.718E+06   2.222E+06
  
  PF coil current scaling information :
  
- Sum of squares of residuals                                              (ssq0)                    4.964E-04  OP 
+ Sum of squares of residuals                                              (ssq0)                    4.963E-04  OP 
  Smoothing parameter                                                      (alfapf)                  5.000E-10     
  
  ****************************************** Volt Second Consumption *******************************************
@@ -1503,43 +922,24 @@
               volt-sec       volt-sec       volt-sec
               start-up         burn          total
 
-<<<<<<< HEAD
- PF coils :    -200.69         -81.84        -282.53
- CS coil  :    -155.78        -188.77        -344.56
+ PF coils :    -200.60         -81.82        -282.41
+ CS coil  :    -155.71        -188.75        -344.47
               --------       --------       --------
- Total :       -356.48        -270.61        -627.09
- 
- Total volt-second consumption by coils (Wb)                              (vstot)                  -6.271E+02  OP 
-=======
- PF coils :    -202.02         -81.55        -283.57
- CS coil  :    -156.55        -187.56        -344.11
-              --------       --------       --------
- Total :       -358.57        -269.11        -627.68
- 
- Total volt-second consumption by coils (Wb)                              (vstot)                  -6.277E+02  OP 
->>>>>>> 8e3f6a88
+ Total :       -356.31        -270.57        -626.88
+ 
+ Total volt-second consumption by coils (Wb)                              (vstot)                  -6.269E+02  OP 
  
  Summary of volt-second consumption by circuit (Wb) :
  
  circuit       BOP            BOF            EOF
  
-<<<<<<< HEAD
-     1       29.136         37.705          4.578
-     2       30.791         34.137         -0.872
-     3        4.697        -65.435        -70.776
-     4        4.697        -65.435        -70.776
-     5        1.328        -34.844        -36.354
-     6        1.328        -34.844        -36.354
- CS coil    166.031         10.246       -178.528
-=======
-     1       29.276         37.748          4.637
-     2       30.931         34.161         -0.822
-     3        4.789        -65.835        -71.251
-     4        4.789        -65.835        -71.251
-     5        1.159        -35.077        -36.388
-     6        1.159        -35.077        -36.388
- CS coil    165.834          9.283       -178.275
->>>>>>> 8e3f6a88
+     1       29.124         37.692          4.573
+     2       30.779         34.125         -0.875
+     3        4.694        -65.403        -70.741
+     4        4.694        -65.403        -70.741
+     5        1.330        -34.827        -36.339
+     6        1.330        -34.827        -36.339
+ CS coil    165.987         10.274       -178.479
  
  ********************************** Waveforms ***********************************
  
@@ -1547,200 +947,105 @@
  
                                        time (sec)
 
-<<<<<<< HEAD
-                0.00     500.00     679.47     689.47    7889.47    8068.93
+                0.00     500.00     679.40     689.40    7889.40    8068.81
                Start      BOP        EOR        BOF        EOF        EOP        
  circuit
-   1         0.000E+00  1.350E+07  1.747E+07  1.747E+07  2.121E+06  0.000E+00
-   2         0.000E+00  1.841E+07  2.041E+07  2.041E+07 -5.215E+05  0.000E+00
-   3        -0.000E+00  5.512E+05 -7.679E+06 -7.679E+06 -8.306E+06 -0.000E+00
-   4        -0.000E+00  5.512E+05 -7.679E+06 -7.679E+06 -8.306E+06 -0.000E+00
-   5        -0.000E+00  2.030E+05 -5.327E+06 -5.327E+06 -5.558E+06 -0.000E+00
-   6        -0.000E+00  2.030E+05 -5.327E+06 -5.327E+06 -5.558E+06 -0.000E+00
-   7        -0.000E+00  1.686E+08  1.041E+07  1.041E+07 -1.813E+08 -0.000E+00
- Plasma (A)  0.000E+00  0.000E+00  1.795E+07  1.795E+07  1.795E+07  0.000E+00
+   1         0.000E+00  1.350E+07  1.747E+07  1.747E+07  2.120E+06  0.000E+00
+   2         0.000E+00  1.841E+07  2.041E+07  2.041E+07 -5.235E+05  0.000E+00
+   3        -0.000E+00  5.509E+05 -7.677E+06 -7.677E+06 -8.303E+06 -0.000E+00
+   4        -0.000E+00  5.509E+05 -7.677E+06 -7.677E+06 -8.303E+06 -0.000E+00
+   5        -0.000E+00  2.034E+05 -5.325E+06 -5.325E+06 -5.556E+06 -0.000E+00
+   6        -0.000E+00  2.034E+05 -5.325E+06 -5.325E+06 -5.556E+06 -0.000E+00
+   7        -0.000E+00  1.686E+08  1.044E+07  1.044E+07 -1.813E+08 -0.000E+00
+ Plasma (A)  0.000E+00  0.000E+00  1.794E+07  1.794E+07  1.794E+07  0.000E+00
  
  This consists of: CS coil field balancing:
-   1         0.000E+00  1.350E+07  8.332E+05  8.332E+05 -1.452E+07  0.000E+00
-   2         0.000E+00  1.841E+07  1.136E+06  1.136E+06 -1.980E+07  0.000E+00
-   3        -0.000E+00  5.512E+05  3.402E+04  3.402E+04 -5.927E+05 -0.000E+00
-   4        -0.000E+00  5.512E+05  3.402E+04  3.402E+04 -5.927E+05 -0.000E+00
-   5        -0.000E+00  2.030E+05  1.253E+04  1.253E+04 -2.183E+05 -0.000E+00
-   6        -0.000E+00  2.030E+05  1.253E+04  1.253E+04 -2.183E+05 -0.000E+00
-   7        -0.000E+00  1.686E+08  1.041E+07  1.041E+07 -1.813E+08 -0.000E+00
+   1         0.000E+00  1.350E+07  8.356E+05  8.356E+05 -1.452E+07  0.000E+00
+   2         0.000E+00  1.841E+07  1.139E+06  1.139E+06 -1.979E+07  0.000E+00
+   3        -0.000E+00  5.509E+05  3.410E+04  3.410E+04 -5.924E+05 -0.000E+00
+   4        -0.000E+00  5.509E+05  3.410E+04  3.410E+04 -5.924E+05 -0.000E+00
+   5        -0.000E+00  2.034E+05  1.259E+04  1.259E+04 -2.187E+05 -0.000E+00
+   6        -0.000E+00  2.034E+05  1.259E+04  1.259E+04 -2.187E+05 -0.000E+00
+   7        -0.000E+00  1.686E+08  1.044E+07  1.044E+07 -1.813E+08 -0.000E+00
  
  And: equilibrium field:
-   1         0.000E+00  0.000E+00  1.664E+07  1.664E+07  1.664E+07  0.000E+00
-   2         0.000E+00  0.000E+00  1.928E+07  1.928E+07  1.928E+07  0.000E+00
-   3         0.000E+00  0.000E+00 -7.713E+06 -7.713E+06 -7.713E+06  0.000E+00
-   4         0.000E+00  0.000E+00 -7.713E+06 -7.713E+06 -7.713E+06  0.000E+00
-   5         0.000E+00  0.000E+00 -5.339E+06 -5.339E+06 -5.339E+06  0.000E+00
-   6         0.000E+00  0.000E+00 -5.339E+06 -5.339E+06 -5.339E+06  0.000E+00
-   7         0.000E+00  0.000E+00  1.917E-09  1.917E-09 -3.068E-08  0.000E+00
+   1         0.000E+00  0.000E+00  1.663E+07  1.663E+07  1.663E+07  0.000E+00
+   2         0.000E+00  0.000E+00  1.927E+07  1.927E+07  1.927E+07  0.000E+00
+   3         0.000E+00  0.000E+00 -7.711E+06 -7.711E+06 -7.711E+06  0.000E+00
+   4         0.000E+00  0.000E+00 -7.711E+06 -7.711E+06 -7.711E+06  0.000E+00
+   5         0.000E+00  0.000E+00 -5.338E+06 -5.338E+06 -5.338E+06  0.000E+00
+   6         0.000E+00  0.000E+00 -5.338E+06 -5.338E+06 -5.338E+06  0.000E+00
+   7         0.000E+00  0.000E+00  0.000E+00  0.000E+00  3.068E-08  0.000E+00
  
  Ratio of central solenoid current at beginning of Pulse / end of flat-to (fcohbop)                 9.300E-01  ITV
- Ratio of central solenoid current at beginning of Flat-top / end of flat (fcohbof)                -5.739E-02  OP 
-=======
-                0.00     500.00     679.74     689.74    7889.74    8069.48
-               Start      BOP        EOR        BOF        EOF        EOP        
- circuit
-   1         0.000E+00  1.352E+07  1.744E+07  1.744E+07  2.142E+06  0.000E+00
-   2         0.000E+00  1.841E+07  2.033E+07  2.033E+07 -4.894E+05  0.000E+00
-   3        -0.000E+00  5.597E+05 -7.694E+06 -7.694E+06 -8.327E+06 -0.000E+00
-   4        -0.000E+00  5.597E+05 -7.694E+06 -7.694E+06 -8.327E+06 -0.000E+00
-   5        -0.000E+00  1.765E+05 -5.339E+06 -5.339E+06 -5.539E+06 -0.000E+00
-   6        -0.000E+00  1.765E+05 -5.339E+06 -5.339E+06 -5.539E+06 -0.000E+00
-   7        -0.000E+00  1.690E+08  9.463E+06  9.463E+06 -1.817E+08 -0.000E+00
- Plasma (A)  0.000E+00  0.000E+00  1.797E+07  1.797E+07  1.797E+07  0.000E+00
- 
- This consists of: CS coil field balancing:
-   1         0.000E+00  1.352E+07  7.570E+05  7.570E+05 -1.454E+07  0.000E+00
-   2         0.000E+00  1.841E+07  1.031E+06  1.031E+06 -1.979E+07  0.000E+00
-   3        -0.000E+00  5.597E+05  3.133E+04  3.133E+04 -6.016E+05 -0.000E+00
-   4        -0.000E+00  5.597E+05  3.133E+04  3.133E+04 -6.016E+05 -0.000E+00
-   5        -0.000E+00  1.765E+05  9.879E+03  9.879E+03 -1.897E+05 -0.000E+00
-   6        -0.000E+00  1.765E+05  9.879E+03  9.879E+03 -1.897E+05 -0.000E+00
-   7        -0.000E+00  1.690E+08  9.463E+06  9.463E+06 -1.817E+08 -0.000E+00
- 
- And: equilibrium field:
-   1         0.000E+00  0.000E+00  1.668E+07  1.668E+07  1.668E+07  0.000E+00
-   2         0.000E+00  0.000E+00  1.930E+07  1.930E+07  1.930E+07  0.000E+00
-   3         0.000E+00  0.000E+00 -7.725E+06 -7.725E+06 -7.725E+06  0.000E+00
-   4         0.000E+00  0.000E+00 -7.725E+06 -7.725E+06 -7.725E+06  0.000E+00
-   5         0.000E+00  0.000E+00 -5.349E+06 -5.349E+06 -5.349E+06  0.000E+00
-   6         0.000E+00  0.000E+00 -5.349E+06 -5.349E+06 -5.349E+06  0.000E+00
-   7         0.000E+00  0.000E+00  1.922E-09  1.922E-09  0.000E+00  0.000E+00
- 
- Ratio of central solenoid current at beginning of Pulse / end of flat-to (fcohbop)                 9.302E-01  ITV
- Ratio of central solenoid current at beginning of Flat-top / end of flat (fcohbof)                -5.207E-02  OP 
->>>>>>> 8e3f6a88
+ Ratio of central solenoid current at beginning of Flat-top / end of flat (fcohbof)                -5.757E-02  OP 
  
  *************************** PF Circuit Waveform Data ***************************
  
  Number of PF circuits including CS and plasma                            (ncirt)                           8     
  PF Circuit 01 - Time point 01 (A)                                        (pfc01t01)                0.000E+00     
-<<<<<<< HEAD
  PF Circuit 01 - Time point 02 (A)                                        (pfc01t02)                1.350E+07     
  PF Circuit 01 - Time point 03 (A)                                        (pfc01t03)                1.747E+07     
  PF Circuit 01 - Time point 04 (A)                                        (pfc01t04)                1.747E+07     
- PF Circuit 01 - Time point 05 (A)                                        (pfc01t05)                2.121E+06     
+ PF Circuit 01 - Time point 05 (A)                                        (pfc01t05)                2.120E+06     
  PF Circuit 01 - Time point 06 (A)                                        (pfc01t06)                0.000E+00     
  PF Circuit 02 - Time point 01 (A)                                        (pfc02t01)                0.000E+00     
  PF Circuit 02 - Time point 02 (A)                                        (pfc02t02)                1.841E+07     
  PF Circuit 02 - Time point 03 (A)                                        (pfc02t03)                2.041E+07     
  PF Circuit 02 - Time point 04 (A)                                        (pfc02t04)                2.041E+07     
- PF Circuit 02 - Time point 05 (A)                                        (pfc02t05)               -5.215E+05     
+ PF Circuit 02 - Time point 05 (A)                                        (pfc02t05)               -5.235E+05     
  PF Circuit 02 - Time point 06 (A)                                        (pfc02t06)                0.000E+00     
  PF Circuit 03 - Time point 01 (A)                                        (pfc03t01)               -0.000E+00     
- PF Circuit 03 - Time point 02 (A)                                        (pfc03t02)                5.512E+05     
- PF Circuit 03 - Time point 03 (A)                                        (pfc03t03)               -7.679E+06     
- PF Circuit 03 - Time point 04 (A)                                        (pfc03t04)               -7.679E+06     
- PF Circuit 03 - Time point 05 (A)                                        (pfc03t05)               -8.306E+06     
+ PF Circuit 03 - Time point 02 (A)                                        (pfc03t02)                5.509E+05     
+ PF Circuit 03 - Time point 03 (A)                                        (pfc03t03)               -7.677E+06     
+ PF Circuit 03 - Time point 04 (A)                                        (pfc03t04)               -7.677E+06     
+ PF Circuit 03 - Time point 05 (A)                                        (pfc03t05)               -8.303E+06     
  PF Circuit 03 - Time point 06 (A)                                        (pfc03t06)               -0.000E+00     
  PF Circuit 04 - Time point 01 (A)                                        (pfc04t01)               -0.000E+00     
- PF Circuit 04 - Time point 02 (A)                                        (pfc04t02)                5.512E+05     
- PF Circuit 04 - Time point 03 (A)                                        (pfc04t03)               -7.679E+06     
- PF Circuit 04 - Time point 04 (A)                                        (pfc04t04)               -7.679E+06     
- PF Circuit 04 - Time point 05 (A)                                        (pfc04t05)               -8.306E+06     
+ PF Circuit 04 - Time point 02 (A)                                        (pfc04t02)                5.509E+05     
+ PF Circuit 04 - Time point 03 (A)                                        (pfc04t03)               -7.677E+06     
+ PF Circuit 04 - Time point 04 (A)                                        (pfc04t04)               -7.677E+06     
+ PF Circuit 04 - Time point 05 (A)                                        (pfc04t05)               -8.303E+06     
  PF Circuit 04 - Time point 06 (A)                                        (pfc04t06)               -0.000E+00     
  PF Circuit 05 - Time point 01 (A)                                        (pfc05t01)               -0.000E+00     
- PF Circuit 05 - Time point 02 (A)                                        (pfc05t02)                2.030E+05     
- PF Circuit 05 - Time point 03 (A)                                        (pfc05t03)               -5.327E+06     
- PF Circuit 05 - Time point 04 (A)                                        (pfc05t04)               -5.327E+06     
- PF Circuit 05 - Time point 05 (A)                                        (pfc05t05)               -5.558E+06     
+ PF Circuit 05 - Time point 02 (A)                                        (pfc05t02)                2.034E+05     
+ PF Circuit 05 - Time point 03 (A)                                        (pfc05t03)               -5.325E+06     
+ PF Circuit 05 - Time point 04 (A)                                        (pfc05t04)               -5.325E+06     
+ PF Circuit 05 - Time point 05 (A)                                        (pfc05t05)               -5.556E+06     
  PF Circuit 05 - Time point 06 (A)                                        (pfc05t06)               -0.000E+00     
  PF Circuit 06 - Time point 01 (A)                                        (pfc06t01)               -0.000E+00     
- PF Circuit 06 - Time point 02 (A)                                        (pfc06t02)                2.030E+05     
- PF Circuit 06 - Time point 03 (A)                                        (pfc06t03)               -5.327E+06     
- PF Circuit 06 - Time point 04 (A)                                        (pfc06t04)               -5.327E+06     
- PF Circuit 06 - Time point 05 (A)                                        (pfc06t05)               -5.558E+06     
+ PF Circuit 06 - Time point 02 (A)                                        (pfc06t02)                2.034E+05     
+ PF Circuit 06 - Time point 03 (A)                                        (pfc06t03)               -5.325E+06     
+ PF Circuit 06 - Time point 04 (A)                                        (pfc06t04)               -5.325E+06     
+ PF Circuit 06 - Time point 05 (A)                                        (pfc06t05)               -5.556E+06     
  PF Circuit 06 - Time point 06 (A)                                        (pfc06t06)               -0.000E+00     
  CS Circuit  - Time point 01 (A)                                          (cst01)                  -0.000E+00     
  CS Circuit  - Time point 02 (A)                                          (cst02)                   1.686E+08     
- CS Circuit  - Time point 03 (A)                                          (cst03)                   1.041E+07     
- CS Circuit  - Time point 04 (A)                                          (cst04)                   1.041E+07     
+ CS Circuit  - Time point 03 (A)                                          (cst03)                   1.044E+07     
+ CS Circuit  - Time point 04 (A)                                          (cst04)                   1.044E+07     
  CS Circuit  - Time point 05 (A)                                          (cst05)                  -1.813E+08     
  CS Circuit  - Time point 06 (A)                                          (cst06)                  -0.000E+00     
  Plasma  - Time point 01 (A)                                              (plasmat01)               0.000E+00     
  Plasma  - Time point 02 (A)                                              (plasmat02)               0.000E+00     
- Plasma  - Time point 03 (A)                                              (plasmat03)               1.795E+07     
- Plasma  - Time point 04 (A)                                              (plasmat04)               1.795E+07     
- Plasma  - Time point 05 (A)                                              (plasmat05)               1.795E+07     
-=======
- PF Circuit 01 - Time point 02 (A)                                        (pfc01t02)                1.352E+07     
- PF Circuit 01 - Time point 03 (A)                                        (pfc01t03)                1.744E+07     
- PF Circuit 01 - Time point 04 (A)                                        (pfc01t04)                1.744E+07     
- PF Circuit 01 - Time point 05 (A)                                        (pfc01t05)                2.142E+06     
- PF Circuit 01 - Time point 06 (A)                                        (pfc01t06)                0.000E+00     
- PF Circuit 02 - Time point 01 (A)                                        (pfc02t01)                0.000E+00     
- PF Circuit 02 - Time point 02 (A)                                        (pfc02t02)                1.841E+07     
- PF Circuit 02 - Time point 03 (A)                                        (pfc02t03)                2.033E+07     
- PF Circuit 02 - Time point 04 (A)                                        (pfc02t04)                2.033E+07     
- PF Circuit 02 - Time point 05 (A)                                        (pfc02t05)               -4.894E+05     
- PF Circuit 02 - Time point 06 (A)                                        (pfc02t06)                0.000E+00     
- PF Circuit 03 - Time point 01 (A)                                        (pfc03t01)               -0.000E+00     
- PF Circuit 03 - Time point 02 (A)                                        (pfc03t02)                5.597E+05     
- PF Circuit 03 - Time point 03 (A)                                        (pfc03t03)               -7.694E+06     
- PF Circuit 03 - Time point 04 (A)                                        (pfc03t04)               -7.694E+06     
- PF Circuit 03 - Time point 05 (A)                                        (pfc03t05)               -8.327E+06     
- PF Circuit 03 - Time point 06 (A)                                        (pfc03t06)               -0.000E+00     
- PF Circuit 04 - Time point 01 (A)                                        (pfc04t01)               -0.000E+00     
- PF Circuit 04 - Time point 02 (A)                                        (pfc04t02)                5.597E+05     
- PF Circuit 04 - Time point 03 (A)                                        (pfc04t03)               -7.694E+06     
- PF Circuit 04 - Time point 04 (A)                                        (pfc04t04)               -7.694E+06     
- PF Circuit 04 - Time point 05 (A)                                        (pfc04t05)               -8.327E+06     
- PF Circuit 04 - Time point 06 (A)                                        (pfc04t06)               -0.000E+00     
- PF Circuit 05 - Time point 01 (A)                                        (pfc05t01)               -0.000E+00     
- PF Circuit 05 - Time point 02 (A)                                        (pfc05t02)                1.765E+05     
- PF Circuit 05 - Time point 03 (A)                                        (pfc05t03)               -5.339E+06     
- PF Circuit 05 - Time point 04 (A)                                        (pfc05t04)               -5.339E+06     
- PF Circuit 05 - Time point 05 (A)                                        (pfc05t05)               -5.539E+06     
- PF Circuit 05 - Time point 06 (A)                                        (pfc05t06)               -0.000E+00     
- PF Circuit 06 - Time point 01 (A)                                        (pfc06t01)               -0.000E+00     
- PF Circuit 06 - Time point 02 (A)                                        (pfc06t02)                1.765E+05     
- PF Circuit 06 - Time point 03 (A)                                        (pfc06t03)               -5.339E+06     
- PF Circuit 06 - Time point 04 (A)                                        (pfc06t04)               -5.339E+06     
- PF Circuit 06 - Time point 05 (A)                                        (pfc06t05)               -5.539E+06     
- PF Circuit 06 - Time point 06 (A)                                        (pfc06t06)               -0.000E+00     
- CS Circuit  - Time point 01 (A)                                          (cst01)                  -0.000E+00     
- CS Circuit  - Time point 02 (A)                                          (cst02)                   1.690E+08     
- CS Circuit  - Time point 03 (A)                                          (cst03)                   9.463E+06     
- CS Circuit  - Time point 04 (A)                                          (cst04)                   9.463E+06     
- CS Circuit  - Time point 05 (A)                                          (cst05)                  -1.817E+08     
- CS Circuit  - Time point 06 (A)                                          (cst06)                  -0.000E+00     
- Plasma  - Time point 01 (A)                                              (plasmat01)               0.000E+00     
- Plasma  - Time point 02 (A)                                              (plasmat02)               0.000E+00     
- Plasma  - Time point 03 (A)                                              (plasmat03)               1.797E+07     
- Plasma  - Time point 04 (A)                                              (plasmat04)               1.797E+07     
- Plasma  - Time point 05 (A)                                              (plasmat05)               1.797E+07     
->>>>>>> 8e3f6a88
+ Plasma  - Time point 03 (A)                                              (plasmat03)               1.794E+07     
+ Plasma  - Time point 04 (A)                                              (plasmat04)               1.794E+07     
+ Plasma  - Time point 05 (A)                                              (plasmat05)               1.794E+07     
  Plasma  - Time point 06 (A)                                              (plasmat06)               0.000E+00     
  
  ********************************************* Support Structure **********************************************
  
-<<<<<<< HEAD
- Outer PF coil fence mass (kg)                                            (fncmass)                 2.987E+05  OP 
- Intercoil support structure mass (kg)                                    (aintmass)                6.067E+06  OP 
- Mass of cooled components (kg)                                           (coldmass)                4.835E+07  OP 
- Gravity support structure mass (kg)                                      (clgsmass)                1.931E+06  OP 
- Torus leg support mass (kg)                                              (gsm1)                    8.725E+04  OP 
- Ring beam mass (kg)                                                      (gsm2)                    5.229E+05  OP 
- Ring legs mass (kg)                                                      (gsm3)                    1.027E+06  OP 
-=======
- Outer PF coil fence mass (kg)                                            (fncmass)                 3.023E+05  OP 
- Intercoil support structure mass (kg)                                    (aintmass)                6.147E+06  OP 
- Mass of cooled components (kg)                                           (coldmass)                4.710E+07  OP 
- Gravity support structure mass (kg)                                      (clgsmass)                1.890E+06  OP 
- Torus leg support mass (kg)                                              (gsm1)                    8.792E+04  OP 
- Ring beam mass (kg)                                                      (gsm2)                    5.159E+05  OP 
- Ring legs mass (kg)                                                      (gsm3)                    9.946E+05  OP 
->>>>>>> 8e3f6a88
+ Outer PF coil fence mass (kg)                                            (fncmass)                 2.985E+05  OP 
+ Intercoil support structure mass (kg)                                    (aintmass)                6.062E+06  OP 
+ Mass of cooled components (kg)                                           (coldmass)                4.643E+07  OP 
+ Gravity support structure mass (kg)                                      (clgsmass)                1.855E+06  OP 
+ Torus leg support mass (kg)                                              (gsm1)                    8.723E+04  OP 
+ Ring beam mass (kg)                                                      (gsm2)                    5.097E+05  OP 
+ Ring legs mass (kg)                                                      (gsm3)                    9.767E+05  OP 
  
  ******************************************** PF Coil Inductances *********************************************
  
  Inductance matrix [H] :
  
-<<<<<<< HEAD
    1     3.2E+00 4.9E-02 2.7E-01 1.8E-01 2.5E-01 7.4E-02 8.5E-01 8.9E-04
    2     4.9E-02 4.3E+00 1.9E-01 2.9E-01 7.5E-02 2.7E-01 7.1E-01 8.1E-04
    3     2.7E-01 1.9E-01 3.2E+00 1.1E+00 7.2E-01 3.9E-01 4.7E-01 1.7E-03
@@ -1749,38 +1054,18 @@
    6     7.4E-02 2.7E-01 3.9E-01 7.2E-01 1.5E-01 1.3E+00 2.8E-01 8.5E-04
   CS     8.5E-01 7.1E-01 4.7E-01 4.7E-01 2.8E-01 2.8E-01 2.1E+01 4.2E-03
  Plasma  8.9E-04 8.1E-04 1.7E-03 1.7E-03 8.5E-04 8.5E-04 4.2E-03 1.6E-05
-=======
-   1     3.2E+00 4.8E-02 2.8E-01 1.8E-01 2.4E-01 7.4E-02 8.5E-01 8.9E-04
-   2     4.8E-02 4.3E+00 1.9E-01 2.9E-01 7.5E-02 2.7E-01 7.0E-01 8.1E-04
-   3     2.8E-01 1.9E-01 3.2E+00 1.2E+00 7.3E-01 3.9E-01 4.7E-01 1.7E-03
-   4     1.8E-01 2.9E-01 1.2E+00 3.2E+00 3.9E-01 7.3E-01 4.7E-01 1.7E-03
-   5     2.4E-01 7.5E-02 7.3E-01 3.9E-01 1.3E+00 1.5E-01 2.7E-01 8.5E-04
-   6     7.4E-02 2.7E-01 3.9E-01 7.3E-01 1.5E-01 1.3E+00 2.7E-01 8.5E-04
-  CS     8.5E-01 7.0E-01 4.7E-01 4.7E-01 2.7E-01 2.7E-01 2.1E+01 4.1E-03
- Plasma  8.9E-04 8.1E-04 1.7E-03 1.7E-03 8.5E-04 8.5E-04 4.1E-03 1.6E-05
->>>>>>> 8e3f6a88
  
  ************************************ Pumping for primary coolant (helium) ************************************
  
  Pressure drop in FW and blanket coolant incl. hx and pipes (Pa)          (dp_he)                   5.500E+05     
  Fraction of FW and blanket thermal power required for pumping            (fpump)                   8.946E-02  OP 
-<<<<<<< HEAD
- Total power absorbed by FW & blanket (MW)                                (p_plasma)                2.241E+03  OP 
+ Total power absorbed by FW & blanket (MW)                                (p_plasma)                2.239E+03  OP 
  Inlet temperature of FW & blanket coolant pump (K)                       (t_in_compressor)         5.570E+02  OP 
  Coolant pump outlet/Inlet temperature of FW & blanket (K)                (t_in_bb)                 5.731E+02     
  Outlet temperature of FW & blanket (K)                                   (t_out_bb)                7.731E+02     
- Mechanical pumping power for FW and blanket cooling loop including heat  (htpmw_fw_blkt)           2.202E+02  OP 
- Mechanical pumping power for divertor (MW)                               (htpmw_div)               1.949E+00  OP 
- Mechanical pumping power for shield and vacuum vessel (MW)               (htpmw_shld)              7.248E-03  OP 
-=======
- Total power absorbed by FW & blanket (MW)                                (p_plasma)                2.240E+03  OP 
- Inlet temperature of FW & blanket coolant pump (K)                       (t_in_compressor)         5.570E+02  OP 
- Coolant pump outlet/Inlet temperature of FW & blanket (K)                (t_in_bb)                 5.731E+02     
- Outlet temperature of FW & blanket (K)                                   (t_out_bb)                7.731E+02     
- Mechanical pumping power for FW and blanket cooling loop including heat  (htpmw_fw_blkt)           2.201E+02  OP 
- Mechanical pumping power for divertor (MW)                               (htpmw_div)               1.954E+00  OP 
- Mechanical pumping power for shield and vacuum vessel (MW)               (htpmw_shld)              7.294E-03  OP 
->>>>>>> 8e3f6a88
+ Mechanical pumping power for FW and blanket cooling loop including heat  (htpmw_fw_blkt)           2.200E+02  OP 
+ Mechanical pumping power for divertor (MW)                               (htpmw_div)               1.948E+00  OP 
+ Mechanical pumping power for shield and vacuum vessel (MW)               (htpmw_shld)              7.241E-03  OP 
  
  ********************************** First wall and blanket : CCFE HCPB model **********************************
  
@@ -1795,60 +1080,32 @@
  
  Component Volumes :
  
-<<<<<<< HEAD
- First Wall Armour Volume (m3)                                            (fw_armour_vol)               6.578  OP 
- First Wall Volume (m3)                                                   (volfw)                      22.018  OP 
- Blanket Volume (m3)                                                      (volblkt)                  1322.242  OP 
- Shield Volume (m3)                                                       (volshld)                   697.969  OP 
- Vacuum vessel volume (m3)                                                (vdewin)                   1102.235  OP 
+ First Wall Armour Volume (m3)                                            (fw_armour_vol)               6.576  OP 
+ First Wall Volume (m3)                                                   (volfw)                      22.012  OP 
+ Blanket Volume (m3)                                                      (volblkt)                  1321.914  OP 
+ Shield Volume (m3)                                                       (volshld)                   697.807  OP 
+ Vacuum vessel volume (m3)                                                (vdewin)                   1101.987  OP 
  
  Component Masses :
  
  First Wall Armour Mass (kg)                                              (fw_armour_mass)          1.266E+05  OP 
  First Wall Mass, excluding armour (kg)                                   (fwmass)                  1.717E+05  OP 
- Blanket Mass - Total(kg)                                                 (whtblkt)                 3.312E+06  OP 
-     Blanket Mass - TiBe12 (kg)                                           (whtbltibe12)             1.121E+06  OP 
+ Blanket Mass - Total(kg)                                                 (whtblkt)                 3.311E+06  OP 
+     Blanket Mass - TiBe12 (kg)                                           (whtbltibe12)             1.120E+06  OP 
      Blanket Mass - Li2SiO4 (kg)                                          (whtblli4sio4)            1.190E+06  OP 
      Blanket Mass - Steel (kg)                                            (whtblss)                 1.001E+06  OP 
- Total mass of armour, first wall and blanket (kg)                        (armour_fw_bl_mass)       3.610E+06  OP 
- Shield Mass (kg)                                                         (whtshld)                 2.178E+06  OP 
- Vacuum vessel mass (kg)                                                  (vvmass)                  8.597E+06  OP 
+ Total mass of armour, first wall and blanket (kg)                        (armour_fw_bl_mass)       3.609E+06  OP 
+ Shield Mass (kg)                                                         (whtshld)                 2.177E+06  OP 
+ Vacuum vessel mass (kg)                                                  (vvmass)                  8.595E+06  OP 
  
  Nuclear heating :
  
- Total nuclear heating in TF+PF coils (CS is negligible) (MW)             (ptfnuc)                  5.457E-02  OP 
- Total nuclear heating in FW (MW)                                         (pnucfw)                  2.373E+02  OP 
- Total nuclear heating in the blanket (including emult) (MW)              (pnucblkt)                1.689E+03  OP 
- (Note: emult is fixed for this model inside the code)
- Total nuclear heating in the shield (MW)                                 (pnucshld)                1.450E+00  OP 
-=======
- First Wall Armour Volume (m3)                                            (fw_armour_vol)               6.636  OP 
- First Wall Volume (m3)                                                   (volfw)                      22.195  OP 
- Blanket Volume (m3)                                                      (volblkt)                  1332.665  OP 
- Shield Volume (m3)                                                       (volshld)                   703.103  OP 
- Vacuum vessel volume (m3)                                                (vdewin)                   1110.093  OP 
- 
- Component Masses :
- 
- First Wall Armour Mass (kg)                                              (fw_armour_mass)          1.277E+05  OP 
- First Wall Mass, excluding armour (kg)                                   (fwmass)                  1.731E+05  OP 
- Blanket Mass - Total(kg)                                                 (whtblkt)                 3.338E+06  OP 
-     Blanket Mass - TiBe12 (kg)                                           (whtbltibe12)             1.129E+06  OP 
-     Blanket Mass - Li2SiO4 (kg)                                          (whtblli4sio4)            1.199E+06  OP 
-     Blanket Mass - Steel (kg)                                            (whtblss)                 1.009E+06  OP 
- Total mass of armour, first wall and blanket (kg)                        (armour_fw_bl_mass)       3.639E+06  OP 
- Shield Mass (kg)                                                         (whtshld)                 2.194E+06  OP 
- Vacuum vessel mass (kg)                                                  (vvmass)                  8.659E+06  OP 
- 
- Nuclear heating :
- 
- Total nuclear heating in TF+PF coils (CS is negligible) (MW)             (ptfnuc)                  5.079E-02  OP 
- Total nuclear heating in FW (MW)                                         (pnucfw)                  2.390E+02  OP 
+ Total nuclear heating in TF+PF coils (CS is negligible) (MW)             (ptfnuc)                  4.973E-02  OP 
+ Total nuclear heating in FW (MW)                                         (pnucfw)                  2.371E+02  OP 
  Total nuclear heating in the blanket (including emult) (MW)              (pnucblkt)                1.687E+03  OP 
  (Note: emult is fixed for this model inside the code)
- Total nuclear heating in the shield (MW)                                 (pnucshld)                1.459E+00  OP 
->>>>>>> 8e3f6a88
- Total nuclear heating in the divertor (MW)                               (pnucdiv)                 1.975E+02  OP 
+ Total nuclear heating in the shield (MW)                                 (pnucshld)                1.448E+00  OP 
+ Total nuclear heating in the divertor (MW)                               (pnucdiv)                 1.974E+02  OP 
  
   Diagostic output for nuclear heating :
  
@@ -1868,129 +1125,68 @@
  
  Other volumes, masses and areas :
  
-<<<<<<< HEAD
- First wall area (m2)                                                     (fwarea)                  1.784E+03  OP 
+ First wall area (m2)                                                     (fwarea)                  1.783E+03  OP 
  Cryostat internal radius (m)                                             (rdewex)                  1.903E+01  OP 
  Cryostat internal half-height (m)                                        (zdewex)                  1.591E+01  OP 
- Vertical clearance from TF coil to cryostat (m)                          (clh1)                    5.686E+00  OP 
- Divertor area (m2)                                                       (divsur)                  1.667E+02  OP 
- Divertor mass (kg)                                                       (divmas)                  4.084E+04  OP 
+ Vertical clearance from TF coil to cryostat (m)                          (clh1)                    5.685E+00  OP 
+ Divertor area (m2)                                                       (divsur)                  1.666E+02  OP 
+ Divertor mass (kg)                                                       (divmas)                  4.083E+04  OP 
  
  ********************************** Superconducting TF Coil Power Conversion **********************************
  
- TF coil current (kA)                                                     (itfka)                   7.497E+01  OP 
-=======
- First wall area (m2)                                                     (fwarea)                  1.798E+03  OP 
- Cryostat internal radius (m)                                             (rdewex)                  1.912E+01  OP 
- Cryostat internal half-height (m)                                        (zdewex)                  1.598E+01  OP 
- Vertical clearance from TF coil to cryostat (m)                          (clh1)                    5.711E+00  OP 
- Divertor area (m2)                                                       (divsur)                  1.682E+02  OP 
- Divertor mass (kg)                                                       (divmas)                  4.120E+04  OP 
- 
- ********************************** Superconducting TF Coil Power Conversion **********************************
- 
- TF coil current (kA)                                                     (itfka)                   7.508E+01  OP 
->>>>>>> 8e3f6a88
+ TF coil current (kA)                                                     (itfka)                   7.494E+01  OP 
  Number of TF coils                                                       (ntfc)                    1.600E+01     
  Voltage across a TF coil during quench (kV)                              (vtfskv)                  1.000E+01  OP 
  TF coil charge time (hours)                                              (tchghr)                  4.000E+00     
- Total inductance of TF coils (H)                                         (ltfth)                   5.569E+01  OP 
+ Total inductance of TF coils (H)                                         (ltfth)                   5.568E+01  OP 
  Total resistance of TF coils (ohm)                                       (rcoils)                  0.000E+00  OP 
-<<<<<<< HEAD
- TF coil charging voltage (V)                                             (tfcv)                    3.991E+02     
+ TF coil charging voltage (V)                                             (tfcv)                    3.989E+02     
  Number of DC circuit breakers                                            (ntfbkr)                  1.600E+01     
  Number of dump resistors                                                 (ndumpr)                  6.400E+01     
  Resistance per dump resistor (ohm)                                       (r1dump)                  1.334E-01  OP 
  Dump resistor peak power (MW)                                            (r1ppmw)                  1.874E+02  OP 
- Energy supplied per dump resistor (MJ)                                   (r1emj)                   2.445E+03  OP 
- TF coil L/R time constant (s)                                            (ttfsec)                  2.609E+01  OP 
- Power supply voltage (V)                                                 (tfpsv)                   4.190E+02  OP 
- Power supply current (kA)                                                (tfpska)                  7.872E+01  OP 
- DC power supply rating (kW)                                              (tfckw)                   3.298E+04  OP 
- AC power for charging (kW)                                               (tfackw)                  3.665E+04  OP 
- TF coil resistive power (MW)                                             (rpower)                  8.181E+00  OP 
- TF coil inductive power (MVA)                                            (xpower)                  2.174E+01  OP 
+ Energy supplied per dump resistor (MJ)                                   (r1emj)                   2.443E+03  OP 
+ TF coil L/R time constant (s)                                            (ttfsec)                  2.608E+01  OP 
+ Power supply voltage (V)                                                 (tfpsv)                   4.189E+02  OP 
+ Power supply current (kA)                                                (tfpska)                  7.869E+01  OP 
+ DC power supply rating (kW)                                              (tfckw)                   3.296E+04  OP 
+ AC power for charging (kW)                                               (tfackw)                  3.662E+04  OP 
+ TF coil resistive power (MW)                                             (rpower)                  8.178E+00  OP 
+ TF coil inductive power (MVA)                                            (xpower)                  2.172E+01  OP 
  Aluminium bus current density (kA/cm2)                                   (djmka)                   1.250E-01     
- Aluminium bus cross-sectional area (cm2)                                 (albusa)                  5.997E+02  OP 
+ Aluminium bus cross-sectional area (cm2)                                 (albusa)                  5.995E+02  OP 
  Total length of TF coil bussing (m)                                      (tfbusl)                  3.332E+03  OP 
- Aluminium bus weight (tonnes)                                            (albuswt)                 5.396E+02  OP 
+ Aluminium bus weight (tonnes)                                            (albuswt)                 5.394E+02  OP 
  Total TF coil bus resistance (ohm)                                       (rtfbus)                  1.456E-03  OP 
  TF coil bus voltage drop (V)                                             (vtfbus)                  1.091E+02  OP 
- Dump resistor floor area (m2)                                            (drarea)                  5.825E+03  OP 
- TF coil power conversion floor space (m2)                                (tfcfsp)                  1.786E+03  OP 
- TF coil power conv. building volume (m3)                                 (tfcbv)                   1.072E+04  OP 
- TF coil AC inductive power demand (MW)                                   (xpwrmw)                  2.415E+01  OP 
- Total steady state AC power demand (MW)                                  (tfacpd)                  9.090E+00  OP 
-=======
- TF coil charging voltage (V)                                             (tfcv)                    4.009E+02     
- Number of DC circuit breakers                                            (ntfbkr)                  1.600E+01     
- Number of dump resistors                                                 (ndumpr)                  6.400E+01     
- Resistance per dump resistor (ohm)                                       (r1dump)                  1.332E-01  OP 
- Dump resistor peak power (MW)                                            (r1ppmw)                  1.877E+02  OP 
- Energy supplied per dump resistor (MJ)                                   (r1emj)                   2.462E+03  OP 
- TF coil L/R time constant (s)                                            (ttfsec)                  2.624E+01  OP 
- Power supply voltage (V)                                                 (tfpsv)                   4.210E+02  OP 
- Power supply current (kA)                                                (tfpska)                  7.884E+01  OP 
- DC power supply rating (kW)                                              (tfckw)                   3.319E+04  OP 
- AC power for charging (kW)                                               (tfackw)                  3.688E+04  OP 
- TF coil resistive power (MW)                                             (rpower)                  8.215E+00  OP 
- TF coil inductive power (MVA)                                            (xpower)                  2.189E+01  OP 
- Aluminium bus current density (kA/cm2)                                   (djmka)                   1.250E-01     
- Aluminium bus cross-sectional area (cm2)                                 (albusa)                  6.007E+02  OP 
- Total length of TF coil bussing (m)                                      (tfbusl)                  3.341E+03  OP 
- Aluminium bus weight (tonnes)                                            (albuswt)                 5.418E+02  OP 
- Total TF coil bus resistance (ohm)                                       (rtfbus)                  1.457E-03  OP 
- TF coil bus voltage drop (V)                                             (vtfbus)                  1.094E+02  OP 
- Dump resistor floor area (m2)                                            (drarea)                  5.852E+03  OP 
- TF coil power conversion floor space (m2)                                (tfcfsp)                  1.790E+03  OP 
- TF coil power conv. building volume (m3)                                 (tfcbv)                   1.074E+04  OP 
- TF coil AC inductive power demand (MW)                                   (xpwrmw)                  2.432E+01  OP 
- Total steady state AC power demand (MW)                                  (tfacpd)                  9.128E+00  OP 
->>>>>>> 8e3f6a88
+ Dump resistor floor area (m2)                                            (drarea)                  5.822E+03  OP 
+ TF coil power conversion floor space (m2)                                (tfcfsp)                  1.785E+03  OP 
+ TF coil power conv. building volume (m3)                                 (tfcbv)                   1.071E+04  OP 
+ TF coil AC inductive power demand (MW)                                   (xpwrmw)                  2.413E+01  OP 
+ Total steady state AC power demand (MW)                                  (tfacpd)                  9.087E+00  OP 
  
  ****************************** PF Coils and Central Solenoid: Power and Energy *******************************
  
  Number of PF coil circuits                                               (pfckts)                  1.200E+01     
-<<<<<<< HEAD
- Sum of PF power supply ratings (MVA)                                     (spsmva)                  3.398E+02  OP 
+ Sum of PF power supply ratings (MVA)                                     (spsmva)                  3.397E+02  OP 
  Total PF coil circuit bus length (m)                                     (spfbusl)                 2.506E+03  OP 
  Total PF coil bus resistive power (kW)                                   (pfbuspwr)                1.058E+03  OP 
  Total PF coil resistive power (kW)                                       (srcktpm)                 1.058E+03  OP 
  Maximum PF coil voltage (kV)                                             (vpfskv)                  2.000E+01     
  Efficiency of transfer of PF stored energy into or out of storage        (etapsu)                  9.000E-01     
  (Energy is dissipated in PFC power supplies only when total PF energy increases or decreases.)
- Maximum stored energy in poloidal field (MJ)                             (ensxpfm)                 3.251E+04  OP 
+ Maximum stored energy in poloidal field (MJ)                             (ensxpfm)                 3.249E+04  OP 
  Peak absolute rate of change of stored energy in poloidal field (MW)     peakpoloidalpower         1.811E+02  OP 
-=======
- Sum of PF power supply ratings (MVA)                                     (spsmva)                  3.423E+02  OP 
- Total PF coil circuit bus length (m)                                     (spfbusl)                 2.510E+03  OP 
- Total PF coil bus resistive power (kW)                                   (pfbuspwr)                1.059E+03  OP 
- Total PF coil resistive power (kW)                                       (srcktpm)                 1.059E+03  OP 
- Maximum PF coil voltage (kV)                                             (vpfskv)                  2.000E+01     
- Efficiency of transfer of PF stored energy into or out of storage        (etapsu)                  9.000E-01     
- (Energy is dissipated in PFC power supplies only when total PF energy increases or decreases.)
- Maximum stored energy in poloidal field (MJ)                             (ensxpfm)                 3.262E+04  OP 
- Peak absolute rate of change of stored energy in poloidal field (MW)     peakpoloidalpower         1.815E+02  OP 
->>>>>>> 8e3f6a88
  Energy stored in poloidal magnetic field :
  
                                             time (sec)
 
-<<<<<<< HEAD
-                     0.00     500.00     679.47     689.47    7889.47    8068.93
+                     0.00     500.00     679.40     689.40    7889.40    8068.81
  Time point         Start      BOP        EOR        BOF        EOF        EOP        
- Energy (MJ)      0.000E+00  2.385E+04  1.576E+04  1.576E+04  3.251E+04  0.000E+00
+ Energy (MJ)      0.000E+00  2.384E+04  1.575E+04  1.575E+04  3.249E+04  0.000E+00
  
  Interval                tramp      tohs       theat      tburn      tqnch      
- dE/dt (MW)            4.771E+01 -4.507E+01  0.000E+00  2.325E+00 -1.811E+02
-=======
-                     0.00     500.00     679.74     689.74    7889.74    8069.48
- Time point         Start      BOP        EOR        BOF        EOF        EOP        
- Energy (MJ)      0.000E+00  2.392E+04  1.585E+04  1.585E+04  3.262E+04  0.000E+00
- 
- Interval                tramp      tohs       theat      tburn      tqnch      
- dE/dt (MW)            4.785E+01 -4.494E+01  0.000E+00  2.330E+00 -1.815E+02
->>>>>>> 8e3f6a88
+ dE/dt (MW)            4.769E+01 -4.509E+01  0.000E+00  2.324E+00 -1.811E+02
  
  
  *********************************************** Vacuum System ************************************************
@@ -1998,63 +1194,43 @@
  Pumpdown to Base Pressure :
  
  First wall outgassing rate (Pa m/s)                                      (rat)                     1.300E-08     
- Total outgassing load (Pa m3/s)                                          (ogas)                    1.849E-04  OP 
+ Total outgassing load (Pa m3/s)                                          (ogas)                    1.848E-04  OP 
  Base pressure required (Pa)                                              (pbase)                   5.000E-04     
-<<<<<<< HEAD
- Required N2 pump speed (m3/s)                                            (s(1))                    3.697E-01  OP 
-=======
- Required N2 pump speed (m3/s)                                            (s(1))                    3.729E-01  OP 
->>>>>>> 8e3f6a88
+ Required N2 pump speed (m3/s)                                            (s(1))                    3.696E-01  OP 
  N2 pump speed provided (m3/s)                                            (snet(1))                 3.926E+01  OP 
  
  Pumpdown between Burns :
  
-<<<<<<< HEAD
- Plasma chamber volume (m3)                                               (volume)                  2.574E+03  OP 
+ Plasma chamber volume (m3)                                               (volume)                  2.573E+03  OP 
  Chamber pressure after burn (Pa)                                         (pend)                    1.682E-01  OP 
  Chamber pressure before burn (Pa)                                        (pstart)                  1.682E-03     
-=======
- Plasma chamber volume (m3)                                               (volume)                  2.606E+03  OP 
- Chamber pressure after burn (Pa)                                         (pend)                    1.669E-01  OP 
- Chamber pressure before burn (Pa)                                        (pstart)                  1.669E-03     
->>>>>>> 8e3f6a88
  Allowable pumping time switch                                            (dwell_pump)                      0     
  Dwell time between burns (s)                                             (tdwell.)                 0.000E+00     
  CS ramp-up time burns (s)                                                (tramp.)                  5.000E+02     
  Allowable pumping time between burns (s)                                 (tpump)                   5.000E+02     
-<<<<<<< HEAD
- Required D-T pump speed (m3/s)                                           (s(2))                    2.370E+01  OP 
-=======
- Required D-T pump speed (m3/s)                                           (s(2))                    2.400E+01  OP 
->>>>>>> 8e3f6a88
- D-T pump speed provided (m3/s)                                           (snet(2))                 9.528E+01  OP 
+ Required D-T pump speed (m3/s)                                           (s(2))                    2.369E+01  OP 
+ D-T pump speed provided (m3/s)                                           (snet(2))                 9.527E+01  OP 
  
  Helium Ash Removal :
  
  Divertor chamber gas pressure (Pa)                                       (prdiv)                   3.600E-01     
- Helium gas fraction in divertor chamber                                  (fhe)                     1.395E-01  OP 
- Required helium pump speed (m3/s)                                        (s(3))                    6.284E+01  OP 
- Helium pump speed provided (m3/s)                                        (snet(3))                 6.284E+01  OP 
+ Helium gas fraction in divertor chamber                                  (fhe)                     1.394E-01  OP 
+ Required helium pump speed (m3/s)                                        (s(3))                    6.283E+01  OP 
+ Helium pump speed provided (m3/s)                                        (snet(3))                 6.283E+01  OP 
  
  D-T Removal at Fuelling Rate :
  
- D-T fuelling rate (kg/s)                                                 (frate)                   4.538E-05  OP 
- Required D-T pump speed (m3/s)                                           (s(4))                    6.284E+01  OP 
- D-T pump speed provided (m3/s)                                           (snet(4))                 9.528E+01  OP 
+ D-T fuelling rate (kg/s)                                                 (frate)                   4.537E-05  OP 
+ Required D-T pump speed (m3/s)                                           (s(4))                    6.283E+01  OP 
+ D-T pump speed provided (m3/s)                                           (snet(4))                 9.527E+01  OP 
  
  The vacuum pumping system size is governed by the
  requirements for helium ash removal.
  
  Number of large pump ducts                                               (nduct)                          16     
-<<<<<<< HEAD
  Passage diameter, divertor to ducts (m)                                  (d(imax))                 5.925E-01  OP 
  Passage length (m)                                                       (l1)                      2.118E+00  OP 
  Diameter of ducts (m)                                                    (dout)                    7.110E-01  OP 
-=======
- Passage diameter, divertor to ducts (m)                                  (d(imax))                 5.932E-01  OP 
- Passage length (m)                                                       (l1)                      2.144E+00  OP 
- Diameter of ducts (m)                                                    (dout)                    7.118E-01  OP 
->>>>>>> 8e3f6a88
  Duct length, divertor to elbow (m)                                       (l2)                      4.800E+00  OP 
  Duct length, elbow to pumps (m)                                          (l3)                      2.000E+00     
  Number of pumps                                                          (pumpn)                   5.027E+01  OP 
@@ -2063,88 +1239,47 @@
  
  ******************************************* Plant Buildings System *******************************************
  
-<<<<<<< HEAD
  Internal volume of reactor building (m3)                                 (vrci)                    1.158E+06     
- Dist from centre of torus to bldg wall (m)                               (wrbi)                    4.192E+01     
- Effective floor area (m2)                                                (efloor)                  3.686E+05     
- Reactor building volume (m3)                                             (rbv)                     1.306E+06     
+ Dist from centre of torus to bldg wall (m)                               (wrbi)                    4.191E+01     
+ Effective floor area (m2)                                                (efloor)                  3.685E+05     
+ Reactor building volume (m3)                                             (rbv)                     1.305E+06     
  Reactor maintenance building volume (m3)                                 (rmbv)                    4.106E+05     
- Warmshop volume (m3)                                                     (wsv)                     1.280E+05     
+ Warmshop volume (m3)                                                     (wsv)                     1.279E+05     
  Tritium building volume (m3)                                             (triv)                    4.000E+04     
- Electrical building volume (m3)                                          (elev)                    5.172E+04     
+ Electrical building volume (m3)                                          (elev)                    5.171E+04     
  Control building volume (m3)                                             (conv)                    6.000E+04     
- Cryogenics building volume (m3)                                          (cryv)                    1.544E+04     
+ Cryogenics building volume (m3)                                          (cryv)                    1.532E+04     
  Administration building volume (m3)                                      (admv)                    1.000E+05     
  Shops volume (m3)                                                        (shov)                    1.000E+05     
  Total volume of nuclear buildings (m3)                                   (volnucb)                 1.752E+06     
-=======
- Internal volume of reactor building (m3)                                 (vrci)                    1.171E+06     
- Dist from centre of torus to bldg wall (m)                               (wrbi)                    4.209E+01     
- Effective floor area (m2)                                                (efloor)                  3.713E+05     
- Reactor building volume (m3)                                             (rbv)                     1.320E+06     
- Reactor maintenance building volume (m3)                                 (rmbv)                    4.123E+05     
- Warmshop volume (m3)                                                     (wsv)                     1.283E+05     
- Tritium building volume (m3)                                             (triv)                    4.000E+04     
- Electrical building volume (m3)                                          (elev)                    5.174E+04     
- Control building volume (m3)                                             (conv)                    6.000E+04     
- Cryogenics building volume (m3)                                          (cryv)                    1.536E+04     
- Administration building volume (m3)                                      (admv)                    1.000E+05     
- Shops volume (m3)                                                        (shov)                    1.000E+05     
- Total volume of nuclear buildings (m3)                                   (volnucb)                 1.767E+06     
->>>>>>> 8e3f6a88
  
  **************************************** Electric Power Requirements *****************************************
  
  Facility base load (MW)                                                  (basemw)                  5.000E+00     
  Divertor coil power supplies (MW)                                        (bdvmw)                   0.000E+00     
-<<<<<<< HEAD
- Cryoplant electric power (MW)                                            (crymw)                   3.884E+01  OP 
- Primary coolant pumps (MW)                                               (htpmw..)                 2.553E+02  OP 
- PF coil power supplies (MW)                                              (ppfmw)                   1.196E+02  OP 
- TF coil power supplies (MW)                                              (ptfmw)                   9.090E+00  OP 
-=======
- Cryoplant electric power (MW)                                            (crymw)                   3.849E+01  OP 
- Primary coolant pumps (MW)                                               (htpmw..)                 2.552E+02  OP 
- PF coil power supplies (MW)                                              (ppfmw)                   1.213E+02  OP 
- TF coil power supplies (MW)                                              (ptfmw)                   9.128E+00  OP 
->>>>>>> 8e3f6a88
+ Cryoplant electric power (MW)                                            (crymw)                   3.825E+01  OP 
+ Primary coolant pumps (MW)                                               (htpmw..)                 2.551E+02  OP 
+ PF coil power supplies (MW)                                              (ppfmw)                   1.195E+02  OP 
+ TF coil power supplies (MW)                                              (ptfmw)                   9.087E+00  OP 
  Plasma heating supplies (MW)                                             (pheatingmw)              1.900E+02  OP 
  Tritium processing (MW)                                                  (trithtmw..)              1.500E+01     
  Vacuum pumps  (MW)                                                       (vachtmw..)               5.000E-01     
  
-<<<<<<< HEAD
- Total pulsed power (MW)                                                  (pacpmw)                  6.887E+02  OP 
- Total base power required at all times (MW)                              (fcsht)                   6.029E+01  OP 
+ Total pulsed power (MW)                                                  (pacpmw)                  6.878E+02  OP 
+ Total base power required at all times (MW)                              (fcsht)                   6.027E+01  OP 
  
  ************************************************* Cryogenics *************************************************
  
- Conduction and radiation heat loads on cryogenic components (MW)         (qss/1.0D6)               2.079E-02  OP 
+ Conduction and radiation heat loads on cryogenic components (MW)         (qss/1.0D6)               1.997E-02  OP 
  Nuclear heating of cryogenic components (MW)                             (qnuc/1.0D6)              1.292E-02  OP 
  Nuclear heating of cryogenic components is a user input.
- AC losses in cryogenic components (MW)                                   (qac/1.0D6)               4.295E-03  OP 
+ AC losses in cryogenic components (MW)                                   (qac/1.0D6)               4.292E-03  OP 
  Resistive losses in current leads (MW)                                   (qcl/1.0D6)               1.631E-02  OP 
- 45% allowance for heat loads in transfer lines, storage tanks etc (MW)   (qmisc/1.0D6)             2.444E-02  OP 
- Sum = Total heat removal at cryogenic temperatures (W)                   (helpow/1.0D6)            7.876E-02  OP 
+ 45% allowance for heat loads in transfer lines, storage tanks etc (MW)   (qmisc/1.0D6)             2.407E-02  OP 
+ Sum = Total heat removal at cryogenic temperatures (W)                   (helpow/1.0D6)            7.755E-02  OP 
  Temperature of cryogenic components (K)                                  (tmpcry)                  4.500E+00     
  Efficiency (figure of merit) of cryogenic plant is 13% of ideal Carnot v                           2.028E-03  OP 
- Electric power for cryogenic plant (MW)                                  (crypmw)                  3.884E+01  OP 
-=======
- Total pulsed power (MW)                                                  (pacpmw)                  6.903E+02  OP 
- Total base power required at all times (MW)                              (fcsht)                   6.069E+01  OP 
- 
- ************************************************* Cryogenics *************************************************
- 
- Conduction and radiation heat loads on cryogenic components (MW)         (qss/1.0D6)               2.025E-02  OP 
- Nuclear heating of cryogenic components (MW)                             (qnuc/1.0D6)              1.292E-02  OP 
- Nuclear heating of cryogenic components is a user input.
- AC losses in cryogenic components (MW)                                   (qac/1.0D6)               4.310E-03  OP 
- Resistive losses in current leads (MW)                                   (qcl/1.0D6)               1.634E-02  OP 
- 45% allowance for heat loads in transfer lines, storage tanks etc (MW)   (qmisc/1.0D6)             2.422E-02  OP 
- Sum = Total heat removal at cryogenic temperatures (W)                   (helpow/1.0D6)            7.804E-02  OP 
- Temperature of cryogenic components (K)                                  (tmpcry)                  4.500E+00     
- Efficiency (figure of merit) of cryogenic plant is 13% of ideal Carnot v                           2.028E-03  OP 
- Electric power for cryogenic plant (MW)                                  (crypmw)                  3.849E+01  OP 
->>>>>>> 8e3f6a88
+ Electric power for cryogenic plant (MW)                                  (crypmw)                  3.825E+01  OP 
  
  ************************************ Plant Power / Heat Transport Balance ************************************
  
@@ -2160,23 +1295,13 @@
  includes heat exchanger, using specified pressure drop
  Mechanical pumping power for FW cooling loop including heat exchanger (M (htpmw_fw)                0.000E+00  OP 
  Mechanical pumping power for blanket cooling loop including heat exchang (htpmw_blkt)              0.000E+00  OP 
-<<<<<<< HEAD
- Mechanical pumping power for FW and blanket cooling loop including heat  (htpmw_fw_blkt)           2.202E+02  OP 
- Mechanical pumping power for divertor (MW)                               (htpmw_div)               1.949E+00  OP 
- Mechanical pumping power for shield and vacuum vessel (MW)               (htpmw_shld)              7.248E-03  OP 
- Electrical pumping power for FW and blanket (MW)                         (htpmwe_fw_blkt)          2.531E+02  OP 
- Electrical pumping power for shield (MW)                                 (htpmwe_shld)             8.331E-03  OP 
- Electrical pumping power for divertor (MW)                               (htpmwe_div)              2.240E+00  OP 
- Total electrical pumping power for primary coolant (MW)                  (htpmw)                   2.553E+02  OP 
-=======
- Mechanical pumping power for FW and blanket cooling loop including heat  (htpmw_fw_blkt)           2.201E+02  OP 
- Mechanical pumping power for divertor (MW)                               (htpmw_div)               1.954E+00  OP 
- Mechanical pumping power for shield and vacuum vessel (MW)               (htpmw_shld)              7.294E-03  OP 
- Electrical pumping power for FW and blanket (MW)                         (htpmwe_fw_blkt)          2.530E+02  OP 
- Electrical pumping power for shield (MW)                                 (htpmwe_shld)             8.384E-03  OP 
- Electrical pumping power for divertor (MW)                               (htpmwe_div)              2.246E+00  OP 
- Total electrical pumping power for primary coolant (MW)                  (htpmw)                   2.552E+02  OP 
->>>>>>> 8e3f6a88
+ Mechanical pumping power for FW and blanket cooling loop including heat  (htpmw_fw_blkt)           2.200E+02  OP 
+ Mechanical pumping power for divertor (MW)                               (htpmw_div)               1.948E+00  OP 
+ Mechanical pumping power for shield and vacuum vessel (MW)               (htpmw_shld)              7.241E-03  OP 
+ Electrical pumping power for FW and blanket (MW)                         (htpmwe_fw_blkt)          2.529E+02  OP 
+ Electrical pumping power for shield (MW)                                 (htpmwe_shld)             8.322E-03  OP 
+ Electrical pumping power for divertor (MW)                               (htpmwe_div)              2.239E+00  OP 
+ Total electrical pumping power for primary coolant (MW)                  (htpmw)                   2.551E+02  OP 
  Coolant pump power / non-pumping thermal power in shield                 (fpumpshld)               5.000E-03     
  Coolant pump power / non-pumping thermal power in divertor               (fpumpdiv)                5.000E-03     
  Electrical efficiency of heat transport coolant pumps                    (etahtp)                  8.700E-01     
@@ -2195,23 +1320,13 @@
                                             High-grade             Low-grade              Total
                                              thermal power (MW)     thermal power (MW)      (MW)
          First wall:
-<<<<<<< HEAD
-                               neutrons            237.32                0.00              237.32
-             charged particle transport             21.44                0.00               21.44
-                              radiation            293.52                0.00              293.52
+                               neutrons            237.08                0.00              237.08
+             charged particle transport             21.43                0.00               21.43
+                              radiation            293.23                0.00              293.23
                         coolant pumping              0.00                0.00                0.00
  
          Blanket:
-                               neutrons           1688.75                0.00             1688.75
-=======
-                               neutrons            239.00                0.00              239.00
-             charged particle transport             21.44                0.00               21.44
-                              radiation            292.53                0.00              292.53
-                        coolant pumping              0.00                0.00                0.00
- 
-         Blanket:
-                               neutrons           1687.11                0.00             1687.11
->>>>>>> 8e3f6a88
+                               neutrons           1687.48                0.00             1687.48
              charged particle transport              0.00                0.00                0.00
                               radiation              0.00                0.00                0.00
                         coolant pumping              0.00                0.00                0.00
@@ -2223,14 +1338,9 @@
                         coolant pumping              0.01                0.00                0.01
  
          Divertor:
-                               neutrons            197.52                0.00              197.52
-<<<<<<< HEAD
-             charged particle transport            154.14                0.00              154.14
-                              radiation             38.14                0.00               38.14
-=======
-             charged particle transport            155.27                0.00              155.27
-                              radiation             38.01                0.00               38.01
->>>>>>> 8e3f6a88
+                               neutrons            197.36                0.00              197.36
+             charged particle transport            154.15                0.00              154.15
+                              radiation             38.10                0.00               38.10
                         coolant pumping              1.95                0.00                1.95
  
          TF coil:
@@ -2246,40 +1356,22 @@
                         coolant pumping              0.00                0.00                0.00
  
          ----------------------------------------------------------------------------------------
-<<<<<<< HEAD
-                                 Totals           2634.25                0.05             2634.31
- 
- Total power leaving reactor (across vacuum vessel boundary) (MW)                                    2634.362  OP 
+                                 Totals           2632.25                0.05             2632.30
+ 
+ Total power leaving reactor (across vacuum vessel boundary) (MW)                                    2632.348  OP 
  
  Other secondary thermal power constituents :
  
- Heat removal from cryogenic plant (MW)                                   (crypmw)                     38.841  OP 
- Heat removal from facilities (MW)                                        (fachtmw)                    60.286  OP 
- Coolant pumping efficiency losses (MW)                                   (htpsecmw)                   33.194  OP 
+ Heat removal from cryogenic plant (MW)                                   (crypmw)                     38.247  OP 
+ Heat removal from facilities (MW)                                        (fachtmw)                    60.272  OP 
+ Coolant pumping efficiency losses (MW)                                   (htpsecmw)                   33.167  OP 
  Heat removal from injection power (MW)                                   (pinjht)                    114.036  OP 
-=======
-                                 Totals           2634.31                0.05             2634.36
- 
- Total power leaving reactor (across vacuum vessel boundary) (MW)                                    2634.413  OP 
- 
- Other secondary thermal power constituents :
- 
- Heat removal from cryogenic plant (MW)                                   (crypmw)                     38.486  OP 
- Heat removal from facilities (MW)                                        (fachtmw)                    60.689  OP 
- Coolant pumping efficiency losses (MW)                                   (htpsecmw)                   33.181  OP 
- Heat removal from injection power (MW)                                   (pinjht)                    114.037  OP 
->>>>>>> 8e3f6a88
  Heat removal from tritium plant (MW)                                     (trithtmw)                   15.000  OP 
  Heat removal from vacuum pumps (MW)                                      (vachtmw)                     0.500  OP 
  TF coil resistive power (MW)                                             (tfcmw)                       0.000  OP 
  
-<<<<<<< HEAD
- Total low-grade thermal power (MW)                                       (psechtmw)                  272.330  OP 
- Total High-grade thermal power (MW)                                      (pthermmw)                 2854.457  OP 
-=======
- Total low-grade thermal power (MW)                                       (psechtmw)                  272.402  OP 
- Total High-grade thermal power (MW)                                      (pthermmw)                 2854.422  OP 
->>>>>>> 8e3f6a88
+ Total low-grade thermal power (MW)                                       (psechtmw)                  271.686  OP 
+ Total High-grade thermal power (MW)                                      (pthermmw)                 2852.275  OP 
  
  Number of primary heat exchangers                                        (nphx)                            3  OP 
  
@@ -2288,120 +1380,66 @@
  -------------------------------
  Only energy deposited in the plasma is included here.
  Total power loss is scaling power plus core radiation only (iradloss = 1)
-<<<<<<< HEAD
- Transport power from scaling law (MW)                                    (pscalingmw)                359.192  OP 
- Radiation power from inside "coreradius" (MW)                            (pcoreradmw.)               126.619  OP 
- Total (MW)                                                                                           485.810  OP 
- 
- Alpha power deposited in plasma (MW)                                     (falpha*palpmw)             407.412  OP 
- Power from charged products of DD and/or D-He3 fusion (MW)               (pchargemw.)                  1.724  OP 
- Ohmic heating (MW)                                                       (pohmmw.)                     0.674  OP 
+ Transport power from scaling law (MW)                                    (pscalingmw)                359.007  OP 
+ Radiation power from inside "coreradius" (MW)                            (pcoreradmw.)               126.481  OP 
+ Total (MW)                                                                                           485.489  OP 
+ 
+ Alpha power deposited in plasma (MW)                                     (falpha*palpmw)             407.092  OP 
+ Power from charged products of DD and/or D-He3 fusion (MW)               (pchargemw.)                  1.723  OP 
+ Ohmic heating (MW)                                                       (pohmmw.)                     0.673  OP 
  Injected power deposited in plasma (MW)                                  (pinjmw)                     76.000  OP 
- Total (MW)                                                                                           485.811  OP 
+ Total (MW)                                                                                           485.489  OP 
  
  Power Balance for Reactor - Summary :
  -------------------------------------
- Fusion power (MW)                                                        (powfmw.)                  2146.936  OP 
- Power from energy multiplication in blanket and shield (MW)              (emultmw)                   408.604  OP 
+ Fusion power (MW)                                                        (powfmw.)                  2145.250  OP 
+ Power from energy multiplication in blanket and shield (MW)              (emultmw)                   408.284  OP 
  Injected power (MW)                                                      (pinjmw.)                    76.000  OP 
- Ohmic power (MW)                                                         (pohmmw.)                     0.674  OP 
- Power deposited in primary coolant by pump (MW)                          (htpmw_mech)                222.146  OP 
- Total (MW)                                                                                          2854.360  OP 
- 
- Heat extracted from first wall and blanket (MW)                          (pthermfw_blkt)            2461.247  OP 
- Heat extracted from shield  (MW)                                         (pthermshld)                  1.457  OP 
- Heat extracted from divertor (MW)                                        (pthermdiv)                 391.753  OP 
+ Ohmic power (MW)                                                         (pohmmw.)                     0.673  OP 
+ Power deposited in primary coolant by pump (MW)                          (htpmw_mech)                221.967  OP 
+ Total (MW)                                                                                          2852.173  OP 
+ 
+ Heat extracted from first wall and blanket (MW)                          (pthermfw_blkt)            2459.251  OP 
+ Heat extracted from shield  (MW)                                         (pthermshld)                  1.455  OP 
+ Heat extracted from divertor (MW)                                        (pthermdiv)                 391.568  OP 
  Nuclear and photon power lost to H/CD system (MW)                        (psechcd)                     0.000  OP 
- Nuclear power lost to TF (MW)                                            (ptfnuc)                      0.055  OP 
- Total (MW)                                                                                          2854.512  OP 
-=======
- Transport power from scaling law (MW)                                    (pscalingmw)                359.510  OP 
- Radiation power from inside "coreradius" (MW)                            (pcoreradmw.)               126.307  OP 
- Total (MW)                                                                                           485.817  OP 
- 
- Alpha power deposited in plasma (MW)                                     (falpha*palpmw)             407.421  OP 
- Power from charged products of DD and/or D-He3 fusion (MW)               (pchargemw.)                  1.725  OP 
- Ohmic heating (MW)                                                       (pohmmw.)                     0.671  OP 
- Injected power deposited in plasma (MW)                                  (pinjmw)                     76.000  OP 
- Total (MW)                                                                                           485.817  OP 
- 
- Power Balance for Reactor - Summary :
- -------------------------------------
- Fusion power (MW)                                                        (powfmw.)                  2146.980  OP 
- Power from energy multiplication in blanket and shield (MW)              (emultmw)                   408.613  OP 
- Injected power (MW)                                                      (pinjmw.)                    76.000  OP 
- Ohmic power (MW)                                                         (pohmmw.)                     0.671  OP 
- Power deposited in primary coolant by pump (MW)                          (htpmw_mech)                222.057  OP 
- Total (MW)                                                                                          2854.321  OP 
- 
- Heat extracted from first wall and blanket (MW)                          (pthermfw_blkt)            2460.193  OP 
- Heat extracted from shield  (MW)                                         (pthermshld)                  1.466  OP 
- Heat extracted from divertor (MW)                                        (pthermdiv)                 392.763  OP 
- Nuclear and photon power lost to H/CD system (MW)                        (psechcd)                     0.000  OP 
- Nuclear power lost to TF (MW)                                            (ptfnuc)                      0.051  OP 
- Total (MW)                                                                                          2854.473  OP 
->>>>>>> 8e3f6a88
+ Nuclear power lost to TF (MW)                                            (ptfnuc)                      0.050  OP 
+ Total (MW)                                                                                          2852.324  OP 
  
  Electrical Power Balance :
  --------------------------
  Net electric power output(MW)                                            (pnetelmw.)                 500.000  OP 
  Required Net electric power output(MW)                                   (pnetelin)                  500.000     
-<<<<<<< HEAD
  Electric power for heating and current drive (MW)                        (pinjwp)                    190.036  OP 
- Electric power for primary coolant pumps (MW)                            (htpmw)                     255.340  OP 
+ Electric power for primary coolant pumps (MW)                            (htpmw)                     255.134  OP 
  Electric power for vacuum pumps (MW)                                     (vachtmw)                     0.500     
  Electric power for tritium plant (MW)                                    (trithtmw)                   15.000     
- Electric power for cryoplant (MW)                                        (crypmw)                     38.841  OP 
- Electric power for TF coils (MW)                                         (tfacpd)                      9.090  OP 
- Electric power for PF coils (MW)                                         (pfwpmw)                      1.328  OP 
- All other internal electric power requirements (MW)                      (fachtmw)                    60.286  OP 
- Total (MW)                                                               (tot_plant_power)          1070.421  OP 
- Total (MW)                                                                                          1070.421  OP 
- 
- Gross electrical output* (MW)                                            (pgrossmw)                 1070.421  OP 
-=======
- Electric power for heating and current drive (MW)                        (pinjwp)                    190.037  OP 
- Electric power for primary coolant pumps (MW)                            (htpmw)                     255.238  OP 
- Electric power for vacuum pumps (MW)                                     (vachtmw)                     0.500     
- Electric power for tritium plant (MW)                                    (trithtmw)                   15.000     
- Electric power for cryoplant (MW)                                        (crypmw)                     38.486  OP 
- Electric power for TF coils (MW)                                         (tfacpd)                      9.128  OP 
- Electric power for PF coils (MW)                                         (pfwpmw)                      1.331  OP 
- All other internal electric power requirements (MW)                      (fachtmw)                    60.689  OP 
- Total (MW)                                                               (tot_plant_power)          1070.408  OP 
- Total (MW)                                                                                          1070.408  OP 
- 
- Gross electrical output* (MW)                                            (pgrossmw)                 1070.408  OP 
->>>>>>> 8e3f6a88
+ Electric power for cryoplant (MW)                                        (crypmw)                     38.247  OP 
+ Electric power for TF coils (MW)                                         (tfacpd)                      9.087  OP 
+ Electric power for PF coils (MW)                                         (pfwpmw)                      1.327  OP 
+ All other internal electric power requirements (MW)                      (fachtmw)                    60.272  OP 
+ Total (MW)                                                               (tot_plant_power)          1069.603  OP 
+ Total (MW)                                                                                          1069.603  OP 
+ 
+ Gross electrical output* (MW)                                            (pgrossmw)                 1069.603  OP 
  (*Power for pumps in secondary circuit already subtracted)
  
  Power balance for power plant :
  -------------------------------
-<<<<<<< HEAD
- Fusion power (MW)                                                        (powfmw.)                  2146.936  OP 
- Power from energy multiplication in blanket and shield (MW)              (emultmw)                   408.604  OP 
- Total (MW)                                                                                          2555.541  OP 
+ Fusion power (MW)                                                        (powfmw.)                  2145.250  OP 
+ Power from energy multiplication in blanket and shield (MW)              (emultmw)                   408.284  OP 
+ Total (MW)                                                                                          2553.533  OP 
  
  Net electrical output (MW)	                                              (pnetelmw)                  500.000  OP 
- Heat rejected by main power conversion circuit (MW)                      (rejected_main)            1784.036  OP 
- Heat rejected by other cooling circuits (MW)                             (psechtmw)                  272.330  OP 
- Total (MW)                                                                                          2556.366  OP 
-=======
- Fusion power (MW)                                                        (powfmw.)                  2146.980  OP 
- Power from energy multiplication in blanket and shield (MW)              (emultmw)                   408.613  OP 
- Total (MW)                                                                                          2555.593  OP 
- 
- Net electrical output (MW)	                                              (pnetelmw)                  500.000  OP 
- Heat rejected by main power conversion circuit (MW)                      (rejected_main)            1784.014  OP 
- Heat rejected by other cooling circuits (MW)                             (psechtmw)                  272.402  OP 
- Total (MW)                                                                                          2556.416  OP 
->>>>>>> 8e3f6a88
+ Heat rejected by main power conversion circuit (MW)                      (rejected_main)            1782.672  OP 
+ Heat rejected by other cooling circuits (MW)                             (psechtmw)                  271.686  OP 
+ Total (MW)                                                                                          2554.358  OP 
  
  
  Plant efficiency measures :
  
- Net electric power / total nuclear power (%)                             (pnetelmw/(powfmw+em         19.565  OP 
- Net electric power / total fusion power (%)                              (pnetelmw/powfmw)            23.289  OP 
+ Net electric power / total nuclear power (%)                             (pnetelmw/(powfmw+em         19.581  OP 
+ Net electric power / total fusion power (%)                              (pnetelmw/powfmw)            23.307  OP 
  Gross electric power* / high grade heat (%)                              (etath)                      37.500     
  (*Power for pumps in secondary circuit already subtracted)
  Recirculating power fraction                                             (cirpowfr)                    0.533  OP 
@@ -2412,36 +1450,21 @@
  
                                           tramp      tohs     theat     tburn     tqnch    tdwell
                                           -----      ----     -----     -----     -----    ------
-<<<<<<< HEAD
-                               Duration  500.00    179.47     10.00   7200.00    179.47      0.00
-=======
-                               Duration  500.00    179.74     10.00   7200.00    179.74      0.00
->>>>>>> 8e3f6a88
+                               Duration  500.00    179.40     10.00   7200.00    179.40      0.00
                                  ------   -----      ----     -----     -----     -----    ------
  
          Continous power usage [MWe]:
  
                                  System   tramp      tohs     theat     tburn     tqnch    tdwell
                                  ------   -----      ----     -----     -----     -----    ------
-<<<<<<< HEAD
-                        Primary cooling  255.34    255.34    255.34    255.34    255.34    255.34
-                              Cyroplant   38.84     38.84     38.84     38.84     38.84     38.84
+                        Primary cooling  255.13    255.13    255.13    255.13    255.13    255.13
+                              Cyroplant   38.25     38.25     38.25     38.25     38.25     38.25
                                  Vacuum    0.50      0.50      0.50      0.50      0.50      0.50
                                 Tritium   15.00     15.00     15.00     15.00     15.00     15.00
                                      TF    9.09      9.09      9.09      9.09      9.09      9.09
-                             Facilities   60.29     60.29     60.29     60.29     60.29     60.29
+                             Facilities   60.27     60.27     60.27     60.27     60.27     60.27
                                  ------   -----      ----     -----     -----     -----    ------
-                                  Total  379.06    379.06    379.06    379.06    379.06    379.06
-=======
-                        Primary cooling  255.24    255.24    255.24    255.24    255.24    255.24
-                              Cyroplant   38.49     38.49     38.49     38.49     38.49     38.49
-                                 Vacuum    0.50      0.50      0.50      0.50      0.50      0.50
-                                Tritium   15.00     15.00     15.00     15.00     15.00     15.00
-                                     TF    9.13      9.13      9.13      9.13      9.13      9.13
-                             Facilities   60.69     60.69     60.69     60.69     60.69     60.69
-                                 ------   -----      ----     -----     -----     -----    ------
-                                  Total  379.04    379.04    379.04    379.04    379.04    379.04
->>>>>>> 8e3f6a88
+                                  Total  378.24    378.24    378.24    378.24    378.24    378.24
                                  ------   -----      ----     -----     -----     -----    ------
  
          Intermittent power usage [MWe]:
@@ -2449,28 +1472,17 @@
                                  System   tramp      tohs     theat     tburn     tqnch    tdwell
                                  ------   -----      ----     -----     -----     -----    ------
                                  H & CD    0.00    300.00    300.00    190.04    300.00      0.00
-<<<<<<< HEAD
-                                     PF   47.71    -45.07      0.00      2.33   -181.12      0.00
+                                     PF   47.69    -45.09      0.00      2.32   -181.09      0.00
                                  ------   -----      ----     -----     -----     -----    ------
-                                  Total   47.71    254.93    300.00    192.36    118.88      0.00
-=======
-                                     PF   47.85    -44.94      0.00      2.33   -181.49      0.00
-                                 ------   -----      ----     -----     -----     -----    ------
-                                  Total   47.85    255.06    300.00    192.37    118.51      0.00
->>>>>>> 8e3f6a88
+                                  Total   47.69    254.91    300.00    192.36    118.91      0.00
                                  ------   -----      ----     -----     -----     -----    ------
  
          Power production [MWe]:
  
                                           tramp      tohs     theat     tburn     tqnch    tdwell       avg
                                           -----      ----     -----     -----     -----    ------       ---
-<<<<<<< HEAD
-                            Gross power    0.00      0.00      0.00   1070.42      0.00      0.00
-                              Net power -426.76   -633.98   -679.06    499.00   -497.93   -379.06    392.80
-=======
-                            Gross power    0.00      0.00      0.00   1070.41      0.00      0.00
-                              Net power -426.89   -634.10   -679.04    499.00   -497.55   -379.04    392.74
->>>>>>> 8e3f6a88
+                            Gross power    0.00      0.00      0.00   1069.60      0.00      0.00
+                              Net power -425.93   -633.15   -678.24    499.00   -497.15   -378.24    392.91
                                  ------   -----      ----     -----     -----     -----    ------
  
  
@@ -2479,9 +1491,9 @@
  Estimated amount of water used through different cooling system options:
  1. Cooling towers
  2. Water bodies (pond, lake, river): recirculating or once-through
- Volume used in cooling tower (m3/day)                                    (waterusetower)           7.585E+04  OP 
- Volume used in recirculating water system (m3/day)                       (wateruserecirc)          2.539E+04  OP 
- Volume used in once-through water system (m3/day)                        (wateruseonethru)         2.488E+06  OP 
+ Volume used in cooling tower (m3/day)                                    (waterusetower)           7.579E+04  OP 
+ Volume used in recirculating water system (m3/day)                       (wateruserecirc)          2.537E+04  OP 
+ Volume used in once-through water system (m3/day)                        (wateruseonethru)         2.486E+06  OP 
  
  ******************************************** Errors and Warnings *********************************************
  
