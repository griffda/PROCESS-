--- conflicted
+++ resolved
@@ -6,16 +6,6 @@
  
    Program :
    Version : 2.2.0   Release Date :: 2021-10-26
-<<<<<<< HEAD
-   Tag No. : v2.1-1102-g7770f3b3 code contains untracked changes
-    Branch : 1205-tf-cond-stiffness
-   Git log : removed\ diagnostic\ outputs
- Date/time : 12 Jan 2022 13:26:19 -05:00(hh:mm) UTC
-      User : cswan
-  Computer : cswan-2017-desktop
- Directory : /tmp/pytest-of-cswan/pytest-45/test_solver0
-     Input : /tmp/pytest-of-cswan/pytest-45/test_scenario_QH_mode_0/IN.DAT
-=======
    Tag No. : v2.1-1079-g2393fac5 code contains untracked changes
     Branch : 1432-plot-plot-fails-for-i_tf_sc_mat-9
    Git log : Merge\ branch\ |1509-outer-tf-case|\ into\ |develop|
@@ -24,7 +14,6 @@
   Computer : l0500
  Directory : /tmp/pytest-of-rhicha/pytest-270/test_solver0
      Input : /tmp/pytest-of-rhicha/pytest-270/test_scenario_QH_mode_0/IN.DAT
->>>>>>> 3208a416
  Run title : Example QH-mode plasma scenario
   Run type : Reactor concept design: Pulsed tokamak model, (c) CCFE
  
@@ -61,9 +50,9 @@
  Number of constraints (total)                                            (neqns+nineqns)                  24     
  Optimisation switch                                                      (ioptimz)                         1     
  Figure of merit switch                                                   (minmax)                          1     
- Square root of the sum of squares of the constraint residuals            (sqsumsq)                 8.569E-09  OP 
- VMCON convergence parameter                                              (convergence_parameter)   1.863E-09  OP 
- Number of VMCON iterations                                               (nviter)                         63  OP 
+ Square root of the sum of squares of the constraint residuals            (sqsumsq)                 9.593E-09  OP 
+ VMCON convergence parameter                                              (convergence_parameter)   2.033E-09  OP 
+ Number of VMCON iterations                                               (nviter)                         59  OP 
  
 PROCESS has successfully optimised the iteration variables to minimise the figure of merit          MAJOR RADIUS.
  
@@ -92,47 +81,47 @@
                                           final       final /
     i                                     value       initial
  
-    1                  bt               5.5741E+00     1.0052
-    2                  rmajor           8.6076E+00     0.9908
-    3                  te               1.2590E+01     0.9969
-    4                  beta             3.2830E-02     1.0007
-    5                  dene             8.1241E+19     1.0145
+    1                  bt               5.5591E+00     1.0025
+    2                  rmajor           8.6470E+00     0.9953
+    3                  te               1.2608E+01     0.9983
+    4                  beta             3.2819E-02     1.0004
+    5                  dene             8.0654E+19     1.0072
     6                  fdene            1.2000E+00     1.0000
-    7                  tfcth            1.3184E+00     0.9611
-    8                  fwalld           1.5004E-01     1.0162
-    9                  ohcth            5.0582E-01     1.0004
+    7                  tfcth            1.3448E+00     0.9804
+    8                  fwalld           1.4880E-01     1.0078
+    9                  ohcth            5.0585E-01     1.0005
    10                  q                3.5000E+00     1.0000
-   11                  bore             2.1545E+00     0.9995
-   12                  fbetatry         4.8571E-01     1.0011
-   13                  coheof           2.2363E+07     1.0003
-   14                  fjohc            5.8659E-01     0.9998
-   15                  fjohc0           5.4493E-01     0.9981
-   16                  fcohbop          9.3000E-01     0.9993
+   11                  bore             2.1547E+00     0.9996
+   12                  fbetatry         4.8546E-01     1.0005
+   13                  coheof           2.2357E+07     1.0000
+   14                  fjohc            5.8656E-01     0.9998
+   15                  fjohc0           5.4503E-01     0.9983
+   16                  fcohbop          9.3020E-01     0.9995
    17                  gapoh            5.0000E-02     1.0000
-   18                  fvsbrnni         3.8638E-01     1.0007
+   18                  fvsbrnni         3.8626E-01     1.0003
    19                  fstrcase         1.0000E+00     1.0000
-   20                  fstrcond         7.7420E-01     0.8813
-   21                  fiooic           7.0823E-01     1.1684
+   20                  fstrcond         8.8292E-01     1.0050
+   21                  fiooic           6.0337E-01     0.9954
    22                  fvdump           1.0000E+00     1.0000
    23                  vdalw            1.0000E+01     1.0000
    24                  fjprot           1.0000E+00     1.0000
    25                  ftmargtf         1.0000E+00     1.0000
-   26                  tdmptf           2.6094E+01     0.9880
-   27                  thkcas           5.0395E-01     0.9431
+   26                  tdmptf           2.6248E+01     0.9938
+   27                  thkcas           5.0091E-01     0.9374
    28                  thwcndut         8.0000E-03     1.0000
-   29                  fcutfsu          8.6920E-01     1.1257
+   29                  fcutfsu          7.6736E-01     0.9938
    30                  cpttf            6.5000E+04     1.0000
    31                  gapds            2.0000E-02     1.0000
-   32                  flhthresh        1.3501E+00     0.9886
+   32                  flhthresh        1.3581E+00     0.9945
    33                  ftmargoh         1.0000E+00     1.0000
-   34                  ralpne           6.7781E-02     0.9979
+   34                  ralpne           6.7834E-02     0.9987
    35                  ftaulimit        1.0000E+00     1.0000
    36                  fpsepbqar        1.0000E+00     1.0000
-   37                  ftaucq           9.4137E-01     1.0066
-   38                  oh_steel_frac    5.6833E-01     0.9992
+   37                  ftaucq           9.3812E-01     1.0032
+   38                  oh_steel_frac    5.6837E-01     0.9993
    39                  foh_stress       1.0000E+00     1.0000
-   40                  fimp(13)         4.8867E-04     1.0041
-   41                  fpeakb           9.2340E-01     1.0093
+   40                  fimp(13)         4.8749E-04     1.0017
+   41                  fpeakb           9.1903E-01     1.0046
    42                  fpnetel          1.0000E+00     1.0000
  
  The following equality constraint residues should be close to zero :
@@ -140,30 +129,30 @@
                                                physical                 constraint                 normalised
                                               constraint                 residue                    residue
  
-    1  Beta consistency                      =  3.2830E-02             -8.2108E-12                 2.5010E-10
-    2  Global power balance consistency      =  2.2060E-01 MW/m3        7.6460E-11 MW/m3          -3.4660E-10
-    3  Density upper limit                   <  8.8914E+19 /m3          6.5536E+04 /m3             6.6613E-16
-    4  Neutron wall load upper limit         <  1.2003E+00 MW/m2       -1.2382E-10 MW/m2          -1.0316E-10
-    5  Radial build consistency              =  8.6076E+00 m            5.7338E-15 m              -6.6613E-16
-    6  Burn time lower limit                 >  7.2000E+03 sec          1.3560E-06 sec            -1.8833E-10
-    7  L-H power threshold limit             >  1.1418E+02 MW          -4.0275E-07 MW              3.5274E-09
-    8  Net electric power lower limit        >  5.0000E+02 MW          -9.7667E-07 MW             -1.9533E-09
-    9  Beta upper limit                      <  5.6264E-02              1.6903E-11                 3.0043E-10
-   10  Peak toroidal field upper limit       <  1.3200E+01 T            4.0597E-15 T              -3.3307E-16
-   11  CS coil EOF current density limit     <  3.8124E+07 A/m2         1.3933E-06 A/m2            3.6415E-14
-   12  CS coil BOP current density limit     <  3.8166E+07 A/m2         1.1623E-06 A/m2            3.0420E-14
-   13  Injection power upper limit           <  7.6000E+01 MW          -5.0091E-07 MW              6.5909E-09
-   14  TF coil case stress upper limit       <  5.8000E+08 Pa          -2.9564E-05 Pa             -5.0959E-14
-   15  TF coil conduit stress upper lim      <  5.8000E+08 Pa          -3.5286E-05 Pa             -6.0840E-14
-   16  I_op / I_critical (TF coil)           <  2.8324E+07 A/m2         3.2070E-07 A/m2           -1.5987E-14
-   17  Dump voltage upper limit              <  1.0000E+01 V           -7.9936E-14 V              -7.9936E-15
-   18  J_winding pack/J_protection limit     <  2.0060E+07 A/m2         0.0000E+00 A/m2            6.6613E-16
-   19  TF coil temp. margin lower limit      >  1.5000E+00 K            3.2863E-13 K              -2.1905E-13
-   20  CS temperature margin lower limit     >  1.5000E+00 K            4.2674E-10 K              -2.8449E-10
-   21  Dump time set by VV stress            >  2.4564E+01 s           -1.5299E+00 s              -4.4409E-15
-   22  taup/taueff                           >  5.0000E+00             -4.7014E-09                 9.4027E-10
-   23  Upper Lim. on Psep * Bt / q A R       <  9.2000E+00 MWT/m        3.2461E-08 MWT/m          -3.5284E-09
-   24  CS Tresca yield criterion             <  6.6000E+08 Pa           7.0333E-06 Pa              1.0658E-14
+    1  Beta consistency                      =  3.2819E-02             -9.2136E-12                 2.8074E-10
+    2  Global power balance consistency      =  2.1775E-01 MW/m3        8.4624E-11 MW/m3          -3.8863E-10
+    3  Density upper limit                   <  8.8272E+19 /m3         -6.5536E+04 /m3            -7.7716E-16
+    4  Neutron wall load upper limit         <  1.1904E+00 MW/m2       -1.3763E-10 MW/m2          -1.1562E-10
+    5  Radial build consistency              =  8.6470E+00 m            3.8400E-15 m              -4.4409E-16
+    6  Burn time lower limit                 >  7.2000E+03 sec          1.4187E-06 sec            -1.9704E-10
+    7  L-H power threshold limit             >  1.1432E+02 MW          -4.4949E-07 MW              3.9318E-09
+    8  Net electric power lower limit        >  5.0000E+02 MW          -1.0957E-06 MW             -2.1913E-09
+    9  Beta upper limit                      <  5.6264E-02              1.8978E-11                 3.3730E-10
+   10  Peak toroidal field upper limit       <  1.3200E+01 T            0.0000E+00 T              -0.0000E+00
+   11  CS coil EOF current density limit     <  3.8115E+07 A/m2         1.8999E-06 A/m2            4.9738E-14
+   12  CS coil BOP current density limit     <  3.8157E+07 A/m2         1.7434E-06 A/m2            4.5741E-14
+   13  Injection power upper limit           <  7.6000E+01 MW          -5.6206E-07 MW              7.3955E-09
+   14  TF coil case stress upper limit       <  5.8000E+08 Pa          -2.3603E-05 Pa             -4.0745E-14
+   15  TF coil conduit stress upper lim      <  5.8000E+08 Pa          -2.4080E-05 Pa             -4.1522E-14
+   16  I_op / I_critical (TF coil)           <  3.1896E+07 A/m2         1.9230E-08 A/m2           -9.9920E-16
+   17  Dump voltage upper limit              <  1.0000E+01 V           -4.4054E-13 V              -4.4187E-14
+   18  J_winding pack/J_protection limit     <  1.9245E+07 A/m2         0.0000E+00 A/m2            2.2204E-16
+   19  TF coil temp. margin lower limit      >  1.5000E+00 K            1.0303E-13 K              -6.8723E-14
+   20  CS temperature margin lower limit     >  1.5000E+00 K            4.8158E-10 K              -3.2105E-10
+   21  Dump time set by VV stress            >  2.4624E+01 s           -1.6243E+00 s              -9.9920E-16
+   22  taup/taueff                           >  5.0000E+00             -5.2674E-09                 1.0535E-09
+   23  Upper Lim. on Psep * Bt / q A R       <  9.2000E+00 MWT/m        3.6182E-08 MWT/m          -3.9328E-09
+   24  CS Tresca yield criterion             <  6.6000E+08 Pa           9.2983E-06 Pa              1.3989E-14
  
  ******************************************** Final Feasible Point ********************************************
  
@@ -172,9 +161,9 @@
  
  Allowable blanket neutron fluence (MW-yr/m2)                             (abktflnc)                1.500E+01     
  Allowable divertor heat fluence (MW-yr/m2)                               (adivflnc)                2.000E+01     
- First wall / blanket lifetime (years)                                    (bktlife)                 1.666E+01  OP 
- Divertor lifetime (years)                                                (divlife)                 5.352E+00  OP 
- Heating/CD system lifetime (years)                                       (cdrlife)                 1.666E+01  OP 
+ First wall / blanket lifetime (years)                                    (bktlife)                 1.680E+01  OP 
+ Divertor lifetime (years)                                                (divlife)                 5.273E+00  OP 
+ Heating/CD system lifetime (years)                                       (cdrlife)                 1.680E+01  OP 
  Total plant lifetime (years)                                             (tlife)                   4.000E+01     
  Total plant availability fraction                                        (cfactr)                  7.500E-01     
  
@@ -185,82 +174,82 @@
  
  Plasma Geometry :
  
- Major radius (m)                                                         (rmajor)                      8.608  ITV
- Minor radius (m)                                                         (rminor)                      2.777  OP 
+ Major radius (m)                                                         (rmajor)                      8.647  ITV
+ Minor radius (m)                                                         (rminor)                      2.789  OP 
  Aspect ratio                                                             (aspect)                      3.100     
  Elongation, X-point (input value used)                                   (kappa)                       1.848  IP 
  Elongation, 95% surface (calculated from kappa)                          (kappa95)                     1.650  OP 
  Elongation, area ratio calc.                                             (kappaa)                      1.717  OP 
  Triangularity, X-point (input value used)                                (triang)                      0.500  IP 
  Triangularity, 95% surface (calculated from triang)                      (triang95)                    0.333  OP 
- Plasma poloidal perimeter (m)                                            (pperim)                     25.056  OP 
- Plasma cross-sectional area (m2)                                         (xarea)                      41.593  OP 
- Plasma surface area (m2)                                                 (sarea)                   1.316E+03  OP 
- Plasma volume (m3)                                                       (vol)                     2.202E+03  OP 
+ Plasma poloidal perimeter (m)                                            (pperim)                     25.171  OP 
+ Plasma cross-sectional area (m2)                                         (xarea)                      41.975  OP 
+ Plasma surface area (m2)                                                 (sarea)                   1.328E+03  OP 
+ Plasma volume (m3)                                                       (vol)                     2.233E+03  OP 
  
  Current and Field :
  
  Consistency between q0,q,alphaj,rli,dnbeta is enforced
  
  Plasma current scaling law used                                          (icurr)                           4     
- Plasma current (MA)                                                      (plascur/1D6)                17.947  OP 
+ Plasma current (MA)                                                      (plascur/1D6)                17.980  OP 
  Current density profile factor                                           (alphaj)                      1.926  OP 
  Plasma internal inductance, li                                           (rli)                         1.213  OP 
- Vertical field at plasma (T)                                             (bvert)                      -0.753  OP 
- Vacuum toroidal field at R (T)                                           (bt)                          5.574  ITV
- Average poloidal field (T)                                               (bp)                          0.900  OP 
- Total field (sqrt(bp^2 + bt^2)) (T)                                      (btot)                        5.646  OP 
+ Vertical field at plasma (T)                                             (bvert)                      -0.750  OP 
+ Vacuum toroidal field at R (T)                                           (bt)                          5.559  ITV
+ Average poloidal field (T)                                               (bp)                          0.898  OP 
+ Total field (sqrt(bp^2 + bt^2)) (T)                                      (btot)                        5.631  OP 
  Safety factor on axis                                                    (q0)                          1.000     
  Safety factor at 95% flux surface                                        (q95)                         3.500  ITV
  Cylindrical safety factor (qcyl)                                         (qstar)                       2.926  OP 
  
  Beta Information :
  
- Total plasma beta                                                        (beta)                    3.283E-02  ITV
+ Total plasma beta                                                        (beta)                    3.282E-02  ITV
  Total poloidal beta                                                      (betap)                   1.292E+00  OP 
- Total toroidal beta                                                                                3.369E-02  OP 
- Fast alpha beta                                                          (betaft)                  4.324E-03  OP 
+ Total toroidal beta                                                                                3.367E-02  OP 
+ Fast alpha beta                                                          (betaft)                  4.327E-03  OP 
  Beam ion beta                                                            (betanb)                  1.178E-03  OP 
- (Fast alpha + beam beta)/(thermal beta)                                  (gammaft)                 2.013E-01  OP 
- Thermal beta                                                                                       2.733E-02  OP 
+ (Fast alpha + beam beta)/(thermal beta)                                  (gammaft)                 2.015E-01  OP 
+ Thermal beta                                                                                       2.731E-02  OP 
  Thermal poloidal beta                                                                              1.075E+00  OP 
- Thermal toroidal beta (= beta-exp)                                                                 2.804E-02  OP 
+ Thermal toroidal beta (= beta-exp)                                                                 2.803E-02  OP 
  2nd stability beta : beta_p / (R/a)                                      (eps*betap)                   0.417  OP 
  2nd stability beta upper limit                                           (epbetmax)                    1.380     
  Beta g coefficient                                                       (dnbeta)                      4.852  OP 
- Normalised thermal beta                                                                                2.357  OP 
- Normalised total beta                                                                                  2.831  OP 
- Normalised toroidal beta                                                 (normalised_toroidal          2.905  OP 
+ Normalised thermal beta                                                                                2.356  OP 
+ Normalised total beta                                                                                  2.830  OP 
+ Normalised toroidal beta                                                 (normalised_toroidal          2.904  OP 
  Limit on thermal beta                                                    (betalim)                     0.056  OP 
- Plasma thermal energy (J)                                                                          1.145E+09  OP 
- Total plasma internal energy (J)                                         (total_plasma_internal_en 1.376E+09  OP 
+ Plasma thermal energy (J)                                                                          1.154E+09  OP 
+ Total plasma internal energy (J)                                         (total_plasma_internal_en 1.387E+09  OP 
  
  Temperature and Density (volume averaged) :
  
- Electron temperature (keV)                                               (te)                         12.590  ITV
- Electron temperature on axis (keV)                                       (te0)                        28.773  OP 
- Ion temperature (keV)                                                    (ti)                         12.590     
- Ion temperature on axis (keV)                                            (ti0)                        28.773  OP 
- Electron temp., density weighted (keV)                                   (ten)                        13.973  OP 
- Electron density (/m3)                                                   (dene)                    8.124E+19  ITV
- Electron density on axis (/m3)                                           (ne0)                     1.036E+20  OP 
- Line-averaged electron density (/m3)                                     (dnla)                    8.891E+19  OP 
+ Electron temperature (keV)                                               (te)                         12.608  ITV
+ Electron temperature on axis (keV)                                       (te0)                        28.806  OP 
+ Ion temperature (keV)                                                    (ti)                         12.608     
+ Ion temperature on axis (keV)                                            (ti0)                        28.806  OP 
+ Electron temp., density weighted (keV)                                   (ten)                        13.992  OP 
+ Electron density (/m3)                                                   (dene)                    8.065E+19  ITV
+ Electron density on axis (/m3)                                           (ne0)                     1.028E+20  OP 
+ Line-averaged electron density (/m3)                                     (dnla)                    8.827E+19  OP 
  Line-averaged electron density / Greenwald density                       (dnla_gw)                 1.200E+00  OP 
- Ion density (/m3)                                                        (dnitot)                  7.361E+19  OP 
- Fuel density (/m3)                                                       (deni)                    6.763E+19  OP 
- Total impurity density with Z > 2 (no He) (/m3)                          (dnz)                     4.376E+16  OP 
- Helium ion density (thermalised ions only) (/m3)                         (dnalp)                   5.507E+18  OP 
- Proton density (/m3)                                                     (dnprot)                  1.583E+16  OP 
- Hot beam density (/m3)                                                   (dnbeam)                  4.062E+17  OP 
- Density limit from scaling (/m3)                                         (dnelimt)                 7.410E+19  OP 
- Density limit (enforced) (/m3)                                           (boundu(9)*dnelimt)       8.891E+19  OP 
- Helium ion density (thermalised ions only) / electron density            (ralpne)                  6.778E-02  ITV
+ Ion density (/m3)                                                        (dnitot)                  7.307E+19  OP 
+ Fuel density (/m3)                                                       (deni)                    6.714E+19  OP 
+ Total impurity density with Z > 2 (no He) (/m3)                          (dnz)                     4.335E+16  OP 
+ Helium ion density (thermalised ions only) (/m3)                         (dnalp)                   5.471E+18  OP 
+ Proton density (/m3)                                                     (dnprot)                  1.574E+16  OP 
+ Hot beam density (/m3)                                                   (dnbeam)                  4.033E+17  OP 
+ Density limit from scaling (/m3)                                         (dnelimt)                 7.356E+19  OP 
+ Density limit (enforced) (/m3)                                           (boundu(9)*dnelimt)       8.827E+19  OP 
+ Helium ion density (thermalised ions only) / electron density            (ralpne)                  6.783E-02  ITV
  
  Impurities
  
  Plasma ion densities / electron density:
- H_ concentration                                                         (fimp(01)                 8.377E-01  OP 
- He concentration                                                         (fimp(02)                 6.778E-02     
+ H_ concentration                                                         (fimp(01)                 8.376E-01  OP 
+ He concentration                                                         (fimp(02)                 6.783E-02     
  Be concentration                                                         (fimp(03)                 0.000E+00     
  C_ concentration                                                         (fimp(04)                 0.000E+00     
  N_ concentration                                                         (fimp(05)                 0.000E+00     
@@ -271,36 +260,36 @@
  Fe concentration                                                         (fimp(10)                 0.000E+00     
  Ni concentration                                                         (fimp(11)                 0.000E+00     
  Kr concentration                                                         (fimp(12)                 0.000E+00     
- Xe concentration                                                         (fimp(13)                 4.887E-04  ITV
+ Xe concentration                                                         (fimp(13)                 4.875E-04  ITV
  W_ concentration                                                         (fimp(14)                 5.000E-05     
  Average mass of all ions (amu)                                           (aion)                    2.689E+00  OP 
  
- Effective charge                                                         (zeff)                        2.440  OP 
+ Effective charge                                                         (zeff)                        2.438  OP 
  Density profile factor                                                   (alphan)                      1.000     
  Plasma profile model                                                     (ipedestal)                       1     
  Pedestal profiles are used.
  Density pedestal r/a location                                            (rhopedn)                     0.940     
- Electron density pedestal height (/m3)                                   (neped)                   6.669E+19  OP 
+ Electron density pedestal height (/m3)                                   (neped)                   6.620E+19  OP 
  Electron density at pedestal / nGW                                       (fgwped_out)              9.000E-01     
  Temperature pedestal r/a location                                        (rhopedt)                     0.940     
  Pedestal scaling switch                                                  (ieped)                           1     
  Saarelma 6-parameter pedestal temperature scaling is ON
- Electron temp. pedestal height (keV)                                     (teped)                       3.802     
+ Electron temp. pedestal height (keV)                                     (teped)                       3.811     
  Electron temp. at separatrix (keV)                                       (tesep)                       0.100     
- Electron density at separatrix (/m3)                                     (nesep)                   3.705E+19     
+ Electron density at separatrix (/m3)                                     (nesep)                   3.678E+19     
  Electron density at separatrix / nGW                                     (fgwsep_out)              5.000E-01     
  Temperature profile index                                                (alphat)                      1.450     
  Temperature profile index beta                                           (tbeta)                       2.000     
  
  Density Limit using different models :
  
- Old ASDEX model                                                          (dlimit(1))               4.942E+19  OP 
- Borrass ITER model I                                                     (dlimit(2))               1.020E+20  OP 
- Borrass ITER model II                                                    (dlimit(3))               4.050E+19  OP 
- JET edge radiation model                                                 (dlimit(4))               3.076E+21  OP 
- JET simplified model                                                     (dlimit(5))               4.178E+20  OP 
- Hugill-Murakami Mq model                                                 (dlimit(6))               6.640E+19  OP 
- Greenwald model                                                          (dlimit(7))               7.410E+19  OP 
+ Old ASDEX model                                                          (dlimit(1))               4.924E+19  OP 
+ Borrass ITER model I                                                     (dlimit(2))               1.017E+20  OP 
+ Borrass ITER model II                                                    (dlimit(3))               4.040E+19  OP 
+ JET edge radiation model                                                 (dlimit(4))               3.089E+21  OP 
+ JET simplified model                                                     (dlimit(5))               4.163E+20  OP 
+ Hugill-Murakami Mq model                                                 (dlimit(6))               6.593E+19  OP 
+ Greenwald model                                                          (dlimit(7))               7.356E+19  OP 
  
  Fuel Constituents :
  
@@ -309,104 +298,104 @@
  
  Fusion Power :
  
- Total fusion power (MW)                                                  (powfmw)                  2.147E+03  OP 
-  =    D-T fusion power (MW)                                              (pdt)                     2.144E+03  OP 
-   +   D-D fusion power (MW)                                              (pdd)                     2.660E+00  OP 
+ Total fusion power (MW)                                                  (powfmw)                  2.149E+03  OP 
+  =    D-T fusion power (MW)                                              (pdt)                     2.146E+03  OP 
+   +   D-D fusion power (MW)                                              (pdd)                     2.664E+00  OP 
    + D-He3 fusion power (MW)                                              (pdhe3)                   0.000E+00  OP 
- Alpha power: total (MW)                                                  (palpmw)                  4.289E+02  OP 
- Alpha power: beam-plasma (MW)                                            (palpnb)                  6.700E+00  OP 
- Neutron power (MW)                                                       (pneutmw)                 1.716E+03  OP 
- Charged particle power (excluding alphas) (MW)                           (pchargemw)               1.724E+00  OP 
- Total power deposited in plasma (MW)                                     (tot_power_plasma)        4.858E+02  OP 
+ Alpha power: total (MW)                                                  (palpmw)                  4.292E+02  OP 
+ Alpha power: beam-plasma (MW)                                            (palpnb)                  6.698E+00  OP 
+ Neutron power (MW)                                                       (pneutmw)                 1.718E+03  OP 
+ Charged particle power (excluding alphas) (MW)                           (pchargemw)               1.727E+00  OP 
+ Total power deposited in plasma (MW)                                     (tot_power_plasma)        4.862E+02  OP 
  
  Radiation Power (excluding SOL):
  
- Bremsstrahlung radiation power (MW)                                      (pbrempv*vol)             7.399E+01  OP 
- Line radiation power (MW)                                                (plinepv*vol)             2.319E+02  OP 
- Synchrotron radiation power (MW)                                         (psyncpv*vol)             2.574E+01  OP 
+ Bremsstrahlung radiation power (MW)                                      (pbrempv*vol)             7.391E+01  OP 
+ Line radiation power (MW)                                                (plinepv*vol)             2.311E+02  OP 
+ Synchrotron radiation power (MW)                                         (psyncpv*vol)             2.585E+01  OP 
  Synchrotron wall reflectivity factor                                     (ssync)                       0.600     
  Normalised minor radius defining 'core'                                  (coreradius)              7.500E-01     
  Fraction of core radiation subtracted from P_L                           (coreradiationfraction)   6.000E-01     
- Total core radiation power (MW)                                          (pcoreradmw)              1.266E+02  OP 
- Edge radiation power (MW)                                                (pedgeradmw)              2.050E+02  OP 
- Total radiation power (MW)                                               (pradmw)                  3.317E+02  OP 
- Core radiation fraction = total radiation in core / total power deposite (rad_fraction_core)       6.827E-01  OP 
+ Total core radiation power (MW)                                          (pcoreradmw)              1.265E+02  OP 
+ Edge radiation power (MW)                                                (pedgeradmw)              2.044E+02  OP 
+ Total radiation power (MW)                                               (pradmw)                  3.309E+02  OP 
+ Core radiation fraction = total radiation in core / total power deposite (rad_fraction_core)       6.806E-01  OP 
  SoL radiation fraction = total radiation in SoL / total power accross se (rad_fraction_sol)        8.000E-01  IP 
- Radiation fraction = total radiation / total power deposited in plasma   (rad_fraction)            9.365E-01  OP 
- Nominal mean radiation load on inside surface of reactor (MW/m2)         (photon_wall)             2.320E-01  OP 
+ Radiation fraction = total radiation / total power deposited in plasma   (rad_fraction)            9.361E-01  OP 
+ Nominal mean radiation load on inside surface of reactor (MW/m2)         (photon_wall)             2.293E-01  OP 
  Peaking factor for radiation wall load                                   (peakfactrad)             3.330E+00  IP 
  Maximum permitted radiation wall load (MW/m^2)                           (maxradwallload)          1.000E+00  IP 
- Peak radiation wall load (MW/m^2)                                        (peakradwallload)         7.724E-01  OP 
- Nominal mean neutron load on inside surface of reactor (MW/m2)           (wallmw)                  1.200E+00  OP 
- 
- Power incident on the divertor targets (MW)                              (ptarmw)                  3.083E+01  OP 
+ Peak radiation wall load (MW/m^2)                                        (peakradwallload)         7.636E-01  OP 
+ Nominal mean neutron load on inside surface of reactor (MW/m2)           (wallmw)                  1.190E+00  OP 
+ 
+ Power incident on the divertor targets (MW)                              (ptarmw)                  3.105E+01  OP 
  Fraction of power to the lower divertor                                  (ftar)                    1.000E+00  IP 
  Outboard side heat flux decay length (m)                                 (lambdaio)                1.570E-03  OP 
  Fraction of power on the inner targets                                   (fio)                     4.100E-01  OP 
  Fraction of power incident on the lower inner target                     (fLI)                     4.100E-01  OP 
  Fraction of power incident on the lower outer target                     (fLO)                     5.900E-01  OP 
- Power incident on the lower inner target (MW)                            (pLImw)                   1.264E+01  OP 
- Power incident on the lower outer target (MW)                            (pLOmw)                   1.819E+01  OP 
- 
- Ohmic heating power (MW)                                                 (pohmmw)                  6.736E-01  OP 
+ Power incident on the lower inner target (MW)                            (pLImw)                   1.273E+01  OP 
+ Power incident on the lower outer target (MW)                            (pLOmw)                   1.832E+01  OP 
+ 
+ Ohmic heating power (MW)                                                 (pohmmw)                  6.712E-01  OP 
  Fraction of alpha power deposited in plasma                              (falpha)                      0.950  OP 
- Fraction of alpha power to electrons                                     (falpe)                       0.717  OP 
- Fraction of alpha power to ions                                          (falpi)                       0.283  OP 
- Ion transport (MW)                                                       (ptrimw)                  1.707E+02  OP 
- Electron transport (MW)                                                  (ptremw)                  1.885E+02  OP 
- Injection power to ions (MW)                                             (pinjimw)                 3.001E+01  OP 
- Injection power to electrons (MW)                                        (pinjemw)                 4.599E+01  OP 
+ Fraction of alpha power to electrons                                     (falpe)                       0.716  OP 
+ Fraction of alpha power to ions                                          (falpi)                       0.284  OP 
+ Ion transport (MW)                                                       (ptrimw)                  1.710E+02  OP 
+ Electron transport (MW)                                                  (ptremw)                  1.887E+02  OP 
+ Injection power to ions (MW)                                             (pinjimw)                 3.004E+01  OP 
+ Injection power to electrons (MW)                                        (pinjemw)                 4.596E+01  OP 
  Ignited plasma switch (0=not ignited, 1=ignited)                         (ignite)                          0     
  
- Power into divertor zone via charged particles (MW)                      (pdivt)                   1.541E+02  OP 
- Psep / R ratio (MW/m)                                                    (pdivt/rmajor)            1.791E+01  OP 
+ Power into divertor zone via charged particles (MW)                      (pdivt)                   1.553E+02  OP 
+ Psep / R ratio (MW/m)                                                    (pdivt/rmajor)            1.796E+01  OP 
  Psep Bt / qAR ratio (MWT/m)                                              (pdivtbt/qar)             9.200E+00  OP 
  
  H-mode Power Threshold Scalings :
  
- ITER 1996 scaling: nominal (MW)                                          (pthrmw(1))               1.590E+02  OP 
- ITER 1996 scaling: upper bound (MW)                                      (pthrmw(2))               3.642E+02  OP 
- ITER 1996 scaling: lower bound (MW)                                      (pthrmw(3))               6.851E+01  OP 
- ITER 1997 scaling (1) (MW)                                               (pthrmw(4))               2.613E+02  OP 
- ITER 1997 scaling (2) (MW)                                               (pthrmw(5))               2.075E+02  OP 
- Martin 2008 scaling: nominal (MW)                                        (pthrmw(6))               1.142E+02  OP 
- Martin 2008 scaling: 95% upper bound (MW)                                (pthrmw(7))               1.502E+02  OP 
- Martin 2008 scaling: 95% lower bound (MW)                                (pthrmw(8))               7.814E+01  OP 
- Snipes 2000 scaling: nominal (MW)                                        (pthrmw(9))               7.947E+01  OP 
- Snipes 2000 scaling: upper bound (MW)                                    (pthrmw(10))              1.178E+02  OP 
- Snipes 2000 scaling: lower bound (MW)                                    (pthrmw(11))              5.317E+01  OP 
- Snipes 2000 scaling (closed divertor): nominal (MW)                      (pthrmw(12))              3.599E+01  OP 
- Snipes 2000 scaling (closed divertor): upper bound (MW)                  (pthrmw(13))              5.050E+01  OP 
- Snipes 2000 scaling (closed divertor): lower bound (MW)                  (pthrmw(14))              2.547E+01  OP 
- Hubbard 2012 L-I threshold - nominal (MW)                                (pthrmw(15))              2.950E+01  OP 
- Hubbard 2012 L-I threshold - lower bound (MW)                            (pthrmw(16))              1.507E+01  OP 
- Hubbard 2012 L-I threshold - upper bound (MW)                            (pthrmw(17))              5.776E+01  OP 
- Hubbard 2017 L-I threshold                                               (pthrmw(18))              2.962E+02  OP 
- Martin 2008 aspect ratio corrected scaling: nominal (MW)                 (pthrmw(19))              1.142E+02  OP 
- Martin 2008 aspect ratio corrected scaling: 95% upper bound (MW)         (pthrmw(20))              1.502E+02  OP 
- Martin 2008 aspect ratio corrected scaling: 95% lower bound (MW)         (pthrmw(21))              7.814E+01  OP 
- 
- L-H threshold power (enforced) (MW)                                      (boundl(103)*plhthresh)   1.142E+02  OP 
- L-H threshold power (MW)                                                 (plhthresh)               1.142E+02  OP 
+ ITER 1996 scaling: nominal (MW)                                          (pthrmw(1))               1.592E+02  OP 
+ ITER 1996 scaling: upper bound (MW)                                      (pthrmw(2))               3.648E+02  OP 
+ ITER 1996 scaling: lower bound (MW)                                      (pthrmw(3))               6.855E+01  OP 
+ ITER 1997 scaling (1) (MW)                                               (pthrmw(4))               2.615E+02  OP 
+ ITER 1997 scaling (2) (MW)                                               (pthrmw(5))               2.077E+02  OP 
+ Martin 2008 scaling: nominal (MW)                                        (pthrmw(6))               1.143E+02  OP 
+ Martin 2008 scaling: 95% upper bound (MW)                                (pthrmw(7))               1.504E+02  OP 
+ Martin 2008 scaling: 95% lower bound (MW)                                (pthrmw(8))               7.821E+01  OP 
+ Snipes 2000 scaling: nominal (MW)                                        (pthrmw(9))               7.962E+01  OP 
+ Snipes 2000 scaling: upper bound (MW)                                    (pthrmw(10))              1.181E+02  OP 
+ Snipes 2000 scaling: lower bound (MW)                                    (pthrmw(11))              5.325E+01  OP 
+ Snipes 2000 scaling (closed divertor): nominal (MW)                      (pthrmw(12))              3.606E+01  OP 
+ Snipes 2000 scaling (closed divertor): upper bound (MW)                  (pthrmw(13))              5.058E+01  OP 
+ Snipes 2000 scaling (closed divertor): lower bound (MW)                  (pthrmw(14))              2.553E+01  OP 
+ Hubbard 2012 L-I threshold - nominal (MW)                                (pthrmw(15))              2.942E+01  OP 
+ Hubbard 2012 L-I threshold - lower bound (MW)                            (pthrmw(16))              1.504E+01  OP 
+ Hubbard 2012 L-I threshold - upper bound (MW)                            (pthrmw(17))              5.754E+01  OP 
+ Hubbard 2017 L-I threshold                                               (pthrmw(18))              2.966E+02  OP 
+ Martin 2008 aspect ratio corrected scaling: nominal (MW)                 (pthrmw(19))              1.143E+02  OP 
+ Martin 2008 aspect ratio corrected scaling: 95% upper bound (MW)         (pthrmw(20))              1.504E+02  OP 
+ Martin 2008 aspect ratio corrected scaling: 95% lower bound (MW)         (pthrmw(21))              7.821E+01  OP 
+ 
+ L-H threshold power (enforced) (MW)                                      (boundl(103)*plhthresh)   1.143E+02  OP 
+ L-H threshold power (MW)                                                 (plhthresh)               1.143E+02  OP 
  
  Confinement :
  
  Confinement scaling law                    IPB98(y,2)           (H)
  Confinement H factor                                                     (hfact)                       1.100     
- Global thermal energy confinement time (s)                               (taueff)                      3.188  OP 
- Ion energy confinement time (s)                                          (tauei)                       3.188  OP 
- Electron energy confinement time (s)                                     (tauee)                       3.188  OP 
- n.tau = Volume-average electron density x Energy confinement time (s/m3) (dntau)                   2.590E+20  OP 
+ Global thermal energy confinement time (s)                               (taueff)                      3.208  OP 
+ Ion energy confinement time (s)                                          (tauei)                       3.208  OP 
+ Electron energy confinement time (s)                                     (tauee)                       3.208  OP 
+ n.tau = Volume-average electron density x Energy confinement time (s/m3) (dntau)                   2.587E+20  OP 
  Triple product = Vol-average electron density x Vol-average electron temperature x Energy confinement time:
- Triple product  (keV s/m3)                                               (dntau*te)                3.261E+21  OP 
- Transport loss power assumed in scaling law (MW)                         (powerht)                 3.592E+02  OP 
+ Triple product  (keV s/m3)                                               (dntau*te)                3.262E+21  OP 
+ Transport loss power assumed in scaling law (MW)                         (powerht)                 3.597E+02  OP 
  Switch for radiation loss term usage in power balance                    (iradloss)                        1     
- Radiation power subtracted from plasma power balance (MW)                                          1.266E+02  OP 
+ Radiation power subtracted from plasma power balance (MW)                                          1.265E+02  OP 
    (Radiation correction is core radiation power)
- Alpha particle confinement time (s)                                      (taup)                       15.938  OP 
+ Alpha particle confinement time (s)                                      (taup)                       16.041  OP 
  Alpha particle/energy confinement time ratio                             (taup/taueff)                 5.000  OP 
  Lower limit on taup/taueff                                               (taulimit)                    5.000     
- Total energy confinement time including radiation loss (s)               (total_energy_conf_t          2.832  OP 
+ Total energy confinement time including radiation loss (s)               (total_energy_conf_t          2.852  OP 
    (= stored energy including fast particles / loss power including radiation
  
  Dimensionless plasma parameters
@@ -414,23 +403,23 @@
  For definitions see
  Recent progress on the development and analysis of the ITPA global H-mode confinement database
  D.C. McDonald et al, 2007 Nuclear Fusion v47, 147. (nu_star missing 1/mu0)
- Normalized plasma pressure beta as defined by McDonald et al             (beta_mcdonald)           3.369E-02  OP 
- Normalized ion Larmor radius                                             (rho_star)                1.851E-03  OP 
- Normalized collisionality                                                (nu_star)                 3.492E-03  OP 
+ Normalized plasma pressure beta as defined by McDonald et al             (beta_mcdonald)           3.367E-02  OP 
+ Normalized ion Larmor radius                                             (rho_star)                1.849E-03  OP 
+ Normalized collisionality                                                (nu_star)                 3.473E-03  OP 
  Volume measure of elongation                                             (kappaa_IPB)              1.681E+00  OP 
  
  Plasma Volt-second Requirements :
  
- Total volt-second requirement (Wb)                                       (vsstt)                   6.076E+02  OP 
- Inductive volt-seconds (Wb)                                              (vsind)                   2.787E+02  OP 
+ Total volt-second requirement (Wb)                                       (vsstt)                   6.083E+02  OP 
+ Inductive volt-seconds (Wb)                                              (vsind)                   2.805E+02  OP 
  Ejima coefficient                                                        (gamma)                       0.300     
- Start-up resistive (Wb)                                                  (vsres)                   5.824E+01  OP 
- Flat-top resistive (Wb)                                                  (vsbrn)                   2.706E+02  OP 
+ Start-up resistive (Wb)                                                  (vsres)                   5.861E+01  OP 
+ Flat-top resistive (Wb)                                                  (vsbrn)                   2.691E+02  OP 
  bootstrap current fraction multiplier                                    (cboot)                       1.000     
  Bootstrap fraction (ITER 1989)                                           (bscf_iter89)                 0.371  OP 
  Bootstrap fraction (Sauter et al)                                        (bscf_sauter)                 0.386  OP 
  Bootstrap fraction (Nevins et al)                                        (bscf_nevins)                 0.367  OP 
- Bootstrap fraction (Wilson)                                              (bscf_wilson)                 0.414  OP 
+ Bootstrap fraction (Wilson)                                              (bscf_wilson)                 0.413  OP 
  Diamagnetic fraction (Hender)                                            (diacf_hender)                0.012  OP 
  Diamagnetic fraction (SCENE)                                             (diacf_scene)                 0.011  OP 
  Pfirsch-Schlueter fraction (SCENE)                                       (pscf_scene)                 -0.003  OP 
@@ -440,17 +429,17 @@
  Bootstrap fraction (enforced)                                            (bootipf.)                    0.386  OP 
  Diamagnetic fraction (enforced)                                          (diaipf.)                     0.000  OP 
  Pfirsch-Schlueter fraction (enforced)                                    (psipf.)                      0.000  OP 
- Loop voltage during burn (V)                                             (vburn)                   3.753E-02  OP 
- Plasma resistance (ohm)                                                  (rplas)                   3.408E-09  OP 
- Resistive diffusion time (s)                                             (res_time)                3.847E+03  OP 
- Plasma inductance (H)                                                    (rlp)                     1.553E-05  OP 
+ Loop voltage during burn (V)                                             (vburn)                   3.733E-02  OP 
+ Plasma resistance (ohm)                                                  (rplas)                   3.383E-09  OP 
+ Resistive diffusion time (s)                                             (res_time)                3.894E+03  OP 
+ Plasma inductance (H)                                                    (rlp)                     1.560E-05  OP 
  Coefficient for sawtooth effects on burn V-s requirement                 (csawth)                      1.000     
  
  Fuelling :
  
  Ratio of He and pellet particle confinement times                        (tauratio)                1.000E+00     
- Fuelling rate (nucleus-pairs/s)                                          (qfuel)                   5.466E+21  OP 
- Fuel burn-up rate (reactions/s)                                          (rndfuel)                 7.654E+20  OP 
+ Fuelling rate (nucleus-pairs/s)                                          (qfuel)                   5.467E+21  OP 
+ Fuel burn-up rate (reactions/s)                                          (rndfuel)                 7.661E+20  OP 
  Burn-up fraction                                                         (burnup)                      0.140  OP 
  
  ***************************** Energy confinement times, and required H-factors : *****************************
@@ -458,22 +447,22 @@
     scaling law              confinement time (s)     H-factor for
                                  for H = 1           power balance
  
- IPB98(y)             (H)          3.691                   0.864
- IPB98(y,1)           (H)          3.646                   0.874
- IPB98(y,2)           (H)          2.898                   1.100
- IPB98(y,3)           (H)          2.982                   1.069
- IPB98(y,4)           (H)          2.999                   1.063
- ISS95            (stell)          1.990                   1.602
- ISS04            (stell)          3.469                   0.919
- DS03                 (H)          4.403                   0.724
- Murari et al NPL     (H)          2.133                   1.495
- Petty 2008           (H)          5.380                   0.593
- Lang et al. 2012     (H)          1.812                   1.759
- Hubbard 2017 - nom   (I)          0.068                  47.006
- Hubbard 2017 - lower (I)          0.038                  84.016
- Hubbard 2017 - upper (I)          0.121                  26.299
- NSTX (Spherical)     (H)          7.225                   0.441
- NSTX-Petty08 Hybrid  (H)          5.380                   0.593
+ IPB98(y)             (H)          3.715                   0.863
+ IPB98(y,1)           (H)          3.670                   0.874
+ IPB98(y,2)           (H)          2.916                   1.100
+ IPB98(y,3)           (H)          3.004                   1.068
+ IPB98(y,4)           (H)          3.018                   1.063
+ ISS95            (stell)          2.002                   1.602
+ ISS04            (stell)          3.491                   0.919
+ DS03                 (H)          4.433                   0.724
+ Murari et al NPL     (H)          2.145                   1.496
+ Petty 2008           (H)          5.419                   0.593
+ Lang et al. 2012     (H)          1.824                   1.758
+ Hubbard 2017 - nom   (I)          0.068                  47.370
+ Hubbard 2017 - lower (I)          0.038                  84.639
+ Hubbard 2017 - upper (I)          0.121                  26.512
+ NSTX (Spherical)     (H)          7.246                   0.443
+ NSTX-Petty08 Hybrid  (H)          5.419                   0.593
  
  ******************************************** Current Drive System ********************************************
  
@@ -483,12 +472,12 @@
  Current is driven by both inductive
  and non-inductive means.
  Auxiliary power used for plasma heating only (MW)                        (pheat)                   7.600E+01     
- Power injected for current drive (MW)                                    (pcurrentdrivemw)         5.009E-07     
+ Power injected for current drive (MW)                                    (pcurrentdrivemw)         5.621E-07     
  Maximum Allowed Bootstrap current fraction                               (bscfmax)                 9.900E-01     
- Fusion gain factor Q                                                     (bigq)                    2.800E+01  OP 
- Auxiliary current drive (A)                                              (auxiliary_cd)            5.748E+02  OP 
- Current drive efficiency (A/W)                                           (effcd)                   4.009E-02  OP 
- Normalised current drive efficiency, gamma (10^20 A/W-m2)                (gamcd)                   2.804E-01  OP 
+ Fusion gain factor Q                                                     (bigq)                    2.803E+01  OP 
+ Auxiliary current drive (A)                                              (auxiliary_cd)            5.945E+02  OP 
+ Current drive efficiency (A/W)                                           (effcd)                   4.024E-02  OP 
+ Normalised current drive efficiency, gamma (10^20 A/W-m2)                (gamcd)                   2.806E-01  OP 
  Wall plug to injector efficiency                                         (etacd)                   4.000E-01     
  
  Fractions of current drive :
@@ -503,114 +492,114 @@
  
  Neutral beam energy (keV)                                                (enbeam)                  1.000E+03     
  Neutral beam current (A)                                                 (cnbeam)                  7.601E+01  OP 
- Beam efficiency (A/W)                                                    (effnbss)                 4.009E-02  OP 
- Beam gamma (10^20 A/W-m2)                                                (gamnb)                   2.804E-01  OP 
+ Beam efficiency (A/W)                                                    (effnbss)                 4.024E-02  OP 
+ Beam gamma (10^20 A/W-m2)                                                (gamnb)                   2.806E-01  OP 
  Neutral beam wall plug efficiency                                        (etanbi)                  4.000E-01     
- Beam decay lengths to centre                                             (taubeam)                 4.288E+00  OP 
- Beam shine-through fraction                                              (nbshinef)                1.886E-04  OP 
+ Beam decay lengths to centre                                             (taubeam)                 4.273E+00  OP 
+ Beam shine-through fraction                                              (nbshinef)                1.943E-04  OP 
  Neutral beam wall plug power (MW)                                        (pwpnb)                   1.900E+02  OP 
  
  Neutral beam power balance :
  ----------------------------
  Beam first orbit loss power (MW)                                         (porbitlossmw)                0.000  OP 
- Beam shine-through power [MW]                                            (nbshinemw)                   0.014  OP 
+ Beam shine-through power [MW]                                            (nbshinemw)                   0.015  OP 
  Beam power deposited in plasma (MW)                                      (pinjmw)                     76.000  OP 
  Maximum allowable beam power (MW)                                        (pinjalw)                    76.000     
- Total (MW)                                                               (porbitlossmw+nbshin         76.014     
- 
- Beam power entering vacuum vessel (MW)                                   (pnbitot)                    76.014  OP 
- 
- Fraction of beam energy to ions                                          (fpion)                   3.949E-01  OP 
+ Total (MW)                                                               (porbitlossmw+nbshin         76.015     
+ 
+ Beam power entering vacuum vessel (MW)                                   (pnbitot)                    76.015  OP 
+ 
+ Fraction of beam energy to ions                                          (fpion)                   3.952E-01  OP 
  Beam duct shielding thickness (m)                                        (nbshield)                5.000E-01     
  Beam tangency radius / Plasma major radius                               (frbeam)                  1.050E+00     
- Beam centreline tangency radius (m)                                      (rtanbeam)                9.038E+00  OP 
- Maximum possible tangency radius (m)                                     (rtanmax)                 1.425E+01  OP 
+ Beam centreline tangency radius (m)                                      (rtanbeam)                9.079E+00  OP 
+ Maximum possible tangency radius (m)                                     (rtanmax)                 1.432E+01  OP 
  
  Volt-second considerations:
  
- Total V-s capability of Central Solenoid/PF coils (Wb)                   (abs(vstot))              6.271E+02     
- Required volt-seconds during start-up (Wb)                               (vssoft)                  3.369E+02     
- Available volt-seconds during burn (Wb)                                  (vsmax)                   2.706E+02     
+ Total V-s capability of Central Solenoid/PF coils (Wb)                   (abs(vstot))              6.279E+02     
+ Required volt-seconds during start-up (Wb)                               (vssoft)                  3.391E+02     
+ Available volt-seconds during burn (Wb)                                  (vsmax)                   2.691E+02     
  
  *************************************************** Times ****************************************************
  
  Initial charge time for CS from zero current (s)                         (tramp)                     500.000     
- Plasma current ramp-up time (s)                                          (tohs)                      179.466     
+ Plasma current ramp-up time (s)                                          (tohs)                      179.804     
  Heating time (s)                                                         (theat)                      10.000     
  Burn time (s)                                                            (tburn)                   7.200E+03  OP 
- Reset time to zero current for CS (s)                                    (tqnch)                     179.466     
+ Reset time to zero current for CS (s)                                    (tqnch)                     179.804     
  Time between pulses (s)                                                  (tdwell)                      0.000     
  
- Total plant cycle time (s)                                               (tcycle)                  8.069E+03  OP 
+ Total plant cycle time (s)                                               (tcycle)                  8.070E+03  OP 
  
  ************************************************ Radial Build ************************************************
  
                                           Thickness (m)    Radius (m)
  Device centreline                            0.000           0.000                       
  Machine bore                                 2.155           2.155   (bore)              
- Central solenoid                             0.506           2.660   (ohcth)             
+ Central solenoid                             0.506           2.661   (ohcth)             
  CS precompression                            0.064           2.725   (precomp)           
  Gap                                          0.050           2.775   (gapoh)             
- TF coil inboard leg                          1.318           4.093   (tfcth)             
- Gap                                          0.050           4.143   (tftsgap)           
- Thermal shield                               0.050           4.193   (thshield)          
- Gap                                          0.020           4.213   (gapds)             
- Vacuum vessel (and shielding)                0.600           4.813   (d_vv_in + shldith) 
- Gap                                          0.020           4.833   (vvblgap)           
- Inboard blanket                              0.755           5.588   (blnkith)           
- Inboard first wall                           0.018           5.606   (fwith)             
- Inboard scrape-off                           0.225           5.831   (scrapli)           
- Plasma geometric centre                      2.777           8.608   (rminor)            
- Plasma outboard edge                         2.777          11.384   (rminor)            
- Outboard scrape-off                          0.225          11.609   (scraplo)           
- Outboard first wall                          0.018          11.627   (fwoth)             
- Outboard blanket                             0.982          12.609   (blnkoth)           
- Gap                                          0.020          12.629   (vvblgap)           
- Vacuum vessel (and shielding)                1.100          13.729   (d_vv_out+shldoth)  
- Gap                                          1.511          15.241   (gapsto)            
- Thermal shield                               0.050          15.291   (thshield)          
- Gap                                          0.050          15.341   (tftsgap)           
- TF coil outboard leg                         1.318          16.659   (tfthko)            
+ TF coil inboard leg                          1.345           4.120   (tfcth)             
+ Gap                                          0.050           4.170   (tftsgap)           
+ Thermal shield                               0.050           4.220   (thshield)          
+ Gap                                          0.020           4.240   (gapds)             
+ Vacuum vessel (and shielding)                0.600           4.840   (d_vv_in + shldith) 
+ Gap                                          0.020           4.860   (vvblgap)           
+ Inboard blanket                              0.755           5.615   (blnkith)           
+ Inboard first wall                           0.018           5.633   (fwith)             
+ Inboard scrape-off                           0.225           5.858   (scrapli)           
+ Plasma geometric centre                      2.789           8.647   (rminor)            
+ Plasma outboard edge                         2.789          11.436   (rminor)            
+ Outboard scrape-off                          0.225          11.661   (scraplo)           
+ Outboard first wall                          0.018          11.679   (fwoth)             
+ Outboard blanket                             0.982          12.661   (blnkoth)           
+ Gap                                          0.020          12.681   (vvblgap)           
+ Vacuum vessel (and shielding)                1.100          13.781   (d_vv_out+shldoth)  
+ Gap                                          1.520          15.301   (gapsto)            
+ Thermal shield                               0.050          15.351   (thshield)          
+ Gap                                          0.050          15.401   (tftsgap)           
+ TF coil outboard leg                         1.345          16.746   (tfthko)            
  
  *********************************************** Vertical Build ***********************************************
  
  Single null case
                                           Thickness (m)    Height (m)
- TF coil                                      1.318           8.706   (tfcth)             
- Gap                                          0.050           7.388   (tftsgap)           
- Thermal shield                               0.050           7.338   (thshield)          
- Gap                                          0.050           7.288   (vgap2)             
- Vacuum vessel (and shielding)                0.600           7.238   (d_vv_top+shldtth)  
- Gap                                          0.020           6.638   (vvblgap)           
- Top blanket                                  0.869           6.618   (blnktth)           
- Top first wall                               0.018           5.749   (fwtth)             
- Top scrape-off                               0.600           5.731   (vgaptop)           
- Plasma top                                   5.131           5.131   (rminor*kappa)      
+ TF coil                                      1.345           8.756   (tfcth)             
+ Gap                                          0.050           7.411   (tftsgap)           
+ Thermal shield                               0.050           7.361   (thshield)          
+ Gap                                          0.050           7.311   (vgap2)             
+ Vacuum vessel (and shielding)                0.600           7.261   (d_vv_top+shldtth)  
+ Gap                                          0.020           6.661   (vvblgap)           
+ Top blanket                                  0.869           6.641   (blnktth)           
+ Top first wall                               0.018           5.773   (fwtth)             
+ Top scrape-off                               0.600           5.755   (vgaptop)           
+ Plasma top                                   5.155           5.155   (rminor*kappa)      
  Midplane                                     0.000           0.000                       
- Plasma bottom                                5.131          -5.131   (rminor*kappa)      
- Lower scrape-off                             2.002          -7.134   (vgap)              
- Divertor structure                           0.621          -7.755   (divfix)            
- Vacuum vessel (and shielding)                1.000          -8.755   (d_vv_bot+shldlth)  
- Gap                                          0.050          -8.805   (vgap2)             
- Thermal shield                               0.050          -8.855   (thshield)          
- Gap                                          0.050          -8.905   (tftsgap)           
- TF coil                                      1.318         -10.223   (tfcth)             
+ Plasma bottom                                5.155          -5.155   (rminor*kappa)      
+ Lower scrape-off                             2.002          -7.157   (vgap)              
+ Divertor structure                           0.621          -7.778   (divfix)            
+ Vacuum vessel (and shielding)                1.000          -8.778   (d_vv_bot+shldlth)  
+ Gap                                          0.050          -8.828   (vgap2)             
+ Thermal shield                               0.050          -8.878   (thshield)          
+ Gap                                          0.050          -8.928   (tftsgap)           
+ TF coil                                      1.345         -10.273   (tfcth)             
  
  ************************************* Divertor build and plasma position *************************************
  
  Divertor Configuration = Single Null Divertor
  
- Plasma top position, radial (m)                                          (ptop_radial)                 7.219  OP 
- Plasma top position, vertical (m)                                        (ptop_vertical)               5.131  OP 
- Plasma geometric centre, radial (m)                                      (rmajor.)                     8.608  OP 
+ Plasma top position, radial (m)                                          (ptop_radial)                 7.252  OP 
+ Plasma top position, vertical (m)                                        (ptop_vertical)               5.155  OP 
+ Plasma geometric centre, radial (m)                                      (rmajor.)                     8.647  OP 
  Plasma geometric centre, vertical (m)                                    (0.0)                         0.000  OP 
  Plasma lower triangularity                                               (tril)                        0.500  OP 
  Plasma elongation                                                        (kappa.)                      1.848  OP 
  TF coil vertical offset (m)                                              (tfoffset)                   -0.758  OP 
- Plasma outer arc radius of curvature (m)                                 (rco)                         5.243  OP 
- Plasma inner arc radius of curvature (m)                                 (rci)                        10.177  OP 
- Plasma lower X-pt, radial (m)                                            (rxpt)                        7.219  OP 
- Plasma lower X-pt, vertical (m)                                          (zxpt)                       -5.131  OP 
+ Plasma outer arc radius of curvature (m)                                 (rco)                         5.267  OP 
+ Plasma inner arc radius of curvature (m)                                 (rci)                        10.223  OP 
+ Plasma lower X-pt, radial (m)                                            (rxpt)                        7.252  OP 
+ Plasma lower X-pt, vertical (m)                                          (zxpt)                       -5.155  OP 
  Poloidal plane angle between vertical and inner leg (rad)                (thetai)                      0.207  OP 
  Poloidal plane angle between vertical and outer leg (rad)                (thetao)                      1.042  OP 
  Poloidal plane angle between inner leg and plate (rad)                   (betai)                       1.000     
@@ -619,18 +608,18 @@
  Outer divertor leg poloidal length (m)                                   (plsepo)                      1.500     
  Inner divertor plate length (m)                                          (plleni)                      1.000     
  Outer divertor plate length (m)                                          (plleno)                      1.000     
- Inner strike point, radial (m)                                           (rspi)                        6.241  OP 
- Inner strike point, vertical (m)                                         (zspi)                       -5.337  OP 
- Inner plate top, radial (m)                                              (rplti)                       6.419  OP 
- Inner plate top, vertical (m)                                            (zplti)                      -4.870  OP 
- Inner plate bottom, radial (m)                                           (rplbi)                       6.063  OP 
- Inner plate bottom, vertical (m)                                         (zplbi)                      -5.804  OP 
- Outer strike point, radial (m)                                           (rspo)                        7.976  OP 
- Outer strike point, vertical (m)                                         (zspo)                       -6.427  OP 
- Outer plate top, radial (m)                                              (rplto)                       8.203  OP 
- Outer plate top, vertical (m)                                            (zplto)                      -5.981  OP 
- Outer plate bottom, radial (m)                                           (rplbo)                       7.748  OP 
- Outer plate bottom, vertical (m)                                         (zplbo)                      -6.872  OP 
+ Inner strike point, radial (m)                                           (rspi)                        6.274  OP 
+ Inner strike point, vertical (m)                                         (zspi)                       -5.360  OP 
+ Inner plate top, radial (m)                                              (rplti)                       6.452  OP 
+ Inner plate top, vertical (m)                                            (zplti)                      -4.893  OP 
+ Inner plate bottom, radial (m)                                           (rplbi)                       6.096  OP 
+ Inner plate bottom, vertical (m)                                         (zplbi)                      -5.828  OP 
+ Outer strike point, radial (m)                                           (rspo)                        8.009  OP 
+ Outer strike point, vertical (m)                                         (zspo)                       -6.450  OP 
+ Outer plate top, radial (m)                                              (rplto)                       8.236  OP 
+ Outer plate top, vertical (m)                                            (zplto)                      -6.005  OP 
+ Outer plate bottom, radial (m)                                           (rplbo)                       7.782  OP 
+ Outer plate bottom, vertical (m)                                         (zplbo)                      -6.896  OP 
  Calculated maximum divertor height (m)                                   (divht)                       2.002  OP 
  
  ************************************************* TF coils  **************************************************
@@ -644,20 +633,21 @@
  Materal stress of the point of maximum shear stress (Tresca criterion) for each layer
  Please use utilities/plot_stress_tf.py for radial plots plots summary
  Layers                             Steel case            WP    Outer case
- Radial stress               (MPa)       0.000      -184.745         4.003
- toroidal stress             (MPa)    -379.076      -248.113      -267.570
- Vertical stress             (MPa)     200.924       200.924       106.059
- Von-Mises stress            (MPa)     510.132       389.593       333.497
- Shear (Tresca) stress       (MPa)     580.000       449.037       373.629
- 
- Toroidal modulus            (GPa)     205.000        38.454       205.000
- Vertical modulus            (GPa)     205.000       126.286       388.363
- 
- WP toroidal modulus (GPa)                                                (eyoung_wp_t*1.0D-9)      3.320E+01  OP 
- WP vertical modulus (GPa)                                                (eyoung_wp_z*1.0D-9)      1.110E+02  OP 
- Maximum radial deflection at midplane (m)                                (deflect)                -4.940E-03  OP 
- Vertical strain on casing                                                (casestr)                 9.801E-04  OP 
- Radial strain on insulator                                               (insstrain)              -9.223E-03  OP 
+ Radial stress               (MPa)       0.000      -208.954         4.013
+ toroidal stress             (MPa)    -381.049      -313.146      -270.009
+ Vertical stress             (MPa)     198.951       198.951       104.700
+ Von-Mises stress            (MPa)     510.480       447.149       334.869
+ Shear (Tresca) stress       (MPa)     580.000       512.096       374.709
+ 
+ Toroidal modulus            (GPa)     205.000        36.127       205.000
+ Vertical modulus            (GPa)     205.000       103.135       389.541
+ 
+ WP toroidal modulus (GPa)                                                (eyoung_wp_t*1.0D-9)      3.102E+01  OP 
+ WP vertical modulus (GPa)                                                (eyoung_wp_z*1.0D-9)      8.280E+01  OP 
+ Maximum radial deflection at midplane (m)                                (deflect)                -4.967E-03  OP 
+ Vertical strain on casing                                                (casestr)                 9.705E-04  OP 
+ Vertical strain on winding pack                                          (windstrain)              2.269E-03  OP 
+ Radial strain on insulator                                               (insstrain)              -1.079E-02  OP 
  
  TF design
  
@@ -673,56 +663,56 @@
  TF coil Geometry :
  
  Number of TF coils                                                       (n_tf)                           16     
- Inboard leg centre radius (m)                                            (r_tf_inboard_mid)        3.434E+00  OP 
- Outboard leg centre radius (m)                                           (r_tf_outboard_mid)       1.600E+01  OP 
- Total inboard leg radial thickness (m)                                   (tfcth)                   1.318E+00  ITV
- Total outboard leg radial thickness (m)                                  (tfthko)                  1.318E+00     
- Outboard leg toroidal thickness (m)                                      (tftort)                  1.597E+00  OP 
- Maximum inboard edge height (m)                                          (hmax)                    8.905E+00  OP 
- Mean coil circumference (including inboard leg length) (m)               (tfleng)                  4.956E+01  OP 
+ Inboard leg centre radius (m)                                            (r_tf_inboard_mid)        3.447E+00  OP 
+ Outboard leg centre radius (m)                                           (r_tf_outboard_mid)       1.607E+01  OP 
+ Total inboard leg radial thickness (m)                                   (tfcth)                   1.345E+00  ITV
+ Total outboard leg radial thickness (m)                                  (tfthko)                  1.345E+00     
+ Outboard leg toroidal thickness (m)                                      (tftort)                  1.607E+00  OP 
+ Maximum inboard edge height (m)                                          (hmax)                    8.928E+00  OP 
+ Mean coil circumference (including inboard leg length) (m)               (tfleng)                  4.977E+01  OP 
  Vertical TF shape                                                        (i_tf_shape)                      1     
  
  D-shape coil, inner surface shape approximated by
  by a straight segment and elliptical arcs between the following points:
  
  point         x(m)           y(m)
-   1          4.093          4.433
-   2          8.052          7.388
-   3         15.341          0.000
-   4          8.052         -8.905
-   5          4.093         -5.343
+   1          4.120          4.447
+   2          8.089          7.411
+   3         15.401          0.000
+   4          8.089         -8.928
+   5          4.120         -5.357
  
  Global material area/fractions:
  
- TF cross-section (total) (m2)                                            (tfareain)                2.844E+01     
- Total steel cross-section (m2)                                           (a_tf_steel*n_tf)         2.056E+01     
- Total steel TF fraction                                                  (f_tf_steel)              7.228E-01     
- Total Insulation cross-section (total) (m2)                              (a_tf_ins*n_tf)           1.982E+00     
- Total Insulation fraction                                                (f_tf_ins)                6.969E-02     
+ TF cross-section (total) (m2)                                            (tfareain)                2.913E+01     
+ Total steel cross-section (m2)                                           (a_tf_steel*n_tf)         2.084E+01     
+ Total steel TF fraction                                                  (f_tf_steel)              7.156E-01     
+ Total Insulation cross-section (total) (m2)                              (a_tf_ins*n_tf)           2.026E+00     
+ Total Insulation fraction                                                (f_tf_ins)                6.955E-02     
  
  External steel Case Information :
  
- Casing cross section area (per leg) (m2)                                 (acasetf)                 9.639E-01     
+ Casing cross section area (per leg) (m2)                                 (acasetf)                 9.726E-01     
  Inboard leg case plasma side wall thickness (m)                          (casthi)                  6.000E-02     
- Inboard leg case inboard "nose" thickness (m)                            (thkcas)                  5.040E-01  ITV
+ Inboard leg case inboard "nose" thickness (m)                            (thkcas)                  5.009E-01  ITV
  Inboard leg case sidewall thickness at its narrowest point (m)           (casths)                  5.000E-02     
- External case mass per coil (kg)                                         (whtcas)                  1.127E+06  OP 
+ External case mass per coil (kg)                                         (whtcas)                  1.151E+06  OP 
  
  TF winding pack (WP) geometry:
  
- WP cross section area with insulation and insertion (per coil) (m2)      (awpc)                    8.138E-01     
- WP cross section area (per coil) (m2)                                    (aswp)                    7.474E-01     
- Winding pack radial thickness (m)                                        (dr_tf_wp)                6.758E-01  OP 
- Winding pack toroidal width (m)                                          (wwp1)                    1.204E+00  OP 
+ WP cross section area with insulation and insertion (per coil) (m2)      (awpc)                    8.479E-01     
+ WP cross section area (per coil) (m2)                                    (aswp)                    7.806E-01     
+ Winding pack radial thickness (m)                                        (dr_tf_wp)                7.048E-01  OP 
+ Winding pack toroidal width (m)                                          (wwp1)                    1.203E+00  OP 
  Ground wall insulation thickness (m)                                     (tinstf)                  8.000E-03     
  Winding pack insertion gap (m)                                           (tfinsgap)                1.000E-02     
  
  TF winding pack (WP) material area/fractions:
  
- Steel WP cross-section (total) (m2)                                      (aswp*n_tf)               5.137E+00     
- Steel WP fraction                                                        (aswp/awpc)               3.945E-01     
- Insulation WP fraction                                                   (aiwp/awpc)               1.164E-01     
- Cable WP fraction                                                        ((awpc-aswp-aiwp)/awpc)   4.891E-01     
+ Steel WP cross-section (total) (m2)                                      (aswp*n_tf)               5.282E+00     
+ Steel WP fraction                                                        (aswp/awpc)               3.893E-01     
+ Insulation WP fraction                                                   (aiwp/awpc)               1.144E-01     
+ Cable WP fraction                                                        ((awpc-aswp-aiwp)/awpc)   4.963E-01     
  
  WP turn information:
  
@@ -732,12 +722,12 @@
  Number of TF pancakes                                                    (n_pancake)                      20     
  Number of TF layers                                                      (n_layer)                        10     
  
- Radial width of turn (m)                                                 (t_turn_radial)           6.398E-02     
- Toroidal width of turn (m)                                               (t_turn_toroidal)         5.841E-02     
- Radial width of conductor (m)                                            (elonductor_radial)       5.998E-02  OP 
- Toroidal width of conductor (m)                                          (t_conductor_toroidal)    5.441E-02  OP 
- Radial width of cable space                                              (t_cable_radial)          4.398E-02     
- Toroidal width of cable space                                            (t_cable_toroidal)        3.841E-02     
+ Radial width of turn (m)                                                 (t_turn_radial)           6.688E-02     
+ Toroidal width of turn (m)                                               (t_turn_toroidal)         5.836E-02     
+ Radial width of conductor (m)                                            (elonductor_radial)       6.288E-02  OP 
+ Toroidal width of conductor (m)                                          (t_conductor_toroidal)    5.436E-02  OP 
+ Radial width of cable space                                              (t_cable_radial)          4.688E-02     
+ Toroidal width of cable space                                            (t_cable_toroidal)        3.836E-02     
  Steel conduit thickness (m)                                              (thwcndut)                8.000E-03  ITV
  Inter-turn insulation thickness (m)                                      (thicndut)                2.000E-03     
  
@@ -745,44 +735,40 @@
  
  Diameter of central helium channel in cable                              (dhecoil)                 1.000E-02     
  Fractions by area
- internal area of the cable space                                         (acstf)                   1.658E-03     
+ internal area of the cable space                                         (acstf)                   1.767E-03     
  Coolant fraction in conductor excluding central channel                  (vftf)                    3.000E-01     
- Copper fraction of conductor                                             (fcutfsu)                 8.692E-01  ITV
- Superconductor fraction of conductor                                     (1-fcutfsu)               1.308E-01     
+ Copper fraction of conductor                                             (fcutfsu)                 7.674E-01  ITV
+ Superconductor fraction of conductor                                     (1-fcutfsu)               2.326E-01     
  Check total area fractions in winding pack = 1                                                         1.000     
  minimum TF conductor temperature margin  (K)                             (tmargmin_tf)                 1.500     
  TF conductor temperature margin (K)                                      (tmargtf)                     1.500     
- Elastic properties behavior                                              (i_tf_cond_props)                 0     
-   Conductor stiffness neglected
- Conductor axial Young's modulus                                          (eyoung_cond_z)           0.000E+00     
- Conductor transverse Young's modulus                                     (eyoung_cond_t)           0.000E+00     
  
  TF coil mass:
  
- Superconductor mass per coil (kg)                                        (whtconsc)                4.417E+03  OP 
- Copper mass per coil (kg)                                                (whtconcu)                8.208E+04  OP 
- Steel conduit mass per coil (kg)                                         (whtconsh)                1.241E+05  OP 
- Conduit insulation mass per coil (kg)                                    (whtconin)                8.449E+03  OP 
- Total conduit mass per coil (kg)                                         (whtcon)                  2.190E+05  OP 
- Mass of each TF coil (kg)                                                (whttf/n_tf)              1.351E+06  OP 
- Total TF coil mass (kg)                                                  (whttf)                   2.162E+07     
+ Superconductor mass per coil (kg)                                        (whtconsc)                1.266E+04  OP 
+ Copper mass per coil (kg)                                                (whtconcu)                7.714E+04  OP 
+ Steel conduit mass per coil (kg)                                         (whtconsh)                1.282E+05  OP 
+ Conduit insulation mass per coil (kg)                                    (whtconin)                8.689E+03  OP 
+ Total conduit mass per coil (kg)                                         (whtcon)                  2.267E+05  OP 
+ Mass of each TF coil (kg)                                                (whttf/n_tf)              1.384E+06  OP 
+ Total TF coil mass (kg)                                                  (whttf)                   2.214E+07     
  
  Maximum B field and currents:
  
- Nominal peak field assuming toroidal symmetry (T)                        (bmaxtf)                  1.219E+01  OP 
- Total current in all TF coils (MA)                                       (ritfc/1.D6)              2.399E+02  OP 
- TF coil current (summed over all coils) (A)                              (ritfc)                   2.399E+08     
- Actual peak field at discrete conductor (T)                              (bmaxtfrp)                1.307E+01  OP 
- Winding pack current density (A/m2)                                      (jwptf)                   2.006E+07  OP 
- Inboard leg mid-plane conductor current density (A/m2)                   (oacdcp)                  8.434E+06     
- Total stored energy in TF coils (GJ)                                     (estotftgj)               1.565E+02  OP 
+ Nominal peak field assuming toroidal symmetry (T)                        (bmaxtf)                  1.213E+01  OP 
+ Total current in all TF coils (MA)                                       (ritfc/1.D6)              2.403E+02  OP 
+ TF coil current (summed over all coils) (A)                              (ritfc)                   2.403E+08     
+ Actual peak field at discrete conductor (T)                              (bmaxtfrp)                1.301E+01  OP 
+ Winding pack current density (A/m2)                                      (jwptf)                   1.925E+07  OP 
+ Inboard leg mid-plane conductor current density (A/m2)                   (oacdcp)                  8.251E+06     
+ Total stored energy in TF coils (GJ)                                     (estotftgj)               1.577E+02  OP 
  
  TF Forces:
  
- Inboard vertical tension per coil (N)                                    (vforce)                  2.582E+08  OP 
- Outboard vertical tension per coil (N)                                   (vforce_outboard)         2.582E+08  OP 
+ Inboard vertical tension per coil (N)                                    (vforce)                  2.592E+08  OP 
+ Outboard vertical tension per coil (N)                                   (vforce_outboard)         2.592E+08  OP 
  inboard vertical tension fraction (-)                                    (f_vforce_inboard)        5.000E-01  OP 
- Centring force per coil (N/m)                                            (cforce)                  9.138E+07  OP 
+ Centring force per coil (N/m)                                            (cforce)                  9.112E+07  OP 
  
  Ripple information:
  
@@ -792,8 +778,8 @@
  Quench information :
  
  Allowable stress in vacuum vessel (VV) due to quench (Pa)                (sigvvall)                9.300E+07     
- Minimum allowed quench time due to stress in VV (s)                      (taucq)                   2.456E+01  OP 
- Actual quench time (or time constant) (s)                                (tdmptf)                  2.609E+01  ITV
+ Minimum allowed quench time due to stress in VV (s)                      (taucq)                   2.462E+01  OP 
+ Actual quench time (or time constant) (s)                                (tdmptf)                  2.625E+01  ITV
  Maximum allowed voltage during quench due to insulation (kV)             (vdalw)                   1.000E+01  ITV
  Actual quench voltage (kV)                                               (vtfskv)                  1.000E+01  OP 
  Maximum allowed temp rise during a quench (K)                            (tmaxpro)                 1.500E+02     
@@ -802,15 +788,15 @@
  
                                           Thickness (m)    Outer radius (m)
  Innermost edge of TF coil                    2.775           2.775                       
- Coil case ("nose")                           0.504           3.279   (thkcas)            
- Insertion gap for winding pack               0.010           3.289   (tfinsgap)          
- Winding pack ground insulation               0.008           3.297   (tinstf)            
- Winding - first half                         0.320           3.616   (dr_tf_wp/2-tinstf-t
- Winding - second half                        0.320           3.936   (dr_tf_wp/2-tinstf-t
- Winding pack insulation                      0.008           3.944   (tinstf)            
- Insertion gap for winding pack               0.010           3.954   (tfinsgap)          
- Plasma side case min radius                  0.060           4.014   (casthi)            
- Plasma side case max radius                  4.093           4.093   (r_tf_inboard_out)  
+ Coil case ("nose")                           0.501           3.276   (thkcas)            
+ Insertion gap for winding pack               0.010           3.286   (tfinsgap)          
+ Winding pack ground insulation               0.008           3.294   (tinstf)            
+ Winding - first half                         0.334           3.628   (dr_tf_wp/2-tinstf-t
+ Winding - second half                        0.334           3.962   (dr_tf_wp/2-tinstf-t
+ Winding pack insulation                      0.008           3.970   (tinstf)            
+ Insertion gap for winding pack               0.010           3.980   (tfinsgap)          
+ Plasma side case min radius                  0.060           4.040   (casthi)            
+ Plasma side case max radius                  4.120           4.120   (r_tf_inboard_out)  
  TF coil dimensions are consistent
  
  ****************************************** Superconducting TF Coils ******************************************
@@ -822,18 +808,18 @@
  Critical temperature at zero field and strain (K)                        (tc0m)                    1.606E+01     
  
  Helium temperature at peak field (= superconductor temperature) (K)      (thelium)                 4.750E+00     
- Total helium fraction inside cable space                                 (fhetot)                  3.474E-01  OP 
- Copper fraction of conductor                                             (fcutfsu)                 8.692E-01  ITV
- Strain on superconductor                                                 (strncon_tf)              1.591E-03     
- Critical current density in superconductor (A/m2)                        (jcritsc)                 7.477E+08  OP 
- Critical current density in strand (A/m2)                                (jcritstr)                9.780E+07  OP 
- Critical current density in winding pack (A/m2)                          (jwdgcrt)                 2.832E+07  OP 
- Actual current density in winding pack (A/m2)                            (jwdgop)                  2.006E+07  OP 
+ Total helium fraction inside cable space                                 (fhetot)                  3.444E-01  OP 
+ Copper fraction of conductor                                             (fcutfsu)                 7.674E-01  ITV
+ Strain on superconductor                                                 (strncon_tf)             -5.000E-03     
+ Critical current density in superconductor (A/m2)                        (jcritsc)                 4.619E+08  OP 
+ Critical current density in strand (A/m2)                                (jcritstr)                1.075E+08  OP 
+ Critical current density in winding pack (A/m2)                          (jwdgcrt)                 3.190E+07  OP 
+ Actual current density in winding pack (A/m2)                            (jwdgop)                  1.925E+07  OP 
  Minimum allowed temperature margin in superconductor (K)                 (tmargmin_tf)             1.500E+00     
  Actual temperature margin in superconductor (K)                          (tmarg)                   1.500E+00  OP 
- Critical current (A)                                                     (icrit)                   1.059E+05  OP 
- Actual current (A)                                                       (cpttf)                   7.497E+04  ITV
- Actual current / critical current                                        (iooic)                   7.082E-01  OP 
+ Critical current (A)                                                     (icrit)                   1.245E+05  OP 
+ Actual current (A)                                                       (cpttf)                   7.511E+04  ITV
+ Actual current / critical current                                        (iooic)                   6.034E-01  OP 
  
  *************************************** Central Solenoid and PF Coils ****************************************
  
@@ -846,29 +832,29 @@
  Maximum field at Beginning Of Pulse (T)                                  (bmaxoh0)                 1.337E+01  OP 
  Critical superconductor current density at BOP (A/m2)                    (jscoh_bop)               4.210E+08  OP 
  Critical strand current density at BOP (A/m2)                            (jstrandoh_bop)           1.263E+08  OP 
- Allowable overall current density at BOP (A/m2)                          (rjohc0)                  3.817E+07  OP 
+ Allowable overall current density at BOP (A/m2)                          (rjohc0)                  3.816E+07  OP 
  Actual overall current density at BOP (A/m2)                             (cohbop)                  2.080E+07  OP 
  
  Maximum field at End Of Flattop (T)                                      (bmaxoh)                  1.338E+01  OP 
- Critical superconductor current density at EOF (A/m2)                    (jscoh_eof)               4.206E+08  OP 
- Critical strand current density at EOF (A/m2)                            (jstrandoh_eof)           1.262E+08  OP 
+ Critical superconductor current density at EOF (A/m2)                    (jscoh_eof)               4.205E+08  OP 
+ Critical strand current density at EOF (A/m2)                            (jstrandoh_eof)           1.261E+08  OP 
  Allowable overall current density at EOF (A/m2)                          (rjohc)                   3.812E+07  OP 
  Actual overall current density at EOF (A/m2)                             (coheof)                  2.236E+07  ITV
  
  CS inside radius (m)                                                     (bore.)                   2.155E+00     
- CS thickness (m)                                                         (ohcth.)                  5.058E-01     
+ CS thickness (m)                                                         (ohcth.)                  5.059E-01     
  Gap between central solenoid and TF coil (m)                             (gapoh)                   5.000E-02  ITV
- CS overall cross-sectional area (m2)                                     (areaoh)                  8.107E+00  OP 
- CS conductor+void cross-sectional area (m2)                              (awpoh)                   3.500E+00  OP 
-    CS conductor cross-sectional area (m2)                                (awpoh*(1-vfohc))         2.450E+00  OP 
-    CS void cross-sectional area (m2)                                     (awpoh*vfohc)             1.050E+00  OP 
- CS steel cross-sectional area (m2)                                       (areaoh-awpoh)            4.608E+00  OP 
- CS steel area fraction                                                   (oh_steel_frac)           5.683E-01  ITV
+ CS overall cross-sectional area (m2)                                     (areaoh)                  8.129E+00  OP 
+ CS conductor+void cross-sectional area (m2)                              (awpoh)                   3.509E+00  OP 
+    CS conductor cross-sectional area (m2)                                (awpoh*(1-vfohc))         2.456E+00  OP 
+    CS void cross-sectional area (m2)                                     (awpoh*vfohc)             1.053E+00  OP 
+ CS steel cross-sectional area (m2)                                       (areaoh-awpoh)            4.621E+00  OP 
+ CS steel area fraction                                                   (oh_steel_frac)           5.684E-01  ITV
  Only hoop stress considered
  Switch for CS stress calculation                                         (i_cs_stress)                     0     
  Allowable stress in CS steel (Pa)                                        (alstroh)                 6.600E+08     
  Hoop stress in CS steel (Pa)                                             (sig_hoop)                6.600E+08  OP 
- Axial stress in CS steel (Pa)                                            (sig_axial)              -7.547E+08  OP 
+ Axial stress in CS steel (Pa)                                            (sig_axial)              -7.546E+08  OP 
  Maximum shear stress in CS steel for the Tresca criterion (Pa)           (s_tresca_oh)             6.600E+08  OP 
  Axial force in CS (N)                                                    (axial_force)            -1.641E+09  OP 
  Strain on CS superconductor                                              (strncon_cs)             -5.000E-03     
@@ -898,33 +884,33 @@
  
  coil           R(m)        Z(m)        dR(m)       dZ(m)       turns     steel thickness(m)
  
-  PF 1           6.07        9.57        1.26        1.26      414.06        0.12
-  PF 2           6.07      -11.08        1.36        1.36      483.68        0.14
-  PF 3          17.95        2.78        1.18        1.18      196.82        0.09
-  PF 4          17.95       -2.78        1.18        1.18      196.82        0.09
-  PF 5          16.41        7.77        0.83        0.83      129.25        0.07
-  PF 6          16.41       -7.77        0.83        0.83      129.25        0.07
-  CS             2.41        0.00        0.51       16.03     4216.53        0.14
- Plasma          8.61        0.00        5.55       10.26        1.00
+  PF 1           6.10        9.62        1.26        1.26      413.23        0.12
+  PF 2           6.10      -11.13        1.36        1.36      481.94        0.14
+  PF 3          18.03        2.79        1.18        1.18      197.39        0.09
+  PF 4          18.03       -2.79        1.18        1.18      197.39        0.09
+  PF 5          16.49        7.81        0.83        0.83      128.85        0.07
+  PF 6          16.49       -7.81        0.83        0.83      128.85        0.07
+  CS             2.41        0.00        0.51       16.07     4226.72        0.14
+ Plasma          8.65        0.00        5.58       10.31        1.00
  
  PF Coil Information at Peak Current:
  
  coil  current  allowed J  actual J   J   cond. mass   steel mass     field
          (MA)    (A/m2)     (A/m2)  ratio    (kg)          (kg)        (T)
  
-  PF 1   17.47  4.443E+08  1.100E+07  0.02 2.576E+05   1.989E+05    5.604E+00
-  PF 2   20.41  3.905E+08  1.100E+07  0.03 3.009E+05   2.493E+05    6.122E+00
-  PF 3   -8.31  7.539E+08  6.000E+06  0.01 6.632E+05   4.028E+05    2.734E+00
-  PF 4   -8.31  7.539E+08  6.000E+06  0.01 6.632E+05   4.028E+05    2.734E+00
-  PF 5   -5.56  7.625E+08  8.000E+06  0.01 3.044E+05   2.128E+05    2.656E+00
-  PF 6   -5.56  7.625E+08  8.000E+06  0.01 3.044E+05   2.128E+05    2.656E+00
-  CS  -181.31  3.817E+07  2.236E+07  0.59 2.253E+05   5.436E+05    1.338E+01
+  PF 1   17.44  4.484E+08  1.100E+07  0.02 2.582E+05   1.991E+05    5.565E+00
+  PF 2   20.34  3.951E+08  1.100E+07  0.03 3.012E+05   2.492E+05    6.077E+00
+  PF 3   -8.33  7.537E+08  6.000E+06  0.01 6.683E+05   4.083E+05    2.736E+00
+  PF 4   -8.33  7.537E+08  6.000E+06  0.01 6.683E+05   4.083E+05    2.736E+00
+  PF 5   -5.54  7.631E+08  8.000E+06  0.01 3.049E+05   2.138E+05    2.651E+00
+  PF 6   -5.54  7.631E+08  8.000E+06  0.01 3.049E+05   2.138E+05    2.651E+00
+  CS  -181.75  3.816E+07  2.236E+07  0.59 2.259E+05   5.452E+05    1.338E+01
        ------                             ---------   ---------
-       246.92                             2.719E+06   2.223E+06
+       247.27                             2.732E+06   2.238E+06
  
  PF coil current scaling information :
  
- Sum of squares of residuals                                              (ssq0)                    4.964E-04  OP 
+ Sum of squares of residuals                                              (ssq0)                    4.883E-04  OP 
  Smoothing parameter                                                      (alfapf)                  5.000E-10     
  
  ****************************************** Volt Second Consumption *******************************************
@@ -932,24 +918,24 @@
               volt-sec       volt-sec       volt-sec
               start-up         burn          total
 
- PF coils :    -200.69         -81.84        -282.53
- CS coil  :    -155.78        -188.77        -344.56
+ PF coils :    -202.12         -81.57        -283.69
+ CS coil  :    -156.63        -187.58        -344.21
               --------       --------       --------
- Total :       -356.48        -270.61        -627.09
- 
- Total volt-second consumption by coils (Wb)                              (vstot)                  -6.271E+02  OP 
+ Total :       -358.75        -269.15        -627.90
+ 
+ Total volt-second consumption by coils (Wb)                              (vstot)                  -6.279E+02  OP 
  
  Summary of volt-second consumption by circuit (Wb) :
  
  circuit       BOP            BOF            EOF
  
-     1       29.136         37.705          4.578
-     2       30.791         34.137         -0.872
-     3        4.697        -65.435        -70.776
-     4        4.697        -65.435        -70.776
-     5        1.328        -34.844        -36.354
-     6        1.328        -34.844        -36.354
- CS coil    166.031         10.246       -178.528
+     1       29.288         37.761          4.642
+     2       30.944         34.173         -0.819
+     3        4.792        -65.869        -71.288
+     4        4.792        -65.869        -71.288
+     5        1.157        -35.095        -36.403
+     6        1.157        -35.095        -36.403
+ CS coil    165.880          9.253       -178.327
  
  ********************************** Waveforms ***********************************
  
@@ -957,125 +943,125 @@
  
                                        time (sec)
 
-                0.00     500.00     679.47     689.47    7889.47    8068.93
+                0.00     500.00     679.80     689.80    7889.80    8069.61
                Start      BOP        EOR        BOF        EOF        EOP        
  circuit
-   1         0.000E+00  1.350E+07  1.747E+07  1.747E+07  2.121E+06  0.000E+00
-   2         0.000E+00  1.841E+07  2.041E+07  2.041E+07 -5.215E+05  0.000E+00
-   3        -0.000E+00  5.512E+05 -7.679E+06 -7.679E+06 -8.306E+06 -0.000E+00
-   4        -0.000E+00  5.512E+05 -7.679E+06 -7.679E+06 -8.306E+06 -0.000E+00
-   5        -0.000E+00  2.030E+05 -5.327E+06 -5.327E+06 -5.558E+06 -0.000E+00
-   6        -0.000E+00  2.030E+05 -5.327E+06 -5.327E+06 -5.558E+06 -0.000E+00
-   7        -0.000E+00  1.686E+08  1.041E+07  1.041E+07 -1.813E+08 -0.000E+00
- Plasma (A)  0.000E+00  0.000E+00  1.795E+07  1.795E+07  1.795E+07  0.000E+00
+   1         0.000E+00  1.353E+07  1.744E+07  1.744E+07  2.144E+06  0.000E+00
+   2         0.000E+00  1.842E+07  2.034E+07  2.034E+07 -4.873E+05  0.000E+00
+   3        -0.000E+00  5.600E+05 -7.697E+06 -7.697E+06 -8.330E+06 -0.000E+00
+   4        -0.000E+00  5.600E+05 -7.697E+06 -7.697E+06 -8.330E+06 -0.000E+00
+   5        -0.000E+00  1.761E+05 -5.341E+06 -5.341E+06 -5.540E+06 -0.000E+00
+   6        -0.000E+00  1.761E+05 -5.341E+06 -5.341E+06 -5.540E+06 -0.000E+00
+   7        -0.000E+00  1.691E+08  9.431E+06  9.431E+06 -1.817E+08 -0.000E+00
+ Plasma (A)  0.000E+00  0.000E+00  1.798E+07  1.798E+07  1.798E+07  0.000E+00
  
  This consists of: CS coil field balancing:
-   1         0.000E+00  1.350E+07  8.332E+05  8.332E+05 -1.452E+07  0.000E+00
-   2         0.000E+00  1.841E+07  1.136E+06  1.136E+06 -1.980E+07  0.000E+00
-   3        -0.000E+00  5.512E+05  3.402E+04  3.402E+04 -5.927E+05 -0.000E+00
-   4        -0.000E+00  5.512E+05  3.402E+04  3.402E+04 -5.927E+05 -0.000E+00
-   5        -0.000E+00  2.030E+05  1.253E+04  1.253E+04 -2.183E+05 -0.000E+00
-   6        -0.000E+00  2.030E+05  1.253E+04  1.253E+04 -2.183E+05 -0.000E+00
-   7        -0.000E+00  1.686E+08  1.041E+07  1.041E+07 -1.813E+08 -0.000E+00
+   1         0.000E+00  1.353E+07  7.545E+05  7.545E+05 -1.454E+07  0.000E+00
+   2         0.000E+00  1.842E+07  1.027E+06  1.027E+06 -1.980E+07  0.000E+00
+   3        -0.000E+00  5.600E+05  3.124E+04  3.124E+04 -6.020E+05 -0.000E+00
+   4        -0.000E+00  5.600E+05  3.124E+04  3.124E+04 -6.020E+05 -0.000E+00
+   5        -0.000E+00  1.761E+05  9.824E+03  9.824E+03 -1.893E+05 -0.000E+00
+   6        -0.000E+00  1.761E+05  9.824E+03  9.824E+03 -1.893E+05 -0.000E+00
+   7        -0.000E+00  1.691E+08  9.431E+06  9.431E+06 -1.817E+08 -0.000E+00
  
  And: equilibrium field:
-   1         0.000E+00  0.000E+00  1.664E+07  1.664E+07  1.664E+07  0.000E+00
-   2         0.000E+00  0.000E+00  1.928E+07  1.928E+07  1.928E+07  0.000E+00
-   3         0.000E+00  0.000E+00 -7.713E+06 -7.713E+06 -7.713E+06  0.000E+00
-   4         0.000E+00  0.000E+00 -7.713E+06 -7.713E+06 -7.713E+06  0.000E+00
-   5         0.000E+00  0.000E+00 -5.339E+06 -5.339E+06 -5.339E+06  0.000E+00
-   6         0.000E+00  0.000E+00 -5.339E+06 -5.339E+06 -5.339E+06  0.000E+00
-   7         0.000E+00  0.000E+00  1.917E-09  1.917E-09 -3.068E-08  0.000E+00
- 
- Ratio of central solenoid current at beginning of Pulse / end of flat-to (fcohbop)                 9.300E-01  ITV
- Ratio of central solenoid current at beginning of Flat-top / end of flat (fcohbof)                -5.739E-02  OP 
+   1         0.000E+00  0.000E+00  1.668E+07  1.668E+07  1.668E+07  0.000E+00
+   2         0.000E+00  0.000E+00  1.931E+07  1.931E+07  1.931E+07  0.000E+00
+   3         0.000E+00  0.000E+00 -7.728E+06 -7.728E+06 -7.728E+06  0.000E+00
+   4         0.000E+00  0.000E+00 -7.728E+06 -7.728E+06 -7.728E+06  0.000E+00
+   5         0.000E+00  0.000E+00 -5.351E+06 -5.351E+06 -5.351E+06  0.000E+00
+   6         0.000E+00  0.000E+00 -5.351E+06 -5.351E+06 -5.351E+06  0.000E+00
+   7         0.000E+00  0.000E+00  0.000E+00  0.000E+00  0.000E+00  0.000E+00
+ 
+ Ratio of central solenoid current at beginning of Pulse / end of flat-to (fcohbop)                 9.302E-01  ITV
+ Ratio of central solenoid current at beginning of Flat-top / end of flat (fcohbof)                -5.189E-02  OP 
  
  *************************** PF Circuit Waveform Data ***************************
  
  Number of PF circuits including CS and plasma                            (ncirt)                           8     
  PF Circuit 01 - Time point 01 (A)                                        (pfc01t01)                0.000E+00     
- PF Circuit 01 - Time point 02 (A)                                        (pfc01t02)                1.350E+07     
- PF Circuit 01 - Time point 03 (A)                                        (pfc01t03)                1.747E+07     
- PF Circuit 01 - Time point 04 (A)                                        (pfc01t04)                1.747E+07     
- PF Circuit 01 - Time point 05 (A)                                        (pfc01t05)                2.121E+06     
+ PF Circuit 01 - Time point 02 (A)                                        (pfc01t02)                1.353E+07     
+ PF Circuit 01 - Time point 03 (A)                                        (pfc01t03)                1.744E+07     
+ PF Circuit 01 - Time point 04 (A)                                        (pfc01t04)                1.744E+07     
+ PF Circuit 01 - Time point 05 (A)                                        (pfc01t05)                2.144E+06     
  PF Circuit 01 - Time point 06 (A)                                        (pfc01t06)                0.000E+00     
  PF Circuit 02 - Time point 01 (A)                                        (pfc02t01)                0.000E+00     
- PF Circuit 02 - Time point 02 (A)                                        (pfc02t02)                1.841E+07     
- PF Circuit 02 - Time point 03 (A)                                        (pfc02t03)                2.041E+07     
- PF Circuit 02 - Time point 04 (A)                                        (pfc02t04)                2.041E+07     
- PF Circuit 02 - Time point 05 (A)                                        (pfc02t05)               -5.215E+05     
+ PF Circuit 02 - Time point 02 (A)                                        (pfc02t02)                1.842E+07     
+ PF Circuit 02 - Time point 03 (A)                                        (pfc02t03)                2.034E+07     
+ PF Circuit 02 - Time point 04 (A)                                        (pfc02t04)                2.034E+07     
+ PF Circuit 02 - Time point 05 (A)                                        (pfc02t05)               -4.873E+05     
  PF Circuit 02 - Time point 06 (A)                                        (pfc02t06)                0.000E+00     
  PF Circuit 03 - Time point 01 (A)                                        (pfc03t01)               -0.000E+00     
- PF Circuit 03 - Time point 02 (A)                                        (pfc03t02)                5.512E+05     
- PF Circuit 03 - Time point 03 (A)                                        (pfc03t03)               -7.679E+06     
- PF Circuit 03 - Time point 04 (A)                                        (pfc03t04)               -7.679E+06     
- PF Circuit 03 - Time point 05 (A)                                        (pfc03t05)               -8.306E+06     
+ PF Circuit 03 - Time point 02 (A)                                        (pfc03t02)                5.600E+05     
+ PF Circuit 03 - Time point 03 (A)                                        (pfc03t03)               -7.697E+06     
+ PF Circuit 03 - Time point 04 (A)                                        (pfc03t04)               -7.697E+06     
+ PF Circuit 03 - Time point 05 (A)                                        (pfc03t05)               -8.330E+06     
  PF Circuit 03 - Time point 06 (A)                                        (pfc03t06)               -0.000E+00     
  PF Circuit 04 - Time point 01 (A)                                        (pfc04t01)               -0.000E+00     
- PF Circuit 04 - Time point 02 (A)                                        (pfc04t02)                5.512E+05     
- PF Circuit 04 - Time point 03 (A)                                        (pfc04t03)               -7.679E+06     
- PF Circuit 04 - Time point 04 (A)                                        (pfc04t04)               -7.679E+06     
- PF Circuit 04 - Time point 05 (A)                                        (pfc04t05)               -8.306E+06     
+ PF Circuit 04 - Time point 02 (A)                                        (pfc04t02)                5.600E+05     
+ PF Circuit 04 - Time point 03 (A)                                        (pfc04t03)               -7.697E+06     
+ PF Circuit 04 - Time point 04 (A)                                        (pfc04t04)               -7.697E+06     
+ PF Circuit 04 - Time point 05 (A)                                        (pfc04t05)               -8.330E+06     
  PF Circuit 04 - Time point 06 (A)                                        (pfc04t06)               -0.000E+00     
  PF Circuit 05 - Time point 01 (A)                                        (pfc05t01)               -0.000E+00     
- PF Circuit 05 - Time point 02 (A)                                        (pfc05t02)                2.030E+05     
- PF Circuit 05 - Time point 03 (A)                                        (pfc05t03)               -5.327E+06     
- PF Circuit 05 - Time point 04 (A)                                        (pfc05t04)               -5.327E+06     
- PF Circuit 05 - Time point 05 (A)                                        (pfc05t05)               -5.558E+06     
+ PF Circuit 05 - Time point 02 (A)                                        (pfc05t02)                1.761E+05     
+ PF Circuit 05 - Time point 03 (A)                                        (pfc05t03)               -5.341E+06     
+ PF Circuit 05 - Time point 04 (A)                                        (pfc05t04)               -5.341E+06     
+ PF Circuit 05 - Time point 05 (A)                                        (pfc05t05)               -5.540E+06     
  PF Circuit 05 - Time point 06 (A)                                        (pfc05t06)               -0.000E+00     
  PF Circuit 06 - Time point 01 (A)                                        (pfc06t01)               -0.000E+00     
- PF Circuit 06 - Time point 02 (A)                                        (pfc06t02)                2.030E+05     
- PF Circuit 06 - Time point 03 (A)                                        (pfc06t03)               -5.327E+06     
- PF Circuit 06 - Time point 04 (A)                                        (pfc06t04)               -5.327E+06     
- PF Circuit 06 - Time point 05 (A)                                        (pfc06t05)               -5.558E+06     
+ PF Circuit 06 - Time point 02 (A)                                        (pfc06t02)                1.761E+05     
+ PF Circuit 06 - Time point 03 (A)                                        (pfc06t03)               -5.341E+06     
+ PF Circuit 06 - Time point 04 (A)                                        (pfc06t04)               -5.341E+06     
+ PF Circuit 06 - Time point 05 (A)                                        (pfc06t05)               -5.540E+06     
  PF Circuit 06 - Time point 06 (A)                                        (pfc06t06)               -0.000E+00     
  CS Circuit  - Time point 01 (A)                                          (cst01)                  -0.000E+00     
- CS Circuit  - Time point 02 (A)                                          (cst02)                   1.686E+08     
- CS Circuit  - Time point 03 (A)                                          (cst03)                   1.041E+07     
- CS Circuit  - Time point 04 (A)                                          (cst04)                   1.041E+07     
- CS Circuit  - Time point 05 (A)                                          (cst05)                  -1.813E+08     
+ CS Circuit  - Time point 02 (A)                                          (cst02)                   1.691E+08     
+ CS Circuit  - Time point 03 (A)                                          (cst03)                   9.431E+06     
+ CS Circuit  - Time point 04 (A)                                          (cst04)                   9.431E+06     
+ CS Circuit  - Time point 05 (A)                                          (cst05)                  -1.817E+08     
  CS Circuit  - Time point 06 (A)                                          (cst06)                  -0.000E+00     
  Plasma  - Time point 01 (A)                                              (plasmat01)               0.000E+00     
  Plasma  - Time point 02 (A)                                              (plasmat02)               0.000E+00     
- Plasma  - Time point 03 (A)                                              (plasmat03)               1.795E+07     
- Plasma  - Time point 04 (A)                                              (plasmat04)               1.795E+07     
- Plasma  - Time point 05 (A)                                              (plasmat05)               1.795E+07     
+ Plasma  - Time point 03 (A)                                              (plasmat03)               1.798E+07     
+ Plasma  - Time point 04 (A)                                              (plasmat04)               1.798E+07     
+ Plasma  - Time point 05 (A)                                              (plasmat05)               1.798E+07     
  Plasma  - Time point 06 (A)                                              (plasmat06)               0.000E+00     
  
  ********************************************* Support Structure **********************************************
  
- Outer PF coil fence mass (kg)                                            (fncmass)                 2.987E+05  OP 
- Intercoil support structure mass (kg)                                    (aintmass)                6.067E+06  OP 
- Mass of cooled components (kg)                                           (coldmass)                4.835E+07  OP 
- Gravity support structure mass (kg)                                      (clgsmass)                1.931E+06  OP 
- Torus leg support mass (kg)                                              (gsm1)                    8.725E+04  OP 
- Ring beam mass (kg)                                                      (gsm2)                    5.229E+05  OP 
- Ring legs mass (kg)                                                      (gsm3)                    1.027E+06  OP 
+ Outer PF coil fence mass (kg)                                            (fncmass)                 3.026E+05  OP 
+ Intercoil support structure mass (kg)                                    (aintmass)                6.153E+06  OP 
+ Mass of cooled components (kg)                                           (coldmass)                4.910E+07  OP 
+ Gravity support structure mass (kg)                                      (clgsmass)                1.970E+06  OP 
+ Torus leg support mass (kg)                                              (gsm1)                    8.794E+04  OP 
+ Ring beam mass (kg)                                                      (gsm2)                    5.296E+05  OP 
+ Ring legs mass (kg)                                                      (gsm3)                    1.048E+06  OP 
  
  ******************************************** PF Coil Inductances *********************************************
  
  Inductance matrix [H] :
  
-   1     3.2E+00 4.9E-02 2.7E-01 1.8E-01 2.5E-01 7.4E-02 8.5E-01 8.9E-04
-   2     4.9E-02 4.3E+00 1.9E-01 2.9E-01 7.5E-02 2.7E-01 7.1E-01 8.1E-04
-   3     2.7E-01 1.9E-01 3.2E+00 1.1E+00 7.2E-01 3.9E-01 4.7E-01 1.7E-03
-   4     1.8E-01 2.9E-01 1.1E+00 3.2E+00 3.9E-01 7.2E-01 4.7E-01 1.7E-03
-   5     2.5E-01 7.5E-02 7.2E-01 3.9E-01 1.3E+00 1.5E-01 2.8E-01 8.5E-04
-   6     7.4E-02 2.7E-01 3.9E-01 7.2E-01 1.5E-01 1.3E+00 2.8E-01 8.5E-04
-  CS     8.5E-01 7.1E-01 4.7E-01 4.7E-01 2.8E-01 2.8E-01 2.1E+01 4.2E-03
- Plasma  8.9E-04 8.1E-04 1.7E-03 1.7E-03 8.5E-04 8.5E-04 4.2E-03 1.6E-05
+   1     3.2E+00 4.9E-02 2.8E-01 1.8E-01 2.5E-01 7.4E-02 8.5E-01 8.9E-04
+   2     4.9E-02 4.3E+00 1.9E-01 2.9E-01 7.5E-02 2.7E-01 7.0E-01 8.1E-04
+   3     2.8E-01 1.9E-01 3.2E+00 1.2E+00 7.3E-01 3.9E-01 4.7E-01 1.7E-03
+   4     1.8E-01 2.9E-01 1.2E+00 3.2E+00 3.9E-01 7.3E-01 4.7E-01 1.7E-03
+   5     2.5E-01 7.5E-02 7.3E-01 3.9E-01 1.3E+00 1.5E-01 2.7E-01 8.5E-04
+   6     7.4E-02 2.7E-01 3.9E-01 7.3E-01 1.5E-01 1.3E+00 2.7E-01 8.5E-04
+  CS     8.5E-01 7.0E-01 4.7E-01 4.7E-01 2.7E-01 2.7E-01 2.1E+01 4.1E-03
+ Plasma  8.9E-04 8.1E-04 1.7E-03 1.7E-03 8.5E-04 8.5E-04 4.1E-03 1.6E-05
  
  ************************************ Pumping for primary coolant (helium) ************************************
  
  Pressure drop in FW and blanket coolant incl. hx and pipes (Pa)          (dp_he)                   5.500E+05     
  Fraction of FW and blanket thermal power required for pumping            (fpump)                   8.946E-02  OP 
- Total power absorbed by FW & blanket (MW)                                (p_plasma)                2.241E+03  OP 
+ Total power absorbed by FW & blanket (MW)                                (p_plasma)                2.242E+03  OP 
  Inlet temperature of FW & blanket coolant pump (K)                       (t_in_compressor)         5.570E+02  OP 
  Coolant pump outlet/Inlet temperature of FW & blanket (K)                (t_in_bb)                 5.731E+02     
  Outlet temperature of FW & blanket (K)                                   (t_out_bb)                7.731E+02     
- Mechanical pumping power for FW and blanket cooling loop including heat  (htpmw_fw_blkt)           2.202E+02  OP 
- Mechanical pumping power for divertor (MW)                               (htpmw_div)               1.949E+00  OP 
- Mechanical pumping power for shield and vacuum vessel (MW)               (htpmw_shld)              7.248E-03  OP 
+ Mechanical pumping power for FW and blanket cooling loop including heat  (htpmw_fw_blkt)           2.203E+02  OP 
+ Mechanical pumping power for divertor (MW)                               (htpmw_div)               1.955E+00  OP 
+ Mechanical pumping power for shield and vacuum vessel (MW)               (htpmw_shld)              7.301E-03  OP 
  
  ********************************** First wall and blanket : CCFE HCPB model **********************************
  
@@ -1090,32 +1076,32 @@
  
  Component Volumes :
  
- First Wall Armour Volume (m3)                                            (fw_armour_vol)               6.578  OP 
- First Wall Volume (m3)                                                   (volfw)                      22.018  OP 
- Blanket Volume (m3)                                                      (volblkt)                  1322.242  OP 
- Shield Volume (m3)                                                       (volshld)                   697.969  OP 
- Vacuum vessel volume (m3)                                                (vdewin)                   1102.235  OP 
+ First Wall Armour Volume (m3)                                            (fw_armour_vol)               6.638  OP 
+ First Wall Volume (m3)                                                   (volfw)                      22.201  OP 
+ Blanket Volume (m3)                                                      (volblkt)                  1333.018  OP 
+ Shield Volume (m3)                                                       (volshld)                   703.277  OP 
+ Vacuum vessel volume (m3)                                                (vdewin)                   1110.360  OP 
  
  Component Masses :
  
- First Wall Armour Mass (kg)                                              (fw_armour_mass)          1.266E+05  OP 
- First Wall Mass, excluding armour (kg)                                   (fwmass)                  1.717E+05  OP 
- Blanket Mass - Total(kg)                                                 (whtblkt)                 3.312E+06  OP 
-     Blanket Mass - TiBe12 (kg)                                           (whtbltibe12)             1.121E+06  OP 
-     Blanket Mass - Li2SiO4 (kg)                                          (whtblli4sio4)            1.190E+06  OP 
-     Blanket Mass - Steel (kg)                                            (whtblss)                 1.001E+06  OP 
- Total mass of armour, first wall and blanket (kg)                        (armour_fw_bl_mass)       3.610E+06  OP 
- Shield Mass (kg)                                                         (whtshld)                 2.178E+06  OP 
- Vacuum vessel mass (kg)                                                  (vvmass)                  8.597E+06  OP 
+ First Wall Armour Mass (kg)                                              (fw_armour_mass)          1.278E+05  OP 
+ First Wall Mass, excluding armour (kg)                                   (fwmass)                  1.732E+05  OP 
+ Blanket Mass - Total(kg)                                                 (whtblkt)                 3.339E+06  OP 
+     Blanket Mass - TiBe12 (kg)                                           (whtbltibe12)             1.130E+06  OP 
+     Blanket Mass - Li2SiO4 (kg)                                          (whtblli4sio4)            1.200E+06  OP 
+     Blanket Mass - Steel (kg)                                            (whtblss)                 1.009E+06  OP 
+ Total mass of armour, first wall and blanket (kg)                        (armour_fw_bl_mass)       3.639E+06  OP 
+ Shield Mass (kg)                                                         (whtshld)                 2.194E+06  OP 
+ Vacuum vessel mass (kg)                                                  (vvmass)                  8.661E+06  OP 
  
  Nuclear heating :
  
- Total nuclear heating in TF+PF coils (CS is negligible) (MW)             (ptfnuc)                  5.457E-02  OP 
- Total nuclear heating in FW (MW)                                         (pnucfw)                  2.373E+02  OP 
- Total nuclear heating in the blanket (including emult) (MW)              (pnucblkt)                1.689E+03  OP 
+ Total nuclear heating in TF+PF coils (CS is negligible) (MW)             (ptfnuc)                  5.585E-02  OP 
+ Total nuclear heating in FW (MW)                                         (pnucfw)                  2.392E+02  OP 
+ Total nuclear heating in the blanket (including emult) (MW)              (pnucblkt)                1.688E+03  OP 
  (Note: emult is fixed for this model inside the code)
- Total nuclear heating in the shield (MW)                                 (pnucshld)                1.450E+00  OP 
- Total nuclear heating in the divertor (MW)                               (pnucdiv)                 1.975E+02  OP 
+ Total nuclear heating in the shield (MW)                                 (pnucshld)                1.460E+00  OP 
+ Total nuclear heating in the divertor (MW)                               (pnucdiv)                 1.977E+02  OP 
  
   Diagostic output for nuclear heating :
  
@@ -1135,68 +1121,68 @@
  
  Other volumes, masses and areas :
  
- First wall area (m2)                                                     (fwarea)                  1.784E+03  OP 
- Cryostat internal radius (m)                                             (rdewex)                  1.903E+01  OP 
- Cryostat internal half-height (m)                                        (zdewex)                  1.591E+01  OP 
- Vertical clearance from TF coil to cryostat (m)                          (clh1)                    5.686E+00  OP 
- Divertor area (m2)                                                       (divsur)                  1.667E+02  OP 
- Divertor mass (kg)                                                       (divmas)                  4.084E+04  OP 
+ First wall area (m2)                                                     (fwarea)                  1.798E+03  OP 
+ Cryostat internal radius (m)                                             (rdewex)                  1.912E+01  OP 
+ Cryostat internal half-height (m)                                        (zdewex)                  1.598E+01  OP 
+ Vertical clearance from TF coil to cryostat (m)                          (clh1)                    5.712E+00  OP 
+ Divertor area (m2)                                                       (divsur)                  1.682E+02  OP 
+ Divertor mass (kg)                                                       (divmas)                  4.121E+04  OP 
  
  ********************************** Superconducting TF Coil Power Conversion **********************************
  
- TF coil current (kA)                                                     (itfka)                   7.497E+01  OP 
+ TF coil current (kA)                                                     (itfka)                   7.511E+01  OP 
  Number of TF coils                                                       (ntfc)                    1.600E+01     
  Voltage across a TF coil during quench (kV)                              (vtfskv)                  1.000E+01  OP 
  TF coil charge time (hours)                                              (tchghr)                  4.000E+00     
- Total inductance of TF coils (H)                                         (ltfth)                   5.569E+01  OP 
+ Total inductance of TF coils (H)                                         (ltfth)                   5.591E+01  OP 
  Total resistance of TF coils (ohm)                                       (rcoils)                  0.000E+00  OP 
- TF coil charging voltage (V)                                             (tfcv)                    3.991E+02     
+ TF coil charging voltage (V)                                             (tfcv)                    4.011E+02     
  Number of DC circuit breakers                                            (ntfbkr)                  1.600E+01     
  Number of dump resistors                                                 (ndumpr)                  6.400E+01     
- Resistance per dump resistor (ohm)                                       (r1dump)                  1.334E-01  OP 
- Dump resistor peak power (MW)                                            (r1ppmw)                  1.874E+02  OP 
- Energy supplied per dump resistor (MJ)                                   (r1emj)                   2.445E+03  OP 
- TF coil L/R time constant (s)                                            (ttfsec)                  2.609E+01  OP 
- Power supply voltage (V)                                                 (tfpsv)                   4.190E+02  OP 
- Power supply current (kA)                                                (tfpska)                  7.872E+01  OP 
- DC power supply rating (kW)                                              (tfckw)                   3.298E+04  OP 
- AC power for charging (kW)                                               (tfackw)                  3.665E+04  OP 
- TF coil resistive power (MW)                                             (rpower)                  8.181E+00  OP 
- TF coil inductive power (MVA)                                            (xpower)                  2.174E+01  OP 
+ Resistance per dump resistor (ohm)                                       (r1dump)                  1.331E-01  OP 
+ Dump resistor peak power (MW)                                            (r1ppmw)                  1.878E+02  OP 
+ Energy supplied per dump resistor (MJ)                                   (r1emj)                   2.464E+03  OP 
+ TF coil L/R time constant (s)                                            (ttfsec)                  2.625E+01  OP 
+ Power supply voltage (V)                                                 (tfpsv)                   4.211E+02  OP 
+ Power supply current (kA)                                                (tfpska)                  7.886E+01  OP 
+ DC power supply rating (kW)                                              (tfckw)                   3.321E+04  OP 
+ AC power for charging (kW)                                               (tfackw)                  3.690E+04  OP 
+ TF coil resistive power (MW)                                             (rpower)                  8.219E+00  OP 
+ TF coil inductive power (MVA)                                            (xpower)                  2.191E+01  OP 
  Aluminium bus current density (kA/cm2)                                   (djmka)                   1.250E-01     
- Aluminium bus cross-sectional area (cm2)                                 (albusa)                  5.997E+02  OP 
- Total length of TF coil bussing (m)                                      (tfbusl)                  3.332E+03  OP 
- Aluminium bus weight (tonnes)                                            (albuswt)                 5.396E+02  OP 
- Total TF coil bus resistance (ohm)                                       (rtfbus)                  1.456E-03  OP 
- TF coil bus voltage drop (V)                                             (vtfbus)                  1.091E+02  OP 
- Dump resistor floor area (m2)                                            (drarea)                  5.825E+03  OP 
- TF coil power conversion floor space (m2)                                (tfcfsp)                  1.786E+03  OP 
- TF coil power conv. building volume (m3)                                 (tfcbv)                   1.072E+04  OP 
- TF coil AC inductive power demand (MW)                                   (xpwrmw)                  2.415E+01  OP 
- Total steady state AC power demand (MW)                                  (tfacpd)                  9.090E+00  OP 
+ Aluminium bus cross-sectional area (cm2)                                 (albusa)                  6.009E+02  OP 
+ Total length of TF coil bussing (m)                                      (tfbusl)                  3.341E+03  OP 
+ Aluminium bus weight (tonnes)                                            (albuswt)                 5.421E+02  OP 
+ Total TF coil bus resistance (ohm)                                       (rtfbus)                  1.457E-03  OP 
+ TF coil bus voltage drop (V)                                             (vtfbus)                  1.094E+02  OP 
+ Dump resistor floor area (m2)                                            (drarea)                  5.855E+03  OP 
+ TF coil power conversion floor space (m2)                                (tfcfsp)                  1.791E+03  OP 
+ TF coil power conv. building volume (m3)                                 (tfcbv)                   1.075E+04  OP 
+ TF coil AC inductive power demand (MW)                                   (xpwrmw)                  2.434E+01  OP 
+ Total steady state AC power demand (MW)                                  (tfacpd)                  9.132E+00  OP 
  
  ****************************** PF Coils and Central Solenoid: Power and Energy *******************************
  
  Number of PF coil circuits                                               (pfckts)                  1.200E+01     
- Sum of PF power supply ratings (MVA)                                     (spsmva)                  3.398E+02  OP 
- Total PF coil circuit bus length (m)                                     (spfbusl)                 2.506E+03  OP 
- Total PF coil bus resistive power (kW)                                   (pfbuspwr)                1.058E+03  OP 
- Total PF coil resistive power (kW)                                       (srcktpm)                 1.058E+03  OP 
+ Sum of PF power supply ratings (MVA)                                     (spsmva)                  3.424E+02  OP 
+ Total PF coil circuit bus length (m)                                     (spfbusl)                 2.510E+03  OP 
+ Total PF coil bus resistive power (kW)                                   (pfbuspwr)                1.059E+03  OP 
+ Total PF coil resistive power (kW)                                       (srcktpm)                 1.059E+03  OP 
  Maximum PF coil voltage (kV)                                             (vpfskv)                  2.000E+01     
  Efficiency of transfer of PF stored energy into or out of storage        (etapsu)                  9.000E-01     
  (Energy is dissipated in PFC power supplies only when total PF energy increases or decreases.)
- Maximum stored energy in poloidal field (MJ)                             (ensxpfm)                 3.251E+04  OP 
- Peak absolute rate of change of stored energy in poloidal field (MW)     peakpoloidalpower         1.811E+02  OP 
+ Maximum stored energy in poloidal field (MJ)                             (ensxpfm)                 3.264E+04  OP 
+ Peak absolute rate of change of stored energy in poloidal field (MW)     peakpoloidalpower         1.815E+02  OP 
  Energy stored in poloidal magnetic field :
  
                                             time (sec)
 
-                     0.00     500.00     679.47     689.47    7889.47    8068.93
+                     0.00     500.00     679.80     689.80    7889.80    8069.61
  Time point         Start      BOP        EOR        BOF        EOF        EOP        
- Energy (MJ)      0.000E+00  2.385E+04  1.576E+04  1.576E+04  3.251E+04  0.000E+00
+ Energy (MJ)      0.000E+00  2.393E+04  1.586E+04  1.586E+04  3.264E+04  0.000E+00
  
  Interval                tramp      tohs       theat      tburn      tqnch      
- dE/dt (MW)            4.771E+01 -4.507E+01  0.000E+00  2.325E+00 -1.811E+02
+ dE/dt (MW)            4.787E+01 -4.492E+01  0.000E+00  2.331E+00 -1.815E+02
  
  
  *********************************************** Vacuum System ************************************************
@@ -1204,92 +1190,92 @@
  Pumpdown to Base Pressure :
  
  First wall outgassing rate (Pa m/s)                                      (rat)                     1.300E-08     
- Total outgassing load (Pa m3/s)                                          (ogas)                    1.849E-04  OP 
+ Total outgassing load (Pa m3/s)                                          (ogas)                    1.865E-04  OP 
  Base pressure required (Pa)                                              (pbase)                   5.000E-04     
- Required N2 pump speed (m3/s)                                            (s(1))                    3.697E-01  OP 
- N2 pump speed provided (m3/s)                                            (snet(1))                 3.926E+01  OP 
+ Required N2 pump speed (m3/s)                                            (s(1))                    3.730E-01  OP 
+ N2 pump speed provided (m3/s)                                            (snet(1))                 3.927E+01  OP 
  
  Pumpdown between Burns :
  
- Plasma chamber volume (m3)                                               (volume)                  2.574E+03  OP 
- Chamber pressure after burn (Pa)                                         (pend)                    1.682E-01  OP 
- Chamber pressure before burn (Pa)                                        (pstart)                  1.682E-03     
+ Plasma chamber volume (m3)                                               (volume)                  2.607E+03  OP 
+ Chamber pressure after burn (Pa)                                         (pend)                    1.670E-01  OP 
+ Chamber pressure before burn (Pa)                                        (pstart)                  1.670E-03     
  Allowable pumping time switch                                            (dwell_pump)                      0     
  Dwell time between burns (s)                                             (tdwell.)                 0.000E+00     
  CS ramp-up time burns (s)                                                (tramp.)                  5.000E+02     
  Allowable pumping time between burns (s)                                 (tpump)                   5.000E+02     
- Required D-T pump speed (m3/s)                                           (s(2))                    2.370E+01  OP 
- D-T pump speed provided (m3/s)                                           (snet(2))                 9.528E+01  OP 
+ Required D-T pump speed (m3/s)                                           (s(2))                    2.401E+01  OP 
+ D-T pump speed provided (m3/s)                                           (snet(2))                 9.529E+01  OP 
  
  Helium Ash Removal :
  
  Divertor chamber gas pressure (Pa)                                       (prdiv)                   3.600E-01     
- Helium gas fraction in divertor chamber                                  (fhe)                     1.395E-01  OP 
- Required helium pump speed (m3/s)                                        (s(3))                    6.284E+01  OP 
- Helium pump speed provided (m3/s)                                        (snet(3))                 6.284E+01  OP 
+ Helium gas fraction in divertor chamber                                  (fhe)                     1.396E-01  OP 
+ Required helium pump speed (m3/s)                                        (s(3))                    6.285E+01  OP 
+ Helium pump speed provided (m3/s)                                        (snet(3))                 6.285E+01  OP 
  
  D-T Removal at Fuelling Rate :
  
- D-T fuelling rate (kg/s)                                                 (frate)                   4.538E-05  OP 
- Required D-T pump speed (m3/s)                                           (s(4))                    6.284E+01  OP 
- D-T pump speed provided (m3/s)                                           (snet(4))                 9.528E+01  OP 
+ D-T fuelling rate (kg/s)                                                 (frate)                   4.539E-05  OP 
+ Required D-T pump speed (m3/s)                                           (s(4))                    6.285E+01  OP 
+ D-T pump speed provided (m3/s)                                           (snet(4))                 9.529E+01  OP 
  
  The vacuum pumping system size is governed by the
  requirements for helium ash removal.
  
  Number of large pump ducts                                               (nduct)                          16     
- Passage diameter, divertor to ducts (m)                                  (d(imax))                 5.925E-01  OP 
- Passage length (m)                                                       (l1)                      2.118E+00  OP 
- Diameter of ducts (m)                                                    (dout)                    7.110E-01  OP 
+ Passage diameter, divertor to ducts (m)                                  (d(imax))                 5.932E-01  OP 
+ Passage length (m)                                                       (l1)                      2.145E+00  OP 
+ Diameter of ducts (m)                                                    (dout)                    7.119E-01  OP 
  Duct length, divertor to elbow (m)                                       (l2)                      4.800E+00  OP 
  Duct length, elbow to pumps (m)                                          (l3)                      2.000E+00     
- Number of pumps                                                          (pumpn)                   5.027E+01  OP 
+ Number of pumps                                                          (pumpn)                   5.028E+01  OP 
  
  The vacuum system uses cryo pumps
  
  ******************************************* Plant Buildings System *******************************************
  
- Internal volume of reactor building (m3)                                 (vrci)                    1.158E+06     
- Dist from centre of torus to bldg wall (m)                               (wrbi)                    4.192E+01     
- Effective floor area (m2)                                                (efloor)                  3.686E+05     
- Reactor building volume (m3)                                             (rbv)                     1.306E+06     
- Reactor maintenance building volume (m3)                                 (rmbv)                    4.106E+05     
- Warmshop volume (m3)                                                     (wsv)                     1.280E+05     
+ Internal volume of reactor building (m3)                                 (vrci)                    1.172E+06     
+ Dist from centre of torus to bldg wall (m)                               (wrbi)                    4.209E+01     
+ Effective floor area (m2)                                                (efloor)                  3.714E+05     
+ Reactor building volume (m3)                                             (rbv)                     1.320E+06     
+ Reactor maintenance building volume (m3)                                 (rmbv)                    4.124E+05     
+ Warmshop volume (m3)                                                     (wsv)                     1.283E+05     
  Tritium building volume (m3)                                             (triv)                    4.000E+04     
- Electrical building volume (m3)                                          (elev)                    5.172E+04     
+ Electrical building volume (m3)                                          (elev)                    5.175E+04     
  Control building volume (m3)                                             (conv)                    6.000E+04     
- Cryogenics building volume (m3)                                          (cryv)                    1.544E+04     
+ Cryogenics building volume (m3)                                          (cryv)                    1.549E+04     
  Administration building volume (m3)                                      (admv)                    1.000E+05     
  Shops volume (m3)                                                        (shov)                    1.000E+05     
- Total volume of nuclear buildings (m3)                                   (volnucb)                 1.752E+06     
+ Total volume of nuclear buildings (m3)                                   (volnucb)                 1.768E+06     
  
  **************************************** Electric Power Requirements *****************************************
  
  Facility base load (MW)                                                  (basemw)                  5.000E+00     
  Divertor coil power supplies (MW)                                        (bdvmw)                   0.000E+00     
- Cryoplant electric power (MW)                                            (crymw)                   3.884E+01  OP 
- Primary coolant pumps (MW)                                               (htpmw..)                 2.553E+02  OP 
- PF coil power supplies (MW)                                              (ppfmw)                   1.196E+02  OP 
- TF coil power supplies (MW)                                              (ptfmw)                   9.090E+00  OP 
+ Cryoplant electric power (MW)                                            (crymw)                   3.911E+01  OP 
+ Primary coolant pumps (MW)                                               (htpmw..)                 2.555E+02  OP 
+ PF coil power supplies (MW)                                              (ppfmw)                   1.214E+02  OP 
+ TF coil power supplies (MW)                                              (ptfmw)                   9.132E+00  OP 
  Plasma heating supplies (MW)                                             (pheatingmw)              1.900E+02  OP 
  Tritium processing (MW)                                                  (trithtmw..)              1.500E+01     
  Vacuum pumps  (MW)                                                       (vachtmw..)               5.000E-01     
  
- Total pulsed power (MW)                                                  (pacpmw)                  6.887E+02  OP 
- Total base power required at all times (MW)                              (fcsht)                   6.029E+01  OP 
+ Total pulsed power (MW)                                                  (pacpmw)                  6.913E+02  OP 
+ Total base power required at all times (MW)                              (fcsht)                   6.070E+01  OP 
  
  ************************************************* Cryogenics *************************************************
  
- Conduction and radiation heat loads on cryogenic components (MW)         (qss/1.0D6)               2.079E-02  OP 
+ Conduction and radiation heat loads on cryogenic components (MW)         (qss/1.0D6)               2.111E-02  OP 
  Nuclear heating of cryogenic components (MW)                             (qnuc/1.0D6)              1.292E-02  OP 
  Nuclear heating of cryogenic components is a user input.
- AC losses in cryogenic components (MW)                                   (qac/1.0D6)               4.295E-03  OP 
- Resistive losses in current leads (MW)                                   (qcl/1.0D6)               1.631E-02  OP 
- 45% allowance for heat loads in transfer lines, storage tanks etc (MW)   (qmisc/1.0D6)             2.444E-02  OP 
- Sum = Total heat removal at cryogenic temperatures (W)                   (helpow/1.0D6)            7.876E-02  OP 
+ AC losses in cryogenic components (MW)                                   (qac/1.0D6)               4.312E-03  OP 
+ Resistive losses in current leads (MW)                                   (qcl/1.0D6)               1.634E-02  OP 
+ 45% allowance for heat loads in transfer lines, storage tanks etc (MW)   (qmisc/1.0D6)             2.461E-02  OP 
+ Sum = Total heat removal at cryogenic temperatures (W)                   (helpow/1.0D6)            7.930E-02  OP 
  Temperature of cryogenic components (K)                                  (tmpcry)                  4.500E+00     
  Efficiency (figure of merit) of cryogenic plant is 13% of ideal Carnot v                           2.028E-03  OP 
- Electric power for cryogenic plant (MW)                                  (crypmw)                  3.884E+01  OP 
+ Electric power for cryogenic plant (MW)                                  (crypmw)                  3.911E+01  OP 
  
  ************************************ Plant Power / Heat Transport Balance ************************************
  
@@ -1305,13 +1291,13 @@
  includes heat exchanger, using specified pressure drop
  Mechanical pumping power for FW cooling loop including heat exchanger (M (htpmw_fw)                0.000E+00  OP 
  Mechanical pumping power for blanket cooling loop including heat exchang (htpmw_blkt)              0.000E+00  OP 
- Mechanical pumping power for FW and blanket cooling loop including heat  (htpmw_fw_blkt)           2.202E+02  OP 
- Mechanical pumping power for divertor (MW)                               (htpmw_div)               1.949E+00  OP 
- Mechanical pumping power for shield and vacuum vessel (MW)               (htpmw_shld)              7.248E-03  OP 
- Electrical pumping power for FW and blanket (MW)                         (htpmwe_fw_blkt)          2.531E+02  OP 
- Electrical pumping power for shield (MW)                                 (htpmwe_shld)             8.331E-03  OP 
- Electrical pumping power for divertor (MW)                               (htpmwe_div)              2.240E+00  OP 
- Total electrical pumping power for primary coolant (MW)                  (htpmw)                   2.553E+02  OP 
+ Mechanical pumping power for FW and blanket cooling loop including heat  (htpmw_fw_blkt)           2.203E+02  OP 
+ Mechanical pumping power for divertor (MW)                               (htpmw_div)               1.955E+00  OP 
+ Mechanical pumping power for shield and vacuum vessel (MW)               (htpmw_shld)              7.301E-03  OP 
+ Electrical pumping power for FW and blanket (MW)                         (htpmwe_fw_blkt)          2.532E+02  OP 
+ Electrical pumping power for shield (MW)                                 (htpmwe_shld)             8.392E-03  OP 
+ Electrical pumping power for divertor (MW)                               (htpmwe_div)              2.247E+00  OP 
+ Total electrical pumping power for primary coolant (MW)                  (htpmw)                   2.555E+02  OP 
  Coolant pump power / non-pumping thermal power in shield                 (fpumpshld)               5.000E-03     
  Coolant pump power / non-pumping thermal power in divertor               (fpumpdiv)                5.000E-03     
  Electrical efficiency of heat transport coolant pumps                    (etahtp)                  8.700E-01     
@@ -1322,7 +1308,7 @@
  Shield thermal power is collected at only 150 C and is used to preheat the coolant in the power cycle
  Power conversion cycle efficiency model: user-defined efficiency
  Thermal to electric conversion efficiency of the power conversion cycle  (etath)                       0.375     
- Fraction of total high-grade thermal power to divertor                   (pdivfraction)                0.137  OP 
+ Fraction of total high-grade thermal power to divertor                   (pdivfraction)                0.138  OP 
  
  Power Balance for Reactor (across vacuum vessel boundary) - Detail
  ------------------------------------------------------------------
@@ -1330,31 +1316,31 @@
                                             High-grade             Low-grade              Total
                                              thermal power (MW)     thermal power (MW)      (MW)
          First wall:
-                               neutrons            237.32                0.00              237.32
-             charged particle transport             21.44                0.00               21.44
-                              radiation            293.52                0.00              293.52
+                               neutrons            239.25                0.00              239.25
+             charged particle transport             21.46                0.00               21.46
+                              radiation            292.84                0.00              292.84
                         coolant pumping              0.00                0.00                0.00
  
          Blanket:
-                               neutrons           1688.75                0.00             1688.75
+                               neutrons           1688.44                0.00             1688.44
              charged particle transport              0.00                0.00                0.00
                               radiation              0.00                0.00                0.00
                         coolant pumping              0.00                0.00                0.00
  
          Shield:
-                               neutrons              1.45                0.00                1.45
+                               neutrons              1.46                0.00                1.46
              charged particle transport              0.00                0.00                0.00
                               radiation              0.00                0.00                0.00
                         coolant pumping              0.01                0.00                0.01
  
          Divertor:
-                               neutrons            197.52                0.00              197.52
-             charged particle transport            154.14                0.00              154.14
-                              radiation             38.14                0.00               38.14
-                        coolant pumping              1.95                0.00                1.95
+                               neutrons            197.68                0.00              197.68
+             charged particle transport            155.27                0.00              155.27
+                              radiation             38.05                0.00               38.05
+                        coolant pumping              1.96                0.00                1.96
  
          TF coil:
-                               neutrons              0.00                0.05                0.05
+                               neutrons              0.00                0.06                0.06
              charged particle transport              0.00                0.00                0.00
                               radiation              0.00                0.00                0.00
                         coolant pumping              0.00                0.00                0.00
@@ -1366,22 +1352,22 @@
                         coolant pumping              0.00                0.00                0.00
  
          ----------------------------------------------------------------------------------------
-                                 Totals           2634.25                0.05             2634.31
- 
- Total power leaving reactor (across vacuum vessel boundary) (MW)                                    2634.362  OP 
+                                 Totals           2636.41                0.06             2636.47
+ 
+ Total power leaving reactor (across vacuum vessel boundary) (MW)                                    2636.522  OP 
  
  Other secondary thermal power constituents :
  
- Heat removal from cryogenic plant (MW)                                   (crypmw)                     38.841  OP 
- Heat removal from facilities (MW)                                        (fachtmw)                    60.286  OP 
- Coolant pumping efficiency losses (MW)                                   (htpsecmw)                   33.194  OP 
- Heat removal from injection power (MW)                                   (pinjht)                    114.036  OP 
+ Heat removal from cryogenic plant (MW)                                   (crypmw)                     39.107  OP 
+ Heat removal from facilities (MW)                                        (fachtmw)                    60.704  OP 
+ Coolant pumping efficiency losses (MW)                                   (htpsecmw)                   33.209  OP 
+ Heat removal from injection power (MW)                                   (pinjht)                    114.037  OP 
  Heat removal from tritium plant (MW)                                     (trithtmw)                   15.000  OP 
  Heat removal from vacuum pumps (MW)                                      (vachtmw)                     0.500  OP 
  TF coil resistive power (MW)                                             (tfcmw)                       0.000  OP 
  
- Total low-grade thermal power (MW)                                       (psechtmw)                  272.330  OP 
- Total High-grade thermal power (MW)                                      (pthermmw)                 2854.457  OP 
+ Total low-grade thermal power (MW)                                       (psechtmw)                  273.077  OP 
+ Total High-grade thermal power (MW)                                      (pthermmw)                 2856.708  OP 
  
  Number of primary heat exchangers                                        (nphx)                            3  OP 
  
@@ -1390,66 +1376,66 @@
  -------------------------------
  Only energy deposited in the plasma is included here.
  Total power loss is scaling power plus core radiation only (iradloss = 1)
- Transport power from scaling law (MW)                                    (pscalingmw)                359.192  OP 
- Radiation power from inside "coreradius" (MW)                            (pcoreradmw.)               126.619  OP 
- Total (MW)                                                                                           485.810  OP 
- 
- Alpha power deposited in plasma (MW)                                     (falpha*palpmw)             407.412  OP 
- Power from charged products of DD and/or D-He3 fusion (MW)               (pchargemw.)                  1.724  OP 
- Ohmic heating (MW)                                                       (pohmmw.)                     0.674  OP 
+ Transport power from scaling law (MW)                                    (pscalingmw)                359.703  OP 
+ Radiation power from inside "coreradius" (MW)                            (pcoreradmw.)               126.451  OP 
+ Total (MW)                                                                                           486.154  OP 
+ 
+ Alpha power deposited in plasma (MW)                                     (falpha*palpmw)             407.756  OP 
+ Power from charged products of DD and/or D-He3 fusion (MW)               (pchargemw.)                  1.727  OP 
+ Ohmic heating (MW)                                                       (pohmmw.)                     0.671  OP 
  Injected power deposited in plasma (MW)                                  (pinjmw)                     76.000  OP 
- Total (MW)                                                                                           485.811  OP 
+ Total (MW)                                                                                           486.154  OP 
  
  Power Balance for Reactor - Summary :
  -------------------------------------
- Fusion power (MW)                                                        (powfmw.)                  2146.936  OP 
- Power from energy multiplication in blanket and shield (MW)              (emultmw)                   408.604  OP 
+ Fusion power (MW)                                                        (powfmw.)                  2148.747  OP 
+ Power from energy multiplication in blanket and shield (MW)              (emultmw)                   408.949  OP 
  Injected power (MW)                                                      (pinjmw.)                    76.000  OP 
- Ohmic power (MW)                                                         (pohmmw.)                     0.674  OP 
- Power deposited in primary coolant by pump (MW)                          (htpmw_mech)                222.146  OP 
- Total (MW)                                                                                          2854.360  OP 
- 
- Heat extracted from first wall and blanket (MW)                          (pthermfw_blkt)            2461.247  OP 
- Heat extracted from shield  (MW)                                         (pthermshld)                  1.457  OP 
- Heat extracted from divertor (MW)                                        (pthermdiv)                 391.753  OP 
+ Ohmic power (MW)                                                         (pohmmw.)                     0.671  OP 
+ Power deposited in primary coolant by pump (MW)                          (htpmw_mech)                222.245  OP 
+ Total (MW)                                                                                          2856.612  OP 
+ 
+ Heat extracted from first wall and blanket (MW)                          (pthermfw_blkt)            2462.283  OP 
+ Heat extracted from shield  (MW)                                         (pthermshld)                  1.468  OP 
+ Heat extracted from divertor (MW)                                        (pthermdiv)                 392.957  OP 
  Nuclear and photon power lost to H/CD system (MW)                        (psechcd)                     0.000  OP 
- Nuclear power lost to TF (MW)                                            (ptfnuc)                      0.055  OP 
- Total (MW)                                                                                          2854.512  OP 
+ Nuclear power lost to TF (MW)                                            (ptfnuc)                      0.056  OP 
+ Total (MW)                                                                                          2856.764  OP 
  
  Electrical Power Balance :
  --------------------------
  Net electric power output(MW)                                            (pnetelmw.)                 500.000  OP 
  Required Net electric power output(MW)                                   (pnetelin)                  500.000     
- Electric power for heating and current drive (MW)                        (pinjwp)                    190.036  OP 
- Electric power for primary coolant pumps (MW)                            (htpmw)                     255.340  OP 
+ Electric power for heating and current drive (MW)                        (pinjwp)                    190.037  OP 
+ Electric power for primary coolant pumps (MW)                            (htpmw)                     255.454  OP 
  Electric power for vacuum pumps (MW)                                     (vachtmw)                     0.500     
  Electric power for tritium plant (MW)                                    (trithtmw)                   15.000     
- Electric power for cryoplant (MW)                                        (crypmw)                     38.841  OP 
- Electric power for TF coils (MW)                                         (tfacpd)                      9.090  OP 
- Electric power for PF coils (MW)                                         (pfwpmw)                      1.328  OP 
- All other internal electric power requirements (MW)                      (fachtmw)                    60.286  OP 
- Total (MW)                                                               (tot_plant_power)          1070.421  OP 
- Total (MW)                                                                                          1070.421  OP 
- 
- Gross electrical output* (MW)                                            (pgrossmw)                 1070.421  OP 
+ Electric power for cryoplant (MW)                                        (crypmw)                     39.107  OP 
+ Electric power for TF coils (MW)                                         (tfacpd)                      9.132  OP 
+ Electric power for PF coils (MW)                                         (pfwpmw)                      1.331  OP 
+ All other internal electric power requirements (MW)                      (fachtmw)                    60.704  OP 
+ Total (MW)                                                               (tot_plant_power)          1071.266  OP 
+ Total (MW)                                                                                          1071.266  OP 
+ 
+ Gross electrical output* (MW)                                            (pgrossmw)                 1071.266  OP 
  (*Power for pumps in secondary circuit already subtracted)
  
  Power balance for power plant :
  -------------------------------
- Fusion power (MW)                                                        (powfmw.)                  2146.936  OP 
- Power from energy multiplication in blanket and shield (MW)              (emultmw)                   408.604  OP 
- Total (MW)                                                                                          2555.541  OP 
+ Fusion power (MW)                                                        (powfmw.)                  2148.747  OP 
+ Power from energy multiplication in blanket and shield (MW)              (emultmw)                   408.949  OP 
+ Total (MW)                                                                                          2557.696  OP 
  
  Net electrical output (MW)	                                              (pnetelmw)                  500.000  OP 
- Heat rejected by main power conversion circuit (MW)                      (rejected_main)            1784.036  OP 
- Heat rejected by other cooling circuits (MW)                             (psechtmw)                  272.330  OP 
- Total (MW)                                                                                          2556.366  OP 
+ Heat rejected by main power conversion circuit (MW)                      (rejected_main)            1785.443  OP 
+ Heat rejected by other cooling circuits (MW)                             (psechtmw)                  273.077  OP 
+ Total (MW)                                                                                          2558.519  OP 
  
  
  Plant efficiency measures :
  
- Net electric power / total nuclear power (%)                             (pnetelmw/(powfmw+em         19.565  OP 
- Net electric power / total fusion power (%)                              (pnetelmw/powfmw)            23.289  OP 
+ Net electric power / total nuclear power (%)                             (pnetelmw/(powfmw+em         19.549  OP 
+ Net electric power / total fusion power (%)                              (pnetelmw/powfmw)            23.269  OP 
  Gross electric power* / high grade heat (%)                              (etath)                      37.500     
  (*Power for pumps in secondary circuit already subtracted)
  Recirculating power fraction                                             (cirpowfr)                    0.533  OP 
@@ -1460,21 +1446,21 @@
  
                                           tramp      tohs     theat     tburn     tqnch    tdwell
                                           -----      ----     -----     -----     -----    ------
-                               Duration  500.00    179.47     10.00   7200.00    179.47      0.00
+                               Duration  500.00    179.80     10.00   7200.00    179.80      0.00
                                  ------   -----      ----     -----     -----     -----    ------
  
          Continous power usage [MWe]:
  
                                  System   tramp      tohs     theat     tburn     tqnch    tdwell
                                  ------   -----      ----     -----     -----     -----    ------
-                        Primary cooling  255.34    255.34    255.34    255.34    255.34    255.34
-                              Cyroplant   38.84     38.84     38.84     38.84     38.84     38.84
+                        Primary cooling  255.45    255.45    255.45    255.45    255.45    255.45
+                              Cyroplant   39.11     39.11     39.11     39.11     39.11     39.11
                                  Vacuum    0.50      0.50      0.50      0.50      0.50      0.50
                                 Tritium   15.00     15.00     15.00     15.00     15.00     15.00
-                                     TF    9.09      9.09      9.09      9.09      9.09      9.09
-                             Facilities   60.29     60.29     60.29     60.29     60.29     60.29
+                                     TF    9.13      9.13      9.13      9.13      9.13      9.13
+                             Facilities   60.70     60.70     60.70     60.70     60.70     60.70
                                  ------   -----      ----     -----     -----     -----    ------
-                                  Total  379.06    379.06    379.06    379.06    379.06    379.06
+                                  Total  379.90    379.90    379.90    379.90    379.90    379.90
                                  ------   -----      ----     -----     -----     -----    ------
  
          Intermittent power usage [MWe]:
@@ -1482,17 +1468,17 @@
                                  System   tramp      tohs     theat     tburn     tqnch    tdwell
                                  ------   -----      ----     -----     -----     -----    ------
                                  H & CD    0.00    300.00    300.00    190.04    300.00      0.00
-                                     PF   47.71    -45.07      0.00      2.33   -181.12      0.00
+                                     PF   47.87    -44.92      0.00      2.33   -181.53      0.00
                                  ------   -----      ----     -----     -----     -----    ------
-                                  Total   47.71    254.93    300.00    192.36    118.88      0.00
+                                  Total   47.87    255.08    300.00    192.37    118.47      0.00
                                  ------   -----      ----     -----     -----     -----    ------
  
          Power production [MWe]:
  
                                           tramp      tohs     theat     tburn     tqnch    tdwell       avg
                                           -----      ----     -----     -----     -----    ------       ---
-                            Gross power    0.00      0.00      0.00   1070.42      0.00      0.00
-                              Net power -426.76   -633.98   -679.06    499.00   -497.93   -379.06    392.80
+                            Gross power    0.00      0.00      0.00   1071.27      0.00      0.00
+                              Net power -427.76   -634.98   -679.90    499.00   -498.37   -379.90    392.63
                                  ------   -----      ----     -----     -----     -----    ------
  
  
@@ -1501,9 +1487,9 @@
  Estimated amount of water used through different cooling system options:
  1. Cooling towers
  2. Water bodies (pond, lake, river): recirculating or once-through
- Volume used in cooling tower (m3/day)                                    (waterusetower)           7.585E+04  OP 
- Volume used in recirculating water system (m3/day)                       (wateruserecirc)          2.539E+04  OP 
- Volume used in once-through water system (m3/day)                        (wateruseonethru)         2.488E+06  OP 
+ Volume used in cooling tower (m3/day)                                    (waterusetower)           7.591E+04  OP 
+ Volume used in recirculating water system (m3/day)                       (wateruserecirc)          2.541E+04  OP 
+ Volume used in once-through water system (m3/day)                        (wateruseonethru)         2.490E+06  OP 
  
  ******************************************** Errors and Warnings *********************************************
  
