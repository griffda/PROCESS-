--- conflicted
+++ resolved
@@ -62,11 +62,7 @@
     scenario = request.param
     return scenario
 
-<<<<<<< HEAD
-def test_scenario(scenario, tmp_path, reg_tolerance):
-=======
-def test_scenario(scenario, tmp_path, overwrite_refs_opt):
->>>>>>> fc88240f
+def test_scenario(scenario, tmp_path, reg_tolerance, overwrite_refs_opt):
     """Test a scenario in a temporary directory.
 
     A scenario is an input file and its expected outputs from Process. This
@@ -78,14 +74,11 @@
     :type scenario: object
     :param tmp_path: temporary path fixture
     :type tmp_path: object
-<<<<<<< HEAD
     :param reg_tolerance: percentage tolerance when comparing observed and 
     expected values
     :type reg_tolerance: float
-=======
     :param overwrite_refs_opt: option to overwrite reference MFILE and OUT.DAT
     :type tmp_path: bool
->>>>>>> fc88240f
     """
     logger.info(f"Starting test for {scenario.name}")
 
