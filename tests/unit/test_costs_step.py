--- conflicted
+++ resolved
@@ -2,9 +2,9 @@
 from process.fortran import costs_step_module as cs
 from process.fortran import tfcoil_variables as tfv
 from process.fortran import cost_variables as cv
-<<<<<<< HEAD
 from process.fortran import buildings_variables as bv
 from process.fortran import heat_transport_variables as htv
+from process.fortran import physics_variables as pv
 import numpy as np
 import pytest
 
@@ -196,10 +196,6 @@
     cs.step_a25(0, 0)
     obs = cs.step25
     assert pytest.approx(obs) == exp
-=======
-from process.fortran import physics_variables as pv
-import numpy as np
-import pytest
 
 def test_step_a22010301(monkeypatch):
     """Cost of TF coils for different materials (22.01.03.01).
@@ -243,7 +239,6 @@
     expected = 15.552
     observed = cs.step_a22010301()
     assert pytest.approx(observed) == expected
->>>>>>> 6c6f4cdd
 
 def test_step_indirect_costs(monkeypatch):
     """Test indirect cost calculations.
