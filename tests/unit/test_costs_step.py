--- conflicted
+++ resolved
@@ -6,12 +6,7 @@
 from process.fortran import buildings_variables as bldgsv
 from process.fortran import heat_transport_variables as htv
 from process.fortran import physics_variables as pv
-<<<<<<< HEAD
-from process.fortran import structure_variables as sv
-from process.fortran import build_variables as buildvar
-=======
 from process.fortran import build_variables as bv
->>>>>>> 29b12306
 from process.fortran import current_drive_variables as cdv
 from process.fortran import fwbs_variables as fwbsv
 from process.fortran import pfcoil_variables as pfv
@@ -149,12 +144,7 @@
     assert cs.rminor_star == 0
     assert cs.pth == 0
 
-<<<<<<< HEAD
-
-def test_costs_step(monkeypatch, shared_cost_vars):
-=======
 def test_costs_step(monkeypatch, costs_step):
->>>>>>> 29b12306
     """Test the costs_step subroutine
     
     :param monkeypatch: mocking fixture
@@ -202,12 +192,8 @@
     assert pytest.approx(obs_concost) == exp_concost
 
 
-<<<<<<< HEAD
-def test_step_a20(monkeypatch, shared_cost_vars):
-=======
 
 def test_step_a20(monkeypatch, costs_step):
->>>>>>> 29b12306
     """Validate sum of cost account 20.
 
     :param monkeypatch: mocking fixture
@@ -227,12 +213,8 @@
     assert pytest.approx(obs) == exp
 
 
-<<<<<<< HEAD
-def test_step_a21(monkeypatch, shared_cost_vars):
-=======
 
 def test_step_a21(monkeypatch, costs_step):
->>>>>>> 29b12306
     """Validate sum of cost account 21.
 
     :param monkeypatch: mocking fixture
@@ -260,36 +242,19 @@
     """
     # Mock module vars
     monkeypatch.setattr(cs, "step22", 0.0)
-<<<<<<< HEAD
-    #monkeypatch.setattr(buildvar, "fwarea", 9.42e2)
     monkeypatch.setattr(pv, "rmajor", 1e2)
     monkeypatch.setattr(pv, "rminor", 1e1)
-=======
-    monkeypatch.setattr(bv, "fwarea", 9.42e2)
-    monkeypatch.setattr(pv, "rmajor", 1e2)
-    monkeypatch.setattr(pv, "rmajor", 1e1)
-    monkeypatch.setattr(cdv, "pinjmw", 4.15e3)
->>>>>>> 29b12306
     monkeypatch.setattr(cs, "rmajor_star", 1e3)
     monkeypatch.setattr(cs, "rminor_star", 1e3)
     
     # Run and assert result in M$
-<<<<<<< HEAD
     cs.step_a22(0, 0)
     exp = 676.5516457
     obs = cs.step22
     assert pytest.approx(obs) == exp
 
 
-def test_step_a2201(monkeypatch, shared_cost_vars):
-=======
-    costs_step.step_a22()
-    exp = 468.17394240
-    obs = cs.step22
-    assert pytest.approx(obs) == exp
-
 def test_step_a2201(monkeypatch, costs_step):
->>>>>>> 29b12306
     """Validate sum of cost account 22.01.
 
     :param monkeypatch: mocking fixture
@@ -299,7 +264,6 @@
     """
     # Mock module var set in subroutine: increase is value of step2201
     monkeypatch.setattr(cs, "step22", 0.0)
-<<<<<<< HEAD
     monkeypatch.setattr(cv, "step_ref", np.zeros(70, order="F"))
     # Only mock used array elements
     cv.step_ref[23] = 5.9e1
@@ -324,23 +288,7 @@
     assert pytest.approx(obs) == exp
 
 
-def test_step_a220101(monkeypatch):
-=======
-    monkeypatch.setattr(bv, "fwarea", 9.42e2)
-    monkeypatch.setattr(pv, "rmajor", 1e2)
-    monkeypatch.setattr(pv, "rmajor", 1e1)
-    monkeypatch.setattr(cdv, "pinjmw", 4.15e3)
-    monkeypatch.setattr(cs, "rmajor_star", 1e3)
-    monkeypatch.setattr(cs, "rminor_star", 1e3)
-    
-    exp1 = 2.60859165e2
-    exp2 = 1.0199574292e1
-    step2201, spares = costs_step.step_a2201()
-    assert pytest.approx(step2201) == exp1
-    assert pytest.approx(spares) == exp2
-
 def test_step_a220101(monkeypatch, costs_step):
->>>>>>> 29b12306
     """Validate sum of cost account 22.01.01.
 
     :param monkeypatch: mocking fixture
@@ -459,7 +407,6 @@
     
     # Copper coils
     monkeypatch.setattr(tfv, "i_tf_sup", 0)
-<<<<<<< HEAD
     expected = 629.24550
     observed = cs.step_a22010301()
     assert pytest.approx(observed) == expected
@@ -470,17 +417,6 @@
     expected = 507.24287
     observed = cs.step_a22010301()
     assert pytest.approx(observed) == expected
-=======
-    exp = 7.475000
-    obs = costs_step.step_a22010301()
-    assert pytest.approx(obs) == exp
-
-    # Superconducting coils
-    monkeypatch.setattr(tfv, "i_tf_sup", 1)
-    exp = 93.30563
-    obs = costs_step.step_a22010301()
-    assert pytest.approx(obs) == exp
->>>>>>> 29b12306
 
     # Cryo-aluminium coils
     monkeypatch.setattr(tfv, "i_tf_sup", 2)
@@ -506,13 +442,8 @@
     monkeypatch.setattr(pfv, "ric", np.full(22, 5.0, order="F"))
     monkeypatch.setattr(pfv, "rjconpf", np.full(22, 1.0e7, order="F"))
 
-<<<<<<< HEAD
     exp = 11.682954760169723
-    obs = cs.step_a22010302()
-=======
-    exp = 1.167792821192398e1 
     obs = costs_step.step_a22010302()
->>>>>>> 29b12306
     assert pytest.approx(obs) == exp
 
 
@@ -533,10 +464,6 @@
     monkeypatch.setattr(cdv, "iefrf", 5.0)
     monkeypatch.setattr(cdv, "iefrffix", 5.0)
     monkeypatch.setattr(cdv, "echpwr", 90.0)
-<<<<<<< HEAD
-
-=======
->>>>>>> 29b12306
     monkeypatch.setattr(cv, "step_ref", np.zeros(70, order="F"))
     # Only mock used array elements
     cv.step_ref[68] = 19.21
@@ -579,12 +506,8 @@
     obs = costs_step.step_a2204()
     assert pytest.approx(obs) == exp
 
-<<<<<<< HEAD
-
-def test_step_a2205(monkeypatch, shared_cost_vars):
-=======
+
 def test_step_a2205(costs_step):
->>>>>>> 29b12306
     """Validate sum of cost account 22.05.
 
     :param costs_step: fixture to mock commonly-used cost vars
@@ -596,32 +519,18 @@
     assert pytest.approx(step2205) == exp1
     assert pytest.approx(spares) == exp2
 
-<<<<<<< HEAD
-
-def test_step_a2206(monkeypatch, shared_cost_vars):
-=======
+
 def test_step_a2206(costs_step):
->>>>>>> 29b12306
     """Validate sum of cost account 22.06.
 
     :param costs_step: fixture to mock commonly-used cost vars
     :type costs_step: process.costs_step.CostsStep
     """
-<<<<<<< HEAD
-    # Mock module var set in subroutine: increase is value of step2206
-    monkeypatch.setattr(cs, "step22", 0.0)
-
-    cs.step_a2206(0, 0, 0)
-    exp = 5.45e0
-    obs = cs.step22
-    assert pytest.approx(obs) == exp
-=======
     exp1 = 5.45e0
     exp2 = 8.3e-1
     step2206, spares = costs_step.step_a2206()
     assert pytest.approx(step2206) == exp1
     assert pytest.approx(spares) == exp2
->>>>>>> 29b12306
 
 
 def test_step_a2207(costs_step):
@@ -630,13 +539,6 @@
     :param costs_step: fixture to mock commonly-used cost vars
     :type costs_step: process.costs_step.CostsStep
     """
-<<<<<<< HEAD
-    # Mock module var set in subroutine: increase is value of step2207
-    monkeypatch.setattr(cs, "step22", 0.0)
-
-    cs.step_a2207(0, 0)
-=======
->>>>>>> 29b12306
     exp = 2.341e1
     obs = costs_step.step_a2207()
     assert pytest.approx(obs) == exp
@@ -658,12 +560,8 @@
     obs = cs.step23
     assert pytest.approx(obs) == exp
 
-<<<<<<< HEAD
-
-def test_step_a24(monkeypatch, shared_cost_vars):
-=======
+
 def test_step_a24(monkeypatch, costs_step):
->>>>>>> 29b12306
     """Validate sum of cost account 24.
 
     :param monkeypatch: mocking fixture
@@ -679,12 +577,8 @@
     obs = cs.step24
     assert pytest.approx(obs) == exp
 
-<<<<<<< HEAD
-
-def test_step_a25(monkeypatch, shared_cost_vars):
-=======
+
 def test_step_a25(monkeypatch, costs_step):
->>>>>>> 29b12306
     """Validate sum of cost account 25.
 
     :param monkeypatch: mocking fixture
@@ -700,12 +594,8 @@
     obs = cs.step25
     assert pytest.approx(obs) == exp
 
-<<<<<<< HEAD
-
-def test_step_a27(monkeypatch):
-=======
+
 def test_step_a27(monkeypatch, costs_step):
->>>>>>> 29b12306
     """Validate sum of cost account 27.
 
     :param monkeypatch: mocking fixture
@@ -714,7 +604,6 @@
     :type costs_step: process.costs_step.CostsStep
     """
     # Mock dependencies with realistic values
-<<<<<<< HEAD
     monkeypatch.setattr(cs, "step27", 0.0)
     monkeypatch.setattr(cv, "step_rh_costfrac", 0.05)
     monkeypatch.setattr(cv, "cdirt", 200.0)
@@ -725,36 +614,7 @@
     assert pytest.approx(obs) == exp    
 
 
-def test_step_indirect_costs(monkeypatch):
-=======
-    monkeypatch.setattr(cv, "step_ref", np.zeros(70, order="F"))
-    # Only mock used array elements
-    cv.step_ref[21] = 1.2572e2
-    monkeypatch.setattr(cv, "cpstcst", 0.0)
-    cv.cfind[3] = 0.29
-    monkeypatch.setattr(cv, "ifueltyp", 0)
-    monkeypatch.setattr(cv, "step_uc_cryo_al", 81.0)
-    monkeypatch.setattr(cv, "step_mc_cryo_al_per", 0.2)
-    monkeypatch.setattr(cv, "uccpcl1", 250.0)
-    monkeypatch.setattr(cv, "uccpclb", 150.0)
-    monkeypatch.setattr(tfv, "whtconal", 1.0e4)
-    monkeypatch.setattr(tfv, "n_tf", 16.0)
-    monkeypatch.setattr(tfv, "whttflgs", 0.0)
-    monkeypatch.setattr(tfv, "whtcp", 1.0e4)
-    monkeypatch.setattr(pv, "itart", 0)
-    monkeypatch.setattr(cs, "vfi", 5e3)
-    monkeypatch.setattr(cs, "vfi_star", 6.737e3)
-    
-    # Copper coils
-    monkeypatch.setattr(tfv, "i_tf_sup", 0)
-
-    exp = 304.798694
-    costs_step.step_a27()
-    obs = cs.step27
-    assert pytest.approx(obs) == exp
-
 def test_step_indirect_costs(monkeypatch, costs_step):
->>>>>>> 29b12306
     """Test indirect cost calculations.
 
     :param monkeypatch: fixture for mocking
@@ -774,12 +634,8 @@
     assert cs.step92 == 325
     assert cs.step93 == 150
 
-<<<<<<< HEAD
-
-def test_coelc_step(monkeypatch):
-=======
+
 def test_coelc_step(monkeypatch, costs_step):
->>>>>>> 29b12306
     """Test electricity cost calculations
     :param monkeypatch: fixture for mocking
     :type monkeypatch: MonkeyPatch
