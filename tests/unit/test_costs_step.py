"""Unit tests for costs_step.f90."""
from process.costs_step import CostsStep
from process.fortran import tfcoil_variables as tfv
from process.fortran import cost_variables as cv
from process.fortran import buildings_variables as bldgsv
from process.fortran import heat_transport_variables as htv
from process.fortran import physics_variables as pv
from process.fortran import build_variables as bv
from process.fortran import current_drive_variables as cdv
from process.fortran import fwbs_variables as fwbsv
from process.fortran import pfcoil_variables as pfv
from process.fortran import times_variables as tv
from process.fortran import divertor_variables as dv
from process.fortran import structure_variables as sv


import numpy as np
import pytest

# step_ref cost array values taken from cost_variables_module
step_ref = np.array(
    [
        3.0,
        3.0e-1,
        1.115e1,
        1.5744e2,
        3.592e1,
        7.96,
        9.16,
        3.26,
        5.369e1,
        1.88,
        6.6e-1,
        8.63,
        3.1,
        2.05,
        8.7e-1,
        8.7e-1,
        9.1e-1,
        3.1e-1,
        1.81,
        8.236e1,
        1.8607e2,
        1.2572e2,
        3.46e1,
        7.25,
        4.0,
        3.349e1,
        5.274e1,
        4.86,
        5.29e1,
        2.45,
        2.82,
        1.676e1,
        6.984e1,
        7.7,
        3.6,
        2.8,
        8.0e-1,
        1.7,
        1.8,
        1.3,
        3.86e1,
        3.83e1,
        0.0,
        2.4e-1,
        8.0e-2,
        0.0,
        2.0,
        1.97,
        1.16,
        2.341e1,
        7.733e1,
        4.37,
        4.434e1,
        1.918e1,
        9.39,
        5.084e1,
        8.7,
        1.239e1,
        1.704e1,
        7.8,
        2.11,
        1.74e1,
        3.599e1,
        8.2,
        1.568e1,
        1.235e1,
        6.22,
        7.5e-1,
        19.21, 
        12.85,
    ]
)

@pytest.fixture
def costs_step(monkeypatch):
    """Fixture to mock commonly used dependencies in cost subroutines.

    Create CostsStep instance and mock Fortran module variables to aid testing.
    The values are intended to be realistic.
    :param monkeypatch: mocking fixture
    :type monkeypatch: MonkeyPatch
    :return: CostsStep model object
    :rtype: process.costs_step.CostsStep
    """
    costs_step = CostsStep()

    # Mock commonly-used Fortran module vars for testing
    monkeypatch.setattr(cv, "step_ref", step_ref)
    monkeypatch.setattr(cv, "step_con", 1.5e-1)
    monkeypatch.setattr(bldgsv, "efloor", 1e4)
    monkeypatch.setattr(htv, "pgrossmw", 5e2)
    monkeypatch.setattr(costs_step, "vfi", 6.737e3)
    monkeypatch.setattr(costs_step, "vfi_star", 6.737e3)
    monkeypatch.setattr(costs_step, "pth", 4.15e3)
    monkeypatch.setattr(costs_step, "ptherm_star", 4.15e3)
    monkeypatch.setattr(costs_step, "rmajor_star", 7.0)
    monkeypatch.setattr(costs_step, "rminor_star", 7/3.6)
    monkeypatch.setattr(tfv, "n_tf_turn", 104.6)
    monkeypatch.setattr(tfv, "tfleng", 34.63)
    # vfi values taken from Starfire reference in costs_step_module

    return costs_step


def test_init_costs_step():
    """Test initialisation of variables"""
    #Assert module vars are initialised correctly
    costs_step_object = CostsStep()
    assert costs_step_object.step20 == 0
    assert costs_step_object.step21 == 0
    assert costs_step_object.step22 == 0
    assert costs_step_object.step23 == 0
    assert costs_step_object.step24 == 0
    assert costs_step_object.step25 == 0
    assert costs_step_object.step27 == 0
    assert costs_step_object.step91 == 0
    assert costs_step_object.step92 == 0
    assert costs_step_object.step93 == 0
    assert costs_step_object.fwblkcost == 0
    assert costs_step_object.vfi == 0
    assert costs_step_object.vfi_star == 0
    assert costs_step_object.ptherm_star == 0
    assert costs_step_object.rmajor_star == 0
    assert costs_step_object.rminor_star == 0
    assert costs_step_object.pth == 0

def test_costs_step(monkeypatch, costs_step):
    """Test the costs_step subroutine
    
    :param monkeypatch: mocking fixture
    :type monkeypatch: MonkeyPatch
    :param costs_step: fixture to mock commonly-used cost vars
    :type costs_step: process.costs_step.CostsStep
    """
    #Mock module vars
    monkeypatch.setattr(cv, "cdirt", 0.0)
    monkeypatch.setattr(cv, "concost", 0.0)
    monkeypatch.setattr(bv, "r_tf_outboard_mid", 10.0)
    monkeypatch.setattr(bv, "tfthko", 10.0)
    monkeypatch.setattr(bv, "hpfu", 10.0)
    monkeypatch.setattr(bv, "hmax", 10.0)
    monkeypatch.setattr(bv, "tfcth", 10.0)
    monkeypatch.setattr(pv, "powfmw", 10.0)
    monkeypatch.setattr(fwbsv, "emultmw", 10.0)
    monkeypatch.setattr(htv, "pinjwp", 10.0)
    monkeypatch.setattr(costs_step, "vfi", 5e3)
    monkeypatch.setattr(costs_step, "vfi_star", 6.737e3)

    costs_step.run()

    #Test that module variables are calculated correctly
    obs_vfi = costs_step.vfi
    exp_vfi = 2.120575e4
    assert pytest.approx(obs_vfi) == exp_vfi
    obs_pth = costs_step.pth
    exp_pth = 30.0
    assert pytest.approx(obs_pth) == exp_pth

    #Test that module variables are assigned correctly
    assert costs_step.vfi_star == 6.737e3 
    assert costs_step.ptherm_star == 4.15e3
    assert costs_step.rmajor_star == 7.0e0
    assert costs_step.rminor_star == 7.0/3.6

    #Total plant direct cost with remote handling
<<<<<<< HEAD
    exp = 6.833312e3
=======
    exp = 3706.8906972
>>>>>>> 16562ace
    obs = cv.cdirt
    assert pytest.approx(obs) == exp

    #Constructed cost
<<<<<<< HEAD
    exp_concost = 12.129129e3
=======
    exp_concost = 6579.73098757
>>>>>>> 16562ace
    obs_concost = cv.concost
    assert pytest.approx(obs_concost) == exp_concost



def test_step_a20(monkeypatch, costs_step):
    """Validate sum of cost account 20.

    :param monkeypatch: mocking fixture
    :type monkeypatch: MonkeyPatch
    :param costs_step: fixture to mock commonly-used cost vars
    :type costs_step: process.costs_step.CostsStep
    """
    costs_step = CostsStep()
    
    # Mock module vars
    monkeypatch.setattr(costs_step, "step20", 0.0)
    monkeypatch.setattr(cv, "sitecost", 1e8)

    # Run and assert result in M$
    costs_step.step_a20()
    exp = 1.003e2
    obs = costs_step.step20
    assert pytest.approx(obs) == exp



def test_step_a21(monkeypatch, costs_step):
    """Validate sum of cost account 21.

    :param monkeypatch: mocking fixture
    :type monkeypatch: MonkeyPatch
    :param costs_step: fixture to mock commonly-used cost vars
    :type costs_step: process.costs_step.CostsStep
    """
    # Mock module vars
    monkeypatch.setattr(costs_step, "step21", 0.0)

    # Run and assert result in M$
    costs_step.step_a21()
    exp = 4.691735e3
    obs = costs_step.step21
    assert pytest.approx(obs) == exp


def test_step_a22(monkeypatch, costs_step):
    """Validate sum of cost account 22.

    :param monkeypatch: mocking fixture
    :type monkeypatch: MonkeyPatch
    :param costs_step: fixture to mock commonly-used cost vars
    :type costs_step: process.costs_step.CostsStep
    """
    # Mock module vars
    # monkeypatch.setattr(cs, "step22", 0.0)
    # monkeypatch.setattr(pv, "rmajor", 1e2)
    # monkeypatch.setattr(pv, "rminor", 1e1)
    # monkeypatch.setattr(cs, "rmajor_star", 1e3)
    # monkeypatch.setattr(cs, "rminor_star", 1e3)
    
    # # Run and assert result in M$
    # cs.step_a22(0, 0)
    # exp = 676.5516457
    # obs = cs.step22
    monkeypatch.setattr(costs_step, "step22", 0.0)
    monkeypatch.setattr(bv, "fwarea", 9.42e2)
    monkeypatch.setattr(pv, "rmajor", 1e2)
    monkeypatch.setattr(pv, "rminor", 1e1)
    monkeypatch.setattr(costs_step, "rmajor_star", 1e3)
    monkeypatch.setattr(costs_step, "rminor_star", 1e3)
    monkeypatch.setattr(costs_step, "vfi", 6.737e3)
    monkeypatch.setattr(costs_step, "vfi_star", 6.737e3)
    
    # Run and assert result in M$
    costs_step.step_a22()
    exp = 676.5516457
    obs = costs_step.step22
    assert pytest.approx(obs) == exp


def test_step_a2201(monkeypatch, costs_step):
    """Validate sum of cost account 22.01.

    :param monkeypatch: mocking fixture
    :type monkeypatch: MonkeyPatch
    :param costs_step: fixture to mock commonly-used cost vars
    :type costs_step: process.costs_step.CostsStep
    """
    # Mock module var set in subroutine: increase is value of step2201
    monkeypatch.setattr(costs_step, "step22", 0.0)
    monkeypatch.setattr(cv, "step_ref", np.zeros(70, order="F"))
    # Only mock used array elements
    cv.step_ref[23] = 5.9e1
    cv.step_ref[24] = 3.254e1
    cv.step_ref[25] = 2.7254e2
    cv.step_ref[26] = 4.292e2
    cv.step_ref[27] = 3.955e1
    cv.step_ref[28] = 4.305e2
    cv.step_ref[29] = 1.994e1
    cv.step_ref[30] = 2.295e1
    cv.step_ref[31] = 1.364e2
    monkeypatch.setattr(cv, "ifueltyp", 0)
    monkeypatch.setattr(cv, "fcdfuel", 0.5)
    monkeypatch.setattr(pv, "rmajor", 6.0)
    monkeypatch.setattr(pv, "rminor", 3.0)
    monkeypatch.setattr(costs_step, "rmajor_star", 7.0)
    monkeypatch.setattr(costs_step, "rminor_star", 1.9)
    
    exp1 = 1387.8337432
    #TODO update spares expected value
    # exp2 = 1.0199574292e1
    step2201, spares = costs_step.step_a2201()
    assert pytest.approx(step2201) == exp1
    # assert pytest.approx(spares) == exp2

def test_step_a220101(monkeypatch, costs_step):
    """Validate sum of cost account 22.01.01.

    :param monkeypatch: mocking fixture
    :type monkeypatch: MonkeyPatch
    :param costs_step: fixture to mock commonly-used cost vars
    :type costs_step: process.costs_step.CostsStep
    """
    monkeypatch.setattr(cv, "fwallcst", 0.0)
    monkeypatch.setattr(fwbsv, "fw_armour_mass", 5.0)
    monkeypatch.setattr(cv, "step_ucfwa", 5.0)
    monkeypatch.setattr(fwbsv, "fwmass", 5.0)
    monkeypatch.setattr(cv, "step_ucfws", 5.0)
    monkeypatch.setattr(cv, "ifueltyp", 2)
    monkeypatch.setattr(htv, "ipowerflow", 1)
    monkeypatch.setattr(fwbsv, "blkttype", 3)
    monkeypatch.setattr(fwbsv, "whtblbe", 10.0)
    monkeypatch.setattr(cv, "step_ucblbe", 8000)
    monkeypatch.setattr(fwbsv, "wtblli2o", 10.0)
    monkeypatch.setattr(cv, "step_ucblbreed", 800)
    monkeypatch.setattr(fwbsv, "whtblss", 10.0)
    monkeypatch.setattr(cv, "step_ucblss", 500)
    monkeypatch.setattr(fwbsv, "whtblvd", 10.0)
    monkeypatch.setattr(cv, "step_ucblvd", 200)

    #Account 22.01.01.01 : First wall
    (
        step220101,
        step22010101,
        step22010102,
        step2201010201,
        step2201010202,
        step2201010203,
    ) = costs_step.step_a220101()
    fwallcst_exp = 5.0e-5
    fwallcst_obs = cv.fwallcst
    assert pytest.approx(fwallcst_obs) == fwallcst_exp

    #Test blkcst is correct
    blkcst_exp = 0.095
    blkcst_obs = cv.blkcst
    assert pytest.approx(blkcst_obs) == blkcst_exp

    #Test that the value of step220101 is calculated correctly
    assert pytest.approx(step220101) == 0.09505

def test_step_a220102(monkeypatch, costs_step):
    """Validate sum of cost account 22.01.02.

    :param monkeypatch: mocking fixture
    :type monkeypatch: MonkeyPatch
    :param costs_step: fixture to mock commonly-used cost vars
    :type costs_step: process.costs_step.CostsStep
    """
    monkeypatch.setattr(bv, "rsldi", 1.0)
    monkeypatch.setattr(bv, "shldith", 0.5)
    monkeypatch.setattr(bv, "shldtth", 0.5)
    monkeypatch.setattr(bv, "vgap", 0.5)
    monkeypatch.setattr(bv, "scrapli", 0.14)
    monkeypatch.setattr(bv, "scraplo", 0.15)
    monkeypatch.setattr(bv, "fwith", 0.5)
    monkeypatch.setattr(bv, "fwoth", 0.5)
    monkeypatch.setattr(bv, "blnktth", 0.5)
    monkeypatch.setattr(bv, "d_vv_in", 0.07)
    monkeypatch.setattr(fwbsv, "i_shield_mat", 0)
    monkeypatch.setattr(fwbsv, "denw", 19250.0)
    monkeypatch.setattr(fwbsv, "denwc", 15630.0)
    monkeypatch.setattr(dv, "divfix", 1.0)
    monkeypatch.setattr(cv, "step_ucshw", 269.638)
    monkeypatch.setattr(cv, "step_ucshwc", 930.251)
    monkeypatch.setattr(pv, "rminor", 1.0)
    monkeypatch.setattr(pv, "kappa", 1.792)
    monkeypatch.setattr(pv, "idivrt", 1)

    obs = costs_step.step_a220102()
    exp = 6.38925762e1
    assert pytest.approx(obs) == exp

def test_step_a22010301(monkeypatch, costs_step):
    """Cost of TF coils for different materials (22.01.03.01).

    :param monkeypatch: fixture for mocking variables
    :type monkeypatch: MonkeyPatch
    :param costs_step: fixture to mock commonly-used cost vars
    :type costs_step: process.costs_step.CostsStep
    """
    # Mock dependencies with realistic values
    monkeypatch.setattr(cv, "step_ref", np.zeros(70, order="F"))
    # Only mock used array elements
    cv.step_ref[21] = 1.2572e2
    monkeypatch.setattr(cv, "cpstcst", 0.0)
    monkeypatch.setattr(cv, "ifueltyp", 1)
    monkeypatch.setattr(cv, "step_uc_cryo_al", 81.0)
    monkeypatch.setattr(cv, "step_mc_cryo_al_per", 0.2)
    monkeypatch.setattr(cv, "uccpcl1", 250.0)
    monkeypatch.setattr(cv, "uccpclb", 150.0)
    monkeypatch.setattr(cv, "step_uccu", 82.0)
    monkeypatch.setattr(cv, "step_uccase", 91.0)
    monkeypatch.setattr(cv, "step_cconfix", 233.0)
    monkeypatch.setattr(cv, "step_ucwindtf", 1520.0)
    monkeypatch.setattr(cv, "step_ucint", 91.0)
    monkeypatch.setattr(cv, "step_ucgss", 91.0)
    monkeypatch.setattr(cv, "step_cconshtf", 91.0)
    monkeypatch.setattr(tfv, "whtconal", 1.0e4)
    monkeypatch.setattr(tfv, "whtconsc", 2.868e3)
    monkeypatch.setattr(tfv, "whtcas", 9.198e4)
    monkeypatch.setattr(tfv, "whtconcu", 9.818e3)
    monkeypatch.setattr(tfv, "i_tf_sc_mat", 8)
    monkeypatch.setattr(tfv, "n_tf", 16.0)
    monkeypatch.setattr(tfv, "n_tf_turn", 104.6)
    monkeypatch.setattr(tfv, "tfleng", 34.63)
    monkeypatch.setattr(tfv, "whttflgs", 1.403e6)
    monkeypatch.setattr(tfv, "whtcp", 0.0)
    monkeypatch.setattr(pv, "itart", 1)
    monkeypatch.setattr(sv, "clgsmass", 1.570e5)
    monkeypatch.setattr(sv, "aintmass", 1.335e6)
    monkeypatch.setattr(costs_step, "vfi", 5e3)
    monkeypatch.setattr(costs_step, "vfi_star", 6.737e3)
    
    # Copper coils
    monkeypatch.setattr(tfv, "i_tf_sup", 0)
    expected = 629.24550
    observed = costs_step.step_a22010301()
    assert pytest.approx(observed) == expected

    # Superconducting coils
    monkeypatch.setattr(tfv, "i_tf_sup", 1)
    #expected = 4129.54087
    expected = 507.24287
    observed = costs_step.step_a22010301()
    assert pytest.approx(observed) == expected

    # Cryo-aluminium coils
    monkeypatch.setattr(tfv, "i_tf_sup", 2)
    expected = 15.552
    obs = costs_step.step_a22010301()
    assert pytest.approx(obs) == expected

def test_step_a22010302(monkeypatch, costs_step):
    """Test evaluation of account 22.01.03.02 (PF magnet) costs
    :param monkeypatch: fixture for mocking variables
    :type monkeypatch: MonkeyPatch
    :param costs_step: fixture to mock commonly-used cost vars
    :type costs_step: process.costs_step.CostsStep
    """
    #Mock module vars used in subroutine
    monkeypatch.setattr(pfv, "nohc", 2.0)
    monkeypatch.setattr(pfv, "turns", np.full(22, 5.0, order="F"))
    monkeypatch.setattr(pfv, "rpf", np.full(22, 5.0, order="F"))
    monkeypatch.setattr(pfv, "ipfres", 1.0)
    monkeypatch.setattr(bv, "iohcl", 0.0)
    monkeypatch.setattr(cv, "step_uccu", 82.0)
    monkeypatch.setattr(pfv, "vf", np.full(22, 0.5, order="F"))
    monkeypatch.setattr(pfv, "ric", np.full(22, 5.0, order="F"))
    monkeypatch.setattr(pfv, "rjconpf", np.full(22, 1.0e7, order="F"))

    exp = 11.682954760169723
    obs = costs_step.step_a22010302()
    assert pytest.approx(obs) == exp


def test_step_a220104(monkeypatch, costs_step):
    """Test evaluation of account costs: 22.01.04 
    (Auxiliary Heating and Current Drive)

    :param monkeypatch: fixture for mocking variables
    :type monkeypatch: MonkeyPatch
    :param costs_step: fixture to mock commonly-used cost vars
    :type costs_step: process.costs_step.CostsStep
    """
    # Mock module vars used in subroutine
    monkeypatch.setattr(cv, "fcdfuel", 0.1)
    monkeypatch.setattr(cv, "ucich", 3.0)
    monkeypatch.setattr(cv, "uclh", 3.3)
    monkeypatch.setattr(cv, "ifueltyp", 0.0)
    monkeypatch.setattr(cdv, "iefrf", 5.0)
    monkeypatch.setattr(cdv, "iefrffix", 5.0)
    monkeypatch.setattr(cdv, "echpwr", 90.0)
    monkeypatch.setattr(cv, "step_ref", np.zeros(70, order="F"))
    # Only mock used array elements
    cv.step_ref[68] = 19.21
    cv.step_ref[69] = 12.85

    exp = 1.02317454e3
    obs = costs_step.step_a220104()
    assert pytest.approx(obs) == exp


def test_step_a2202(costs_step):
    """Validate sum of cost account 22.02.

    :param costs_step: fixture to mock commonly-used cost vars
    :type costs_step: process.costs_step.CostsStep
    """
    exp = 4.611899e1
    obs = costs_step.step_a2202()
    assert pytest.approx(obs) == exp


def test_step_a2203(costs_step):
    """Validate sum of cost account 22.03.

    :param costs_step: fixture to mock commonly-used cost vars
    :type costs_step: process.costs_step.CostsStep
    """
    exp = 1.490e1
    obs = costs_step.step_a2203()
    assert pytest.approx(obs) == exp


def test_step_a2204(costs_step):
    """Validate sum of cost account 22.04.

    :param costs_step: fixture to mock commonly-used cost vars
    :type costs_step: process.costs_step.CostsStep
    """
    exp = 4.8e0
    obs = costs_step.step_a2204()
    assert pytest.approx(obs) == exp


def test_step_a2205(costs_step):
    """Validate sum of cost account 22.05.

    :param costs_step: fixture to mock commonly-used cost vars
    :type costs_step: process.costs_step.CostsStep
    """
    exp1 = 3.86e1
    exp2 = 1.940036
    step2205, spares = costs_step.step_a2205()
    assert pytest.approx(step2205) == exp1
    assert pytest.approx(spares) == exp2


def test_step_a2206(costs_step):
    """Validate sum of cost account 22.06.

    :param costs_step: fixture to mock commonly-used cost vars
    :type costs_step: process.costs_step.CostsStep
    """
    exp1 = 5.45e0
    exp2 = 8.3e-1
    step2206, spares = costs_step.step_a2206()
    assert pytest.approx(step2206) == exp1
    assert pytest.approx(spares) == exp2


def test_step_a2207(costs_step):
    """Validate sum of cost account 22.07.

    :param costs_step: fixture to mock commonly-used cost vars
    :type costs_step: process.costs_step.CostsStep
    """
    exp = 2.341e1
    obs = costs_step.step_a2207()
    assert pytest.approx(obs) == exp


def test_step_a23(monkeypatch, costs_step):
    """Validate sum of cost account 23.

    :param monkeypatch: mocking fixture
    :type monkeypatch: MonkeyPatch
    :param costs_step: fixture to mock commonly-used cost vars
    :type costs_step: process.costs_step.CostsStep
    """
    # Mock module var set in subroutine
    monkeypatch.setattr(costs_step, "step23", 0.0)

    costs_step.step_a23()
    exp = 3.967150e2
    obs = costs_step.step23
    assert pytest.approx(obs) == exp


def test_step_a24(monkeypatch, costs_step):
    """Validate sum of cost account 24.

    :param monkeypatch: mocking fixture
    :type monkeypatch: MonkeyPatch
    :param costs_step: fixture to mock commonly-used cost vars
    :type costs_step: process.costs_step.CostsStep
    """
    # Mock module var set in subroutine
    monkeypatch.setattr(costs_step, "step24", 0.0)

    exp = 9.168104e1
    costs_step.step_a24()
    obs = costs_step.step24
    assert pytest.approx(obs) == exp


def test_step_a25(monkeypatch, costs_step):
    """Validate sum of cost account 25.

    :param monkeypatch: mocking fixture
    :type monkeypatch: MonkeyPatch
    :param costs_step: fixture to mock commonly-used cost vars
    :type costs_step: process.costs_step.CostsStep
    """
    # Mock module var set in subroutine
    monkeypatch.setattr(costs_step, "step25", 0.0)

    exp = 1.050024e2
    costs_step.step_a25()
    obs = costs_step.step25
    assert pytest.approx(obs) == exp


def test_step_a27(monkeypatch, costs_step):
    """Validate sum of cost account 27.

    :param monkeypatch: mocking fixture
    :type monkeypatch: MonkeyPatch
    :param costs_step: fixture to mock commonly-used cost vars
    :type costs_step: process.costs_step.CostsStep
    """
    # Mock dependencies with realistic values
    monkeypatch.setattr(costs_step, "step27", 0.0)
    monkeypatch.setattr(cv, "step_rh_costfrac", 0.05)
    monkeypatch.setattr(cv, "cdirt", 200.0)

    exp = 10.0
    costs_step.step_a27()
    obs = costs_step.step27
    assert pytest.approx(obs) == exp  


def test_step_indirect_costs(monkeypatch, costs_step):
    """Test indirect cost calculations.

    :param monkeypatch: fixture for mocking
    :type monkeypatch: MonkeyPatch
    :param costs_step: fixture to mock commonly-used cost vars
    :type costs_step: process.costs_step.CostsStep
    """
    # Mock module vars passed and being set
    monkeypatch.setattr(cv, "cdirt", 1.0e3)
    monkeypatch.setattr(costs_step, "step91", 0.0)
    monkeypatch.setattr(costs_step, "step92", 0.0)
    monkeypatch.setattr(costs_step, "step93", 0.0)
    
    # Run and assert module vars for costs
    costs_step.step_indirect_costs()
    assert costs_step.step91 == 300
    assert costs_step.step92 == 325
    assert costs_step.step93 == 150


def test_coelc_step(monkeypatch, costs_step):
    """Test electricity cost calculations
    :param monkeypatch: fixture for mocking
    :type monkeypatch: MonkeyPatch
    :param costs_step: fixture to mock commonly-used cost vars
    :type costs_step: process.costs_step.CostsStep
    """
    #Mock module vars
    monkeypatch.setattr(cv, "coecap", 0.0)
    monkeypatch.setattr(cv, "coefuelt", 0.0)
    monkeypatch.setattr(cv, "coeoam", 0.0)
    monkeypatch.setattr(htv, "pnetelmw", 1e5)
    monkeypatch.setattr(cv, "cfactr", 10.0)
    monkeypatch.setattr(tv, "tburn", 10.0)
    monkeypatch.setattr(tv, "tcycle", 5.0)
    monkeypatch.setattr(cv, "concost", 10.0)
    monkeypatch.setattr(cv, "fcap0", 10.0)
    monkeypatch.setattr(cv, "fcr0", 10.0)
    monkeypatch.setattr(cv, "discount_rate", 0.5)
    monkeypatch.setattr(fwbsv, "bktlife", 10.0)
    monkeypatch.setattr(costs_step, "fwblkcost", 10.0)
    monkeypatch.setattr(cv, "fcap0cp", 10.0)
    monkeypatch.setattr(cv, "divlife", 2.0)
    monkeypatch.setattr(cv, "divcst", 2.0)
    monkeypatch.setattr(pv, "itart", 1.0)
    monkeypatch.setattr(cv, "cplife", 3.0)
    monkeypatch.setattr(cv, "cpstcst", 10.0)
    monkeypatch.setattr(cv, "cdrlife", 5.0)
    monkeypatch.setattr(cv, "ifueltyp", 1.0)
    monkeypatch.setattr(cv, "cdcost", 5.0)
    monkeypatch.setattr(cv, "fcdfuel", 0.5)
    monkeypatch.setattr(cv, "step_ucoam", 10.0)
    monkeypatch.setattr(cv, "ucfuel", 5.0)
    monkeypatch.setattr(pv, "fhe3", 5.0)
    monkeypatch.setattr(pv, "wtgpd", 5.0)
    monkeypatch.setattr(cv, "uche3", 5.0)
    monkeypatch.setattr(cv, "step_ucwst", 10.0)
    monkeypatch.setattr(cv, "decomf", 0.5)
    monkeypatch.setattr(cv, "dintrt", 5.0)
    monkeypatch.setattr(cv, "tlife", 10.0)
    monkeypatch.setattr(cv, "dtlife", 10.0)

    # Test that coe is calculated correctly
    costs_step.coelc_step()
    expected_coe = 1.0369639053239339e-1
    observed_coe = cv.coe
    assert pytest.approx(observed_coe) == expected_coe

    expected_moneyinit = 90
    assert pytest.approx(cv.moneyint) == expected_moneyinit

    expected_capcost = 100
    assert pytest.approx(cv.capcost) == expected_capcost

    expected_coecap = 0.05703973
    assert pytest.approx(cv.coecap) == expected_coecap

    expected_coeoam = 0.00520699
    assert pytest.approx(cv.coeoam) == expected_coeoam

    expected_coefuelt = 0.03859768
    assert pytest.approx(cv.coefuelt) == expected_coefuelt

<|MERGE_RESOLUTION|>--- conflicted
+++ resolved
@@ -185,20 +185,12 @@
     assert costs_step.rminor_star == 7.0/3.6
 
     #Total plant direct cost with remote handling
-<<<<<<< HEAD
-    exp = 6.833312e3
-=======
     exp = 3706.8906972
->>>>>>> 16562ace
     obs = cv.cdirt
     assert pytest.approx(obs) == exp
 
     #Constructed cost
-<<<<<<< HEAD
-    exp_concost = 12.129129e3
-=======
     exp_concost = 6579.73098757
->>>>>>> 16562ace
     obs_concost = cv.concost
     assert pytest.approx(obs_concost) == exp_concost
 
