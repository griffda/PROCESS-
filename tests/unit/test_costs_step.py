"""Unit tests for costs_step.f90."""
from process.costs_step import CostsStep
from process.fortran import tfcoil_variables as tfv
from process.fortran import cost_variables as cv
from process.fortran import buildings_variables as bldgsv
from process.fortran import heat_transport_variables as htv
from process.fortran import physics_variables as pv
from process.fortran import build_variables as bv
from process.fortran import current_drive_variables as cdv
from process.fortran import fwbs_variables as fwbsv
from process.fortran import pfcoil_variables as pfv
from process.fortran import times_variables as tv
from process.fortran import divertor_variables as dv
from process.fortran import structure_variables as sv


import numpy as np
import pytest

# step_ref cost array values taken from cost_variables_module
step_ref = np.array(
    [
        3.0,
        3.0e-1,
        1.115e1,
        1.5744e2,
        3.592e1,
        7.96,
        9.16,
        3.26,
        5.369e1,
        1.88,
        6.6e-1,
        8.63,
        3.1,
        2.05,
        8.7e-1,
        8.7e-1,
        9.1e-1,
        3.1e-1,
        1.81,
        8.236e1,
        1.8607e2,
        1.2572e2,
        3.46e1,
        7.25,
        4.0,
        3.349e1,
        5.274e1,
        4.86,
        5.29e1,
        2.45,
        2.82,
        1.676e1,
        6.984e1,
        7.7,
        3.6,
        2.8,
        8.0e-1,
        1.7,
        1.8,
        1.3,
        3.86e1,
        3.83e1,
        0.0,
        2.4e-1,
        8.0e-2,
        0.0,
        2.0,
        1.97,
        1.16,
        2.341e1,
        7.733e1,
        4.37,
        4.434e1,
        1.918e1,
        9.39,
        5.084e1,
        8.7,
        1.239e1,
        1.704e1,
        7.8,
        2.11,
        1.74e1,
        3.599e1,
        8.2,
        1.568e1,
        1.235e1,
        6.22,
        7.5e-1,
        19.21, 
        12.85,
    ]
)

@pytest.fixture
def costs_step(monkeypatch):
    """Fixture to mock commonly used dependencies in cost subroutines.

    Create CostsStep instance and mock Fortran module variables to aid testing.
    The values are intended to be realistic.
    :param monkeypatch: mocking fixture
    :type monkeypatch: MonkeyPatch
    :return: CostsStep model object
    :rtype: process.costs_step.CostsStep
    """
    costs_step = CostsStep()

    # Mock commonly-used Fortran module vars for testing
    monkeypatch.setattr(cv, "step_ref", step_ref)
    monkeypatch.setattr(cv, "step_con", 1.5e-1)
    monkeypatch.setattr(bldgsv, "efloor", 1e4)
    monkeypatch.setattr(htv, "pgrossmw", 5e2)
    monkeypatch.setattr(costs_step, "vfi", 6.737e3)
    monkeypatch.setattr(costs_step, "vfi_star", 6.737e3)
    monkeypatch.setattr(costs_step, "pth", 4.15e3)
    monkeypatch.setattr(costs_step, "ptherm_star", 4.15e3)
    monkeypatch.setattr(costs_step, "rmajor_star", 7.0)
    monkeypatch.setattr(costs_step, "rminor_star", 7/3.6)
    monkeypatch.setattr(tfv, "n_tf_turn", 104.6)
    monkeypatch.setattr(tfv, "tfleng", 34.63)
    # vfi values taken from Starfire reference in costs_step_module

    return costs_step


def test_init_costs_step():
    """Test initialisation of variables"""
    #Assert module vars are initialised correctly
    costs_step_object = CostsStep()
    assert costs_step_object.step20 == 0
    assert costs_step_object.step21 == 0
    assert costs_step_object.step22 == 0
    assert costs_step_object.step23 == 0
    assert costs_step_object.step24 == 0
    assert costs_step_object.step25 == 0
    assert costs_step_object.step27 == 0
    assert costs_step_object.step91 == 0
    assert costs_step_object.step92 == 0
    assert costs_step_object.step93 == 0
    assert costs_step_object.fwblkcost == 0
    assert costs_step_object.vfi == 0
    assert costs_step_object.vfi_star == 0
    assert costs_step_object.ptherm_star == 0
    assert costs_step_object.rmajor_star == 0
    assert costs_step_object.rminor_star == 0
    assert costs_step_object.pth == 0

def test_costs_step(monkeypatch, costs_step):
    """Test the costs_step subroutine
    
    :param monkeypatch: mocking fixture
    :type monkeypatch: MonkeyPatch
    :param costs_step: fixture to mock commonly-used cost vars
    :type costs_step: process.costs_step.CostsStep
    """
    #Mock module vars
    monkeypatch.setattr(cv, "cdirt", 0.0)
    monkeypatch.setattr(cv, "concost", 0.0)
    monkeypatch.setattr(bv, "r_tf_outboard_mid", 10.0)
    monkeypatch.setattr(bv, "tfthko", 10.0)
    monkeypatch.setattr(bv, "hpfu", 10.0)
    monkeypatch.setattr(bv, "hmax", 10.0)
    monkeypatch.setattr(bv, "tfcth", 10.0)
    monkeypatch.setattr(pv, "powfmw", 10.0)
    monkeypatch.setattr(fwbsv, "emultmw", 10.0)
    monkeypatch.setattr(htv, "pinjwp", 10.0)
    monkeypatch.setattr(costs_step, "vfi", 5e3)
    monkeypatch.setattr(costs_step, "vfi_star", 6.737e3)

    costs_step.run()

    #Test that module variables are calculated correctly
    obs_vfi = costs_step.vfi
    exp_vfi = 2.120575e4
    assert pytest.approx(obs_vfi) == exp_vfi
    obs_pth = costs_step.pth
    exp_pth = 30.0
    assert pytest.approx(obs_pth) == exp_pth

    #Test that module variables are assigned correctly
    assert costs_step.vfi_star == 6.737e3 
    assert costs_step.ptherm_star == 4.15e3
    assert costs_step.rmajor_star == 7.0e0
    assert costs_step.rminor_star == 7.0/3.6

    #Total plant direct cost with remote handling
    exp = 3706.8906972
    obs = cv.cdirt
    assert pytest.approx(obs) == exp

    #Constructed cost
    exp_concost = 6579.73098757
    obs_concost = cv.concost
    assert pytest.approx(obs_concost) == exp_concost



def test_step_a20(monkeypatch, costs_step):
    """Validate sum of cost account 20.

    :param monkeypatch: mocking fixture
    :type monkeypatch: MonkeyPatch
    :param costs_step: fixture to mock commonly-used cost vars
    :type costs_step: process.costs_step.CostsStep
    """
    costs_step = CostsStep()
    
    # Mock module vars
    monkeypatch.setattr(costs_step, "step20", 0.0)
    monkeypatch.setattr(cv, "sitecost", 1e8)

    # Run and assert result in M$
    costs_step.step_a20()
    exp = 1.003e2
    obs = costs_step.step20
    assert pytest.approx(obs) == exp



def test_step_a21(monkeypatch, costs_step):
    """Validate sum of cost account 21.

    :param monkeypatch: mocking fixture
    :type monkeypatch: MonkeyPatch
    :param costs_step: fixture to mock commonly-used cost vars
    :type costs_step: process.costs_step.CostsStep
    """
    # Mock module vars
    monkeypatch.setattr(costs_step, "step21", 0.0)

    # Run and assert result in M$
    costs_step.step_a21()
    exp = 2.115588e3
    obs = costs_step.step21
    assert pytest.approx(obs) == exp


def test_step_a22(monkeypatch, costs_step):
    """Validate sum of cost account 22.

    :param monkeypatch: mocking fixture
    :type monkeypatch: MonkeyPatch
    :param costs_step: fixture to mock commonly-used cost vars
    :type costs_step: process.costs_step.CostsStep
    """
    # Mock module vars
    # monkeypatch.setattr(cs, "step22", 0.0)
    # monkeypatch.setattr(pv, "rmajor", 1e2)
    # monkeypatch.setattr(pv, "rminor", 1e1)
    # monkeypatch.setattr(cs, "rmajor_star", 1e3)
    # monkeypatch.setattr(cs, "rminor_star", 1e3)
    
    # # Run and assert result in M$
    # cs.step_a22(0, 0)
    # exp = 676.5516457
    # obs = cs.step22
    monkeypatch.setattr(costs_step, "step22", 0.0)
    monkeypatch.setattr(bv, "fwarea", 9.42e2)
    monkeypatch.setattr(pv, "rmajor", 1e2)
    monkeypatch.setattr(pv, "rminor", 1e1)
    monkeypatch.setattr(costs_step, "rmajor_star", 1e3)
    monkeypatch.setattr(costs_step, "rminor_star", 1e3)
    monkeypatch.setattr(costs_step, "vfi", 6.737e3)
    monkeypatch.setattr(costs_step, "vfi_star", 6.737e3)
    
    # Run and assert result in M$
    costs_step.step_a22()
    exp = 676.5516457
    obs = costs_step.step22
    assert pytest.approx(obs) == exp


def test_step_a2201(monkeypatch, costs_step):
    """Validate sum of cost account 22.01.

    :param monkeypatch: mocking fixture
    :type monkeypatch: MonkeyPatch
    :param costs_step: fixture to mock commonly-used cost vars
    :type costs_step: process.costs_step.CostsStep
    """
    # Mock module var set in subroutine: increase is value of step2201
    monkeypatch.setattr(costs_step, "step22", 0.0)
    monkeypatch.setattr(cv, "step_ref", np.zeros(70, order="F"))
    # Only mock used array elements
    cv.step_ref[23] = 5.9e1
    cv.step_ref[24] = 3.254e1
    cv.step_ref[25] = 2.7254e2
    cv.step_ref[26] = 4.292e2
    cv.step_ref[27] = 3.955e1
    cv.step_ref[28] = 4.305e2
    cv.step_ref[29] = 1.994e1
    cv.step_ref[30] = 2.295e1
    cv.step_ref[31] = 1.364e2
    monkeypatch.setattr(cv, "ifueltyp", 0)
    monkeypatch.setattr(cv, "fcdfuel", 0.5)
    monkeypatch.setattr(pv, "rmajor", 6.0)
    monkeypatch.setattr(pv, "rminor", 3.0)
    monkeypatch.setattr(costs_step, "rmajor_star", 7.0)
    monkeypatch.setattr(costs_step, "rminor_star", 1.9)
    
    exp1 = 1387.8337432
    #TODO update spares expected value
    # exp2 = 1.0199574292e1
    step2201, spares = costs_step.step_a2201()
    assert pytest.approx(step2201) == exp1
    # assert pytest.approx(spares) == exp2

def test_step_a220101(monkeypatch, costs_step):
    """Validate sum of cost account 22.01.01.

    :param monkeypatch: mocking fixture
    :type monkeypatch: MonkeyPatch
    :param costs_step: fixture to mock commonly-used cost vars
    :type costs_step: process.costs_step.CostsStep
    """
    monkeypatch.setattr(cv, "fwallcst", 0.0)
    monkeypatch.setattr(fwbsv, "fw_armour_mass", 5.0)
    monkeypatch.setattr(cv, "step_ucfwa", 5.0)
    monkeypatch.setattr(fwbsv, "fwmass", 5.0)
    monkeypatch.setattr(cv, "step_ucfws", 5.0)
    monkeypatch.setattr(cv, "ifueltyp", 2)
    monkeypatch.setattr(htv, "ipowerflow", 1)
    monkeypatch.setattr(fwbsv, "blkttype", 3)
    monkeypatch.setattr(fwbsv, "whtblbe", 10.0)
    monkeypatch.setattr(cv, "step_ucblbe", 8000)
    monkeypatch.setattr(fwbsv, "wtblli2o", 10.0)
    monkeypatch.setattr(cv, "step_ucblbreed", 800)
    monkeypatch.setattr(fwbsv, "whtblss", 10.0)
    monkeypatch.setattr(cv, "step_ucblss", 500)
    monkeypatch.setattr(fwbsv, "whtblvd", 10.0)
    monkeypatch.setattr(cv, "step_ucblvd", 200)

    #Account 22.01.01.01 : First wall
    (
        step220101,
        step22010101,
        step22010102,
        step2201010201,
        step2201010202,
        step2201010203,
    ) = costs_step.step_a220101()
    fwallcst_exp = 5.0e-5
    fwallcst_obs = cv.fwallcst
    assert pytest.approx(fwallcst_obs) == fwallcst_exp

    #Test blkcst is correct
    blkcst_exp = 0.095
    blkcst_obs = cv.blkcst
    assert pytest.approx(blkcst_obs) == blkcst_exp

    #Test that the value of step220101 is calculated correctly
    assert pytest.approx(step220101) == 0.09505

def test_step_a220102(monkeypatch, costs_step):
    """Validate sum of cost account 22.01.02.

    :param monkeypatch: mocking fixture
    :type monkeypatch: MonkeyPatch
    :param costs_step: fixture to mock commonly-used cost vars
    :type costs_step: process.costs_step.CostsStep
    """
    monkeypatch.setattr(bv, "rsldi", 1.0)
    monkeypatch.setattr(bv, "shldith", 0.5)
    monkeypatch.setattr(bv, "shldtth", 0.5)
    monkeypatch.setattr(bv, "vgap", 0.5)
    monkeypatch.setattr(bv, "scrapli", 0.14)
    monkeypatch.setattr(bv, "scraplo", 0.15)
    monkeypatch.setattr(bv, "fwith", 0.5)
    monkeypatch.setattr(bv, "fwoth", 0.5)
    monkeypatch.setattr(bv, "blnktth", 0.5)
    monkeypatch.setattr(bv, "d_vv_in", 0.07)
    monkeypatch.setattr(fwbsv, "i_shield_mat", 0)
    monkeypatch.setattr(fwbsv, "denw", 19250.0)
    monkeypatch.setattr(fwbsv, "denwc", 15630.0)
    monkeypatch.setattr(dv, "divfix", 1.0)
    monkeypatch.setattr(cv, "step_ucshw", 269.638)
    monkeypatch.setattr(cv, "step_ucshwc", 930.251)
    monkeypatch.setattr(pv, "rminor", 1.0)
    monkeypatch.setattr(pv, "kappa", 1.792)
    monkeypatch.setattr(pv, "idivrt", 1)

    obs = costs_step.step_a220102()
    exp = 6.38925762e1
    assert pytest.approx(obs) == exp

def test_step_a22010301(monkeypatch, costs_step):
    """Cost of TF coils for different materials (22.01.03.01).

    :param monkeypatch: fixture for mocking variables
    :type monkeypatch: MonkeyPatch
    :param costs_step: fixture to mock commonly-used cost vars
    :type costs_step: process.costs_step.CostsStep
    """
    # Mock dependencies with realistic values
    monkeypatch.setattr(cv, "step_ref", np.zeros(70, order="F"))
    # Only mock used array elements
    cv.step_ref[21] = 1.2572e2
    monkeypatch.setattr(cv, "cpstcst", 0.0)
    monkeypatch.setattr(cv, "ifueltyp", 1)
    monkeypatch.setattr(cv, "step_uc_cryo_al", 81.0)
    monkeypatch.setattr(cv, "step_mc_cryo_al_per", 0.2)
    monkeypatch.setattr(cv, "uccpcl1", 250.0)
    monkeypatch.setattr(cv, "uccpclb", 150.0)
    monkeypatch.setattr(cv, "step_uccu", 82.0)
    monkeypatch.setattr(cv, "step_uccase", 91.0)
    monkeypatch.setattr(cv, "step_cconfix", 233.0)
    monkeypatch.setattr(cv, "step_ucwindtf", 1520.0)
    monkeypatch.setattr(cv, "step_ucint", 91.0)
    monkeypatch.setattr(cv, "step_ucgss", 91.0)
    monkeypatch.setattr(cv, "step_cconshtf", 91.0)
    monkeypatch.setattr(tfv, "whtconal", 1.0e4)
    monkeypatch.setattr(tfv, "whtconsc", 2.868e3)
    monkeypatch.setattr(tfv, "whtcas", 9.198e4)
    monkeypatch.setattr(tfv, "whtconcu", 9.818e3)
    monkeypatch.setattr(tfv, "i_tf_sc_mat", 8)
    monkeypatch.setattr(tfv, "n_tf", 16.0)
    monkeypatch.setattr(tfv, "n_tf_turn", 104.6)
    monkeypatch.setattr(tfv, "tfleng", 34.63)
    monkeypatch.setattr(tfv, "whttflgs", 1.403e6)
    monkeypatch.setattr(tfv, "whtcp", 0.0)
    monkeypatch.setattr(pv, "itart", 1)
    monkeypatch.setattr(sv, "clgsmass", 1.570e5)
    monkeypatch.setattr(sv, "aintmass", 1.335e6)
    monkeypatch.setattr(costs_step, "vfi", 5e3)
    monkeypatch.setattr(costs_step, "vfi_star", 6.737e3)
    
    # Copper coils
    monkeypatch.setattr(tfv, "i_tf_sup", 0)
    expected = 629.24550
    observed = costs_step.step_a22010301()
    assert pytest.approx(observed) == expected

    # Superconducting coils
    monkeypatch.setattr(tfv, "i_tf_sup", 1)
    #expected = 4129.54087
    expected = 507.24287
    observed = costs_step.step_a22010301()
    assert pytest.approx(observed) == expected

    # Cryo-aluminium coils
    monkeypatch.setattr(tfv, "i_tf_sup", 2)
    expected = 15.552
    obs = costs_step.step_a22010301()
    assert pytest.approx(obs) == expected

def test_step_a22010302(monkeypatch, costs_step):
    """Test evaluation of account 22.01.03.02 (PF magnet) costs
    :param monkeypatch: fixture for mocking variables
    :type monkeypatch: MonkeyPatch
    :param costs_step: fixture to mock commonly-used cost vars
    :type costs_step: process.costs_step.CostsStep
    """
    #Mock module vars used in subroutine
    monkeypatch.setattr(pfv, "nohc", 2.0)
    monkeypatch.setattr(pfv, "turns", np.full(22, 5.0, order="F"))
    monkeypatch.setattr(pfv, "rpf", np.full(22, 5.0, order="F"))
    monkeypatch.setattr(pfv, "ipfres", 1.0)
    monkeypatch.setattr(bv, "iohcl", 0.0)
    monkeypatch.setattr(cv, "step_uccu", 82.0)
    monkeypatch.setattr(pfv, "vf", np.full(22, 0.5, order="F"))
    monkeypatch.setattr(pfv, "ric", np.full(22, 5.0, order="F"))
    monkeypatch.setattr(pfv, "rjconpf", np.full(22, 1.0e7, order="F"))

    exp = 11.682954760169723
    obs = costs_step.step_a22010302()
    assert pytest.approx(obs) == exp


def test_step_a220104(monkeypatch, costs_step):
    """Test evaluation of account costs: 22.01.04 
    (Auxiliary Heating and Current Drive)

    :param monkeypatch: fixture for mocking variables
    :type monkeypatch: MonkeyPatch
    :param costs_step: fixture to mock commonly-used cost vars
    :type costs_step: process.costs_step.CostsStep
    """
    # Mock module vars used in subroutine
    monkeypatch.setattr(cv, "fcdfuel", 0.1)
    monkeypatch.setattr(cv, "ucich", 3.0)
    monkeypatch.setattr(cv, "uclh", 3.3)
    monkeypatch.setattr(cv, "ifueltyp", 0.0)
    monkeypatch.setattr(cdv, "iefrf", 5.0)
    monkeypatch.setattr(cdv, "iefrffix", 5.0)
    monkeypatch.setattr(cdv, "echpwr", 90.0)
    monkeypatch.setattr(cv, "step_ref", np.zeros(70, order="F"))
    # Only mock used array elements
    cv.step_ref[68] = 19.21
    cv.step_ref[69] = 12.85

    exp = 1.02317454e3
    obs = costs_step.step_a220104()
    assert pytest.approx(obs) == exp


def test_step_a2202(costs_step):
    """Validate sum of cost account 22.02.

    :param costs_step: fixture to mock commonly-used cost vars
    :type costs_step: process.costs_step.CostsStep
    """
    exp = 4.611899e1
    obs = costs_step.step_a2202()
    assert pytest.approx(obs) == exp


def test_step_a2203(costs_step):
    """Validate sum of cost account 22.03.

    :param costs_step: fixture to mock commonly-used cost vars
    :type costs_step: process.costs_step.CostsStep
    """
<<<<<<< HEAD
    # Mock module var step22 set in subroutine: increase is value of step2203
    monkeypatch.setattr(cs, "step22", 0.0)
    # Mock heat removal at cryogenic temperatures (W)
    monkeypatch.setattr(htv, "helpow", 1.0e6)

    exp = 4.766157e2
    cs.step_a2203(0, 0)
    obs = cs.step22
=======
    exp = 1.490e1
    obs = costs_step.step_a2203()
>>>>>>> ff062e61
    assert pytest.approx(obs) == exp


def test_step_a2204(costs_step):
    """Validate sum of cost account 22.04.

    :param costs_step: fixture to mock commonly-used cost vars
    :type costs_step: process.costs_step.CostsStep
    """
    exp = 4.8e0
    obs = costs_step.step_a2204()
    assert pytest.approx(obs) == exp


def test_step_a2205(costs_step):
    """Validate sum of cost account 22.05.

    :param costs_step: fixture to mock commonly-used cost vars
    :type costs_step: process.costs_step.CostsStep
    """
    exp1 = 3.86e1
    exp2 = 1.940036
    step2205, spares = costs_step.step_a2205()
    assert pytest.approx(step2205) == exp1
    assert pytest.approx(spares) == exp2


def test_step_a2206(costs_step):
    """Validate sum of cost account 22.06.

    :param costs_step: fixture to mock commonly-used cost vars
    :type costs_step: process.costs_step.CostsStep
    """
    exp1 = 5.45e0
    exp2 = 8.3e-1
    step2206, spares = costs_step.step_a2206()
    assert pytest.approx(step2206) == exp1
    assert pytest.approx(spares) == exp2


def test_step_a2207(costs_step):
    """Validate sum of cost account 22.07.

    :param costs_step: fixture to mock commonly-used cost vars
    :type costs_step: process.costs_step.CostsStep
    """
    exp = 2.341e1
    obs = costs_step.step_a2207()
    assert pytest.approx(obs) == exp


def test_step_a23(monkeypatch, costs_step):
    """Validate sum of cost account 23.

    :param monkeypatch: mocking fixture
    :type monkeypatch: MonkeyPatch
    :param costs_step: fixture to mock commonly-used cost vars
    :type costs_step: process.costs_step.CostsStep
    """
    # Mock module var set in subroutine
    monkeypatch.setattr(costs_step, "step23", 0.0)

    costs_step.step_a23()
    exp = 3.967150e2
    obs = costs_step.step23
    assert pytest.approx(obs) == exp


def test_step_a24(monkeypatch, costs_step):
    """Validate sum of cost account 24.

    :param monkeypatch: mocking fixture
    :type monkeypatch: MonkeyPatch
    :param costs_step: fixture to mock commonly-used cost vars
    :type costs_step: process.costs_step.CostsStep
    """
    # Mock module var set in subroutine
    monkeypatch.setattr(costs_step, "step24", 0.0)

    exp = 9.168104e1
    costs_step.step_a24()
    obs = costs_step.step24
    assert pytest.approx(obs) == exp


def test_step_a25(monkeypatch, costs_step):
    """Validate sum of cost account 25.

    :param monkeypatch: mocking fixture
    :type monkeypatch: MonkeyPatch
    :param costs_step: fixture to mock commonly-used cost vars
    :type costs_step: process.costs_step.CostsStep
    """
    # Mock module var set in subroutine
    monkeypatch.setattr(costs_step, "step25", 0.0)

    exp = 1.050024e2
    costs_step.step_a25()
    obs = costs_step.step25
    assert pytest.approx(obs) == exp


def test_step_a27(monkeypatch, costs_step):
    """Validate sum of cost account 27.

    :param monkeypatch: mocking fixture
    :type monkeypatch: MonkeyPatch
    :param costs_step: fixture to mock commonly-used cost vars
    :type costs_step: process.costs_step.CostsStep
    """
    # Mock dependencies with realistic values
    monkeypatch.setattr(costs_step, "step27", 0.0)
    monkeypatch.setattr(cv, "step_rh_costfrac", 0.05)
    monkeypatch.setattr(cv, "cdirt", 200.0)

    exp = 10.0
    costs_step.step_a27()
    obs = costs_step.step27
    assert pytest.approx(obs) == exp  


def test_step_indirect_costs(monkeypatch, costs_step):
    """Test indirect cost calculations.

    :param monkeypatch: fixture for mocking
    :type monkeypatch: MonkeyPatch
    :param costs_step: fixture to mock commonly-used cost vars
    :type costs_step: process.costs_step.CostsStep
    """
    # Mock module vars passed and being set
    monkeypatch.setattr(cv, "cdirt", 1.0e3)
    monkeypatch.setattr(costs_step, "step91", 0.0)
    monkeypatch.setattr(costs_step, "step92", 0.0)
    monkeypatch.setattr(costs_step, "step93", 0.0)
    
    # Run and assert module vars for costs
    costs_step.step_indirect_costs()
    assert costs_step.step91 == 300
    assert costs_step.step92 == 325
    assert costs_step.step93 == 150


def test_coelc_step(monkeypatch, costs_step):
    """Test electricity cost calculations
    :param monkeypatch: fixture for mocking
    :type monkeypatch: MonkeyPatch
    :param costs_step: fixture to mock commonly-used cost vars
    :type costs_step: process.costs_step.CostsStep
    """
    #Mock module vars
    monkeypatch.setattr(cv, "coecap", 0.0)
    monkeypatch.setattr(cv, "coefuelt", 0.0)
    monkeypatch.setattr(cv, "coeoam", 0.0)
    monkeypatch.setattr(htv, "pnetelmw", 1e5)
    monkeypatch.setattr(cv, "cfactr", 10.0)
    monkeypatch.setattr(tv, "tburn", 10.0)
    monkeypatch.setattr(tv, "tcycle", 5.0)
    monkeypatch.setattr(cv, "concost", 10.0)
    monkeypatch.setattr(cv, "fcap0", 10.0)
    monkeypatch.setattr(cv, "fcr0", 10.0)
    monkeypatch.setattr(cv, "discount_rate", 0.5)
    monkeypatch.setattr(fwbsv, "bktlife", 10.0)
    monkeypatch.setattr(costs_step, "fwblkcost", 10.0)
    monkeypatch.setattr(cv, "fcap0cp", 10.0)
    monkeypatch.setattr(cv, "divlife", 2.0)
    monkeypatch.setattr(cv, "divcst", 2.0)
    monkeypatch.setattr(pv, "itart", 1.0)
    monkeypatch.setattr(cv, "cplife", 3.0)
    monkeypatch.setattr(cv, "cpstcst", 10.0)
    monkeypatch.setattr(cv, "cdrlife", 5.0)
    monkeypatch.setattr(cv, "ifueltyp", 1.0)
    monkeypatch.setattr(cv, "cdcost", 5.0)
    monkeypatch.setattr(cv, "fcdfuel", 0.5)
    monkeypatch.setattr(cv, "step_ucoam", 10.0)
    monkeypatch.setattr(cv, "ucfuel", 5.0)
    monkeypatch.setattr(pv, "fhe3", 5.0)
    monkeypatch.setattr(pv, "wtgpd", 5.0)
    monkeypatch.setattr(cv, "uche3", 5.0)
    monkeypatch.setattr(cv, "step_ucwst", 10.0)
    monkeypatch.setattr(cv, "decomf", 0.5)
    monkeypatch.setattr(cv, "dintrt", 5.0)
    monkeypatch.setattr(cv, "tlife", 10.0)
    monkeypatch.setattr(cv, "dtlife", 10.0)

    # Test that coe is calculated correctly
    costs_step.coelc_step()
    expected_coe = 1.0369639053239339e-1
    observed_coe = cv.coe
    assert pytest.approx(observed_coe) == expected_coe

    expected_moneyinit = 90
    assert pytest.approx(cv.moneyint) == expected_moneyinit

    expected_capcost = 100
    assert pytest.approx(cv.capcost) == expected_capcost

    expected_coecap = 0.05703973
    assert pytest.approx(cv.coecap) == expected_coecap

    expected_coeoam = 0.00520699
    assert pytest.approx(cv.coeoam) == expected_coeoam

    expected_coefuelt = 0.03859768
    assert pytest.approx(cv.coefuelt) == expected_coefuelt

<|MERGE_RESOLUTION|>--- conflicted
+++ resolved
@@ -511,7 +511,6 @@
     :param costs_step: fixture to mock commonly-used cost vars
     :type costs_step: process.costs_step.CostsStep
     """
-<<<<<<< HEAD
     # Mock module var step22 set in subroutine: increase is value of step2203
     monkeypatch.setattr(cs, "step22", 0.0)
     # Mock heat removal at cryogenic temperatures (W)
@@ -520,10 +519,6 @@
     exp = 4.766157e2
     cs.step_a2203(0, 0)
     obs = cs.step22
-=======
-    exp = 1.490e1
-    obs = costs_step.step_a2203()
->>>>>>> ff062e61
     assert pytest.approx(obs) == exp
 
 
