"""Unit tests for costs_step.f90."""
from process import fortran
from process.fortran import costs_step_module as cs
from process.fortran import tfcoil_variables as tfv
from process.fortran import cost_variables as cv
from process.fortran import buildings_variables as bv
from process.fortran import heat_transport_variables as htv
from process.fortran import physics_variables as pv
<<<<<<< HEAD
from process.fortran import structure_variables as sv
=======
from process.fortran import build_variables as buildvar
from process.fortran import current_drive_variables as cdv
from process.fortran import fwbs_variables as fwbs
from process.fortran import pfcoil_variables as pfv
from process.fortran import times_variables as tv


>>>>>>> 233418f0
import numpy as np
import pytest

# step_ref cost array values taken from cost_variables_module
step_ref = np.array(
    [
        3.0,
        3.0e-1,
        1.115e1,
        1.5744e2,
        3.592e1,
        7.96,
        9.16,
        3.26,
        5.369e1,
        1.88,
        6.6e-1,
        8.63,
        3.1,
        2.05,
        8.7e-1,
        8.7e-1,
        9.1e-1,
        3.1e-1,
        1.81,
        8.236e1,
        1.8607e2,
        1.2572e2,
        3.46e1,
        7.25,
        4.0,
        3.349e1,
        5.274e1,
        4.86,
        5.29e1,
        2.45,
        2.82,
        1.676e1,
        6.984e1,
        7.7,
        3.6,
        2.8,
        8.0e-1,
        1.7,
        1.8,
        1.3,
        3.86e1,
        3.83e1,
        0.0,
        2.4e-1,
        8.0e-2,
        0.0,
        2.0,
        1.97,
        1.16,
        2.341e1,
        7.733e1,
        4.37,
        4.434e1,
        1.918e1,
        9.39,
        5.084e1,
        8.7,
        1.239e1,
        1.704e1,
        7.8,
        2.11,
        1.74e1,
        3.599e1,
        8.2,
        1.568e1,
        1.235e1,
        6.22,
        7.5e-1,
    ]
)

@pytest.fixture
def shared_cost_vars(monkeypatch):
    """Fixture to mock commonly used dependencies in cost subroutines.

    The values are intended to be realistic.
    :param monkeypatch: mocking fixture
    :type monkeypatch: MonkeyPatch
    """
    monkeypatch.setattr(cv, "step_ref", step_ref)
    monkeypatch.setattr(cv, "step_con", 1.5e-1)
    monkeypatch.setattr(bv, "efloor", 1e4)
    monkeypatch.setattr(htv, "pgrossmw", 5e2)
    monkeypatch.setattr(cs, "vfi", 6.737e3)
    monkeypatch.setattr(cs, "vfi_star", 6.737e3)
    monkeypatch.setattr(cs, "pth", 4.15e3)
    monkeypatch.setattr(cs, "ptherm_star", 4.15e3)
    # vfi values taken from Starfire reference in costs_step_module


def test_init_costs_step():
    """Test initialisation of variables"""
    #Assert module vars are initialised correctly
    cs.init_costs_step()
    assert cs.step20 == 0
    assert cs.step21 == 0
    assert cs.step22 == 0
    assert cs.step23 == 0
    assert cs.step24 == 0
    assert cs.step25 == 0
    assert cs.step27 == 0
    assert cs.step91 == 0
    assert cs.step92 == 0
    assert cs.step93 == 0
    assert cs.fwblkcost == 0
    assert cs.vfi == 0
    assert cs.vfi_star == 0
    assert cs.ptherm_star == 0
    assert cs.pinjmw_star == 0
    assert cs.fwarea_star == 0
    assert cs.rmajor_star == 0
    assert cs.rminor_star == 0
    assert cs.pth == 0

def test_costs_step(monkeypatch, shared_cost_vars):
    """Test the costs_step subroutine
    
    :param monkeypatch: mocking fixture
    :type monkeypatch: MonkeyPatch
    :param shared_cost_vars: fixture to mock commonly-used cost vars
    :type shared_cost_vars: Fixture
    """
    
    #Mock module vars
    monkeypatch.setattr(cv, "cdirt", 0.0)
    monkeypatch.setattr(cv, "concost", 0.0)
    monkeypatch.setattr(buildvar, "r_tf_outboard_mid", 10.0)
    monkeypatch.setattr(buildvar, "tfthko", 10.0)
    monkeypatch.setattr(buildvar, "hpfu", 10.0)
    monkeypatch.setattr(buildvar, "hmax", 10.0)
    monkeypatch.setattr(buildvar, "tfcth", 10.0)
    monkeypatch.setattr(pv, "powfmw", 10.0)
    monkeypatch.setattr(fwbs, "emultmw", 10.0)
    monkeypatch.setattr(htv, "pinjwp", 10.0)

    cs.costs_step(0,0)

    #Test that module variables are calculated correctly
    obs_vfi = cs.vfi
    exp_vfi = 2.120575e4
    assert pytest.approx(obs_vfi) == exp_vfi
    obs_pth = cs.pth
    exp_pth = 30.0
    assert pytest.approx(obs_pth) == exp_pth

    #Test that module variables are assigned correctly
    assert cs.vfi_star == 6.737e3 
    assert cs.ptherm_star == 4.15e3
    assert cs.pinjmw_star == 9.04e1
    assert cs.fwarea_star == 9.42e2
    assert cs.rmajor_star == 7.0e0
    assert cs.rminor_star == 7.0/3.6

    #Total plant direct cost with remote handling
    exp = 4.052943e3
    obs = cv.cdirt
    assert pytest.approx(obs) == exp

    #Constructed cost
    exp_concost = 7.1939739e3
    obs_concost = cv.concost
    assert pytest.approx(obs_concost) == exp_concost



def test_step_a20(monkeypatch, shared_cost_vars):
    """Validate sum of cost account 20.

    :param monkeypatch: mocking fixture
    :type monkeypatch: MonkeyPatch
    :param shared_cost_vars: fixture to mock commonly-used cost vars
    :type shared_cost_vars: Fixture
    """
    # Mock module vars
    monkeypatch.setattr(cs, "step21", 0.0)

    # Run and assert result in M$
    cs.step_a20(0, 0)
    exp = 1.003e2
    obs = cs.step20
    assert pytest.approx(obs) == exp



def test_step_a21(monkeypatch, shared_cost_vars):
    """Validate sum of cost account 21.

    :param monkeypatch: mocking fixture
    :type monkeypatch: MonkeyPatch
    :param shared_cost_vars: fixture to mock commonly-used cost vars
    :type shared_cost_vars: Fixture
    """
    # Mock module vars

    monkeypatch.setattr(cs, "step21", 0.0)

    # Run and assert result in M$
    cs.step_a21(0, 0)
    exp = 2.115588e3
    obs = cs.step21
    assert pytest.approx(obs) == exp


def test_step_a22(monkeypatch, shared_cost_vars):
    """Validate sum of cost account 22.

    :param monkeypatch: mocking fixture
    :type monkeypatch: MonkeyPatch
    :param shared_cost_vars: fixture to mock commonly-used cost vars
    :type shared_cost_vars: Fixture
    """
    # Mock module vars
    monkeypatch.setattr(cs, "step22", 0.0)
    monkeypatch.setattr(buildvar, "fwarea", 9.42e2)
    monkeypatch.setattr(cs, "fwarea_star", 9.42e2)
    monkeypatch.setattr(pv, "rmajor", 1e2)
    monkeypatch.setattr(pv, "rmajor", 1e1)
    monkeypatch.setattr(cdv, "pinjmw", 4.15e3)
    monkeypatch.setattr(cs, "pinjmw_star", 9.04e1)
    monkeypatch.setattr(cs, "rmajor_star", 1e3)
    monkeypatch.setattr(cs, "rminor_star", 1e3)
    # Run and assert result in M$
    cs.step_a22(0, 0)
    exp = 2.87413124e3
    obs = cs.step22
    assert pytest.approx(obs) == exp

def test_step_a2201(monkeypatch, shared_cost_vars):
    """Validate sum of cost account 22.01.

    :param monkeypatch: mocking fixture
    :type monkeypatch: MonkeyPatch
    :param shared_cost_vars: fixture to mock commonly-used cost vars
    :type shared_cost_vars: Fixture
    """
    # Mock module var set in subroutine: increase is value of step2201
    monkeypatch.setattr(cs, "step22", 0.0)
    monkeypatch.setattr(buildvar, "fwarea", 9.42e2)
    monkeypatch.setattr(cs, "fwarea_star", 9.42e2)
    monkeypatch.setattr(pv, "rmajor", 1e2)
    monkeypatch.setattr(pv, "rmajor", 1e1)
    monkeypatch.setattr(cdv, "pinjmw", 4.15e3)
    monkeypatch.setattr(cs, "pinjmw_star", 9.04e1)
    monkeypatch.setattr(cs, "rmajor_star", 1e3)
    monkeypatch.setattr(cs, "rminor_star", 1e3)
    cs.step_a2201(0, 0, 0)
    exp = 1.9762381e3
    obs = cs.step22
    assert pytest.approx(obs) == exp

def test_step_a220101(monkeypatch):
    """Validate sum of cost account 22.01.01.

    :param monkeypatch: mocking fixture
    :type monkeypatch: MonkeyPatch
    """
    monkeypatch.setattr(cv, "fwallcst", 0.0)
    monkeypatch.setattr(fwbs, "fw_armour_mass", 5.0)
    monkeypatch.setattr(cv, "step_ucfwa", 5.0)
    monkeypatch.setattr(fwbs, "fwmass", 5.0)
    monkeypatch.setattr(cv, "step_ucfws", 5.0)
    monkeypatch.setattr(cv, "ifueltyp", 2)
    monkeypatch.setattr(htv, "ipowerflow", 1)
    monkeypatch.setattr(fwbs, "blkttype", 3)
    monkeypatch.setattr(fwbs, "whtblbe", 10.0)
    monkeypatch.setattr(cv, "step_ucblbe", 8000)
    monkeypatch.setattr(fwbs, "wtblli2o", 10.0)
    monkeypatch.setattr(cv, "step_ucblbreed", 800)
    monkeypatch.setattr(fwbs, "whtblss", 10.0)
    monkeypatch.setattr(cv, "step_ucblss", 500)
    monkeypatch.setattr(fwbs, "whtblvd", 10.0)
    monkeypatch.setattr(cv, "step_ucblvd", 200)

    #Account 22.01.01.01 : First wall
    cs.step_a220101(0, 0, 0, 0, 0)
    expected_fwallcst = 5.0e-5
    observed_fwallcst = cv.fwallcst
    assert pytest.approx(observed_fwallcst) == expected_fwallcst

    #Test blkcst is correct
    exp = 0.095
    obs = cv.blkcst
    assert pytest.approx(obs) == exp

    #Test that the value of step220101 is calculated correctly
    step220101 = cs.step_a220101(0, 0, 0, 0, 0)
    assert pytest.approx(step220101) == 0.09505


def test_step_a22010301(monkeypatch):
    """Cost of TF coils for different materials (22.01.03.01).

    :param monkeypatch: fixture for mocking variables
    :type monkeypatch: MonkeyPatch
    """
    # Mock dependencies with realistic values
    monkeypatch.setattr(cv, "step_ref", np.zeros(68, order="F"))
    # Only mock used array elements
    cv.step_ref[21] = 1.2572e2
    monkeypatch.setattr(cv, "cpstcst", 0.0)
    cv.cfind[3] = 0.29
    monkeypatch.setattr(cv, "ifueltyp", 0)
    monkeypatch.setattr(cv, "step_uc_cryo_al", 81.0)
    monkeypatch.setattr(cv, "step_mc_cryo_al_per", 0.2)
    monkeypatch.setattr(cv, "uccpcl1", 250.0)
    monkeypatch.setattr(cv, "uccpclb", 150.0)
    monkeypatch.setattr(tfv, "whtconal", 1.0e4)
    monkeypatch.setattr(tfv, "n_tf", 16.0)
    monkeypatch.setattr(tfv, "whttflgs", 0.0)
    monkeypatch.setattr(tfv, "whtcp", 1.0e4)
    monkeypatch.setattr(pv, "itart", 0)
    monkeypatch.setattr(cs, "vfi", 5e3)
    monkeypatch.setattr(cs, "vfi_star", 6.737e3)
    
    # Copper coils
    monkeypatch.setattr(tfv, "i_tf_sup", 0)
    expected = 7.475000
    observed = cs.step_a22010301()
    assert pytest.approx(observed) == expected

    # Superconducting coils
    monkeypatch.setattr(tfv, "i_tf_sup", 1)
    expected = 93.30563
    observed = cs.step_a22010301()
    assert pytest.approx(observed) == expected

    # Cryo-aluminium coils
    monkeypatch.setattr(tfv, "i_tf_sup", 2)
    expected = 15.552
    observed = cs.step_a22010301()
    assert pytest.approx(observed) == expected

def test_step_a22010302(monkeypatch):
    """Test evaluation of account 22.01.03.02 (PF magnet) costs
    :param monkeypatch: fixture for mocking variables
    :type monkeypatch: MonkeyPatch
    """

    #Mock module vars used in subroutine

    monkeypatch.setattr(pfv, "nohc", 2.0)
    monkeypatch.setattr(pfv, "turns", np.full(18, 5.0, order="F"))
    monkeypatch.setattr(pfv, "rpf", np.full(18, 5.0, order="F"))
    monkeypatch.setattr(pfv, "ipfres", 1.0)
    monkeypatch.setattr(buildvar, "iohcl", 0.0)
    monkeypatch.setattr(cv, "step_uccu", 82.0)
    monkeypatch.setattr(pfv, "vf", np.full(18, 0.5, order="F"))
    monkeypatch.setattr(pfv, "ric", np.full(18, 5.0, order="F"))
    monkeypatch.setattr(pfv, "rjconpf", np.full(18, 1.0e7, order="F"))

    exp = 1.167792821192398e1 
    obs = cs.step_a22010302()
    assert pytest.approx(obs) == exp


def test_step_a2202(monkeypatch, shared_cost_vars):
    """Validate sum of cost account 22.02.

    :param monkeypatch: mocking fixture
    :type monkeypatch: MonkeyPatch
    :param shared_cost_vars: fixture to mock commonly-used cost vars
    :type shared_cost_vars: Fixture
    """
    # Mock module var set in subroutine: increase is value of step2202
    monkeypatch.setattr(cs, "step22", 0.0)
    
    exp = 4.611899e1
    cs.step_a2202(0, 0)
    obs = cs.step22
    assert pytest.approx(obs) == exp


def test_step_a2203(monkeypatch, shared_cost_vars):
    """Validate sum of cost account 22.03.

    :param monkeypatch: mocking fixture
    :type monkeypatch: MonkeyPatch
    :param shared_cost_vars: fixture to mock commonly-used cost vars
    :type shared_cost_vars: Fixture
    """
    # Mock module var set in subroutine: increase is value of step2203
    monkeypatch.setattr(cs, "step22", 0.0)

    exp = 1.490e1
    cs.step_a2203(0, 0)
    obs = cs.step22
    assert pytest.approx(obs) == exp


def test_step_a2204(monkeypatch, shared_cost_vars):
    """Validate sum of cost account 22.04.

    :param monkeypatch: mocking fixture
    :type monkeypatch: MonkeyPatch
    :param shared_cost_vars: fixture to mock commonly-used cost vars
    :type shared_cost_vars: Fixture
    """
    # Mock module var set in subroutine: increase is value of step2204
    monkeypatch.setattr(cs, "step22", 0.0)
   
    cs.step_a2204(0, 0)
    exp = 4.8e0
    obs = cs.step22
    assert pytest.approx(obs) == exp

def test_step_a2205(monkeypatch, shared_cost_vars):
    """Validate sum of cost account 22.05.

    :param monkeypatch: mocking fixture
    :type monkeypatch: MonkeyPatch
    :param shared_cost_vars: fixture to mock commonly-used cost vars
    :type shared_cost_vars: Fixture
    """
    # Mock module var set in subroutine: increase is value of step2205
    monkeypatch.setattr(cs, "step22", 0.0)
 
    cs.step_a2205(0, 0, 0)
    exp = 3.86e1
    obs = cs.step22
    assert pytest.approx(obs) == exp

def test_step_a2206(monkeypatch, shared_cost_vars):
    """Validate sum of cost account 22.06.

    :param monkeypatch: mocking fixture
    :type monkeypatch: MonkeyPatch
    :param shared_cost_vars: fixture to mock commonly-used cost vars
    :type shared_cost_vars: Fixture
    """
    # Mock module var set in subroutine: increase is value of step2206
    monkeypatch.setattr(cs, "step22", 0.0)
    cs.step_a2206(0, 0, 0)
    exp = 5.45e0
    obs = cs.step22
    assert pytest.approx(obs) == exp


def test_step_a2207(monkeypatch, shared_cost_vars):
    """Validate sum of cost account 22.07.

    :param monkeypatch: mocking fixture
    :type monkeypatch: MonkeyPatch
    :param shared_cost_vars: fixture to mock commonly-used cost vars
    :type shared_cost_vars: Fixture
    """
    # Mock module var set in subroutine: increase is value of step2207
    monkeypatch.setattr(cs, "step22", 0.0)
    cs.step_a2207(0, 0)
    exp = 2.341e1
    obs = cs.step22
    assert pytest.approx(obs) == exp


def test_step_a23(monkeypatch, shared_cost_vars):
    """Validate sum of cost account 23.

    :param monkeypatch: mocking fixture
    :type monkeypatch: MonkeyPatch
    :param shared_cost_vars: fixture to mock commonly-used cost vars
    :type shared_cost_vars: Fixture
    """
    # Mock module var set in subroutine
    monkeypatch.setattr(cs, "step23", 0.0)

    exp = 3.967150e2
    cs.step_a23(0, 0)
    obs = cs.step23
    assert pytest.approx(obs) == exp

def test_step_a24(monkeypatch, shared_cost_vars):
    """Validate sum of cost account 24.

    :param monkeypatch: mocking fixture
    :type monkeypatch: MonkeyPatch
    :param shared_cost_vars: fixture to mock commonly-used cost vars
    :type shared_cost_vars: Fixture
    """
    # Mock module var set in subroutine
    monkeypatch.setattr(cs, "step24", 0.0)

    exp = 9.168104e1
    cs.step_a24(0, 0)
    obs = cs.step24
    assert pytest.approx(obs) == exp

def test_step_a25(monkeypatch, shared_cost_vars):
    """Validate sum of cost account 25.

    :param monkeypatch: mocking fixture
    :type monkeypatch: MonkeyPatch
    :param shared_cost_vars: fixture to mock commonly-used cost vars
    :type shared_cost_vars: Fixture
    """
    # Mock module var set in subroutine
    monkeypatch.setattr(cs, "step25", 0.0)

    exp = 1.050024e2
    cs.step_a25(0, 0)
    obs = cs.step25
    assert pytest.approx(obs) == exp

def test_step_a27(monkeypatch):
    """Validate sum of cost account 27.

    :param monkeypatch: mocking fixture
    :type monkeypatch: MonkeyPatch
    """
<<<<<<< HEAD
    # Mock dependencies with realistic values
    monkeypatch.setattr(cv, "step_ref", np.zeros(68, order="F"))
    # Only mock used array elements
    cv.step_ref[21] = 1.2572e2
    monkeypatch.setattr(cv, "cpstcst", 0.0)
    monkeypatch.setattr(cv, "ifueltyp", 0)
    monkeypatch.setattr(cv, "step_uc_cryo_al", 81.0)
    monkeypatch.setattr(cv, "step_mc_cryo_al_per", 0.2)
    monkeypatch.setattr(cv, "uccpcl1", 250.0)
    monkeypatch.setattr(cv, "uccpclb", 150.0)
    monkeypatch.setattr(cv, "step_uccu", 82.0)
    monkeypatch.setattr(cv, "step_uccase", 91.0)
    monkeypatch.setattr(cv, "step_cconfix", 233.0)
    monkeypatch.setattr(cv, "step_ucwindtf", 1520.0)
    monkeypatch.setattr(cv, "step_ucint", 91.0)
    monkeypatch.setattr(cv, "step_ucgss", 91.0)
    monkeypatch.setattr(cv, "step_cconshtf", 91.0)
    monkeypatch.setattr(tfv, "whtconal", 1.0e4)
    monkeypatch.setattr(tfv, "whtconsc", 2.868e3)
    monkeypatch.setattr(tfv, "whtcas", 9.198e4)
    monkeypatch.setattr(tfv, "whtconcu", 9.818e3)
    monkeypatch.setattr(tfv, "i_tf_sc_mat", 8)
    monkeypatch.setattr(tfv, "n_tf", 16.0)
    monkeypatch.setattr(tfv, "n_tf_turn", 104.6)
    monkeypatch.setattr(tfv, "tfleng", 34.63)
    monkeypatch.setattr(tfv, "whttflgs", 1.403e6)
    monkeypatch.setattr(tfv, "whtcp", 0.0)
    monkeypatch.setattr(pv, "itart", 0)
    monkeypatch.setattr(sv, "clgsmass", 1.570e5)
    monkeypatch.setattr(sv, "aintmass", 1.335e6)
    
    # Copper coils
    monkeypatch.setattr(tfv, "i_tf_sup", 0)
    expected = 629.24550
    observed = cs.step_a22010301()
    assert pytest.approx(observed) == expected

    # Superconducting coils
    monkeypatch.setattr(tfv, "i_tf_sup", 1)
    expected = 507.24287
    observed = cs.step_a22010301()
    assert pytest.approx(observed) == expected
=======
    # Mock module var set in subroutine
    monkeypatch.setattr(cs, "step27", 0.0)
    monkeypatch.setattr(cv, "step_rh_costfrac", 5.0)
    monkeypatch.setattr(cv, "cdirt", 2.0)

    exp = 10.0
    cs.step_a27(0, 0)
    obs = cs.step27
>>>>>>> 233418f0

    assert pytest.approx(obs) == exp    

def test_step_indirect_costs(monkeypatch):
    """Test indirect cost calculations.

    :param monkeypatch: fixture for mocking
    :type monkeypatch: MonkeyPatch
    """
    # Mock cdirt and module vars being set
    monkeypatch.setattr(cv, "cdirt", 1.0e3)
    monkeypatch.setattr(cs, "step91", 0.0)
    monkeypatch.setattr(cs, "step92", 0.0)
    monkeypatch.setattr(cs, "step93", 0.0)
    
    # Run and assert module vars for costs
    cs.step_indirect_costs(0, 0)
    assert cs.step91 == 300
    assert cs.step92 == 325
    assert cs.step93 == 150

def test_coelc_step(monkeypatch):
    """Test electricity cost calculations
    :param monkeypatch: fixture for mocking
    :type monkeypatch: MonkeyPatch
    """
    #Mock module vars
    monkeypatch.setattr(cv, "coecap", 0.0)
    monkeypatch.setattr(cv, "coefuelt", 0.0)
    monkeypatch.setattr(cv, "coeoam", 0.0)
    monkeypatch.setattr(htv, "pnetelmw", 1e5)
    monkeypatch.setattr(cv, "cfactr", 10.0)
    monkeypatch.setattr(tv, "tburn", 10.0)
    monkeypatch.setattr(tv, "tcycle", 5.0)
    monkeypatch.setattr(cv, "concost", 10.0)
    monkeypatch.setattr(cv, "fcap0", 10.0)
    monkeypatch.setattr(cv, "fcr0", 10.0)
    monkeypatch.setattr(cv, "discount_rate", 0.5)
    monkeypatch.setattr(fwbs, "bktlife", 10.0)
    monkeypatch.setattr(cs, "fwblkcost", 10.0)
    monkeypatch.setattr(cv, "fcap0cp", 10.0)
    monkeypatch.setattr(cv, "divlife", 2.0)
    monkeypatch.setattr(cv, "divcst", 2.0)
    monkeypatch.setattr(pv, "itart", 1.0)
    monkeypatch.setattr(cv, "cplife", 3.0)
    monkeypatch.setattr(cv, "cpstcst", 10.0)
    monkeypatch.setattr(cv, "cdrlife", 5.0)
    monkeypatch.setattr(cv, "ifueltyp", 1.0)
    monkeypatch.setattr(cv, "cdcost", 5.0)
    monkeypatch.setattr(cv, "fcdfuel", 0.5)
    monkeypatch.setattr(cv, "step_ucoam", 10.0)
    monkeypatch.setattr(cv, "ucfuel", 5.0)
    monkeypatch.setattr(pv, "fhe3", 5.0)
    monkeypatch.setattr(pv, "wtgpd", 5.0)
    monkeypatch.setattr(cv, "uche3", 5.0)
    monkeypatch.setattr(cv, "step_ucwst", 10.0)
    monkeypatch.setattr(cv, "decomf", 0.5)
    monkeypatch.setattr(cv, "dintrt", 5.0)
    monkeypatch.setattr(cv, "tlife", 10.0)
    monkeypatch.setattr(cv, "dtlife", 10.0)

    #Test that coe is calculated correctly
    cs.coelc_step(0, 0)
    expected_coe = 1.0369639053239339e-1
    observed_coe = cv.coe
    assert pytest.approx(observed_coe) == expected_coe

<|MERGE_RESOLUTION|>--- conflicted
+++ resolved
@@ -6,9 +6,7 @@
 from process.fortran import buildings_variables as bv
 from process.fortran import heat_transport_variables as htv
 from process.fortran import physics_variables as pv
-<<<<<<< HEAD
 from process.fortran import structure_variables as sv
-=======
 from process.fortran import build_variables as buildvar
 from process.fortran import current_drive_variables as cdv
 from process.fortran import fwbs_variables as fwbs
@@ -16,7 +14,6 @@
 from process.fortran import times_variables as tv
 
 
->>>>>>> 233418f0
 import numpy as np
 import pytest
 
@@ -323,219 +320,6 @@
     # Only mock used array elements
     cv.step_ref[21] = 1.2572e2
     monkeypatch.setattr(cv, "cpstcst", 0.0)
-    cv.cfind[3] = 0.29
-    monkeypatch.setattr(cv, "ifueltyp", 0)
-    monkeypatch.setattr(cv, "step_uc_cryo_al", 81.0)
-    monkeypatch.setattr(cv, "step_mc_cryo_al_per", 0.2)
-    monkeypatch.setattr(cv, "uccpcl1", 250.0)
-    monkeypatch.setattr(cv, "uccpclb", 150.0)
-    monkeypatch.setattr(tfv, "whtconal", 1.0e4)
-    monkeypatch.setattr(tfv, "n_tf", 16.0)
-    monkeypatch.setattr(tfv, "whttflgs", 0.0)
-    monkeypatch.setattr(tfv, "whtcp", 1.0e4)
-    monkeypatch.setattr(pv, "itart", 0)
-    monkeypatch.setattr(cs, "vfi", 5e3)
-    monkeypatch.setattr(cs, "vfi_star", 6.737e3)
-    
-    # Copper coils
-    monkeypatch.setattr(tfv, "i_tf_sup", 0)
-    expected = 7.475000
-    observed = cs.step_a22010301()
-    assert pytest.approx(observed) == expected
-
-    # Superconducting coils
-    monkeypatch.setattr(tfv, "i_tf_sup", 1)
-    expected = 93.30563
-    observed = cs.step_a22010301()
-    assert pytest.approx(observed) == expected
-
-    # Cryo-aluminium coils
-    monkeypatch.setattr(tfv, "i_tf_sup", 2)
-    expected = 15.552
-    observed = cs.step_a22010301()
-    assert pytest.approx(observed) == expected
-
-def test_step_a22010302(monkeypatch):
-    """Test evaluation of account 22.01.03.02 (PF magnet) costs
-    :param monkeypatch: fixture for mocking variables
-    :type monkeypatch: MonkeyPatch
-    """
-
-    #Mock module vars used in subroutine
-
-    monkeypatch.setattr(pfv, "nohc", 2.0)
-    monkeypatch.setattr(pfv, "turns", np.full(18, 5.0, order="F"))
-    monkeypatch.setattr(pfv, "rpf", np.full(18, 5.0, order="F"))
-    monkeypatch.setattr(pfv, "ipfres", 1.0)
-    monkeypatch.setattr(buildvar, "iohcl", 0.0)
-    monkeypatch.setattr(cv, "step_uccu", 82.0)
-    monkeypatch.setattr(pfv, "vf", np.full(18, 0.5, order="F"))
-    monkeypatch.setattr(pfv, "ric", np.full(18, 5.0, order="F"))
-    monkeypatch.setattr(pfv, "rjconpf", np.full(18, 1.0e7, order="F"))
-
-    exp = 1.167792821192398e1 
-    obs = cs.step_a22010302()
-    assert pytest.approx(obs) == exp
-
-
-def test_step_a2202(monkeypatch, shared_cost_vars):
-    """Validate sum of cost account 22.02.
-
-    :param monkeypatch: mocking fixture
-    :type monkeypatch: MonkeyPatch
-    :param shared_cost_vars: fixture to mock commonly-used cost vars
-    :type shared_cost_vars: Fixture
-    """
-    # Mock module var set in subroutine: increase is value of step2202
-    monkeypatch.setattr(cs, "step22", 0.0)
-    
-    exp = 4.611899e1
-    cs.step_a2202(0, 0)
-    obs = cs.step22
-    assert pytest.approx(obs) == exp
-
-
-def test_step_a2203(monkeypatch, shared_cost_vars):
-    """Validate sum of cost account 22.03.
-
-    :param monkeypatch: mocking fixture
-    :type monkeypatch: MonkeyPatch
-    :param shared_cost_vars: fixture to mock commonly-used cost vars
-    :type shared_cost_vars: Fixture
-    """
-    # Mock module var set in subroutine: increase is value of step2203
-    monkeypatch.setattr(cs, "step22", 0.0)
-
-    exp = 1.490e1
-    cs.step_a2203(0, 0)
-    obs = cs.step22
-    assert pytest.approx(obs) == exp
-
-
-def test_step_a2204(monkeypatch, shared_cost_vars):
-    """Validate sum of cost account 22.04.
-
-    :param monkeypatch: mocking fixture
-    :type monkeypatch: MonkeyPatch
-    :param shared_cost_vars: fixture to mock commonly-used cost vars
-    :type shared_cost_vars: Fixture
-    """
-    # Mock module var set in subroutine: increase is value of step2204
-    monkeypatch.setattr(cs, "step22", 0.0)
-   
-    cs.step_a2204(0, 0)
-    exp = 4.8e0
-    obs = cs.step22
-    assert pytest.approx(obs) == exp
-
-def test_step_a2205(monkeypatch, shared_cost_vars):
-    """Validate sum of cost account 22.05.
-
-    :param monkeypatch: mocking fixture
-    :type monkeypatch: MonkeyPatch
-    :param shared_cost_vars: fixture to mock commonly-used cost vars
-    :type shared_cost_vars: Fixture
-    """
-    # Mock module var set in subroutine: increase is value of step2205
-    monkeypatch.setattr(cs, "step22", 0.0)
- 
-    cs.step_a2205(0, 0, 0)
-    exp = 3.86e1
-    obs = cs.step22
-    assert pytest.approx(obs) == exp
-
-def test_step_a2206(monkeypatch, shared_cost_vars):
-    """Validate sum of cost account 22.06.
-
-    :param monkeypatch: mocking fixture
-    :type monkeypatch: MonkeyPatch
-    :param shared_cost_vars: fixture to mock commonly-used cost vars
-    :type shared_cost_vars: Fixture
-    """
-    # Mock module var set in subroutine: increase is value of step2206
-    monkeypatch.setattr(cs, "step22", 0.0)
-    cs.step_a2206(0, 0, 0)
-    exp = 5.45e0
-    obs = cs.step22
-    assert pytest.approx(obs) == exp
-
-
-def test_step_a2207(monkeypatch, shared_cost_vars):
-    """Validate sum of cost account 22.07.
-
-    :param monkeypatch: mocking fixture
-    :type monkeypatch: MonkeyPatch
-    :param shared_cost_vars: fixture to mock commonly-used cost vars
-    :type shared_cost_vars: Fixture
-    """
-    # Mock module var set in subroutine: increase is value of step2207
-    monkeypatch.setattr(cs, "step22", 0.0)
-    cs.step_a2207(0, 0)
-    exp = 2.341e1
-    obs = cs.step22
-    assert pytest.approx(obs) == exp
-
-
-def test_step_a23(monkeypatch, shared_cost_vars):
-    """Validate sum of cost account 23.
-
-    :param monkeypatch: mocking fixture
-    :type monkeypatch: MonkeyPatch
-    :param shared_cost_vars: fixture to mock commonly-used cost vars
-    :type shared_cost_vars: Fixture
-    """
-    # Mock module var set in subroutine
-    monkeypatch.setattr(cs, "step23", 0.0)
-
-    exp = 3.967150e2
-    cs.step_a23(0, 0)
-    obs = cs.step23
-    assert pytest.approx(obs) == exp
-
-def test_step_a24(monkeypatch, shared_cost_vars):
-    """Validate sum of cost account 24.
-
-    :param monkeypatch: mocking fixture
-    :type monkeypatch: MonkeyPatch
-    :param shared_cost_vars: fixture to mock commonly-used cost vars
-    :type shared_cost_vars: Fixture
-    """
-    # Mock module var set in subroutine
-    monkeypatch.setattr(cs, "step24", 0.0)
-
-    exp = 9.168104e1
-    cs.step_a24(0, 0)
-    obs = cs.step24
-    assert pytest.approx(obs) == exp
-
-def test_step_a25(monkeypatch, shared_cost_vars):
-    """Validate sum of cost account 25.
-
-    :param monkeypatch: mocking fixture
-    :type monkeypatch: MonkeyPatch
-    :param shared_cost_vars: fixture to mock commonly-used cost vars
-    :type shared_cost_vars: Fixture
-    """
-    # Mock module var set in subroutine
-    monkeypatch.setattr(cs, "step25", 0.0)
-
-    exp = 1.050024e2
-    cs.step_a25(0, 0)
-    obs = cs.step25
-    assert pytest.approx(obs) == exp
-
-def test_step_a27(monkeypatch):
-    """Validate sum of cost account 27.
-
-    :param monkeypatch: mocking fixture
-    :type monkeypatch: MonkeyPatch
-    """
-<<<<<<< HEAD
-    # Mock dependencies with realistic values
-    monkeypatch.setattr(cv, "step_ref", np.zeros(68, order="F"))
-    # Only mock used array elements
-    cv.step_ref[21] = 1.2572e2
-    monkeypatch.setattr(cv, "cpstcst", 0.0)
     monkeypatch.setattr(cv, "ifueltyp", 0)
     monkeypatch.setattr(cv, "step_uc_cryo_al", 81.0)
     monkeypatch.setattr(cv, "step_mc_cryo_al_per", 0.2)
@@ -573,7 +357,189 @@
     expected = 507.24287
     observed = cs.step_a22010301()
     assert pytest.approx(observed) == expected
-=======
+
+    # Cryo-aluminium coils
+    monkeypatch.setattr(tfv, "i_tf_sup", 2)
+    expected = 15.552
+    observed = cs.step_a22010301()
+    assert pytest.approx(observed) == expected
+
+
+def test_step_a22010302(monkeypatch):
+    """Test evaluation of account 22.01.03.02 (PF magnet) costs
+    :param monkeypatch: fixture for mocking variables
+    :type monkeypatch: MonkeyPatch
+    """
+
+    #Mock module vars used in subroutine
+
+    monkeypatch.setattr(pfv, "nohc", 2.0)
+    monkeypatch.setattr(pfv, "turns", np.full(18, 5.0, order="F"))
+    monkeypatch.setattr(pfv, "rpf", np.full(18, 5.0, order="F"))
+    monkeypatch.setattr(pfv, "ipfres", 1.0)
+    monkeypatch.setattr(buildvar, "iohcl", 0.0)
+    monkeypatch.setattr(cv, "step_uccu", 82.0)
+    monkeypatch.setattr(pfv, "vf", np.full(18, 0.5, order="F"))
+    monkeypatch.setattr(pfv, "ric", np.full(18, 5.0, order="F"))
+    monkeypatch.setattr(pfv, "rjconpf", np.full(18, 1.0e7, order="F"))
+
+    exp = 1.167792821192398e1 
+    obs = cs.step_a22010302()
+    assert pytest.approx(obs) == exp
+
+
+def test_step_a2202(monkeypatch, shared_cost_vars):
+    """Validate sum of cost account 22.02.
+
+    :param monkeypatch: mocking fixture
+    :type monkeypatch: MonkeyPatch
+    :param shared_cost_vars: fixture to mock commonly-used cost vars
+    :type shared_cost_vars: Fixture
+    """
+    # Mock module var set in subroutine: increase is value of step2202
+    monkeypatch.setattr(cs, "step22", 0.0)
+    
+    exp = 4.611899e1
+    cs.step_a2202(0, 0)
+    obs = cs.step22
+    assert pytest.approx(obs) == exp
+
+
+def test_step_a2203(monkeypatch, shared_cost_vars):
+    """Validate sum of cost account 22.03.
+
+    :param monkeypatch: mocking fixture
+    :type monkeypatch: MonkeyPatch
+    :param shared_cost_vars: fixture to mock commonly-used cost vars
+    :type shared_cost_vars: Fixture
+    """
+    # Mock module var set in subroutine: increase is value of step2203
+    monkeypatch.setattr(cs, "step22", 0.0)
+
+    exp = 1.490e1
+    cs.step_a2203(0, 0)
+    obs = cs.step22
+    assert pytest.approx(obs) == exp
+
+
+def test_step_a2204(monkeypatch, shared_cost_vars):
+    """Validate sum of cost account 22.04.
+
+    :param monkeypatch: mocking fixture
+    :type monkeypatch: MonkeyPatch
+    :param shared_cost_vars: fixture to mock commonly-used cost vars
+    :type shared_cost_vars: Fixture
+    """
+    # Mock module var set in subroutine: increase is value of step2204
+    monkeypatch.setattr(cs, "step22", 0.0)
+   
+    cs.step_a2204(0, 0)
+    exp = 4.8e0
+    obs = cs.step22
+    assert pytest.approx(obs) == exp
+
+def test_step_a2205(monkeypatch, shared_cost_vars):
+    """Validate sum of cost account 22.05.
+
+    :param monkeypatch: mocking fixture
+    :type monkeypatch: MonkeyPatch
+    :param shared_cost_vars: fixture to mock commonly-used cost vars
+    :type shared_cost_vars: Fixture
+    """
+    # Mock module var set in subroutine: increase is value of step2205
+    monkeypatch.setattr(cs, "step22", 0.0)
+ 
+    cs.step_a2205(0, 0, 0)
+    exp = 3.86e1
+    obs = cs.step22
+    assert pytest.approx(obs) == exp
+
+def test_step_a2206(monkeypatch, shared_cost_vars):
+    """Validate sum of cost account 22.06.
+
+    :param monkeypatch: mocking fixture
+    :type monkeypatch: MonkeyPatch
+    :param shared_cost_vars: fixture to mock commonly-used cost vars
+    :type shared_cost_vars: Fixture
+    """
+    # Mock module var set in subroutine: increase is value of step2206
+    monkeypatch.setattr(cs, "step22", 0.0)
+    cs.step_a2206(0, 0, 0)
+    exp = 5.45e0
+    obs = cs.step22
+    assert pytest.approx(obs) == exp
+
+
+def test_step_a2207(monkeypatch, shared_cost_vars):
+    """Validate sum of cost account 22.07.
+
+    :param monkeypatch: mocking fixture
+    :type monkeypatch: MonkeyPatch
+    :param shared_cost_vars: fixture to mock commonly-used cost vars
+    :type shared_cost_vars: Fixture
+    """
+    # Mock module var set in subroutine: increase is value of step2207
+    monkeypatch.setattr(cs, "step22", 0.0)
+    cs.step_a2207(0, 0)
+    exp = 2.341e1
+    obs = cs.step22
+    assert pytest.approx(obs) == exp
+
+
+def test_step_a23(monkeypatch, shared_cost_vars):
+    """Validate sum of cost account 23.
+
+    :param monkeypatch: mocking fixture
+    :type monkeypatch: MonkeyPatch
+    :param shared_cost_vars: fixture to mock commonly-used cost vars
+    :type shared_cost_vars: Fixture
+    """
+    # Mock module var set in subroutine
+    monkeypatch.setattr(cs, "step23", 0.0)
+
+    exp = 3.967150e2
+    cs.step_a23(0, 0)
+    obs = cs.step23
+    assert pytest.approx(obs) == exp
+
+def test_step_a24(monkeypatch, shared_cost_vars):
+    """Validate sum of cost account 24.
+
+    :param monkeypatch: mocking fixture
+    :type monkeypatch: MonkeyPatch
+    :param shared_cost_vars: fixture to mock commonly-used cost vars
+    :type shared_cost_vars: Fixture
+    """
+    # Mock module var set in subroutine
+    monkeypatch.setattr(cs, "step24", 0.0)
+
+    exp = 9.168104e1
+    cs.step_a24(0, 0)
+    obs = cs.step24
+    assert pytest.approx(obs) == exp
+
+def test_step_a25(monkeypatch, shared_cost_vars):
+    """Validate sum of cost account 25.
+
+    :param monkeypatch: mocking fixture
+    :type monkeypatch: MonkeyPatch
+    :param shared_cost_vars: fixture to mock commonly-used cost vars
+    :type shared_cost_vars: Fixture
+    """
+    # Mock module var set in subroutine
+    monkeypatch.setattr(cs, "step25", 0.0)
+
+    exp = 1.050024e2
+    cs.step_a25(0, 0)
+    obs = cs.step25
+    assert pytest.approx(obs) == exp
+
+def test_step_a27(monkeypatch):
+    """Validate sum of cost account 27.
+
+    :param monkeypatch: mocking fixture
+    :type monkeypatch: MonkeyPatch
+    """
     # Mock module var set in subroutine
     monkeypatch.setattr(cs, "step27", 0.0)
     monkeypatch.setattr(cv, "step_rh_costfrac", 5.0)
@@ -582,7 +548,6 @@
     exp = 10.0
     cs.step_a27(0, 0)
     obs = cs.step27
->>>>>>> 233418f0
 
     assert pytest.approx(obs) == exp    
 
