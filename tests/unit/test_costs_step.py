--- conflicted
+++ resolved
@@ -227,15 +227,9 @@
     monkeypatch.setattr(costs_step, "step21", 0.0)
 
     # Run and assert result in M$
-<<<<<<< HEAD
-    cs.step_a21(0, 0)
+    costs_step.step_a21()
     exp = 4.691735e3
-    obs = cs.step21
-=======
-    costs_step.step_a21()
-    exp = 2.115588e3
     obs = costs_step.step21
->>>>>>> 81dcd517
     assert pytest.approx(obs) == exp
 
 
