--- conflicted
+++ resolved
@@ -250,13 +250,8 @@
     monkeypatch.setattr(cs, "rminor_star", 1e3)
     
     # Run and assert result in M$
-<<<<<<< HEAD
     costs_step.step_a22()
-    exp = 2.87413124e3
-=======
-    cs.step_a22(0, 0)
     exp = 2.64905413e3
->>>>>>> 845981f6
     obs = cs.step22
     assert pytest.approx(obs) == exp
 
@@ -278,19 +273,12 @@
     monkeypatch.setattr(cs, "pinjmw_star", 9.04e1)
     monkeypatch.setattr(cs, "rmajor_star", 1e3)
     monkeypatch.setattr(cs, "rminor_star", 1e3)
-<<<<<<< HEAD
     
-    exp1 = 1.9762381e3
+    exp1 = 1.7982872e3
     exp2 = 3.86957425e2
     step2201, spares = costs_step.step_a2201()
     assert pytest.approx(step2201) == exp1
     assert pytest.approx(spares) == exp2
-=======
-    cs.step_a2201(0, 0, 0)
-    exp = 1.7982872e3
-    obs = cs.step22
-    assert pytest.approx(obs) == exp
->>>>>>> 845981f6
 
 def test_step_a220101(monkeypatch, costs_step):
     """Validate sum of cost account 22.01.01.
