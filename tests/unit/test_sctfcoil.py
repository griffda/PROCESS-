--- conflicted
+++ resolved
@@ -947,24 +947,24 @@
 )
 def test_res_tf_internal_geom(restfinternalgeomparam, monkeypatch):
     """
-    Automatically generated Regression Unit Test for res_tf_internal_geom.
-
-    This test was generated using data from tests/regression/scenarios/FNSF/IN.DAT.
-
-    :param restfinternalgeomparam: the data used to mock and assert in this test.
-    :type restfinternalgeomparam: restfinternalgeomparam
-
-    :param monkeypatch: pytest fixture used to mock module/class variables
-    :type monkeypatch: _pytest.monkeypatch.monkeypatch
-<<<<<<< HEAD
-<<<<<<< HEAD
-
-    :param sctfcoil: initialised Sctfcoil object
-    :type sctfcoil: process.sctfcoil.Sctfcoil
-=======
->>>>>>> abbc297c0c1c16e1a10871ee0a3706571598c0d0
-=======
->>>>>>> abbc297c
+        Automatically generated Regression Unit Test for res_tf_internal_geom.
+
+        This test was generated using data from tests/regression/scenarios/FNSF/IN.DAT.
+
+        :param restfinternalgeomparam: the data used to mock and assert in this test.
+        :type restfinternalgeomparam: restfinternalgeomparam
+
+        :param monkeypatch: pytest fixture used to mock module/class variables
+        :type monkeypatch: _pytest.monkeypatch.monkeypatch
+    <<<<<<< HEAD
+    <<<<<<< HEAD
+
+        :param sctfcoil: initialised Sctfcoil object
+        :type sctfcoil: process.sctfcoil.Sctfcoil
+    =======
+    >>>>>>> abbc297c0c1c16e1a10871ee0a3706571598c0d0
+    =======
+    >>>>>>> abbc297c0c1c16e1a10871ee0a3706571598c0d0
     """
 
     monkeypatch.setattr(tfcoil_variables, "n_tf_turn", restfinternalgeomparam.n_tf_turn)
@@ -1012,138 +1012,55 @@
     monkeypatch.setattr(physics_variables, "itart", restfinternalgeomparam.itart)
 
 
-<<<<<<< HEAD
-<<<<<<< HEAD
-class ResTfInternalGeomParam(NamedTuple):
-
+class TfResHeatingParam(NamedTuple):
+    rhocp: Any = None
+    tlegav: Any = None
+    thicndut: Any = None
+    th_joint_contact: Any = None
+    rhotfleg: Any = None
+    vol_cond_cp: Any = None
     n_tf_turn: Any = None
-
-    thicndut: Any = None
-
     thkcas: Any = None
-
-    dr_tf_wp: Any = None
-
     tftort: Any = None
-
-    tfareain: Any = None
-
+    tfleng: Any = None
+    tflegres: Any = None
+    tcpav: Any = None
+    arealeg: Any = None
     ritfc: Any = None
-
+    rho_tf_joints: Any = None
+    presleg: Any = None
+    prescp: Any = None
+    pres_joints: Any = None
+    n_tf_joints_contact: Any = None
+    n_tf_joints: Any = None
+    n_tf: Any = None
+    i_tf_sup: Any = None
+    frholeg: Any = None
+    frhocp: Any = None
     fcoolcp: Any = None
-
-    cpttf: Any = None
-
-    cdtfleg: Any = None
-
     casthi: Any = None
-
-    aiwp: Any = None
-
-    acasetf: Any = None
-
+    a_cp_cool: Any = None
+    fcoolleg: Any = None
+    i_cp_joints: Any = None
     tinstf: Any = None
-
-    n_tf: Any = None
-
     tfthko: Any = None
-
-=======
-=======
->>>>>>> abbc297c
-class TfResHeatingParam(NamedTuple):
-
-    rhocp: Any = None
-
-    tlegav: Any = None
-
-    thicndut: Any = None
-
-    th_joint_contact: Any = None
-
-    rhotfleg: Any = None
-
-    vol_cond_cp: Any = None
-
-    n_tf_turn: Any = None
-
-    thkcas: Any = None
-
-    tftort: Any = None
-
-    tfleng: Any = None
-
-    tflegres: Any = None
-
-    tcpav: Any = None
-
-    arealeg: Any = None
-
-    ritfc: Any = None
-
-    rho_tf_joints: Any = None
-
-    presleg: Any = None
-
-    prescp: Any = None
-
-    pres_joints: Any = None
-
-    n_tf_joints_contact: Any = None
-
-    n_tf_joints: Any = None
-
-    n_tf: Any = None
-
-    i_tf_sup: Any = None
-
-    frholeg: Any = None
-
-    frhocp: Any = None
-
-    fcoolcp: Any = None
-
-    casthi: Any = None
-
-    a_cp_cool: Any = None
-
-    fcoolleg: Any = None
-
-    i_cp_joints: Any = None
-
-    tinstf: Any = None
-
-    tfthko: Any = None
-
     tfcth: Any = None
-
     r_cp_top: Any = None
-
     hmax: Any = None
-
-<<<<<<< HEAD
->>>>>>> abbc297c0c1c16e1a10871ee0a3706571598c0d0
-=======
->>>>>>> abbc297c
     r_tf_inboard_in: Any = None
-
     r_tf_inboard_out: Any = None
-
-<<<<<<< HEAD
-<<<<<<< HEAD
-    r_cp_top: Any = None
-
     itart: Any = None
-
-    expected_n_tf_turn: Any = None
-
-    expected_cpttf: Any = None
-
-    expected_cdtfleg: Any = None
-
-    expected_aiwp: Any = None
-
-    expected_acasetf: Any = None
+    h_cp_top: Any = None
+    is_leg_cp_temp_same: Any = None
+    expected_rhocp: Any = None
+    expected_rhotfleg: Any = None
+    expected_vol_cond_cp: Any = None
+    expected_tflegres: Any = None
+    expected_presleg: Any = None
+    expected_prescp: Any = None
+    expected_pres_joints: Any = None
+    expected_a_cp_cool: Any = None
+    expected_is_leg_cp_temp_same: Any = None
 
 
 @pytest.mark.parametrize(
@@ -1302,9 +1219,7 @@
     assert tfcoil_variables.acasetf == pytest.approx(
         restfinternalgeomparam.expected_acasetf
     )
-=======
-=======
->>>>>>> abbc297c
+
     itart: Any = None
 
     h_cp_top: Any = None
@@ -2063,9 +1978,4 @@
 
     sctfcoil.tfcind(tfthk=tfcindparam.tfthk)
 
-<<<<<<< HEAD
-    assert tfcoil_variables.tfind == pytest.approx(tfcindparam.expected_tfind)
->>>>>>> abbc297c0c1c16e1a10871ee0a3706571598c0d0
-=======
-    assert tfcoil_variables.tfind == pytest.approx(tfcindparam.expected_tfind)
->>>>>>> abbc297c
+    assert tfcoil_variables.tfind == pytest.approx(tfcindparam.expected_tfind)