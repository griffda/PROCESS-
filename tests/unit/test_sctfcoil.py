--- conflicted
+++ resolved
@@ -832,7 +832,384 @@
     assert sctfcoil.circumference(a, b) == pytest.approx(expected_circumference)
 
 
-<<<<<<< HEAD
+class ResTfInternalGeomParam(NamedTuple):
+
+    n_tf_turn: Any = None
+
+    thicndut: Any = None
+
+    thkcas: Any = None
+
+    dr_tf_wp: Any = None
+
+    tftort: Any = None
+
+    tfareain: Any = None
+
+    ritfc: Any = None
+
+    fcoolcp: Any = None
+
+    cpttf: Any = None
+
+    cdtfleg: Any = None
+
+    casthi: Any = None
+
+    aiwp: Any = None
+
+    acasetf: Any = None
+
+    tinstf: Any = None
+
+    n_tf: Any = None
+
+    tfthko: Any = None
+
+    r_tf_inboard_in: Any = None
+
+    r_tf_inboard_out: Any = None
+
+    r_cp_top: Any = None
+
+    itart: Any = None
+
+    expected_n_tf_turn: Any = None
+
+    expected_cpttf: Any = None
+
+    expected_cdtfleg: Any = None
+
+    expected_aiwp: Any = None
+
+    expected_acasetf: Any = None
+
+
+@pytest.mark.parametrize(
+    "restfinternalgeomparam",
+    (
+        ResTfInternalGeomParam(
+            n_tf_turn=0,
+            thicndut=0.00080000000000000004,
+            thkcas=0,
+            dr_tf_wp=0.15483000000000002,
+            tftort=0.45367650933034859,
+            tfareain=0.0753112923616783,
+            ritfc=25500000,
+            fcoolcp=0.12725,
+            cpttf=70000,
+            cdtfleg=0,
+            casthi=0.0077415000000000019,
+            aiwp=0,
+            acasetf=0,
+            tinstf=0,
+            n_tf=12,
+            tfthko=0.15483000000000002,
+            r_tf_inboard_in=0,
+            r_tf_inboard_out=0.15483000000000002,
+            r_cp_top=0.87643571428571443,
+            itart=1,
+            expected_n_tf_turn=1,
+            expected_cpttf=2125000,
+            expected_cdtfleg=421788350.27812088,
+            expected_aiwp=0.00030678028680367151,
+            expected_acasetf=0.00061190425043863676,
+        ),
+        ResTfInternalGeomParam(
+            n_tf_turn=1,
+            thicndut=0.00080000000000000004,
+            thkcas=0,
+            dr_tf_wp=0.14708850000000001,
+            tftort=0.44435902370665786,
+            tfareain=0.0753112923616783,
+            ritfc=25500000,
+            fcoolcp=0.12725,
+            cpttf=2125000,
+            cdtfleg=421788350.27812088,
+            casthi=0.0077415000000000019,
+            aiwp=0.00030678028680367151,
+            acasetf=0.00061190425043863676,
+            tinstf=0,
+            n_tf=12,
+            tfthko=0.15483000000000002,
+            r_tf_inboard_in=0,
+            r_tf_inboard_out=0.15483000000000002,
+            r_cp_top=0.85843571428571441,
+            itart=1,
+            expected_n_tf_turn=1,
+            expected_cpttf=2125000,
+            expected_cdtfleg=430664525.98439038,
+            expected_aiwp=0.00029439388680367086,
+            expected_acasetf=0.00061190425043863676,
+        ),
+    ),
+)
+def test_res_tf_internal_geom(restfinternalgeomparam, monkeypatch):
+    """
+    Automatically generated Regression Unit Test for res_tf_internal_geom.
+
+    This test was generated using data from tests/regression/scenarios/FNSF/IN.DAT.
+
+    :param restfinternalgeomparam: the data used to mock and assert in this test.
+    :type restfinternalgeomparam: restfinternalgeomparam
+
+    :param monkeypatch: pytest fixture used to mock module/class variables
+    :type monkeypatch: _pytest.monkeypatch.monkeypatch
+    """
+
+    monkeypatch.setattr(tfcoil_variables, "n_tf_turn", restfinternalgeomparam.n_tf_turn)
+
+    monkeypatch.setattr(tfcoil_variables, "thicndut", restfinternalgeomparam.thicndut)
+
+    monkeypatch.setattr(tfcoil_variables, "thkcas", restfinternalgeomparam.thkcas)
+
+    monkeypatch.setattr(tfcoil_variables, "dr_tf_wp", restfinternalgeomparam.dr_tf_wp)
+
+    monkeypatch.setattr(tfcoil_variables, "tftort", restfinternalgeomparam.tftort)
+
+    monkeypatch.setattr(tfcoil_variables, "tfareain", restfinternalgeomparam.tfareain)
+
+    monkeypatch.setattr(tfcoil_variables, "ritfc", restfinternalgeomparam.ritfc)
+
+    monkeypatch.setattr(tfcoil_variables, "fcoolcp", restfinternalgeomparam.fcoolcp)
+
+    monkeypatch.setattr(tfcoil_variables, "cpttf", restfinternalgeomparam.cpttf)
+
+    monkeypatch.setattr(tfcoil_variables, "cdtfleg", restfinternalgeomparam.cdtfleg)
+
+    monkeypatch.setattr(tfcoil_variables, "casthi", restfinternalgeomparam.casthi)
+
+    monkeypatch.setattr(tfcoil_variables, "aiwp", restfinternalgeomparam.aiwp)
+
+    monkeypatch.setattr(tfcoil_variables, "acasetf", restfinternalgeomparam.acasetf)
+
+    monkeypatch.setattr(tfcoil_variables, "tinstf", restfinternalgeomparam.tinstf)
+
+    monkeypatch.setattr(tfcoil_variables, "n_tf", restfinternalgeomparam.n_tf)
+
+    monkeypatch.setattr(build_variables, "tfthko", restfinternalgeomparam.tfthko)
+
+    monkeypatch.setattr(
+        build_variables, "r_tf_inboard_in", restfinternalgeomparam.r_tf_inboard_in
+    )
+
+    monkeypatch.setattr(
+        build_variables, "r_tf_inboard_out", restfinternalgeomparam.r_tf_inboard_out
+    )
+
+    monkeypatch.setattr(build_variables, "r_cp_top", restfinternalgeomparam.r_cp_top)
+
+    monkeypatch.setattr(physics_variables, "itart", restfinternalgeomparam.itart)
+
+
+class ResTfInternalGeomParam(NamedTuple):
+
+    n_tf_turn: Any = None
+
+    thicndut: Any = None
+
+    thkcas: Any = None
+
+    dr_tf_wp: Any = None
+
+    tftort: Any = None
+
+    tfareain: Any = None
+
+    ritfc: Any = None
+
+    fcoolcp: Any = None
+
+    cpttf: Any = None
+
+    cdtfleg: Any = None
+
+    casthi: Any = None
+
+    aiwp: Any = None
+
+    acasetf: Any = None
+
+    tinstf: Any = None
+
+    n_tf: Any = None
+
+    tfthko: Any = None
+
+    r_tf_inboard_in: Any = None
+
+    r_tf_inboard_out: Any = None
+
+    r_cp_top: Any = None
+
+    itart: Any = None
+
+    expected_n_tf_turn: Any = None
+
+    expected_cpttf: Any = None
+
+    expected_cdtfleg: Any = None
+
+    expected_aiwp: Any = None
+
+    expected_acasetf: Any = None
+
+
+@pytest.mark.parametrize(
+    "restfinternalgeomparam",
+    (
+        ResTfInternalGeomParam(
+            n_tf_turn=0,
+            thicndut=0.00080000000000000004,
+            thkcas=0,
+            dr_tf_wp=0.15483000000000002,
+            tftort=0.45367650933034859,
+            tfareain=0.0753112923616783,
+            ritfc=25500000,
+            fcoolcp=0.12725,
+            cpttf=70000,
+            cdtfleg=0,
+            casthi=0.0077415000000000019,
+            aiwp=0,
+            acasetf=0,
+            tinstf=0,
+            n_tf=12,
+            tfthko=0.15483000000000002,
+            r_tf_inboard_in=0,
+            r_tf_inboard_out=0.15483000000000002,
+            r_cp_top=0.87643571428571443,
+            itart=1,
+            expected_n_tf_turn=1,
+            expected_cpttf=2125000,
+            expected_cdtfleg=421788350.27812088,
+            expected_aiwp=0.00030678028680367151,
+            expected_acasetf=0.00061190425043863676,
+        ),
+        ResTfInternalGeomParam(
+            n_tf_turn=1,
+            thicndut=0.00080000000000000004,
+            thkcas=0,
+            dr_tf_wp=0.14708850000000001,
+            tftort=0.44435902370665786,
+            tfareain=0.0753112923616783,
+            ritfc=25500000,
+            fcoolcp=0.12725,
+            cpttf=2125000,
+            cdtfleg=421788350.27812088,
+            casthi=0.0077415000000000019,
+            aiwp=0.00030678028680367151,
+            acasetf=0.00061190425043863676,
+            tinstf=0,
+            n_tf=12,
+            tfthko=0.15483000000000002,
+            r_tf_inboard_in=0,
+            r_tf_inboard_out=0.15483000000000002,
+            r_cp_top=0.85843571428571441,
+            itart=1,
+            expected_n_tf_turn=1,
+            expected_cpttf=2125000,
+            expected_cdtfleg=430664525.98439038,
+            expected_aiwp=0.00029439388680367086,
+            expected_acasetf=0.00061190425043863676,
+        ),
+    ),
+)
+def test_res_tf_internal_geom(restfinternalgeomparam, monkeypatch):
+    """
+    Automatically generated Regression Unit Test for res_tf_internal_geom.
+
+    This test was generated using data from tests/regression/scenarios/FNSF/IN.DAT.
+
+    :param restfinternalgeomparam: the data used to mock and assert in this test.
+    :type restfinternalgeomparam: restfinternalgeomparam
+
+    :param monkeypatch: pytest fixture used to mock module/class variables
+    :type monkeypatch: _pytest.monkeypatch.monkeypatch
+    """
+
+    monkeypatch.setattr(tfcoil_variables, "n_tf_turn", restfinternalgeomparam.n_tf_turn)
+
+    monkeypatch.setattr(tfcoil_variables, "thicndut", restfinternalgeomparam.thicndut)
+
+    monkeypatch.setattr(tfcoil_variables, "thkcas", restfinternalgeomparam.thkcas)
+
+    monkeypatch.setattr(tfcoil_variables, "dr_tf_wp", restfinternalgeomparam.dr_tf_wp)
+
+    monkeypatch.setattr(tfcoil_variables, "tftort", restfinternalgeomparam.tftort)
+
+    monkeypatch.setattr(tfcoil_variables, "tfareain", restfinternalgeomparam.tfareain)
+
+    monkeypatch.setattr(tfcoil_variables, "ritfc", restfinternalgeomparam.ritfc)
+
+    monkeypatch.setattr(tfcoil_variables, "fcoolcp", restfinternalgeomparam.fcoolcp)
+
+    monkeypatch.setattr(tfcoil_variables, "cpttf", restfinternalgeomparam.cpttf)
+
+    monkeypatch.setattr(tfcoil_variables, "cdtfleg", restfinternalgeomparam.cdtfleg)
+
+    monkeypatch.setattr(tfcoil_variables, "casthi", restfinternalgeomparam.casthi)
+
+    monkeypatch.setattr(tfcoil_variables, "aiwp", restfinternalgeomparam.aiwp)
+
+    monkeypatch.setattr(tfcoil_variables, "acasetf", restfinternalgeomparam.acasetf)
+
+    monkeypatch.setattr(tfcoil_variables, "tinstf", restfinternalgeomparam.tinstf)
+
+    monkeypatch.setattr(tfcoil_variables, "n_tf", restfinternalgeomparam.n_tf)
+
+    monkeypatch.setattr(build_variables, "tfthko", restfinternalgeomparam.tfthko)
+
+    monkeypatch.setattr(
+        build_variables, "r_tf_inboard_in", restfinternalgeomparam.r_tf_inboard_in
+    )
+
+    monkeypatch.setattr(
+        build_variables, "r_tf_inboard_out", restfinternalgeomparam.r_tf_inboard_out
+    )
+
+    monkeypatch.setattr(build_variables, "r_cp_top", restfinternalgeomparam.r_cp_top)
+
+    monkeypatch.setattr(physics_variables, "itart", restfinternalgeomparam.itart)
+
+    sctfcoil_module.res_tf_internal_geom()
+
+    assert tfcoil_variables.n_tf_turn == pytest.approx(
+        restfinternalgeomparam.expected_n_tf_turn
+    )
+
+    assert tfcoil_variables.cpttf == pytest.approx(
+        restfinternalgeomparam.expected_cpttf
+    )
+
+    assert tfcoil_variables.cdtfleg == pytest.approx(
+        restfinternalgeomparam.expected_cdtfleg
+    )
+
+    assert tfcoil_variables.aiwp == pytest.approx(restfinternalgeomparam.expected_aiwp)
+
+    assert tfcoil_variables.acasetf == pytest.approx(
+        restfinternalgeomparam.expected_acasetf
+    )
+
+    assert tfcoil_variables.n_tf_turn == pytest.approx(
+        restfinternalgeomparam.expected_n_tf_turn
+    )
+
+    assert tfcoil_variables.cpttf == pytest.approx(
+        restfinternalgeomparam.expected_cpttf
+    )
+
+    assert tfcoil_variables.cdtfleg == pytest.approx(
+        restfinternalgeomparam.expected_cdtfleg
+    )
+
+    assert tfcoil_variables.aiwp == pytest.approx(restfinternalgeomparam.expected_aiwp)
+
+    assert tfcoil_variables.acasetf == pytest.approx(
+        restfinternalgeomparam.expected_acasetf
+    )
+
+
 class TfResHeatingParam(NamedTuple):
 
     rhocp: Any = None
@@ -902,47 +1279,11 @@
     r_cp_top: Any = None
 
     hmax: Any = None
-=======
-class ResTfInternalGeomParam(NamedTuple):
-
-    n_tf_turn: Any = None
-
-    thicndut: Any = None
-
-    thkcas: Any = None
-
-    dr_tf_wp: Any = None
-
-    tftort: Any = None
-
-    tfareain: Any = None
-
-    ritfc: Any = None
-
-    fcoolcp: Any = None
-
-    cpttf: Any = None
-
-    cdtfleg: Any = None
-
-    casthi: Any = None
-
-    aiwp: Any = None
-
-    acasetf: Any = None
-
-    tinstf: Any = None
-
-    n_tf: Any = None
-
-    tfthko: Any = None
->>>>>>> afcfac32
 
     r_tf_inboard_in: Any = None
 
     r_tf_inboard_out: Any = None
 
-<<<<<<< HEAD
     itart: Any = None
 
     h_cp_top: Any = None
@@ -1081,96 +1422,11 @@
 
     :param tfresheatingparam: the data used to mock and assert in this test.
     :type tfresheatingparam: tfresheatingparam
-=======
-    r_cp_top: Any = None
-
-    itart: Any = None
-
-    expected_n_tf_turn: Any = None
-
-    expected_cpttf: Any = None
-
-    expected_cdtfleg: Any = None
-
-    expected_aiwp: Any = None
-
-    expected_acasetf: Any = None
-
-
-@pytest.mark.parametrize(
-    "restfinternalgeomparam",
-    (
-        ResTfInternalGeomParam(
-            n_tf_turn=0,
-            thicndut=0.00080000000000000004,
-            thkcas=0,
-            dr_tf_wp=0.15483000000000002,
-            tftort=0.45367650933034859,
-            tfareain=0.0753112923616783,
-            ritfc=25500000,
-            fcoolcp=0.12725,
-            cpttf=70000,
-            cdtfleg=0,
-            casthi=0.0077415000000000019,
-            aiwp=0,
-            acasetf=0,
-            tinstf=0,
-            n_tf=12,
-            tfthko=0.15483000000000002,
-            r_tf_inboard_in=0,
-            r_tf_inboard_out=0.15483000000000002,
-            r_cp_top=0.87643571428571443,
-            itart=1,
-            expected_n_tf_turn=1,
-            expected_cpttf=2125000,
-            expected_cdtfleg=421788350.27812088,
-            expected_aiwp=0.00030678028680367151,
-            expected_acasetf=0.00061190425043863676,
-        ),
-        ResTfInternalGeomParam(
-            n_tf_turn=1,
-            thicndut=0.00080000000000000004,
-            thkcas=0,
-            dr_tf_wp=0.14708850000000001,
-            tftort=0.44435902370665786,
-            tfareain=0.0753112923616783,
-            ritfc=25500000,
-            fcoolcp=0.12725,
-            cpttf=2125000,
-            cdtfleg=421788350.27812088,
-            casthi=0.0077415000000000019,
-            aiwp=0.00030678028680367151,
-            acasetf=0.00061190425043863676,
-            tinstf=0,
-            n_tf=12,
-            tfthko=0.15483000000000002,
-            r_tf_inboard_in=0,
-            r_tf_inboard_out=0.15483000000000002,
-            r_cp_top=0.85843571428571441,
-            itart=1,
-            expected_n_tf_turn=1,
-            expected_cpttf=2125000,
-            expected_cdtfleg=430664525.98439038,
-            expected_aiwp=0.00029439388680367086,
-            expected_acasetf=0.00061190425043863676,
-        ),
-    ),
-)
-def test_res_tf_internal_geom(restfinternalgeomparam, monkeypatch):
-    """
-    Automatically generated Regression Unit Test for res_tf_internal_geom.
-
-    This test was generated using data from tests/regression/scenarios/FNSF/IN.DAT.
-
-    :param restfinternalgeomparam: the data used to mock and assert in this test.
-    :type restfinternalgeomparam: restfinternalgeomparam
->>>>>>> afcfac32
 
     :param monkeypatch: pytest fixture used to mock module/class variables
     :type monkeypatch: _pytest.monkeypatch.monkeypatch
     """
 
-<<<<<<< HEAD
     monkeypatch.setattr(tfcoil_variables, "rhocp", tfresheatingparam.rhocp)
 
     monkeypatch.setattr(tfcoil_variables, "tlegav", tfresheatingparam.tlegav)
@@ -1291,256 +1547,4 @@
 
     assert sctfcoil_module.is_leg_cp_temp_same == pytest.approx(
         tfresheatingparam.expected_is_leg_cp_temp_same
-=======
-    monkeypatch.setattr(tfcoil_variables, "n_tf_turn", restfinternalgeomparam.n_tf_turn)
-
-    monkeypatch.setattr(tfcoil_variables, "thicndut", restfinternalgeomparam.thicndut)
-
-    monkeypatch.setattr(tfcoil_variables, "thkcas", restfinternalgeomparam.thkcas)
-
-    monkeypatch.setattr(tfcoil_variables, "dr_tf_wp", restfinternalgeomparam.dr_tf_wp)
-
-    monkeypatch.setattr(tfcoil_variables, "tftort", restfinternalgeomparam.tftort)
-
-    monkeypatch.setattr(tfcoil_variables, "tfareain", restfinternalgeomparam.tfareain)
-
-    monkeypatch.setattr(tfcoil_variables, "ritfc", restfinternalgeomparam.ritfc)
-
-    monkeypatch.setattr(tfcoil_variables, "fcoolcp", restfinternalgeomparam.fcoolcp)
-
-    monkeypatch.setattr(tfcoil_variables, "cpttf", restfinternalgeomparam.cpttf)
-
-    monkeypatch.setattr(tfcoil_variables, "cdtfleg", restfinternalgeomparam.cdtfleg)
-
-    monkeypatch.setattr(tfcoil_variables, "casthi", restfinternalgeomparam.casthi)
-
-    monkeypatch.setattr(tfcoil_variables, "aiwp", restfinternalgeomparam.aiwp)
-
-    monkeypatch.setattr(tfcoil_variables, "acasetf", restfinternalgeomparam.acasetf)
-
-    monkeypatch.setattr(tfcoil_variables, "tinstf", restfinternalgeomparam.tinstf)
-
-    monkeypatch.setattr(tfcoil_variables, "n_tf", restfinternalgeomparam.n_tf)
-
-    monkeypatch.setattr(build_variables, "tfthko", restfinternalgeomparam.tfthko)
-
-    monkeypatch.setattr(
-        build_variables, "r_tf_inboard_in", restfinternalgeomparam.r_tf_inboard_in
-    )
-
-    monkeypatch.setattr(
-        build_variables, "r_tf_inboard_out", restfinternalgeomparam.r_tf_inboard_out
-    )
-
-    monkeypatch.setattr(build_variables, "r_cp_top", restfinternalgeomparam.r_cp_top)
-
-    monkeypatch.setattr(physics_variables, "itart", restfinternalgeomparam.itart)
-
-
-class ResTfInternalGeomParam(NamedTuple):
-
-    n_tf_turn: Any = None
-
-    thicndut: Any = None
-
-    thkcas: Any = None
-
-    dr_tf_wp: Any = None
-
-    tftort: Any = None
-
-    tfareain: Any = None
-
-    ritfc: Any = None
-
-    fcoolcp: Any = None
-
-    cpttf: Any = None
-
-    cdtfleg: Any = None
-
-    casthi: Any = None
-
-    aiwp: Any = None
-
-    acasetf: Any = None
-
-    tinstf: Any = None
-
-    n_tf: Any = None
-
-    tfthko: Any = None
-
-    r_tf_inboard_in: Any = None
-
-    r_tf_inboard_out: Any = None
-
-    r_cp_top: Any = None
-
-    itart: Any = None
-
-    expected_n_tf_turn: Any = None
-
-    expected_cpttf: Any = None
-
-    expected_cdtfleg: Any = None
-
-    expected_aiwp: Any = None
-
-    expected_acasetf: Any = None
-
-
-@pytest.mark.parametrize(
-    "restfinternalgeomparam",
-    (
-        ResTfInternalGeomParam(
-            n_tf_turn=0,
-            thicndut=0.00080000000000000004,
-            thkcas=0,
-            dr_tf_wp=0.15483000000000002,
-            tftort=0.45367650933034859,
-            tfareain=0.0753112923616783,
-            ritfc=25500000,
-            fcoolcp=0.12725,
-            cpttf=70000,
-            cdtfleg=0,
-            casthi=0.0077415000000000019,
-            aiwp=0,
-            acasetf=0,
-            tinstf=0,
-            n_tf=12,
-            tfthko=0.15483000000000002,
-            r_tf_inboard_in=0,
-            r_tf_inboard_out=0.15483000000000002,
-            r_cp_top=0.87643571428571443,
-            itart=1,
-            expected_n_tf_turn=1,
-            expected_cpttf=2125000,
-            expected_cdtfleg=421788350.27812088,
-            expected_aiwp=0.00030678028680367151,
-            expected_acasetf=0.00061190425043863676,
-        ),
-        ResTfInternalGeomParam(
-            n_tf_turn=1,
-            thicndut=0.00080000000000000004,
-            thkcas=0,
-            dr_tf_wp=0.14708850000000001,
-            tftort=0.44435902370665786,
-            tfareain=0.0753112923616783,
-            ritfc=25500000,
-            fcoolcp=0.12725,
-            cpttf=2125000,
-            cdtfleg=421788350.27812088,
-            casthi=0.0077415000000000019,
-            aiwp=0.00030678028680367151,
-            acasetf=0.00061190425043863676,
-            tinstf=0,
-            n_tf=12,
-            tfthko=0.15483000000000002,
-            r_tf_inboard_in=0,
-            r_tf_inboard_out=0.15483000000000002,
-            r_cp_top=0.85843571428571441,
-            itart=1,
-            expected_n_tf_turn=1,
-            expected_cpttf=2125000,
-            expected_cdtfleg=430664525.98439038,
-            expected_aiwp=0.00029439388680367086,
-            expected_acasetf=0.00061190425043863676,
-        ),
-    ),
-)
-def test_res_tf_internal_geom(restfinternalgeomparam, monkeypatch):
-    """
-    Automatically generated Regression Unit Test for res_tf_internal_geom.
-
-    This test was generated using data from tests/regression/scenarios/FNSF/IN.DAT.
-
-    :param restfinternalgeomparam: the data used to mock and assert in this test.
-    :type restfinternalgeomparam: restfinternalgeomparam
-
-    :param monkeypatch: pytest fixture used to mock module/class variables
-    :type monkeypatch: _pytest.monkeypatch.monkeypatch
-    """
-
-    monkeypatch.setattr(tfcoil_variables, "n_tf_turn", restfinternalgeomparam.n_tf_turn)
-
-    monkeypatch.setattr(tfcoil_variables, "thicndut", restfinternalgeomparam.thicndut)
-
-    monkeypatch.setattr(tfcoil_variables, "thkcas", restfinternalgeomparam.thkcas)
-
-    monkeypatch.setattr(tfcoil_variables, "dr_tf_wp", restfinternalgeomparam.dr_tf_wp)
-
-    monkeypatch.setattr(tfcoil_variables, "tftort", restfinternalgeomparam.tftort)
-
-    monkeypatch.setattr(tfcoil_variables, "tfareain", restfinternalgeomparam.tfareain)
-
-    monkeypatch.setattr(tfcoil_variables, "ritfc", restfinternalgeomparam.ritfc)
-
-    monkeypatch.setattr(tfcoil_variables, "fcoolcp", restfinternalgeomparam.fcoolcp)
-
-    monkeypatch.setattr(tfcoil_variables, "cpttf", restfinternalgeomparam.cpttf)
-
-    monkeypatch.setattr(tfcoil_variables, "cdtfleg", restfinternalgeomparam.cdtfleg)
-
-    monkeypatch.setattr(tfcoil_variables, "casthi", restfinternalgeomparam.casthi)
-
-    monkeypatch.setattr(tfcoil_variables, "aiwp", restfinternalgeomparam.aiwp)
-
-    monkeypatch.setattr(tfcoil_variables, "acasetf", restfinternalgeomparam.acasetf)
-
-    monkeypatch.setattr(tfcoil_variables, "tinstf", restfinternalgeomparam.tinstf)
-
-    monkeypatch.setattr(tfcoil_variables, "n_tf", restfinternalgeomparam.n_tf)
-
-    monkeypatch.setattr(build_variables, "tfthko", restfinternalgeomparam.tfthko)
-
-    monkeypatch.setattr(
-        build_variables, "r_tf_inboard_in", restfinternalgeomparam.r_tf_inboard_in
-    )
-
-    monkeypatch.setattr(
-        build_variables, "r_tf_inboard_out", restfinternalgeomparam.r_tf_inboard_out
-    )
-
-    monkeypatch.setattr(build_variables, "r_cp_top", restfinternalgeomparam.r_cp_top)
-
-    monkeypatch.setattr(physics_variables, "itart", restfinternalgeomparam.itart)
-
-    sctfcoil_module.res_tf_internal_geom()
-
-    assert tfcoil_variables.n_tf_turn == pytest.approx(
-        restfinternalgeomparam.expected_n_tf_turn
-    )
-
-    assert tfcoil_variables.cpttf == pytest.approx(
-        restfinternalgeomparam.expected_cpttf
-    )
-
-    assert tfcoil_variables.cdtfleg == pytest.approx(
-        restfinternalgeomparam.expected_cdtfleg
-    )
-
-    assert tfcoil_variables.aiwp == pytest.approx(restfinternalgeomparam.expected_aiwp)
-
-    assert tfcoil_variables.acasetf == pytest.approx(
-        restfinternalgeomparam.expected_acasetf
-    )
-
-    assert tfcoil_variables.n_tf_turn == pytest.approx(
-        restfinternalgeomparam.expected_n_tf_turn
-    )
-
-    assert tfcoil_variables.cpttf == pytest.approx(
-        restfinternalgeomparam.expected_cpttf
-    )
-
-    assert tfcoil_variables.cdtfleg == pytest.approx(
-        restfinternalgeomparam.expected_cdtfleg
-    )
-
-    assert tfcoil_variables.aiwp == pytest.approx(restfinternalgeomparam.expected_aiwp)
-
-    assert tfcoil_variables.acasetf == pytest.approx(
-        restfinternalgeomparam.expected_acasetf
->>>>>>> afcfac32
     )