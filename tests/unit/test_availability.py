--- conflicted
+++ resolved
@@ -7,32 +7,14 @@
 from pytest import approx
 
 @pytest.fixture
-<<<<<<< HEAD
-def tfcoil():
-    """Provides Availability object for testing.
-
-    :param monkeypatch: pytest mocking fixture
-    :type monkeypatch: MonkeyPatch
-
-=======
 def availability():
     """Provides Availability object for testing.
 
->>>>>>> 8802dc21
     :return availability: initialised Availability object
     :type availability: process.availability.Availability
     """
     return Availability()
 
-<<<<<<< HEAD
-def test_calc_u_unplanned_hcd(tfcoil):
-    """Test calc_u_unplanned_hcd."""
-    expected = 0.02
-    result = tfcoil.calc_u_unplanned_hcd()
-    assert result == expected
-
-def test_calc_u_unplanned_bop(monkeypatch, tfcoil):
-=======
 def test_calc_u_unplanned_hcd(availability):
     """Test calc_u_unplanned_hcd.
     
@@ -44,7 +26,6 @@
     assert result == expected
 
 def test_calc_u_unplanned_bop(monkeypatch, availability):
->>>>>>> 8802dc21
     """Test calc_u_unplanned_bop.
 
     :param monkeypatch: Mock fixture
@@ -60,11 +41,7 @@
     monkeypatch.setattr(cv, "t_operation", 25.0)
 
     # Call subroutine and check result is within an absolute tolerance
-<<<<<<< HEAD
-    result = tfcoil.calc_u_unplanned_bop()
-=======
     result = availability.calc_u_unplanned_bop(output=False)
->>>>>>> 8802dc21
     assert result == approx(0.009, abs=0.0005)
 
 def calc_u_planned_param(**kwargs):
@@ -142,11 +119,7 @@
     # Return the expected result for the given parameter list
     return param['expected']
 
-<<<<<<< HEAD
-def test_calc_u_planned(calc_u_planned_fix, tfcoil):
-=======
 def test_calc_u_planned(calc_u_planned_fix, availability):
->>>>>>> 8802dc21
     """Test calc_u_planned.
 
     :param calc_u_planned_fix: Expected value of calc_u_planned()
@@ -161,11 +134,7 @@
 
     # Run calc_u_planned() with the current fixture, then assert the result
     # is the expected one
-<<<<<<< HEAD
-    result = tfcoil.calc_u_planned()
-=======
     result = availability.calc_u_planned(output=False)
->>>>>>> 8802dc21
     assert result == calc_u_planned_fix
 
 def calc_u_unplanned_magnets_param(**kwargs):
@@ -232,11 +201,7 @@
 
     return param['expected']
 
-<<<<<<< HEAD
-def test_calc_u_unplanned_magnets(calc_u_unplanned_magnets_fix, tfcoil):
-=======
 def test_calc_u_unplanned_magnets(calc_u_unplanned_magnets_fix, availability):
->>>>>>> 8802dc21
     """Test function for calc_u_unplanned_magnets().
 
     :param calc_u_unplanned_magnets_fix: Expected return value
@@ -247,11 +212,7 @@
     outfile = 0
     iprint = 0
 
-<<<<<<< HEAD
-    result = tfcoil.calc_u_unplanned_magnets()
-=======
     result = availability.calc_u_unplanned_magnets(output=False)
->>>>>>> 8802dc21
     assert result == calc_u_unplanned_magnets_fix
 
 def calc_u_unplanned_divertor_param(**kwargs):
@@ -312,11 +273,7 @@
     # Return the expected result for the given parameter list
     return param['expected']
 
-<<<<<<< HEAD
-def test_calc_u_unplanned_divertor(calc_u_unplanned_divertor_fix, tfcoil):
-=======
 def test_calc_u_unplanned_divertor(calc_u_unplanned_divertor_fix, availability):
->>>>>>> 8802dc21
     """Test calc_u_unplanned_divertor.
 
     :param calc_u_unplanned_divertor_fix: Expected value of 
@@ -332,11 +289,7 @@
     
     # Run calc_u_unplanned_divertor() with the current fixture,
     # then assert the result is the expected one
-<<<<<<< HEAD
-    result = tfcoil.calc_u_unplanned_divertor()
-=======
     result = availability.calc_u_unplanned_divertor(output=False)
->>>>>>> 8802dc21
     assert result == calc_u_unplanned_divertor_fix
 
 def calc_u_unplanned_fwbs_param(**kwargs):
@@ -396,11 +349,7 @@
     # Return the expected result for the given parameter list
     return param['expected']
 
-<<<<<<< HEAD
-def test_calc_u_unplanned_fwbs(calc_u_unplanned_fwbs_fix, tfcoil):
-=======
 def test_calc_u_unplanned_fwbs(calc_u_unplanned_fwbs_fix, availability):
->>>>>>> 8802dc21
     """Test calc_u_unplanned_fwbs.
 
     :param calc_u_unplanned_fwbs_fix: Expected value of calc_u_unplanned_fwbs()
@@ -415,9 +364,5 @@
     
     # Run calc_u_unplanned_fwbs() with the current fixture,
     # then assert the result is the expected one
-<<<<<<< HEAD
-    result = tfcoil.calc_u_unplanned_fwbs()
-=======
     result = availability.calc_u_unplanned_fwbs(output=False)
->>>>>>> 8802dc21
     assert result == calc_u_unplanned_fwbs_fix