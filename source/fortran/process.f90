--- conflicted
+++ resolved
@@ -32,7 +32,6 @@
   !
   ! !!!!!!!!!!!!!!!!!!!!!!!!!!!!!!!!!!!!!!!!!!!!!!!
 
-<<<<<<< HEAD
   use error_handling, only: show_errors
   use process_input, only: nin
   use scan_module, only: scan
@@ -47,23 +46,7 @@
   use numerics, only: ioptimz
   use global_variables, only: output_prefix, fileprefix, run_tests, verbose
   
-=======
   use, intrinsic :: iso_fortran_env, only: dp=>real64
-  use error_handling
-  use global_variables
-  use process_input
-  use process_output
-  use scan_module
-  use numerics
-  use divertor_Kallenbach_variables, only: kallenbach_tests, kallenbach_scan_switch
-  use main_module
-!  use output_module
-  use init_module
-  use final_module
-  use kallenbach_module
-  use hare, only: hare_calc
-  use mode
->>>>>>> f4536883
   implicit none
 
   !  Arguments
