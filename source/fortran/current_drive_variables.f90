--- conflicted
+++ resolved
@@ -65,17 +65,10 @@
   real(8) :: effcd
   !! current drive efficiency (A/W)
 
-<<<<<<< HEAD
-  real(dp) :: harnum
-  !! cyclotron harmonic frequency number, used in EBW cut-off
-
-  real(dp) :: enbeam
-=======
   real(8) :: harnum
   !! cyclotron harmonic frequency number, used in EBW cut-off
 
   real(8) :: enbeam
->>>>>>> b5ab7988
   !! neutral beam energy (keV) (`iteration variable 19`)
 
   real(8) :: etacd
