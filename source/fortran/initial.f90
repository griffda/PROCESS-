! !!!!!!!!!!!!!!!!!!!!!!!!!!!!!!!!!!!!!!!!!!!!!!!!!!!!!!!!!!!!!!!!!!

subroutine initial

    !! Routine to initialise
    !! author: P J Knight, CCFE, Culham Science Centre
    !! None
    !! AEA FUS 251: A User's Guide to the PROCESS Systems Code
    !
    ! !!!!!!!!!!!!!!!!!!!!!!!!!!!!!!!!!!!!!!!!!!!!!!!

    use define_iteration_variables, only: init_itv_1, init_itv_2, init_itv_3, &
        init_itv_4, init_itv_5, init_itv_6, init_itv_7, init_itv_8, init_itv_9, &
        init_itv_10, init_itv_11, init_itv_12, init_itv_13, init_itv_14, init_itv_15, &
        init_itv_16, init_itv_17, init_itv_18, init_itv_19, init_itv_20, init_itv_21, &
        init_itv_23, init_itv_25, init_itv_26, init_itv_27, init_itv_28, init_itv_29, &
        init_itv_30, init_itv_31, init_itv_32, init_itv_33, init_itv_34, init_itv_35, &
        init_itv_36, init_itv_37, init_itv_38, init_itv_39, init_itv_40, init_itv_41, &
        init_itv_42, init_itv_44, init_itv_45, init_itv_46, init_itv_47, init_itv_48, &
        init_itv_49, init_itv_50, init_itv_51, init_itv_52, init_itv_53, init_itv_54, &
        init_itv_56, init_itv_57, init_itv_58, init_itv_59, init_itv_60, init_itv_61, &
        init_itv_62, init_itv_63, init_itv_64, init_itv_65, init_itv_66, init_itv_67, &
        init_itv_68, init_itv_69, init_itv_70, init_itv_71, init_itv_72, init_itv_73, &
        init_itv_74, init_itv_75, init_itv_79, init_itv_81, init_itv_82, init_itv_83, &
        init_itv_84, init_itv_85, init_itv_86, init_itv_89, init_itv_90, init_itv_91, &
        init_itv_92, init_itv_93, init_itv_94, init_itv_95, init_itv_96, init_itv_97, &
        init_itv_98, init_itv_102, init_itv_103, init_itv_104, init_itv_105, &
        init_itv_106, init_itv_107, init_itv_108, init_itv_109, init_itv_110, &
        init_itv_111, init_itv_112, init_itv_113, init_itv_114, init_itv_115, &
        init_itv_116, init_itv_117, init_itv_118, init_itv_119, init_itv_120, &
        init_itv_121, init_itv_122, init_itv_123, init_itv_124, init_itv_125, &
        init_itv_126, init_itv_127, init_itv_128, init_itv_129, init_itv_130, &
        init_itv_131, init_itv_132, init_itv_133, init_itv_134, init_itv_135, &
        init_itv_136, init_itv_137, init_itv_138, init_itv_139, init_itv_140, &
        init_itv_141, init_itv_142, init_itv_143, init_itv_144, init_itv_145, &
        init_itv_146, init_itv_147, init_itv_148, init_itv_149, init_itv_150, &
        init_itv_151, init_itv_152, init_itv_153, init_itv_154, init_itv_155, &
        init_itv_156, init_itv_157, init_itv_158, init_itv_159, init_itv_160, &
        init_itv_161, init_itv_162, init_itv_163, init_itv_164, init_itv_165, &
        init_itv_166, init_itv_167, init_itv_168, init_itv_169, init_itv_170, &
<<<<<<< HEAD
        init_itv_171, init_itv_172, init_itv_173, init_itv_174,init_itv_175
=======
        init_itv_171, init_itv_172, init_itv_173, init_itv_174, init_itv_175
>>>>>>> cd6052ca
    use, intrinsic :: iso_fortran_env, only: dp=>real64

    implicit none

    !  Arguments

    !  Local variables

    ! !!!!!!!!!!!!!!!!!!!!!!!!!!!!!!!!!!!!!!!!!!!!!!!

    !! boundl(ipnvars) /../ : lower bounds on iteration variables 
    !! boundu(ipnvars) /../ : upper bounds on iteration variables 

    ! Issue #287  The initialization subroutines for the iteration variables are called
    call init_itv_1       
    call init_itv_2
    call init_itv_3
    call init_itv_4
    call init_itv_5
    call init_itv_6
    call init_itv_7
    call init_itv_8
    call init_itv_9
    call init_itv_10
    call init_itv_11
    call init_itv_12
    call init_itv_13
    call init_itv_14
    call init_itv_15
    call init_itv_16
    call init_itv_17
    call init_itv_18
    call init_itv_19
    call init_itv_20
    call init_itv_21
    
    call init_itv_23
    
    call init_itv_25
    call init_itv_26
    call init_itv_27
    call init_itv_28
    call init_itv_29
    call init_itv_30
    call init_itv_31
    call init_itv_32
    call init_itv_33
    call init_itv_34
    call init_itv_35
    call init_itv_36
    call init_itv_37
    call init_itv_38
    call init_itv_39
    call init_itv_40
    call init_itv_41
    call init_itv_42
    
    call init_itv_44
    call init_itv_45
    call init_itv_46
    call init_itv_47
    call init_itv_48
    call init_itv_49
    call init_itv_50
    call init_itv_51
    call init_itv_52
    call init_itv_53
    call init_itv_54
    
    call init_itv_56
    call init_itv_57
    call init_itv_58
    call init_itv_59
    call init_itv_60
    call init_itv_61
    call init_itv_62
    call init_itv_63
    call init_itv_64
    call init_itv_65
    call init_itv_66
    call init_itv_67
    call init_itv_68
    call init_itv_69
    call init_itv_70
    call init_itv_71
    call init_itv_72
    call init_itv_73
    call init_itv_74
    call init_itv_75

    
    
    
    call init_itv_79
    
    
    
    
    
    
    
    
    
    call init_itv_89
    call init_itv_90
    call init_itv_91
    call init_itv_92
    call init_itv_93
    call init_itv_94
    call init_itv_95
    call init_itv_96
    call init_itv_97
    call init_itv_98
    !Not used
    call init_itv_102
    call init_itv_103
    call init_itv_104
    call init_itv_105
    call init_itv_106
    call init_itv_107
    call init_itv_108
    call init_itv_109
    call init_itv_110
    call init_itv_111
    call init_itv_112
    call init_itv_113
    call init_itv_114
    call init_itv_115
    call init_itv_116
    call init_itv_117
    call init_itv_118
    call init_itv_119
    call init_itv_120
    call init_itv_121
    call init_itv_122
    call init_itv_123
    call init_itv_124
    call init_itv_125
    call init_itv_126
    call init_itv_127
    call init_itv_128
    call init_itv_129
    call init_itv_130
    call init_itv_131
    call init_itv_132
    call init_itv_133
    call init_itv_134
    call init_itv_135
    call init_itv_136
    call init_itv_137
    call init_itv_138
    call init_itv_139
    call init_itv_140
    call init_itv_141
    call init_itv_142
    call init_itv_143
    call init_itv_144
    call init_itv_145
    call init_itv_146
    call init_itv_147
    call init_itv_148
    call init_itv_149
    call init_itv_150
    call init_itv_151
    call init_itv_152
    call init_itv_153
    call init_itv_154
    call init_itv_155
    call init_itv_156
    call init_itv_157
    call init_itv_158
    call init_itv_159
    call init_itv_160
    call init_itv_161
    call init_itv_162
    call init_itv_163
    call init_itv_164
    call init_itv_165
    call init_itv_166
    call init_itv_167
    call init_itv_168
    call init_itv_169
    call init_itv_170
    call init_itv_171
    call init_itv_172
    call init_itv_173
    call init_itv_174
    call init_itv_175


<<<<<<< HEAD
    !    call init_itv_1
    !    !!  <LI> ( 1) aspect!!!
    !    call init_itv_2  
    !    !!  <LI> ( 2) bt!!!!
    !    call init_itv_3
    !    !!  <LI> ( 3) rmajor
    !    call init_itv_4
    !    !!  <LI> ( 4) te
    !    call init_itv_5
    !    !!  <LI> ( 5) beta
    !    call init_itv_6
    !    !!  <LI> ( 6) dene
    !    call init_itv_7
    !    !!  <LI> ( 7) rnbeam
    !    call init_itv_8  
    !    !!  <LI> ( 8) fbeta (f-value for equation 6)
    !    call init_itv_9 
    !    !!  <LI> ( 9) fdene (f-value for equation 5)
    !    lablxc(10) = 'hfact         '; boundl(10) = 0.100D0 ; boundu(10) = 3.000D0  
    !    !!  <LI> (10) hfact
    !    lablxc(11) = 'pheat         '; boundl(11) = 1.00D-3 ; boundu(11) = 1.000D3  
    !    !!  <LI> (11) pheat
    !    lablxc(12) = 'oacdcp        '; boundl(12) = 1.000D5 ; boundu(12) =  1.500D8 
    !    !!  <LI> (12) oacdcp
    !    lablxc(13) = 'tfcth         '; boundl(13) = 0.100D0 ; boundu(13) = 5.000D0
    !    !!  <LI> (13) tfcth (NOT RECOMMENDED)
    !    lablxc(14) = 'fwalld        '; boundl(14) = 0.001D0 ; boundu(14) = 1.000D0
    !    !!  <LI> (14) fwalld (f-value for equation 8)
    !    lablxc(15) = 'fvs           '; boundl(15) = 0.001D0 ; boundu(15) = 1.000D0
    !    !!  <LI> (15) fvs (f-value for equation 12)
    !    lablxc(16) = 'ohcth         '; boundl(16) = 0.010D0 ; boundu(16) = 10.00D0
    !    !!  <LI> (16) ohcth
    !    lablxc(17) = 'tdwell        '; boundl(17) = 0.100D0 ; boundu(17) = 1.000D8
    !    !!  <LI> (17) tdwell
    !    lablxc(18) = 'q             '; boundl(18) = 2.000D0 ; boundu(18) = 50.00D0
    !    !!  <LI> (18) q
    !    lablxc(19) = 'enbeam        '; boundl(19) = 1.000D0 ; boundu(19) = 1.000D6
    !    !!  <LI> (19) enbeam
    !    lablxc(20) = 'tcpav         '; boundl(20) = 40.00D0 ; boundu(20) = 3.000D2
    !    !!  <LI> (20) tcpav
    !    lablxc(21) = 'ftburn        '; boundl(21) = 0.001D0 ; boundu(21) = 1.000D0
    !    !!  <LI> (21) ftburn (f-value for equation 13)
    !    !!  <LI> (23) fcoolcp
    !    !!  <LI> (22) NOT USED
    !    lablxc(23) = 'fcoolcp       '; boundl(23) = 0.100D0 ; boundu(23) = 0.500D0
    !    !!  <LI> (25) fpnetel (f-value for equation 16)
    !    !!  <LI> (24) NOT USED
    !    lablxc(25) = 'fpnetel       '; boundl(25) = 0.001D0; boundu(25) = 1.000D0
    !    lablxc(26) = 'ffuspow       '; boundl(26) = 0.001D0; boundu(26) = 1.000D0
    !    !!  <LI> (26) ffuspow (f-value for equation 9)
    !    lablxc(27) = 'fhldiv        ';  boundl(27) = 0.001D0; boundu(27) = 1.000D0
    !    !!  <LI> (27) fhldiv (f-value for equation 18)
    !    lablxc(28) = 'fradpwr       '; boundl(28) = 0.001D0; boundu(28) = 0.990D0
    !    !!  <LI> (28) fradpwr (f-value for equation 17), total radiation fraction
    !    lablxc(29) = 'bore          '; boundl(29) = 0.100D0; boundu(29) = 10.00D0
    !    !!  <LI> (29) bore
    !    lablxc(30) = 'fmva          '; boundl(30) = 0.010D0; boundu(30) = 1.000D0
    !    !!  <LI> (30) fmva (f-value for equation 19)
    !    lablxc(31) = 'gapomin       '; boundl(31) = 0.001D0; boundu(31) = 1.000D1
    !    !!  <LI> (31) gapomin
    !    lablxc(32) = 'frminor       '; boundl(32) = 0.001D0; boundu(32) = 1.000D0
    !    !!  <LI> (32) frminor (f-value for equation 21)
    !    lablxc(33) = 'fportsz       '; boundl(33) = 0.001D0; boundu(33) = 1.000D0
    !    !!  <LI> (33) fportsz (f-value for equation 20)
    !    lablxc(34) = 'fdivcol       '; boundl(34) = 0.001D0; boundu(34) = 1.000D0
    !    !!  <LI> (34) fdivcol (f-value for equation 22)
    !    lablxc(35) = 'fpeakb        '; boundl(35) = 0.001D0; boundu(35) = 1.000D0
    !    !!  <LI> (35) fpeakb (f-value for equation 25)
    !    lablxc(36) = 'fbetatry      '; boundl(36) = 0.001D0; boundu(36) = 1.000D0
    !    !!  <LI> (36) fbetatry (f-value for equation 24)
    !    lablxc(37) = 'coheof        '; boundl(37) = 1.000D5; boundu(37) = 1.000D8
    !    !!  <LI> (37) coheof
    !    lablxc(38) = 'fjohc         '; boundl(38) = 0.010D0; boundu(38) = 1.000D0
    !    !!  <LI> (38) fjohc (f-value for equation 26)
    !    lablxc(39) = 'fjohc0        '; boundl(39) = 0.001D0; boundu(39) = 1.000D0
    !    !!  <LI> (39) fjohc0 (f-value for equation 27)
    !    lablxc(40) = 'fgamcd        '; boundl(40) = 0.001D0; boundu(40) = 1.000D0
    !    !!  <LI> (40) fgamcd (f-value for equation 37)
    !    lablxc(41) = 'fcohbop       '; boundl(41) = 0.001D0; boundu(41) = 1.000D0
    !    !!  <LI> (41) fcohbop
    !    lablxc(42) = 'gapoh         '; boundl(42) = 0.001D0; boundu(42) = 10.00D0
    !    !!  <LI> (42) gapoh
    !    !!  <LI> (44) fvsbrnni
    !    !!  <LI> (43) NOT USED
    !    lablxc(44) = 'fvsbrnni      '; boundl(44) = 0.001D0; boundu(44) = 1.000D0
    !    lablxc(45) = 'fqval         '; boundl(45) = 0.001D0; boundu(45) = 1.000D0
    !    !!  <LI> (45) fqval (f-value for equation 28)
    !    lablxc(46) = 'fpinj         '; boundl(46) = 0.001D0; boundu(46) = 1.000D0
    !    !!  <LI> (46) fpinj (f-value for equation 30)
    !    lablxc(47) = 'feffcd        '; boundl(47) = 0.001D0; boundu(47) = 1.000D0
    !    !!  <LI> (47) feffcd
    !    lablxc(48) = 'fstrcase      '; boundl(48) = 0.001D0; boundu(48) = 1.000D0
    !    !!  <LI> (48) fstrcase (f-value for equation 31)
    !    lablxc(49) = 'fstrcond      '; boundl(49) = 0.001D0; boundu(49) = 1.000D0
    !    !!  <LI> (49) fstrcond (f-value for equation 32)
    !    lablxc(50) = 'fiooic        '; boundl(50) = 0.001D0; boundu(50) = 1.000D0
    !    !!  <LI> (50) fiooic (f-value for equation 33)
    !    lablxc(51) = 'fvdump        '; boundl(51) = 0.001D0; boundu(51) = 1.000D0
    !    !!  <LI> (51) fvdump (f-value for equation 34)
    !    lablxc(52) = 'vdalw         '; boundl(52) = 0.001D0; boundu(52) = 1.000D6
    !    !!  <LI> (52) vdalw
    !    lablxc(53) = 'fjprot        '; boundl(53) = 0.001D0; boundu(53) = 1.000D0
    !    !!  <LI> (53) fjprot (f-value for equation 35)
    !    lablxc(54) = 'ftmargtf      '; boundl(54) = 0.001D0; boundu(54) = 1.000D0
    !    !!  <LI> (54) ftmargtf (f-value for equation 36)
    !    !!  <LI> (56) tdmptf
    !    !!  <LI> (55) obsolete
    !    lablxc(56) = 'tdmptf        '; boundl(56) = 0.100D0; boundu(56) = 100.0D0
    !    lablxc(57) = 'thkcas        '; boundl(57) = 0.050D0; boundu(57) = 1.000D0
    !    !!  <LI> (57) thkcas
    !    lablxc(58) = 'thwcndut      '; boundl(58) = 0.001D0; boundu(58) = 0.100D0
    !    !!  <LI> (58) thwcndut
    !    lablxc(59) = 'fcutfsu       '; boundl(59) = 0.001D0; boundu(59) = 1.000D0
    !    !!  <LI> (59) fcutfsu
    !    lablxc(60) = 'cpttf         '; boundl(60) = 0.001D0; boundu(60) = 4.000D4
    !    !!  <LI> (60) cpttf
    !    lablxc(61) = 'gapds         '; boundl(61) = 0.001D0; boundu(61) = 10.00D0
    !    !!  <LI> (61) gapds
    !    lablxc(62) = 'fdtmp         '; boundl(62) = 0.001D0; boundu(62) = 1.000D0
    !    !!  <LI> (62) fdtmp (f-value for equation 38)
    !    lablxc(63) = 'ftpeak        '; boundl(63) = 0.001D0; boundu(63) = 1.000D0
    !    !!  <LI> (63) ftpeak (f-value for equation 39)
    !    lablxc(64) = 'fauxmn        '; boundl(64) = 0.001D0; boundu(64) = 1.000D0
    !    !!  <LI> (64) fauxmn (f-value for equation 40)
    !    lablxc(65) = 'tohs          '; boundl(65) = 0.100D0; boundu(65) = 1.000D3
    !    !!  <LI> (65) tohs
    !    lablxc(66) = 'ftohs         '; boundl(66) = 0.001D0; boundu(66) = 1.000D0
    !    !!  <LI> (66) ftohs (f-value for equation 41)
    !    lablxc(67) = 'ftcycl        '; boundl(67) = 0.001D0; boundu(67) = 1.000D0
    !    !!  <LI> (67) ftcycl (f-value for equation 42)
    !    lablxc(68) = 'fptemp        '; boundl(68) = 0.001D0; boundu(68) = 1.000D0
    !    !!  <LI> (68) fptemp (f-value for equation 44)
    !    lablxc(69) = 'rcool         '; boundl(69) = 0.001D0; boundu(69) = 0.010D0
    !    !!  <LI> (69) rcool
    !    lablxc(70) = 'vcool         '; boundl(70) = 1.000D0; boundu(70) = 1.000D2
    !    !!  <LI> (70) vcool
    !    lablxc(71) = 'fq            '; boundl(71) = 0.001D0; boundu(71) = 1.000D0
    !    !!  <LI> (71) fq (f-value for equation 45)
    !    lablxc(72) = 'fipir         '; boundl(72) = 0.001D0; boundu(72) = 1.000D0
    !    !!  <LI> (72) fipir (f-value for equation 46)
    !    lablxc(73) = 'scrapli       '; boundl(73) = 0.001D0; boundu(73) = 10.00D0
    !    !!  <LI> (73) scrapli
    !    lablxc(74) = 'scraplo       '; boundl(74) = 0.001D0; boundu(74) = 10.00D0
    !    !!  <LI> (74) scraplo
    !    lablxc(75) = 'tfootfi       '; boundl(75) = 0.200D0; boundu(75) = 5.000D0
    !    !!  <LI> (75) tfootfi
    !    !!  <LI> (76) NOT USED
    !    !!  <LI> (77) NOT USED
    !    !!  <LI> (78) NOT USED
    !    !!  <LI> (79) fbetap (f-value for equation 48)
    !    lablxc(79) = 'fbetap        '; boundl(79) = 0.001D0; boundu(79) = 1.000D0
    !    !!  <LI> (81) NOT USED
    !    !!  <LI> (80) NOT USED
    !    !!  <LI> (82) NOT USED
    !    !!  <LI> (83) NOT USED
    !    !!  <LI> (84) NOT USED
    !    !!  <LI> (85) NOT USED
    !    !!  <LI> (86) NOT USED
    !    !!  <LI> (87) NOT USED
    !    !!  <LI> (88) NOT USED
    !    !!  <LI> (89) ftbr (f-value for equation 52)
    !    lablxc(89) = 'ftbr          '; boundl(89) = 0.001D0; boundu(89) = 1.000D0
    !    lablxc(90) = 'blbuith       '; boundl(90) = 0.001D0; boundu(90) = 2.000D0
    !    !!  <LI> (90) blbuith
    !    lablxc(91) = 'blbuoth       '; boundl(91) = 0.001D0; boundu(91) = 2.000D0
    !    !!  <LI> (91) blbuoth
    !    lablxc(92) = 'fflutf        '; boundl(92) = 0.001D0; boundu(92) = 1.000D0
    !    !!  <LI> (92) fflutf (f-value for equation 53)
    !    lablxc(93) = 'shldith       '; boundl(93) = 0.001D0; boundu(93) = 10.00D0
    !    !!  <LI> (93) shldith
    !    lablxc(94) = 'shldoth       '; boundl(94) = 0.001D0; boundu(94) = 10.00D0
    !    !!  <LI> (94) shldoth
    !    lablxc(95) = 'fptfnuc       '; boundl(95) = 0.001D0; boundu(95) = 1.000D0
    !    !!  <LI> (95) fptfnuc (f-value for equation 54)
    !    lablxc(96) = 'fvvhe         '; boundl(96) = 0.001D0; boundu(96) = 1.000D0
    !    !!  <LI> (96) fvvhe (f-value for equation 55)
    !    lablxc(97) = 'fpsepr        '; boundl(97) = 0.001D0; boundu(97) = 1.000D0
    !    !!  <LI> (97) fpsepr (f-value for equation 56)
    !    lablxc(98) = 'li6enrich     '; boundl(98) = 10.00D0; boundu(98) = 100.0D0
    !    !!  <LI> (98) li6enrich
    !    !!  <LI> (100) NOT USED
    !    !!  <LI> (99) NOT USED
    !    !!  <LI> (101) NOT USED
    !    !!  <LI> (102) fimpvar
    !    lablxc(102) = 'fimpvar       '; boundl(102) = 1.00D-6; boundu(102) = 0.010D0
    !    lablxc(103) = 'flhthresh     '; boundl(103) = 1.000D0; boundu(103) = 1.000D6
    !    !!  <LI> (103) flhthresh (f-value for equation 15)
    !    lablxc(104) = 'fcwr          '; boundl(104) = 0.001D0; boundu(104) = 1.000D0
    !    !!  <LI> (104) fcwr (f-value for equation 23)
    !    lablxc(105) = 'fnbshinef     '; boundl(105) = 0.001D0; boundu(105) = 1.000D0
    !    !!  <LI> (105) fnbshinef (f-value for equation 59)
    !    lablxc(106) = 'ftmargoh      '; boundl(106) = 0.001D0; boundu(106) = 1.000D0
    !    !!  <LI> (106) ftmargoh (f-value for equation 60)
    !    lablxc(107) = 'favail        '; boundl(107) = 0.001D0; boundu(107) = 1.000D0
    !    !!  <LI> (107) favail (f-value for equation 61)
    !    lablxc(108) = 'breeder_f     '; boundl(108) = 0.060D0; boundu(108) = 1.000D0
    !    !!  <LI> (108) breeder_f: Volume of Li4SiO4 / (Volume of Be12Ti + Li4SiO4)
    !    lablxc(109) = 'ralpne        '; boundl(109) = 0.050D0; boundu(109) = 0.150D0
    !    !!  <LI> (109) ralpne: thermal alpha density / electron density
    !    !!       to energy confinement times (f-value for equation 62)
    !    !!  <LI> (110) ftaulimit: Lower limit on taup/taueff the ratio of alpha particle
    !    lablxc(110) = 'ftaulimit     '; boundl(110) = 0.001D0; boundu(110) = 1.000D0
    !    !!       number of vacuum pumps <  TF coils (f-value for equation 63)
    !    !!  <LI> (111) fniterpump: f-value for constraint that
    !    lablxc(111) = 'fniterpump    '; boundl(111) = 0.001D0; boundu(111) = 1.000D0
    !    lablxc(112) = 'fzeffmax      '; boundl(112) = 0.001D0; boundu(112) = 1.000D0
    !    !!  <LI> (112) fzeffmax: f-value for max Zeff (f-value for equation 64)
    !    lablxc(113) = 'ftaucq        '; boundl(113) = 0.001D0; boundu(113) = 1.000D0
    !    !!  <LI> (113) ftaucq: f-value for minimum quench time (f-value for equation 65)
    !    lablxc(114) = 'fw_channel_l  '; boundl(114) = 0.001D0; boundu(114) = 1.000D3
    !    !!  <LI> (114) fw_channel_length: Length of a single first wall channel
    !    !!             (f-value for equation 66)
    !    !!  <LI> (115) fpoloidalpower: f-value for max rate of change of energy in poloidal field
    !    lablxc(115) = 'fpoloidalpower'; boundl(26) = 0.001D0; boundu(26) = 1.000D0
    !    lablxc(116) = 'fradwall      '; boundl(116) = 0.001D0; boundu(116) = 1.000D0
    !    !!  <LI> (116) fradwall: f-value for radiation wall load limit (eq. 67)
    !    lablxc(117) = 'fpsepbqar     '; boundl(117) = 0.001D0; boundu(117) = 1.000D0
    !    !!  <LI> (117) fpsepbqar: f-value for  Psep*Bt/qar upper limit (eq. 68)
    !    !!            (f-value for equation 69)
    !    !!  <LI> (118) fpsep: f-value to ensure separatrix power is less than value from Kallenbach divertor
    !    lablxc(118) = 'fpsep         '; boundl(118) = 0.001D0; boundu(118) = 1.000D0
    !    lablxc(119) = 'tesep         '; boundl(119) = 0.000D0; boundu(119) = 1.000D1
    !    !!  <LI> (119) tesep:  separatrix temperature calculated by the Kallenbach divertor model
    !    lablxc(120) = 'ttarget       '; boundl(120) = 1.000D0; boundu(120) = 1.000D4
    !    !!  <LI> (120) ttarget: Plasma temperature adjacent to divertor sheath [eV]
    !    lablxc(121) = 'neratio       '; boundl(121) = 0.001D0; boundu(121) = 1.000D0
    !    !!  <LI> (121) neratio: ratio of mean SOL density at OMP to separatrix density at OMP
    !    lablxc(122) = 'oh_steel_frac '; boundl(122) = 0.001D0; boundu(122) = 0.950D0
    !    !!  <LI> (122) oh_steel_frac : streel fraction of Central Solenoid
    !    lablxc(123) = 'foh_stress    '; boundl(123) = 0.001D0; boundu(123) = 1.000D0
    !    !!  <LI> (123) foh_stress : f-value for CS coil Tresca stress limit (f-value for eq. 72)
    !    lablxc(124) = 'qtargettotal  '; boundl(124) = 0.001D0; boundu(124) = 1.000D7
    !    !!  <LI> (124) qtargettotal : Power density on target including surface recombination [W/m2]
    !    lablxc(125) = 'fimp(03)      '; boundl(125) = 1.00D-8; boundu(125) = 0.010D0
    !    !!  <LI> (125) fimp(3) :  Beryllium density fraction relative to electron density
    !    lablxc(126) = 'fimp(04)      '; boundl(126) = 1.00D-8; boundu(126) = 0.010D0
    !    !!  <LI> (126) fimp(4) :  Carbon density fraction relative to electron density
    !    lablxc(127) = 'fimp(05)      '; boundl(127) = 1.00D-8; boundu(127) = 0.010D0
    !    !!  <LI> (127) fimp(5) :  Nitrogen fraction relative to electron density
    !    lablxc(128) = 'fimp(06)      '; boundl(128) = 1.00D-8; boundu(128) = 0.010D0
    !    !!  <LI> (128) fimp(6) :  Oxygen density fraction relative to electron density
    !    lablxc(129) = 'fimp(07)      '; boundl(129) = 1.00D-8; boundu(129) = 0.010D0
    !    !!  <LI> (129) fimp(7) :  Neon density fraction relative to electron density
    !    lablxc(130) = 'fimp(08)      '; boundl(130) = 1.00D-8; boundu(130) = 0.010D0
    !    !!  <LI> (130) fimp(8) :  Silicon density fraction relative to electron density
    !    lablxc(131) = 'fimp(09)      '; boundl(131) = 1.00D-8; boundu(131) = 0.010D0
    !    !!  <LI> (131) fimp(9) :  Argon density fraction relative to electron density
    !    lablxc(132) = 'fimp(10)      '; boundl(132) = 1.00D-8; boundu(132) = 0.010D0
    !    !!  <LI> (132) fimp(10) :  Iron density fraction relative to electron density
    !    lablxc(133) = 'fimp(11)      '; boundl(133) = 1.00D-8; boundu(133) = 0.010D0
    !    !!  <LI> (133) fimp(11) :  Nickel density fraction relative to electron density
    !    lablxc(134) = 'fimp(12)      '; boundl(134) = 1.00D-8; boundu(134) = 0.010D0
    !    !!  <LI> (134) fimp(12) :  Krypton density fraction relative to electron density
    !    lablxc(135) = 'fimp(13)      '; boundl(135) = 1.00D-8; boundu(135) = 0.010D0
    !    !!  <LI> (135) fimp(13) :  Xenon density fraction relative to electron density
    !    lablxc(136) = 'fimp(14)      '; boundl(136) = 1.00D-8; boundu(136) = 0.010D0
    !    !!  <LI> (136) fimp(14) :  Tungsten density fraction relative to electron density
    !    lablxc(137) = 'fplhsep       '; boundl(137) = 0.001D0; boundu(137) = 1.000D0
    !    !!  <LI> (137) fplhsep (f-value for equation 73)
    !    lablxc(138) = 'rebco_thicknes'; boundl(138) = 0.01D-6; boundu(138) = 100.0D-6
    !    !!  <LI> (138) rebco_thickness : thickness of REBCO layer in tape (m)
    !    lablxc(139) = 'copper_thick  '; boundl(139) = 1.00D-6; boundu(139) = 1.00D-3
    !    !!  <LI> (139) copper_thick : thickness of copper layer in tape (m)
    !    lablxc(140) = 'thkwp         '; boundl(140) = 0.001D0; boundu(140) = 2.000D0
    !    !!  <LI> (140) thkwp : radial thickness of TFC winding pack (m)
    !    lablxc(141) = 'fcqt          '; boundl(141) = 0.001D0; boundu(141) = 1.000D0
    !    !!  <LI> (141) fcqt : TF coil quench temperature < tmax_croco (f-value for equation 74)
    !    lablxc(142) = 'nesep         '; boundl(142) = 1.00D17; boundu(142) = 1.00D20
    !    !!  <LI> (142) nesep : electron density at separatrix [m-3]
    !    lablxc(143) = 'f_coppera_m2  '; boundl(143) = 0.001D0; boundu(143) = 1.000D0
    !    !!  <LI> (143) f_coppera_m2 : TF coil current / copper area < Maximum value (f-value for equation 75)
    !    lablxc(144) = 'fnesep        '; boundl(144) = 0.001D0; boundu(144) = 1.000D0
    !    !!  <LI> (144) fnesep : Eich critical electron density at separatrix (f-value for constraint equation 76) [m-3]
    !    lablxc(145) = 'fgwped        '; boundl(145) = 0.500D0; boundu(145) = 1.000D0
    !    !!  <LI> (145) fgwped :  fraction of Greenwald density to set as pedestal-top density
    !    lablxc(146) = 'fcpttf        '; boundl(146) = 0.001D0; boundu(146) = 1.000D0
    !    !!  <LI> (146) fcpttf : F-value for TF coil current per turn limit (constraint equation 77)
    !    lablxc(147) = 'freinke       '; boundl(147) = 0.001D0; boundu(147) = 1.000D0
    !    !!  <LI> (147) freinke : F-value for Reinke detachment criterion (constraint equation 78)
    !    lablxc(148) = 'fzactual      '; boundl(148) = 1.00D-8; boundu(148) = 1.000D0
    !    !!  <LI> (148) fzactual : fraction of impurity at SOL with Reinke detachment criterion
    !    lablxc(149) = 'fbmaxcs       '; boundl(149) = 0.001D0; boundu(149) = 1.000D0
    !    !!  <LI> (149) fbmaxcs : F-value for max peak CS field (con. 79, itvar 149)
    !    lablxc(150) = 'plasmod_fcdp  '; boundl(150) = 0.000D0; boundu(150) = 1.000D0
    !     !!  <LI> (150) plasmod_fcdp : (P_CD - Pheat)/(Pmax-Pheat),i.e. ratio of CD power over available power
    !    lablxc(151) = 'plasmod_fradc '; boundl(151) = 0.001D0; boundu(151) = 1.000D0
    !    !!  <LI> (151) plasmod_fradc : Pline_Xe / (Palpha + Paux - PlineAr - Psync - Pbrad)
    !    lablxc(152) = 'fgwsep        '; boundl(152) = 0.001D0; boundu(152) = 1.000D0
    !    !!  <LI> (152) fbmaxcs : Ratio of separatrix density to Greenwald density
    !    lablxc(153) = 'fpdivlim      '; boundl(153) = 0.001D0; boundu(153) = 1.000D0
    !    !!  <LI> (153) fpdivlim : F-value for minimum pdivt (con. 80)
    !    lablxc(154) = 'fpdivlim      '; boundl(154) = 0.001D0; boundu(154) = 1.000D0
    !    !!  <LI> (154) fne0 : F-value for ne(0) > ne(ped) (con. 81)</UL>
    !    lablxc(172) = 'f_avspace       '; boundl(172) = 0.0010D0; boundu(172) = 1.000D0
    !    !!  <LI> (172) f_avspace
    !    lablxc(173) = 'fbetatry_lower       '; boundl(173) = 0.0010D0; boundu(173) = 1.000D0
    !    !!  <LI> (173) fbetatry_lower
    !    lablxc(174) = 'fecrh_ignition    '; boundl(174) = 0.0010D0; boundu(174) = 2.000D0
    !    !!  <LI> (174) fecrh_ignition
    !    lablxc(175) = 'te0_ecrh_achievable    '; boundl(175) = 1.0D0; boundu(175) = 200.0D0
    !    !!  <LI> (175) te0_ecrh_achievable
    !  Initialise stellarator parameters if necessary
    !  This overrides some of the bounds of the tokamak parameters.
    if (istell /= 0) call stinit

=======
>>>>>>> cd6052ca
end subroutine initial

subroutine check

    !! Routine to reset specific variables if certain options are
    !! being used
    !! author: P J Knight, CCFE, Culham Science Centre
    !! None
    !! This routine performs a sanity check of the input variables
    !! and ensures other dependent variables are given suitable values.

    !! AEA FUS 251: A User's Guide to the PROCESS Systems Code
    !
    ! !!!!!!!!!!!!!!!!!!!!!!!!!!!!!!!!!!!!!!!!!!!!!!!

    use build_variables, only: blnkith, bore, gapoh, ohcth, precomp, iprecomp, &
        i_r_cp_top, r_cp_top
    use buildings_variables, only: esbldgm3, triv
    use current_drive_variables, only: gamcd, iefrf, irfcd
    use div_kal_vars, only: impurity_enrichment, kallenbach_switch
    use error_handling, only: errors_on, idiags, fdiags, report_error
    use fwbs_variables, only: breeder_multiplier, iblanket, vfcblkt, vfpblkt, &
        iblnkith
    use global_variables, only: icase
    use heat_transport_variables, only: trithtmw
    use ife_variables, only: ife
    use impurity_radiation_module, only: nimp, impurity_arr, fimp
    use numerics, only: ixc, icc, ioptimz, neqns, nineqns, nvar, boundl, &
        boundu
    use pfcoil_variables, only: ipfres, ngrp, pfclres, ipfloc, ncls, isumatoh
    use physics_variables, only: aspect, eped_sf, fdeut, fgwped, fhe3, &
        fgwsep, ftrit, ibss, i_single_null, icurr, ieped, idivrt, ishape, &
        iradloss, isc, ipedestal, ilhthresh, itart, nesep, rhopedn, rhopedt, &
        rnbeam, ifispact, neped, te, tauee_in, tesep, teped
    use plasmod_variables, only: plasmod_contrpovr, plasmod_i_equiltype, &
        plasmod_i_modeltype, plasmod_contrpovs
    use pulse_variables, only: lpulse
    use reinke_variables, only: fzactual, impvardiv
    use tfcoil_variables, only: casthi, casthi_is_fraction, casths, i_tf_sup, &
        tcoolin, tcpav, tfc_sidewall_is_fraction, tmargmin, tmargmin_cs, &
        tmargmin_tf, eff_tf_cryo, eyoung_ins, i_tf_bucking, i_tf_shape, &
        n_tf_graded_layers, n_tf_stress_layers, tlegav,  i_tf_plane_stress, &
        i_tf_sc_mat, i_tf_wp_geom, i_tf_turns_integer, tinstf, thwcndut, &
        tfinsgap, rcool, dhecoil, thicndut, i_cp_joints, t_turn_tf_is_input, &
        t_turn_tf, tftmp, t_cable_tf, t_cable_tf_is_input
    use stellarator_variables, only: istell
    use sctfcoil_module, only: initialise_cables
    use vacuum_variables, only: vacuum_model
    use, intrinsic :: iso_fortran_env, only: dp=>real64

    implicit none

    !  Local variables

    integer :: i,j,k,imp
    real(dp) :: fsum

    real(dp) :: dr_tf_wp_min
    !! Minimal WP or conductor layer thickness [m]
    ! !!!!!!!!!!!!!!!!!!!!!!!!!!!!!!!!!!!!!!!!!!!!!!!

    errors_on = .true.

    !  Check that there are sufficient iteration variables
    if (nvar < neqns) then
        idiags(1) = nvar ; idiags(2) = neqns
        call report_error(137)
    end if

    !  Check that sufficient elements of ixc and icc have been specified
    if ( any(ixc(1:nvar) == 0) ) then
        idiags(1) = nvar
        call report_error(139)
    end if


    if ( any(icc(1:neqns+nineqns) == 0) ) then
        idiags(1) = neqns ; idiags(2) = nineqns
        call report_error(140)
    end if

    !  Deprecate constraints 3 and 4
    if ( any(icc(1:neqns+nineqns) == 3) ) then
        call report_error(162)
        write(*,*) 'PROCESS stopping'
        stop 1
    end if

    if ( any(icc(1:neqns+nineqns) == 4) ) then
        call report_error(163)
        write(*,*) 'PROCESS stopping'
        stop 1
    end if


    ! MDK Report error if constraint 63 is used with old vacuum model
    if (any(icc(1:neqns+nineqns) == 63).and.(vacuum_model.ne.'simple') ) then
        write(*,*) 'Constraint 63 is requested without the correct vacuum model ("simple").'
        write(*,*) 'vacuum_model = ', vacuum_model
        write(*,*) 'PROCESS stopping'
        stop 1
    end if

    if ( any(icc(1:neqns+nineqns) == 74) ) then
        write(*,*)'Constraint 74 (TF coil quench temperature for Croco HTS conductor) is not yet implemented'
        write(*,*) 'PROCESS stopping'
        stop 1
    end if

    !  Fuel ion fractions must add up to 1.0
    if (abs(1.0D0 - fdeut - ftrit - fhe3) > 1.0D-6) then
        fdiags(1) = fdeut; fdiags(2) = ftrit ; fdiags(3) = fhe3
        call report_error(36)
    end if

    if (ftrit < 1.0D-3) then  !  tritium fraction is negligible
        triv = 0.0D0
        ifispact = 0
        trithtmw = 0.0D0
    end if

    !  Impurity fractions
    do imp = 1,nimp
        impurity_arr(imp)%frac = fimp(imp)
    end do

    ! The 1/R B field dependency constraint variable is being depreciated
    ! Stop the run if the constraint 10 is used
    if ( any( icc == 10 ) ) then
        call report_error(236)
        stop 1
    end if

    ! Stop the run if oacdcp is used as an optimisation variable
    ! As the current density is now calculated from bt without constraint 10
    if ( any( ixc == 12 ) ) then
        call report_error(236)
        stop 1
    end if 

    !  Warn if ion power balance equation is being used with the new radiation model
    if (any(icc == 3)) then
        call report_error(138)
    end if

    ! Check if the kallenbach model is used with a variable target temperature
    ! is so a discontinuity might appears that is highly likely to prevent VMCON
    ! to converge.
    if ( any(ixc == 120 ) .and. kallenbach_switch == 1 ) then
        call report_error(237)
    end if 

    !  Plasma profile consistency checks
    if (ife /= 1) then
        if (ipedestal == 1 .or. ipedestal == 2) then

            !  Temperature checks
            if (teped < tesep) then
                fdiags(1) = teped ; fdiags(2) = tesep
                call report_error(146)
            end if

            if ((abs(rhopedt-1.0D0) <= 1.0D-7).and.((teped-tesep) >= 1.0D-7)) then
                fdiags(1) = rhopedt ; fdiags(2) = teped ; fdiags(3) = tesep
                call report_error(147)
            end if

            !  Core temperature should always be calculated (later) as being
            !  higher than the pedestal temperature, if and only if the
            !  volume-averaged temperature never drops below the pedestal
            !  temperature. Prevent this by adjusting te, and its lower bound
            !  (which will only have an effect if this is an optimisation run)
            if (te <= teped) then
                fdiags(1) = te ; fdiags(2) = teped
                te = teped*1.001D0
                call report_error(149)
            end if

            if ((ioptimz >= 0).and.(any(ixc == 4)).and.(boundl(4) < teped*1.001D0)) then
                call report_error(150)
                boundl(4) = teped*1.001D0
                boundu(4) = max(boundu(4), boundl(4))
            end if

             !  Density checks
             !  Case where pedestal density is set manually
             ! ---------------
             if ( (fgwped < 0) .or. (.not.any(ixc==145)) ) then
            
                 ! Issue #589 Pedestal density is set manually using neped but it is less than nesep.
                 if ( neped < nesep ) then
                     fdiags(1) = neped ; fdiags(2) = nesep
                     call report_error(151)
                 end if  

                 ! Issue #589 Pedestal density is set manually using neped,
                 ! but pedestal width = 0.
                 if ( (abs(rhopedn-1.0D0) <= 1.0D-7).and.((neped-nesep) >= 1.0D-7) ) then
                     fdiags(1) = rhopedn ; fdiags(2) = neped ; fdiags(3) = nesep
                     call report_error(152)
                 end if
             end if 

             ! Issue #862 : Variable ne0/neped ratio without constraint eq 81 (ne0>neped)
             !  -> Potential hollowed density profile
             if ( (ioptimz >= 0) .and. (.not.any(icc==81)) ) then
                 if ( any(ixc == 145 )) call report_error(154)
                 if ( any(ixc ==   6 )) call report_error(155)
             end if
         end if
     end if
     ! ---------------

     
     ! Cannot use Psep/R and PsepB/qAR limits at the same time
     if(any(icc == 68) .and. any(icc == 56)) then
        call report_error(178)
     endif

     if(ieped > 0) then
        if(eped_sf > 1.0) then
           call report_error(214)
        endif
     endif

     if(ipedestal == 2 .or. ipedestal == 3) then

        !PLASMOD automatically takes both pseprmax and psepbqarmax as input
        !It uses which ever one leads to the lower Psep value. Not to use
        !one of them set them to a very large number
        call report_error(199)

        if (fgwped .le. 0 )then
           call report_error(176)
        endif
        if (fgwsep .le. 0 ) then
           call report_error(177)
        endif


        !need to enforce H-mode using Martin scaling, if using PLASMOD
        !HL Todo: The L-H threshold is checked inside PLASMOD do we need to duplicate in PROCESS??
        !if(.not. any(icc == 15)) then
     !      call report_error(179)
        !endif

        if (boundl(103) < 1.) then
           call report_error(181)
        endif

        ! Initialise value for gamcd for use in PLASMOD first iteration
        gamcd = 0.3


        ! PLASMOD only uses the core radiation for the H-factor correction.
        ! It calculates the power balance using the total radiation.
        if(iradloss .ne. 0) then
           call report_error(184)
        endif

        ! Mutually exclusive variables - issue #632
        if ((plasmod_contrpovs.ne.0).and.(plasmod_contrpovr.ne.0))then
           call report_error(187)
        endif

        !kappa95 and triang95 are input to PLASMOD
        !kappa and triang are calculated
        if (ishape .ne. 4) then
           call report_error(196)
        endif

        !PLASMOD uses its own NBI current drive routine
        if (.not.((iefrf == 5) .or. (iefrf == 8)) )then
           call report_error(197)
        endif

        !PLASMOD always uses current drive
        if(irfcd == 0) then
           call report_error(198)
        endif

     endif

     if ((any(ixc==145)) .and. (boundl(145) < fgwsep)) then  !if lower bound of fgwped < fgwsep
        fdiags(1) = boundl(145); fdiags(2) = fgwsep
        call report_error(186)
     end if

     if(ipedestal==3)then

        !as beta is an output of PLASMOD, its consistency does not need to be enforced
        if(any(icc == 1)) then
           call report_error(188)
        endif

        ! The global power balance cannot be enforced when running PLASMOD
        ! PROCESS cannot vary any of the relevant inputs as these are all
        ! outputs of PLASMOD issue #631
        if (any(icc == 2)) then
           call report_error(185)
        endif

        ! density upper limit cannot be used with PLASMOD
        if (any(icc == 5)) then
           call report_error(183)
        endif

        ! LH power threshold limit cannot be used with PLASMOD
        if (any(icc == 15)) then
           call report_error(209)
        endif

        ! Beta upper limit does not apply with PLASMOD
        if (any(icc == 24)) then
           call report_error(211)
        endif

        ! ratio of particle/energy confinement times cannot be used with PLASMOD
        if (any(icc == 62)) then
           call report_error(210)
        endif

        ! Psep * Bt / qAR upper limit cannot be used with PLASMOD
        if (any(icc == 68)) then
           call report_error(208)
        endif

        !plasmod_i_modeltype = 1 enforces a given H-factor
        !plasmod_i_modeltype > 1 calculates transport from the transport models
        if (plasmod_i_modeltype > 1) then
           !beta limit is enforced inside PLASMOD
           !icc(6)  eps * betap upper limit
           !ixc(8)  fbeta
           !icc(24) beta upper limit
           !ixc(36) fbetatry
           !icc(48) poloidal beta upper limit
           !ixc(79) fbetap

           if (any((icc == 6) .or. (icc == 24) .or. (icc == 48) ) .or. any((ixc == 8) .or.(ixc == 36) .or. (ixc == 79))) then
              call report_error(191)
           endif

        endif

        ! Stop PROCESS if certain iteration variables have been requested while using PLASMOD
        ! These are outputs of PLASMOD
        ! ixc(4) = te, ixc(5) = beta, ixc(6) = dene, ixc(9) = fdene,
        !ixc(44) = fvsbrnni
        ! ixc(102) = fimpvar, ixc(103) = flhthresh, ixc(109) = ralpne,
        ! ixc(110) = ftaulimit,
        if(any((ixc==4).or.(ixc==5).or.(ixc==6).or.(ixc==9).or.(ixc==36)&
             .or.(ixc==44).or.(ixc==102).or.(ixc==103).or.(ixc==109).or.&
             (ixc==110).or.(ixc==117)))then
           call report_error(182)
        endif

        if (plasmod_i_equiltype == 2) then

           !Warning, this is a not recommended option
           !operation is inconsistent with PROCESS.
           call report_error(189)

           !cannot use q as iteration variable, if plasma current is input for EMEQ
           if (any(ixc == 18)) then
              call report_error(190)
           endif
        endif

     endif


     if (any(icc == 78)) then

        !If Reinke criterion is used tesep is calculated and cannot be an
        !iteration variable
        if (any(ixc == 119)) then
           call report_error(219)
        endif

        !If Reinke criterion is used need to enforce LH-threshold
        !using Martin scaling for consistency
        if (.not. ilhthresh == 6) then
           call report_error(218)
        endif
        if  (.not. any(icc==15) .and. (ipedestal .ne. 3)) then
           call report_error(218)
        endif


     endif

     if (any(icc == 78)) then

        !If Reinke criterion is used tesep is calculated and cannot be an
        !iteration variable
        if (any(ixc == 119)) then
           call report_error(219)
        endif

        !If Reinke criterion is used need to enforce LH-threshold
        !using Martin scaling for consistency
        if (.not. ilhthresh == 6) then
           call report_error(218)
        endif
        if  (.not. any(icc==15) .and. (ipedestal .ne. 3)) then
           call report_error(218)
        endif


     endif

     !if using Reinke iteration variable fzactual, then assign to imp. array
     ! This is also done in iteration_variables.f90 - leave it in for the moment.
     if (any(ixc == 148)) then
        impurity_arr(impvardiv)%frac = fzactual / impurity_enrichment(impvardiv)
     endif


    !  Tight aspect ratio options (ST)
    ! --------------------------------
    if ( itart == 1 ) then

        icase  = 'Tight aspect ratio tokamak model'

        ! Forcing that no inboard breeding blanket is used
        iblnkith = 0

        ! Check if the choice of plasma current is addapted for ST
        ! 2 : Peng Ip scaling (See STAR code documentation)
        ! 9 : Fiesta Ip scaling
        if (icurr /= 2 .and. icurr /= 9) then
            idiags(1) = icurr ; call report_error(37)
        end if

        ! Location of the TF coils 
        ! 2 : PF coil on top of TF coil
        ! 3 : PF coil outside of TF coil
        ipfloc(1) = 2
        ipfloc(2) = 3
        ipfloc(3) = 3

        ! Water cooled copper magnets initalisation / checks
        if ( i_tf_sup == 0 ) then
            ! Check if the initial centrepost coolant loop adapted to the magnet technology
            ! Ice cannot flow so tcoolin > 273.15 K 
            if ( tcoolin < 273.15D0 ) call report_error(234)

            ! Temperature of the TF legs cannot be cooled down 
            if ( abs(tlegav+1.0D0) > epsilon(tlegav) .and. tlegav < 273.15D0 ) call report_error(239)

            ! Check if conductor upper limit is properly set to 50 K or below
            if ( any(ixc == 20 ) .and. boundu(20) < 273.15D0 ) call report_error(241)

        ! Call a lvl 3 error if superconductor magnets are used
        else if ( i_tf_sup == 1 ) then 
            call report_error(233)

        ! Aluminium magnets initalisation / checks
        ! Initialize the CP conductor temperature to cryogenic temperature for cryo-al magnets (20 K)
        else  if ( i_tf_sup == 2 ) then

            ! Call a lvl 3 error if the inlet coolant temperature is too large
            ! Motivation : ill-defined aluminium resistivity fit for T > 40-50 K
            if ( tcoolin > 40.0D0 ) call report_error(235)
            
            ! Check if the leg average temperature is low enough for the resisitivity fit
            if ( tlegav > 50.0D0 ) call report_error(238)

            ! Check if conductor upper limit is properly set to 50 K or below
            if ( any(ixc == 20 ) .and. boundu(20) > 50.0D0 ) call report_error(240)

            ! Otherwise intitialise the average conductor temperature at 
            tcpav = tcoolin
        
        end if

        ! Check if the boostrap current selection is addapted to ST
        if (ibss  == 1) call report_error(38)

        ! Check if a single null divertor is used
        if (i_single_null == 1) call report_error(39)

        ! Set the TF coil shape to picture frame (if default value)
        if ( i_tf_shape == 0 ) i_tf_shape = 2

        ! Warning stating that the CP fast neutron fluence calculation 
        ! is not addapted for cryoaluminium calculations yet
        if ( i_tf_sup == 2 .and. any( icc == 85 ) .and. itart == 1 ) then
            call report_error(260)
        end if

        ! Setting the CP joints default options : 
        !  0 : No joints for superconducting magents (i_tf_sup = 1)
        !  1 : Sliding joints for resistive magnets (i_tf_sup = 0, 2)  
        if ( i_cp_joints == -1 ) then
            if ( i_tf_sup == 1 ) then 
                i_cp_joints = 0
            else 
                i_cp_joints = 1
            end if 
        end if

        ! Checking the CP TF top radius
        if ( ( abs(r_cp_top) > epsilon(r_cp_top) .or. any(ixc(1:nvar) == 174) ) &
            .and. i_r_cp_top /= 1 ) then
             call report_error(267)
        end if
    ! --------------------------------

    
    ! Conventionnal aspect ratios specific
    ! ------------------------------------
    else

        if (icurr == 2 .or. icurr == 9) call report_error(40)

        if (i_single_null == 0) then
            idivrt = 2
        else  !  i_single_null == 1
            idivrt = 1
        end if

        ! Set the TF coil shape to PROCESS D-shape (if default value)
        if ( i_tf_shape == 0 ) i_tf_shape = 1

        !  Check PF coil configurations
        j = 0 ; k = 0
        do i = 1, ngrp
            if ((ipfloc(i) /= 2).and.(ncls(i) /= 2)) then
                idiags(1) = i ; idiags(2) = ncls(i)
                call report_error(41)
            end if

            if (ipfloc(i) == 2) then
                j = j + 1
                k = k + ncls(i)
            end if
        end do

        if (k == 1) call report_error(42)
        if (k > 2) call report_error(43)
        if ((i_single_null == 1).and.(j < 2)) call report_error(44)

        ! Constraint 10 is dedicated to ST designs with demountable joints
        if ( any(icc(1:neqns+nineqns) == 10 ) ) call report_error(259)

    end if
    ! ------------------------------------

    !  Pulsed power plant model
    if (lpulse == 1) then
        icase = 'Pulsed tokamak model'
    else
        esbldgm3 = 0.0D0
    end if

    !  Ensure minimum cycle time constraint is turned off
    !  (not currently available, as routine thrmal has been commented out)
    if ( any(icc == 42) ) then
        call report_error(164)
    end if



    ! TF coil
    ! -------
    ! TF stress model not defined of r_tf_inboard = 0
    ! -> If bore + gapoh + ohcth = 0 and fixed and stress constraint is used
    !    Generate a lvl 3 error proposing not to use any stress constraints
    if (       ( .not. ( any(ixc == 16 ) .or. any(ixc == 29 ) .or. any(ixc == 42 ) ) ) & ! No bore,gapoh, ohcth iteration  
         .and. ( abs(bore + gapoh + ohcth + precomp) < epsilon(bore) )                 & ! bore + gapoh + ohcth = 0
         .and. ( any(icc == 31) .or. any(icc == 32) ) ) then                                                     ! Stress constraint (31) is used 

        call report_error(246)
        stop 1
    end if
     
    ! Make sure that plane stress model is not used for resistive magnets
    if ( i_tf_plane_stress == 1 .and. i_tf_sup /= 1 ) call report_error(253)
     
    ! bucking cylinder default option setting
    !  - bucking (casing) for SC i_tf_bucking ( i_tf_bucking = 1 )
    !  - No bucking for copper magnets ( i_tf_bucking = 0 )
    !  - Bucking for aluminium magnets ( i_tf_bucking = 1 )
    if ( i_tf_bucking == -1 ) then
        if ( i_tf_sup == 0 ) then
            i_tf_bucking = 0
        else
            i_tf_bucking = 1
        end if
    end if 

    ! Ensure that no pre-compression structure 
    ! is used for bucked and wedged design
    if ( i_tf_bucking >= 2 .and. iprecomp == 1 ) then
        call report_error(252)
    end if

    ! Number of stress calculation layers
    n_tf_stress_layers = i_tf_bucking + n_tf_graded_layers

    ! If TFC sidewall has not been set by user
    if ( casths < 0.1d-10 ) tfc_sidewall_is_fraction = .true.

    ! If inboard TF coil case plasma side thickness has not been set by user
    if( casthi < 0.1d-10 ) casthi_is_fraction = .true.

    ! Setting the default cryo-plants efficiencies
    !-!
    if ( abs(eff_tf_cryo + 1.0D0) < epsilon(eff_tf_cryo) ) then 
        
        ! The ITER cyoplant efficiency is used for SC
        if ( i_tf_sup == 1 ) then
            eff_tf_cryo = 0.13D0

        ! Strawbrige plot extrapolation is used for Cryo-Al
        else if ( i_tf_sup == 2 ) then
            eff_tf_cryo = 0.40D0
        end if
    
    ! Cryo-plane efficiency must be in [0-1.0]
    else if ( eff_tf_cryo >  1.0D0 .or. eff_tf_cryo < 0.0D0 ) then
        call report_error(248)
        stop 1
    end if
    !-!  

    ! Integer turns option not yet available for REBCO taped turns
    !-!
    if ( i_tf_sc_mat == 6 .and. i_tf_turns_integer == 1 ) then
        call report_error(254)
        stop 1
    end if
    !-!


    ! Setting up insulation layer young modulae default values [Pa]
    !-!
    if ( abs(eyoung_ins - 1.0D8 ) < epsilon(eyoung_ins) ) then

        ! Copper magnets, no insulation material defined
        ! But use the ITER design by default
        if ( i_tf_sup == 0 ) then
            eyoung_ins = 20.0D9

        ! SC magnets 
        ! Value from DDD11-2 v2 2 (2009)
        else if ( i_tf_sup == 1 ) then
            eyoung_ins = 20.0D9
        
        ! Cryo-aluminum magnets (Kapton polymer)
        else if ( i_tf_sup == 2 ) then
            eyoung_ins = 2.5D9
        end if
    end if
    !-!

    !-! Setting the default WP geometry
    !-!
    if ( i_tf_wp_geom == -1 ) then
        if ( i_tf_turns_integer == 0 ) i_tf_wp_geom = 1
        if ( i_tf_turns_integer == 1 ) i_tf_wp_geom = 0
    end if 
    !-!
    
    ! Check if the WP/conductor radial thickness (dr_tf_wp) is large enough
    ! To contains the insulation, cooling and the support structure
    ! Rem : Only verified if the WP thickness is used
    if ( any(ixc(1:nvar) == 140) ) then

        ! Minimal WP thickness
        if ( i_tf_sup == 1 ) then
            dr_tf_wp_min = 2.0D0 * ( tinstf + tfinsgap + thicndut + dhecoil )

            ! Steel conduit thickness (can be an iteration variable)
            if ( any(ixc(1:nvar) == 58 ) ) then
                dr_tf_wp_min = dr_tf_wp_min + 2.0D0 * boundl(58)
            else 
                dr_tf_wp_min = dr_tf_wp_min + 2.0D0 * thwcndut
            end if 

        ! Minimal conductor layer thickness
        else if ( i_tf_sup == 0 .or. i_tf_sup == 2 ) then
            dr_tf_wp_min = 2.0D0 * ( thicndut + tinstf ) + 4.0D0 * rcool
        end if

        if ( boundl(140) < dr_tf_wp_min ) then
            fdiags(1) = dr_tf_wp_min
            call report_error(255) 
        end if 
    end if

    ! Setting t_turn_tf_is_input to true if t_turn_tf is an input
    if ( abs(t_turn_tf) < epsilon(t_turn_tf) ) then
        t_turn_tf_is_input = .false.
    else
        t_turn_tf_is_input = .true.
    end if

    ! Impossible to set the turn size of integer turn option
    if ( t_turn_tf_is_input .and. i_tf_turns_integer == 1 ) then
        call report_error(269) 
    end if 

    ! Setting t_cable_tf_is_input to true if t_cable_tf is an input
    if ( abs(t_cable_tf) < epsilon(t_cable_tf) ) then
        t_cable_tf_is_input = .false.
    else
        t_cable_tf_is_input = .true.
    end if

    ! Impossible to set the cable size of integer turn option
    if ( t_cable_tf_is_input .and. i_tf_turns_integer == 1 ) then
        call report_error(269) 
    end if 

    ! Impossible to set both the TF coil turn and the cable dimension
    if ( t_turn_tf_is_input .and. t_cable_tf_is_input ) then
        call report_error(271)
    end if

    ! Checking the SC temperature for LTS
    if ( ( i_tf_sc_mat == 1 .or. &
           i_tf_sc_mat == 3 .or. &
           i_tf_sc_mat == 4 .or. &
           i_tf_sc_mat == 5 ) .and. tftmp > 10.0D0 ) then
        call report_error(270)
    end if 
    ! -------


    
    !  PF coil resistivity is zero if superconducting
    if (ipfres == 0) pfclres = 0.0D0

    !  If there is no NBI, then hot beam density should be zero
    if (irfcd == 1) then
        if ((iefrf /= 5).and.(iefrf /= 8)) rnbeam = 0.0D0
    else
        rnbeam = 0.0D0
    end if

    ! Set inboard blanket thickness to zero if no inboard blanket switch
    ! used (Issue #732)
    if (iblnkith == 0) blnkith = 0.0D0

    !  Solid breeder assumed if ipowerflow=0

    !if (ipowerflow == 0) blkttype = 3

    !  Set coolant fluid type

    !if ((blkttype == 1).or.(blkttype == 2)) then
    !   coolwh = 2  !  water
    !else
    !   coolwh = 1  !  helium
    !end if

    !  But... set coolant to water if blktmodel > 0
    !  Although the *blanket* is by definition helium-cooled in this case,
    !  the shield etc. are assumed to be water-cooled, and since water is
    !  heavier (and the unit cost of pumping it is higher), the calculation
    !  for coolmass is better done with coolwh=2 if blktmodel > 0 to give
    !  slightly pessimistic results.

    !if (blktmodel > 0) then
    !   secondary_cycle = 0
    !   blkttype = 3  !  HCPB
    !   coolwh = 2
    !end if

    !  Ensure that blanket material fractions allow non-zero space for steel
    !  CCFE HCPB Model

    if (istell == 0) then
        if ((iblanket == 1).or.(iblanket == 3)) then
            fsum = breeder_multiplier + vfcblkt + vfpblkt
            if (fsum >= 1.0D0) then
                idiags(1) = iblanket
                fdiags(2) = breeder_multiplier
                fdiags(3) = vfcblkt
                fdiags(4) = vfpblkt
                fdiags(5) = fsum
                call report_error(165)
            end if
        end if
    end if

    ! Initialise superconductor cable parameters
    if(i_tf_sup==1)then
        call initialise_cables()
    end if

    ! Check that the temperature margins are not overdetermined
    if(tmargmin>0.0001d0)then
        ! This limit has been input and will be applied to both TFC and CS
        if(tmargmin_tf>0.0001d0)then
            write(*,*)'tmargmin_tf and tmargmin should not both be specified in IN.DAT.'
            write(*,*)'tmargmin_tf has been ignored.'
        end if
        if(tmargmin_cs>0.0001d0)then
            write(*,*)'tmargmin_cs and tmargmin should not both be specified in IN.DAT.'
            write(*,*)'tmargmin_cs has been ignored.'
        end if
        tmargmin_tf = tmargmin
        tmargmin_cs = tmargmin
     end if

     if (tauee_in.ge.1.0D-10.and.isc.ne.48) then
        ! Report error if confinement time is in the input
        ! but the scaling to use it is not selected.
        call report_error(220)
     end if

     if (aspect.gt.1.7D0.and.isc.eq.46) then
        ! NSTX scaling is for A<1.7
        call report_error(221)
     end if

    if (icurr.eq.2.and.isc.eq.42) then
        call report_error(222)
    end if

    errors_on = .false.

    ! Cannot use temperature margin constraint with REBCO TF coils
    if(any(icc == 36) .and. (i_tf_sc_mat == 8)) then
        call report_error(265)
    endif

    ! Cannot use temperature margin constraint with REBCO CS coils
    if(any(icc == 60) .and. (isumatoh == 8)) then
        call report_error(264)
    endif


end subroutine check<|MERGE_RESOLUTION|>--- conflicted
+++ resolved
@@ -38,11 +38,7 @@
         init_itv_156, init_itv_157, init_itv_158, init_itv_159, init_itv_160, &
         init_itv_161, init_itv_162, init_itv_163, init_itv_164, init_itv_165, &
         init_itv_166, init_itv_167, init_itv_168, init_itv_169, init_itv_170, &
-<<<<<<< HEAD
-        init_itv_171, init_itv_172, init_itv_173, init_itv_174,init_itv_175
-=======
         init_itv_171, init_itv_172, init_itv_173, init_itv_174, init_itv_175
->>>>>>> cd6052ca
     use, intrinsic :: iso_fortran_env, only: dp=>real64
 
     implicit none
@@ -233,314 +229,6 @@
     call init_itv_175
 
 
-<<<<<<< HEAD
-    !    call init_itv_1
-    !    !!  <LI> ( 1) aspect!!!
-    !    call init_itv_2  
-    !    !!  <LI> ( 2) bt!!!!
-    !    call init_itv_3
-    !    !!  <LI> ( 3) rmajor
-    !    call init_itv_4
-    !    !!  <LI> ( 4) te
-    !    call init_itv_5
-    !    !!  <LI> ( 5) beta
-    !    call init_itv_6
-    !    !!  <LI> ( 6) dene
-    !    call init_itv_7
-    !    !!  <LI> ( 7) rnbeam
-    !    call init_itv_8  
-    !    !!  <LI> ( 8) fbeta (f-value for equation 6)
-    !    call init_itv_9 
-    !    !!  <LI> ( 9) fdene (f-value for equation 5)
-    !    lablxc(10) = 'hfact         '; boundl(10) = 0.100D0 ; boundu(10) = 3.000D0  
-    !    !!  <LI> (10) hfact
-    !    lablxc(11) = 'pheat         '; boundl(11) = 1.00D-3 ; boundu(11) = 1.000D3  
-    !    !!  <LI> (11) pheat
-    !    lablxc(12) = 'oacdcp        '; boundl(12) = 1.000D5 ; boundu(12) =  1.500D8 
-    !    !!  <LI> (12) oacdcp
-    !    lablxc(13) = 'tfcth         '; boundl(13) = 0.100D0 ; boundu(13) = 5.000D0
-    !    !!  <LI> (13) tfcth (NOT RECOMMENDED)
-    !    lablxc(14) = 'fwalld        '; boundl(14) = 0.001D0 ; boundu(14) = 1.000D0
-    !    !!  <LI> (14) fwalld (f-value for equation 8)
-    !    lablxc(15) = 'fvs           '; boundl(15) = 0.001D0 ; boundu(15) = 1.000D0
-    !    !!  <LI> (15) fvs (f-value for equation 12)
-    !    lablxc(16) = 'ohcth         '; boundl(16) = 0.010D0 ; boundu(16) = 10.00D0
-    !    !!  <LI> (16) ohcth
-    !    lablxc(17) = 'tdwell        '; boundl(17) = 0.100D0 ; boundu(17) = 1.000D8
-    !    !!  <LI> (17) tdwell
-    !    lablxc(18) = 'q             '; boundl(18) = 2.000D0 ; boundu(18) = 50.00D0
-    !    !!  <LI> (18) q
-    !    lablxc(19) = 'enbeam        '; boundl(19) = 1.000D0 ; boundu(19) = 1.000D6
-    !    !!  <LI> (19) enbeam
-    !    lablxc(20) = 'tcpav         '; boundl(20) = 40.00D0 ; boundu(20) = 3.000D2
-    !    !!  <LI> (20) tcpav
-    !    lablxc(21) = 'ftburn        '; boundl(21) = 0.001D0 ; boundu(21) = 1.000D0
-    !    !!  <LI> (21) ftburn (f-value for equation 13)
-    !    !!  <LI> (23) fcoolcp
-    !    !!  <LI> (22) NOT USED
-    !    lablxc(23) = 'fcoolcp       '; boundl(23) = 0.100D0 ; boundu(23) = 0.500D0
-    !    !!  <LI> (25) fpnetel (f-value for equation 16)
-    !    !!  <LI> (24) NOT USED
-    !    lablxc(25) = 'fpnetel       '; boundl(25) = 0.001D0; boundu(25) = 1.000D0
-    !    lablxc(26) = 'ffuspow       '; boundl(26) = 0.001D0; boundu(26) = 1.000D0
-    !    !!  <LI> (26) ffuspow (f-value for equation 9)
-    !    lablxc(27) = 'fhldiv        ';  boundl(27) = 0.001D0; boundu(27) = 1.000D0
-    !    !!  <LI> (27) fhldiv (f-value for equation 18)
-    !    lablxc(28) = 'fradpwr       '; boundl(28) = 0.001D0; boundu(28) = 0.990D0
-    !    !!  <LI> (28) fradpwr (f-value for equation 17), total radiation fraction
-    !    lablxc(29) = 'bore          '; boundl(29) = 0.100D0; boundu(29) = 10.00D0
-    !    !!  <LI> (29) bore
-    !    lablxc(30) = 'fmva          '; boundl(30) = 0.010D0; boundu(30) = 1.000D0
-    !    !!  <LI> (30) fmva (f-value for equation 19)
-    !    lablxc(31) = 'gapomin       '; boundl(31) = 0.001D0; boundu(31) = 1.000D1
-    !    !!  <LI> (31) gapomin
-    !    lablxc(32) = 'frminor       '; boundl(32) = 0.001D0; boundu(32) = 1.000D0
-    !    !!  <LI> (32) frminor (f-value for equation 21)
-    !    lablxc(33) = 'fportsz       '; boundl(33) = 0.001D0; boundu(33) = 1.000D0
-    !    !!  <LI> (33) fportsz (f-value for equation 20)
-    !    lablxc(34) = 'fdivcol       '; boundl(34) = 0.001D0; boundu(34) = 1.000D0
-    !    !!  <LI> (34) fdivcol (f-value for equation 22)
-    !    lablxc(35) = 'fpeakb        '; boundl(35) = 0.001D0; boundu(35) = 1.000D0
-    !    !!  <LI> (35) fpeakb (f-value for equation 25)
-    !    lablxc(36) = 'fbetatry      '; boundl(36) = 0.001D0; boundu(36) = 1.000D0
-    !    !!  <LI> (36) fbetatry (f-value for equation 24)
-    !    lablxc(37) = 'coheof        '; boundl(37) = 1.000D5; boundu(37) = 1.000D8
-    !    !!  <LI> (37) coheof
-    !    lablxc(38) = 'fjohc         '; boundl(38) = 0.010D0; boundu(38) = 1.000D0
-    !    !!  <LI> (38) fjohc (f-value for equation 26)
-    !    lablxc(39) = 'fjohc0        '; boundl(39) = 0.001D0; boundu(39) = 1.000D0
-    !    !!  <LI> (39) fjohc0 (f-value for equation 27)
-    !    lablxc(40) = 'fgamcd        '; boundl(40) = 0.001D0; boundu(40) = 1.000D0
-    !    !!  <LI> (40) fgamcd (f-value for equation 37)
-    !    lablxc(41) = 'fcohbop       '; boundl(41) = 0.001D0; boundu(41) = 1.000D0
-    !    !!  <LI> (41) fcohbop
-    !    lablxc(42) = 'gapoh         '; boundl(42) = 0.001D0; boundu(42) = 10.00D0
-    !    !!  <LI> (42) gapoh
-    !    !!  <LI> (44) fvsbrnni
-    !    !!  <LI> (43) NOT USED
-    !    lablxc(44) = 'fvsbrnni      '; boundl(44) = 0.001D0; boundu(44) = 1.000D0
-    !    lablxc(45) = 'fqval         '; boundl(45) = 0.001D0; boundu(45) = 1.000D0
-    !    !!  <LI> (45) fqval (f-value for equation 28)
-    !    lablxc(46) = 'fpinj         '; boundl(46) = 0.001D0; boundu(46) = 1.000D0
-    !    !!  <LI> (46) fpinj (f-value for equation 30)
-    !    lablxc(47) = 'feffcd        '; boundl(47) = 0.001D0; boundu(47) = 1.000D0
-    !    !!  <LI> (47) feffcd
-    !    lablxc(48) = 'fstrcase      '; boundl(48) = 0.001D0; boundu(48) = 1.000D0
-    !    !!  <LI> (48) fstrcase (f-value for equation 31)
-    !    lablxc(49) = 'fstrcond      '; boundl(49) = 0.001D0; boundu(49) = 1.000D0
-    !    !!  <LI> (49) fstrcond (f-value for equation 32)
-    !    lablxc(50) = 'fiooic        '; boundl(50) = 0.001D0; boundu(50) = 1.000D0
-    !    !!  <LI> (50) fiooic (f-value for equation 33)
-    !    lablxc(51) = 'fvdump        '; boundl(51) = 0.001D0; boundu(51) = 1.000D0
-    !    !!  <LI> (51) fvdump (f-value for equation 34)
-    !    lablxc(52) = 'vdalw         '; boundl(52) = 0.001D0; boundu(52) = 1.000D6
-    !    !!  <LI> (52) vdalw
-    !    lablxc(53) = 'fjprot        '; boundl(53) = 0.001D0; boundu(53) = 1.000D0
-    !    !!  <LI> (53) fjprot (f-value for equation 35)
-    !    lablxc(54) = 'ftmargtf      '; boundl(54) = 0.001D0; boundu(54) = 1.000D0
-    !    !!  <LI> (54) ftmargtf (f-value for equation 36)
-    !    !!  <LI> (56) tdmptf
-    !    !!  <LI> (55) obsolete
-    !    lablxc(56) = 'tdmptf        '; boundl(56) = 0.100D0; boundu(56) = 100.0D0
-    !    lablxc(57) = 'thkcas        '; boundl(57) = 0.050D0; boundu(57) = 1.000D0
-    !    !!  <LI> (57) thkcas
-    !    lablxc(58) = 'thwcndut      '; boundl(58) = 0.001D0; boundu(58) = 0.100D0
-    !    !!  <LI> (58) thwcndut
-    !    lablxc(59) = 'fcutfsu       '; boundl(59) = 0.001D0; boundu(59) = 1.000D0
-    !    !!  <LI> (59) fcutfsu
-    !    lablxc(60) = 'cpttf         '; boundl(60) = 0.001D0; boundu(60) = 4.000D4
-    !    !!  <LI> (60) cpttf
-    !    lablxc(61) = 'gapds         '; boundl(61) = 0.001D0; boundu(61) = 10.00D0
-    !    !!  <LI> (61) gapds
-    !    lablxc(62) = 'fdtmp         '; boundl(62) = 0.001D0; boundu(62) = 1.000D0
-    !    !!  <LI> (62) fdtmp (f-value for equation 38)
-    !    lablxc(63) = 'ftpeak        '; boundl(63) = 0.001D0; boundu(63) = 1.000D0
-    !    !!  <LI> (63) ftpeak (f-value for equation 39)
-    !    lablxc(64) = 'fauxmn        '; boundl(64) = 0.001D0; boundu(64) = 1.000D0
-    !    !!  <LI> (64) fauxmn (f-value for equation 40)
-    !    lablxc(65) = 'tohs          '; boundl(65) = 0.100D0; boundu(65) = 1.000D3
-    !    !!  <LI> (65) tohs
-    !    lablxc(66) = 'ftohs         '; boundl(66) = 0.001D0; boundu(66) = 1.000D0
-    !    !!  <LI> (66) ftohs (f-value for equation 41)
-    !    lablxc(67) = 'ftcycl        '; boundl(67) = 0.001D0; boundu(67) = 1.000D0
-    !    !!  <LI> (67) ftcycl (f-value for equation 42)
-    !    lablxc(68) = 'fptemp        '; boundl(68) = 0.001D0; boundu(68) = 1.000D0
-    !    !!  <LI> (68) fptemp (f-value for equation 44)
-    !    lablxc(69) = 'rcool         '; boundl(69) = 0.001D0; boundu(69) = 0.010D0
-    !    !!  <LI> (69) rcool
-    !    lablxc(70) = 'vcool         '; boundl(70) = 1.000D0; boundu(70) = 1.000D2
-    !    !!  <LI> (70) vcool
-    !    lablxc(71) = 'fq            '; boundl(71) = 0.001D0; boundu(71) = 1.000D0
-    !    !!  <LI> (71) fq (f-value for equation 45)
-    !    lablxc(72) = 'fipir         '; boundl(72) = 0.001D0; boundu(72) = 1.000D0
-    !    !!  <LI> (72) fipir (f-value for equation 46)
-    !    lablxc(73) = 'scrapli       '; boundl(73) = 0.001D0; boundu(73) = 10.00D0
-    !    !!  <LI> (73) scrapli
-    !    lablxc(74) = 'scraplo       '; boundl(74) = 0.001D0; boundu(74) = 10.00D0
-    !    !!  <LI> (74) scraplo
-    !    lablxc(75) = 'tfootfi       '; boundl(75) = 0.200D0; boundu(75) = 5.000D0
-    !    !!  <LI> (75) tfootfi
-    !    !!  <LI> (76) NOT USED
-    !    !!  <LI> (77) NOT USED
-    !    !!  <LI> (78) NOT USED
-    !    !!  <LI> (79) fbetap (f-value for equation 48)
-    !    lablxc(79) = 'fbetap        '; boundl(79) = 0.001D0; boundu(79) = 1.000D0
-    !    !!  <LI> (81) NOT USED
-    !    !!  <LI> (80) NOT USED
-    !    !!  <LI> (82) NOT USED
-    !    !!  <LI> (83) NOT USED
-    !    !!  <LI> (84) NOT USED
-    !    !!  <LI> (85) NOT USED
-    !    !!  <LI> (86) NOT USED
-    !    !!  <LI> (87) NOT USED
-    !    !!  <LI> (88) NOT USED
-    !    !!  <LI> (89) ftbr (f-value for equation 52)
-    !    lablxc(89) = 'ftbr          '; boundl(89) = 0.001D0; boundu(89) = 1.000D0
-    !    lablxc(90) = 'blbuith       '; boundl(90) = 0.001D0; boundu(90) = 2.000D0
-    !    !!  <LI> (90) blbuith
-    !    lablxc(91) = 'blbuoth       '; boundl(91) = 0.001D0; boundu(91) = 2.000D0
-    !    !!  <LI> (91) blbuoth
-    !    lablxc(92) = 'fflutf        '; boundl(92) = 0.001D0; boundu(92) = 1.000D0
-    !    !!  <LI> (92) fflutf (f-value for equation 53)
-    !    lablxc(93) = 'shldith       '; boundl(93) = 0.001D0; boundu(93) = 10.00D0
-    !    !!  <LI> (93) shldith
-    !    lablxc(94) = 'shldoth       '; boundl(94) = 0.001D0; boundu(94) = 10.00D0
-    !    !!  <LI> (94) shldoth
-    !    lablxc(95) = 'fptfnuc       '; boundl(95) = 0.001D0; boundu(95) = 1.000D0
-    !    !!  <LI> (95) fptfnuc (f-value for equation 54)
-    !    lablxc(96) = 'fvvhe         '; boundl(96) = 0.001D0; boundu(96) = 1.000D0
-    !    !!  <LI> (96) fvvhe (f-value for equation 55)
-    !    lablxc(97) = 'fpsepr        '; boundl(97) = 0.001D0; boundu(97) = 1.000D0
-    !    !!  <LI> (97) fpsepr (f-value for equation 56)
-    !    lablxc(98) = 'li6enrich     '; boundl(98) = 10.00D0; boundu(98) = 100.0D0
-    !    !!  <LI> (98) li6enrich
-    !    !!  <LI> (100) NOT USED
-    !    !!  <LI> (99) NOT USED
-    !    !!  <LI> (101) NOT USED
-    !    !!  <LI> (102) fimpvar
-    !    lablxc(102) = 'fimpvar       '; boundl(102) = 1.00D-6; boundu(102) = 0.010D0
-    !    lablxc(103) = 'flhthresh     '; boundl(103) = 1.000D0; boundu(103) = 1.000D6
-    !    !!  <LI> (103) flhthresh (f-value for equation 15)
-    !    lablxc(104) = 'fcwr          '; boundl(104) = 0.001D0; boundu(104) = 1.000D0
-    !    !!  <LI> (104) fcwr (f-value for equation 23)
-    !    lablxc(105) = 'fnbshinef     '; boundl(105) = 0.001D0; boundu(105) = 1.000D0
-    !    !!  <LI> (105) fnbshinef (f-value for equation 59)
-    !    lablxc(106) = 'ftmargoh      '; boundl(106) = 0.001D0; boundu(106) = 1.000D0
-    !    !!  <LI> (106) ftmargoh (f-value for equation 60)
-    !    lablxc(107) = 'favail        '; boundl(107) = 0.001D0; boundu(107) = 1.000D0
-    !    !!  <LI> (107) favail (f-value for equation 61)
-    !    lablxc(108) = 'breeder_f     '; boundl(108) = 0.060D0; boundu(108) = 1.000D0
-    !    !!  <LI> (108) breeder_f: Volume of Li4SiO4 / (Volume of Be12Ti + Li4SiO4)
-    !    lablxc(109) = 'ralpne        '; boundl(109) = 0.050D0; boundu(109) = 0.150D0
-    !    !!  <LI> (109) ralpne: thermal alpha density / electron density
-    !    !!       to energy confinement times (f-value for equation 62)
-    !    !!  <LI> (110) ftaulimit: Lower limit on taup/taueff the ratio of alpha particle
-    !    lablxc(110) = 'ftaulimit     '; boundl(110) = 0.001D0; boundu(110) = 1.000D0
-    !    !!       number of vacuum pumps <  TF coils (f-value for equation 63)
-    !    !!  <LI> (111) fniterpump: f-value for constraint that
-    !    lablxc(111) = 'fniterpump    '; boundl(111) = 0.001D0; boundu(111) = 1.000D0
-    !    lablxc(112) = 'fzeffmax      '; boundl(112) = 0.001D0; boundu(112) = 1.000D0
-    !    !!  <LI> (112) fzeffmax: f-value for max Zeff (f-value for equation 64)
-    !    lablxc(113) = 'ftaucq        '; boundl(113) = 0.001D0; boundu(113) = 1.000D0
-    !    !!  <LI> (113) ftaucq: f-value for minimum quench time (f-value for equation 65)
-    !    lablxc(114) = 'fw_channel_l  '; boundl(114) = 0.001D0; boundu(114) = 1.000D3
-    !    !!  <LI> (114) fw_channel_length: Length of a single first wall channel
-    !    !!             (f-value for equation 66)
-    !    !!  <LI> (115) fpoloidalpower: f-value for max rate of change of energy in poloidal field
-    !    lablxc(115) = 'fpoloidalpower'; boundl(26) = 0.001D0; boundu(26) = 1.000D0
-    !    lablxc(116) = 'fradwall      '; boundl(116) = 0.001D0; boundu(116) = 1.000D0
-    !    !!  <LI> (116) fradwall: f-value for radiation wall load limit (eq. 67)
-    !    lablxc(117) = 'fpsepbqar     '; boundl(117) = 0.001D0; boundu(117) = 1.000D0
-    !    !!  <LI> (117) fpsepbqar: f-value for  Psep*Bt/qar upper limit (eq. 68)
-    !    !!            (f-value for equation 69)
-    !    !!  <LI> (118) fpsep: f-value to ensure separatrix power is less than value from Kallenbach divertor
-    !    lablxc(118) = 'fpsep         '; boundl(118) = 0.001D0; boundu(118) = 1.000D0
-    !    lablxc(119) = 'tesep         '; boundl(119) = 0.000D0; boundu(119) = 1.000D1
-    !    !!  <LI> (119) tesep:  separatrix temperature calculated by the Kallenbach divertor model
-    !    lablxc(120) = 'ttarget       '; boundl(120) = 1.000D0; boundu(120) = 1.000D4
-    !    !!  <LI> (120) ttarget: Plasma temperature adjacent to divertor sheath [eV]
-    !    lablxc(121) = 'neratio       '; boundl(121) = 0.001D0; boundu(121) = 1.000D0
-    !    !!  <LI> (121) neratio: ratio of mean SOL density at OMP to separatrix density at OMP
-    !    lablxc(122) = 'oh_steel_frac '; boundl(122) = 0.001D0; boundu(122) = 0.950D0
-    !    !!  <LI> (122) oh_steel_frac : streel fraction of Central Solenoid
-    !    lablxc(123) = 'foh_stress    '; boundl(123) = 0.001D0; boundu(123) = 1.000D0
-    !    !!  <LI> (123) foh_stress : f-value for CS coil Tresca stress limit (f-value for eq. 72)
-    !    lablxc(124) = 'qtargettotal  '; boundl(124) = 0.001D0; boundu(124) = 1.000D7
-    !    !!  <LI> (124) qtargettotal : Power density on target including surface recombination [W/m2]
-    !    lablxc(125) = 'fimp(03)      '; boundl(125) = 1.00D-8; boundu(125) = 0.010D0
-    !    !!  <LI> (125) fimp(3) :  Beryllium density fraction relative to electron density
-    !    lablxc(126) = 'fimp(04)      '; boundl(126) = 1.00D-8; boundu(126) = 0.010D0
-    !    !!  <LI> (126) fimp(4) :  Carbon density fraction relative to electron density
-    !    lablxc(127) = 'fimp(05)      '; boundl(127) = 1.00D-8; boundu(127) = 0.010D0
-    !    !!  <LI> (127) fimp(5) :  Nitrogen fraction relative to electron density
-    !    lablxc(128) = 'fimp(06)      '; boundl(128) = 1.00D-8; boundu(128) = 0.010D0
-    !    !!  <LI> (128) fimp(6) :  Oxygen density fraction relative to electron density
-    !    lablxc(129) = 'fimp(07)      '; boundl(129) = 1.00D-8; boundu(129) = 0.010D0
-    !    !!  <LI> (129) fimp(7) :  Neon density fraction relative to electron density
-    !    lablxc(130) = 'fimp(08)      '; boundl(130) = 1.00D-8; boundu(130) = 0.010D0
-    !    !!  <LI> (130) fimp(8) :  Silicon density fraction relative to electron density
-    !    lablxc(131) = 'fimp(09)      '; boundl(131) = 1.00D-8; boundu(131) = 0.010D0
-    !    !!  <LI> (131) fimp(9) :  Argon density fraction relative to electron density
-    !    lablxc(132) = 'fimp(10)      '; boundl(132) = 1.00D-8; boundu(132) = 0.010D0
-    !    !!  <LI> (132) fimp(10) :  Iron density fraction relative to electron density
-    !    lablxc(133) = 'fimp(11)      '; boundl(133) = 1.00D-8; boundu(133) = 0.010D0
-    !    !!  <LI> (133) fimp(11) :  Nickel density fraction relative to electron density
-    !    lablxc(134) = 'fimp(12)      '; boundl(134) = 1.00D-8; boundu(134) = 0.010D0
-    !    !!  <LI> (134) fimp(12) :  Krypton density fraction relative to electron density
-    !    lablxc(135) = 'fimp(13)      '; boundl(135) = 1.00D-8; boundu(135) = 0.010D0
-    !    !!  <LI> (135) fimp(13) :  Xenon density fraction relative to electron density
-    !    lablxc(136) = 'fimp(14)      '; boundl(136) = 1.00D-8; boundu(136) = 0.010D0
-    !    !!  <LI> (136) fimp(14) :  Tungsten density fraction relative to electron density
-    !    lablxc(137) = 'fplhsep       '; boundl(137) = 0.001D0; boundu(137) = 1.000D0
-    !    !!  <LI> (137) fplhsep (f-value for equation 73)
-    !    lablxc(138) = 'rebco_thicknes'; boundl(138) = 0.01D-6; boundu(138) = 100.0D-6
-    !    !!  <LI> (138) rebco_thickness : thickness of REBCO layer in tape (m)
-    !    lablxc(139) = 'copper_thick  '; boundl(139) = 1.00D-6; boundu(139) = 1.00D-3
-    !    !!  <LI> (139) copper_thick : thickness of copper layer in tape (m)
-    !    lablxc(140) = 'thkwp         '; boundl(140) = 0.001D0; boundu(140) = 2.000D0
-    !    !!  <LI> (140) thkwp : radial thickness of TFC winding pack (m)
-    !    lablxc(141) = 'fcqt          '; boundl(141) = 0.001D0; boundu(141) = 1.000D0
-    !    !!  <LI> (141) fcqt : TF coil quench temperature < tmax_croco (f-value for equation 74)
-    !    lablxc(142) = 'nesep         '; boundl(142) = 1.00D17; boundu(142) = 1.00D20
-    !    !!  <LI> (142) nesep : electron density at separatrix [m-3]
-    !    lablxc(143) = 'f_coppera_m2  '; boundl(143) = 0.001D0; boundu(143) = 1.000D0
-    !    !!  <LI> (143) f_coppera_m2 : TF coil current / copper area < Maximum value (f-value for equation 75)
-    !    lablxc(144) = 'fnesep        '; boundl(144) = 0.001D0; boundu(144) = 1.000D0
-    !    !!  <LI> (144) fnesep : Eich critical electron density at separatrix (f-value for constraint equation 76) [m-3]
-    !    lablxc(145) = 'fgwped        '; boundl(145) = 0.500D0; boundu(145) = 1.000D0
-    !    !!  <LI> (145) fgwped :  fraction of Greenwald density to set as pedestal-top density
-    !    lablxc(146) = 'fcpttf        '; boundl(146) = 0.001D0; boundu(146) = 1.000D0
-    !    !!  <LI> (146) fcpttf : F-value for TF coil current per turn limit (constraint equation 77)
-    !    lablxc(147) = 'freinke       '; boundl(147) = 0.001D0; boundu(147) = 1.000D0
-    !    !!  <LI> (147) freinke : F-value for Reinke detachment criterion (constraint equation 78)
-    !    lablxc(148) = 'fzactual      '; boundl(148) = 1.00D-8; boundu(148) = 1.000D0
-    !    !!  <LI> (148) fzactual : fraction of impurity at SOL with Reinke detachment criterion
-    !    lablxc(149) = 'fbmaxcs       '; boundl(149) = 0.001D0; boundu(149) = 1.000D0
-    !    !!  <LI> (149) fbmaxcs : F-value for max peak CS field (con. 79, itvar 149)
-    !    lablxc(150) = 'plasmod_fcdp  '; boundl(150) = 0.000D0; boundu(150) = 1.000D0
-    !     !!  <LI> (150) plasmod_fcdp : (P_CD - Pheat)/(Pmax-Pheat),i.e. ratio of CD power over available power
-    !    lablxc(151) = 'plasmod_fradc '; boundl(151) = 0.001D0; boundu(151) = 1.000D0
-    !    !!  <LI> (151) plasmod_fradc : Pline_Xe / (Palpha + Paux - PlineAr - Psync - Pbrad)
-    !    lablxc(152) = 'fgwsep        '; boundl(152) = 0.001D0; boundu(152) = 1.000D0
-    !    !!  <LI> (152) fbmaxcs : Ratio of separatrix density to Greenwald density
-    !    lablxc(153) = 'fpdivlim      '; boundl(153) = 0.001D0; boundu(153) = 1.000D0
-    !    !!  <LI> (153) fpdivlim : F-value for minimum pdivt (con. 80)
-    !    lablxc(154) = 'fpdivlim      '; boundl(154) = 0.001D0; boundu(154) = 1.000D0
-    !    !!  <LI> (154) fne0 : F-value for ne(0) > ne(ped) (con. 81)</UL>
-    !    lablxc(172) = 'f_avspace       '; boundl(172) = 0.0010D0; boundu(172) = 1.000D0
-    !    !!  <LI> (172) f_avspace
-    !    lablxc(173) = 'fbetatry_lower       '; boundl(173) = 0.0010D0; boundu(173) = 1.000D0
-    !    !!  <LI> (173) fbetatry_lower
-    !    lablxc(174) = 'fecrh_ignition    '; boundl(174) = 0.0010D0; boundu(174) = 2.000D0
-    !    !!  <LI> (174) fecrh_ignition
-    !    lablxc(175) = 'te0_ecrh_achievable    '; boundl(175) = 1.0D0; boundu(175) = 200.0D0
-    !    !!  <LI> (175) te0_ecrh_achievable
-    !  Initialise stellarator parameters if necessary
-    !  This overrides some of the bounds of the tokamak parameters.
-    if (istell /= 0) call stinit
-
-=======
->>>>>>> cd6052ca
 end subroutine initial
 
 subroutine check
