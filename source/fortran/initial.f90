--- conflicted
+++ resolved
@@ -1105,11 +1105,10 @@
     ! -> If bore + gapoh + ohcth = 0 and fixed and stress constraint is used
     !    Generate a lvl 3 error proposing not to use any stress constraints
     if (       ( .not. ( any(ixc == 16 ) .or. any(ixc == 29 ) .or. any(ixc == 42 ) ) ) & ! No bore,gapoh, ohcth iteration  
-<<<<<<< HEAD
          .and. ( abs(bore + gapoh + ohcth + precomp) < epsilon(bore) )                 & ! bore + gapoh + ohcth = 0
          .and. ( any(icc == 31) .or. any(icc == 32) ) ) then                                                     ! Stress constraint (31) is used 
 
-        call report_error(243)
+        call report_error(246)
         stop
     end if
      
@@ -1127,21 +1126,12 @@
 
     ! Error indicating that the buck and wedge solution is not yet implemented
     if ( i_tf_buking == 2 ) then
-        call report_error(244)
+        call report_error(247)
         stop
     end if
 
     ! Number of stress calculation layers
     n_tf_stress_layers = i_tf_buking + n_tf_graded_layers
-=======
-         .and. ( abs(bore + gapoh + ohcth) < epsilon(bore) )                           & ! bore + gapoh + ohcth = 0
-         .and. any(icc == 31) ) then                                                     ! Stress constraint (31) is used 
-
-        call report_error(246)
-        stop
-    end if
-     
->>>>>>> ae0207ed
 
     ! If TFC sidewall has not been set by user
     if(casths<0.1d-10) tfc_sidewall_is_fraction = .true.
