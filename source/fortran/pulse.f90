! !!!!!!!!!!!!!!!!!!!!!!!!!!!!!!!!!!!!!!!!!!!!!!!!!!!!!!!!!!!!!!!!!!

module pulse_module

  !! Module containing pulsed reactor device routines
  !! author: P J Knight, CCFE, Culham Science Centre
  !! N/A
  !! This module contains routines for calculating the
  !! parameters of a pulsed fusion power plant.
  !! AEA FUS 251: A User's Guide to the PROCESS Systems Code
  !
  ! !!!!!!!!!!!!!!!!!!!!!!!!!!!!!!!!!!!!!!!!!!!!!!!

<<<<<<< HEAD
=======
  use, intrinsic :: iso_fortran_env, only: dp=>real64
  use build_variables
  use constants
  use constraint_variables
  use current_drive_variables
  use error_handling
  use fwbs_variables
  use heat_transport_variables
  use pf_power_variables
  use pfcoil_variables
  use physics_variables
  use process_output
  use pulse_variables
  use times_variables

>>>>>>> f4536883
  implicit none

  private
  public :: pulse

contains

  ! !!!!!!!!!!!!!!!!!!!!!!!!!!!!!!!!!!!!!!!!!!!!!!!!!!!!!!!!!!!!!!!!!!

  subroutine pulse(outfile,iprint)

    !! Caller for the pulsed reactor model
    !! author: C A Gardner, AEA Fusion, Culham Laboratory
    !! author: P J Knight, CCFE, Culham Science Centre
    !! outfile : input integer : output file unit
    !! iprint : input integer : switch for writing to output file (1=yes)
    !! This calls the routines relevant to a pulsed reactor scenario.
    !! Work File Notes F/MPE/MOD/CAG/PROCESS/PULSE
    !! AEA FUS 251: A User's Guide to the PROCESS Systems Code
    !
    ! !!!!!!!!!!!!!!!!!!!!!!!!!!!!!!!!!!!!!!!!!!!!!!!

    implicit none

    !  Arguments

    integer, intent(in) :: outfile,iprint

    !  Local variables

    ! !!!!!!!!!!!!!!!!!!!!!!!!!!!!!!!!!!!!!!!!!!!!!!!

    !  Thermal cycling package

    !call thrmal(outfile,iprint)

    !  Evaluate minimum plasma current ramp-up time

    call tohswg(outfile,iprint)

    !  Burn time calculation

    call burn(outfile,iprint)

  end subroutine pulse

  ! !!!!!!!!!!!!!!!!!!!!!!!!!!!!!!!!!!!!!!!!!!!!!!!!!!!!!!!!!!!!!!!!!!



  ! !!!!!!!!!!!!!!!!!!!!!!!!!!!!!!!!!!!!!!!!!!!!!!!!!!!!!!!!!!!!!!!!!!

  subroutine tohswg(outfile,iprint)

    !! Routine to calculate the plasma current ramp-up time
    !! author: C A Gardner, AEA Fusion, Culham Laboratory
    !! author: P J Knight, CCFE, Culham Science Centre
    !! outfile : input integer : output file unit
    !! iprint : input integer : switch for writing to output file (1=yes)
    !! This routine calculates the plasma current ramp-up time
    !! for a pulsed reactor.
    !! Work File Note F/MPE/MOD/CAG/PROCESS/PULSE/0013
    !! Work File Note F/PL/PJK/PROCESS/CODE/050
    !! AEA FUS 251: A User's Guide to the PROCESS Systems Code
    !
    ! !!!!!!!!!!!!!!!!!!!!!!!!!!!!!!!!!!!!!!!!!!!!!!!

    use constraint_variables, only: tohsmn
    use pf_power_variables, only: vpfskv
    use pfcoil_variables, only: ncirt, ipfres, nohc, powohres, sxlg, cpt, ric, &
      turns, cptdin
    use physics_variables, only: plascur, rmajor
    use process_output, only: ovarre, osubhd
    use numerics, only: active_constraints
    use pulse_variables, only: lpulse
    implicit none

    !  Arguments

    integer, intent(in) :: outfile,iprint

    !  Local variables

    real(dp) :: albusa,ioht1,ioht2,ipdot,loh,m,pfbusl,r,rho,v

    ! !!!!!!!!!!!!!!!!!!!!!!!!!!!!!!!!!!!!!!!!!!!!!!!

    if (lpulse /= 1) return

    !  Current/turn in Central Solenoid at beginning of pulse (A/turn)

    ioht1 = cpt(nohc,2)

    !  Current/turn in Central Solenoid at start of flat-top (A/turn)

    ioht2 = cpt(nohc,3)

    !  Central Solenoid resistance (ohms)

    if (ipfres == 0) then
       r = 0.0D0
    else
       r = powohres/( 1.0D6*ric(nohc) )**2
    end if

    !  Central Solenoid bus resistance (ohms) (assumed to include power supply)
    !  Bus parameters taken from routine PFPWR.

    pfbusl = 8.0D0 * rmajor + 140.0D0
    albusa = abs(cptdin(nohc))/100.0D0

    rho = 1.5D0 * 2.62D-4 * pfbusl/albusa

    !  Central Solenoid power source emf (volts)

    v = vpfskv * 1.0D3

    !  Mutual inductance between Central Solenoid and plasma (H)

    m = sxlg(nohc,ncirt)

    !  Self inductance of Central Solenoid (H)

    loh = sxlg(nohc,nohc)

    !  Maximum rate of change of plasma current (A/s)
    !  - now a function of the plasma current itself (previously just 0.5D6)

    ipdot = 0.0455D0*plascur

    !  Minimum plasma current ramp-up time (s)
    !  - corrected (bus resistance is not a function of turns)

    tohsmn = loh*(ioht2 - ioht1) / &
         (ioht2*(r*turns(nohc) + rho) - v + m*ipdot)

    !  Output section

    if (iprint == 1) then
       if(active_constraints(41) .eqv. .true.)then
          call osubhd(outfile,'Central solenoid considerations:')
          call ovarre(outfile,'Minimum plasma current ramp-up time (s)', '(tohsmn)',tohsmn)
      end if
    end if

  end subroutine tohswg

  ! !!!!!!!!!!!!!!!!!!!!!!!!!!!!!!!!!!!!!!!!!!!!!!!!!!!!!!!!!!!!!!!!!!

  subroutine burn(outfile,iprint)

    !! Routine to calculate the burn time for a pulsed reactor
    !! author: C A Gardner, AEA Fusion, Culham Laboratory
    !! author: P J Knight, CCFE, Culham Science Centre
    !! author: R Kemp, CCFE, Culham Science Centre
    !! outfile : input integer : output file unit
    !! iprint : input integer : switch for writing to output file (1=yes)
    !! This routine calculates the burn time for a pulsed reactor.
    !! Work File Note F/MPE/MOD/CAG/PROCESS/PULSE/0012
    !! AEA FUS 251: A User's Guide to the PROCESS Systems Code
    !
    ! !!!!!!!!!!!!!!!!!!!!!!!!!!!!!!!!!!!!!!!!!!!!!!!

		use error_handling, only: fdiags, report_error
		use pfcoil_variables, only: vsbn, vstot
		use physics_variables, only: rplas, vsres, vsind, plascur, facoh, csawth
		use process_output, only: ocmmnt, ovarre, osubhd
		use pulse_variables, only: lpulse
		use times_variables, only: tburn, theat
    implicit none

    !  Arguments

    integer, intent(in) :: outfile,iprint

    !  Local variables

    real(dp) :: tb,vburn,vsmax,vssoft

    ! !!!!!!!!!!!!!!!!!!!!!!!!!!!!!!!!!!!!!!!!!!!!!!!

    if (lpulse /= 1) return

    !  Volt-seconds required to produce plasma current during start-up
    !  (i.e. up to start of flat top)

    vssoft = vsres + vsind

    !  Total volt-seconds available during flat-top (heat + burn)
    !  (Previously calculated as (abs(vstot) - vssoft) )

    vsmax = -vsbn  !  vsbn is (or should be...) negative

    !  Loop voltage during flat-top (including MHD sawtooth enhancement)

    vburn = plascur * rplas * facoh * csawth

    !  Burn time (s)

    tb = vsmax/vburn - theat
    if (tb < 0.0D0) then
       fdiags(1) = tb ; fdiags(2) = vsmax ; fdiags(3) = vburn ; fdiags(4) = theat
       call report_error(93)
    end if
    tburn = max(0.0D0, tb)

    !  Output section

    if (iprint == 1) then

       call osubhd(outfile,'Volt-second considerations:')

       call ovarre(outfile,'Total V-s capability of Central Solenoid/PF coils (Wb)', &
            '(abs(vstot))',abs(vstot))
       call ovarre(outfile,'Required volt-seconds during start-up (Wb)', &
            '(vssoft)',vssoft)
       call ovarre(outfile,'Available volt-seconds during burn (Wb)', &
            '(vsmax)',vsmax)

       if (tb <= 0.0D0) then
          call ocmmnt(outfile, &
               '   Error... burn time is zero; insufficient volt-seconds!')
       end if

    end if

  end subroutine burn

end module pulse_module<|MERGE_RESOLUTION|>--- conflicted
+++ resolved
@@ -11,24 +11,7 @@
   !
   ! !!!!!!!!!!!!!!!!!!!!!!!!!!!!!!!!!!!!!!!!!!!!!!!
 
-<<<<<<< HEAD
-=======
   use, intrinsic :: iso_fortran_env, only: dp=>real64
-  use build_variables
-  use constants
-  use constraint_variables
-  use current_drive_variables
-  use error_handling
-  use fwbs_variables
-  use heat_transport_variables
-  use pf_power_variables
-  use pfcoil_variables
-  use physics_variables
-  use process_output
-  use pulse_variables
-  use times_variables
-
->>>>>>> f4536883
   implicit none
 
   private
