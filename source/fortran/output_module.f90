--- conflicted
+++ resolved
@@ -191,13 +191,8 @@
   call tfcoil(outfile,1)
 
   ! Toroidal field coil superconductor model !
-<<<<<<< HEAD
-  !!!!!!!!!!!!!!!!!!!!!!!!!!!!!!!!!!!!!!!!!!!!
-  if ( i_tf_sup == 1 ) then
-=======
   ! !!!!!!!!!!!!!!!!!!!!!!!!!!!!!!!!!!!!!!!!!!!
   if ( itfsup == 1 ) then
->>>>>>> 8a7e5724
      call tfspcall(outfile,1)
   end if
 
