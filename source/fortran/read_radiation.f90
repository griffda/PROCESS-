--- conflicted
+++ resolved
@@ -7,16 +7,10 @@
   !
   ! !!!!!!!!!!!!!!!!!!!!!!!!!!!!!!!!!!!!!!!!!!!!!!!
 
-<<<<<<< HEAD
-=======
   ! Modules to import !
   ! !!!!!!!!!!!!!!!!!!!!
 
   use, intrinsic :: iso_fortran_env, only: dp=>real64
-  use maths_library
-  use impurity_radiation_module, only: nimp, fimp, imp_label
-
->>>>>>> f4536883
   implicit none
 
   ! List of impurities in the SOL/divertor model IS now same as the main plasma impurities
