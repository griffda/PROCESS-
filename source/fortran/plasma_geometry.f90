--- conflicted
+++ resolved
@@ -53,12 +53,8 @@
 
     !  Local variables
 
-<<<<<<< HEAD
     real(dp) :: sa,so,xsi,xso,thetai,thetao,xi,xo
-=======
-    real(8) :: sa,so,xsi,xso,thetai,thetao,xi,xo
-    real(8) :: a, b, c, d, e, f 
->>>>>>> 94a0ea59
+    real(dp) :: a, b, c, d, e, f 
 
     ! !!!!!!!!!!!!!!!!!!!!!!!!!!!!!!!!!!!!!!!!!!!!!!!
 
