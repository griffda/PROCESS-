--- conflicted
+++ resolved
@@ -12,29 +12,7 @@
   !
   ! !!!!!!!!!!!!!!!!!!!!!!!!!!!!!!!!!!!!!!!!!!!!!!!
 
-<<<<<<< HEAD
-=======
   use, intrinsic :: iso_fortran_env, only: dp=>real64
-
-  use build_variables
-  use buildings_variables
-  use constants
-  use constraint_variables
-  use cost_variables
-  use current_drive_variables
-  use error_handling
-  use fwbs_variables
-  use heat_transport_variables
-  use pf_power_variables
-  use pfcoil_variables
-  use physics_variables
-  use process_output
-  use structure_variables
-  use tfcoil_variables
-  use times_variables
-  use primary_pumping_variables
-
->>>>>>> f4536883
   implicit none
 
   private
@@ -75,7 +53,8 @@
     use process_output, only: oheadr, ovarre
     use tfcoil_variables, only: tflegmw, estotftgj, tfcpmw, rhotfleg, &
         tflegres, vtfskv, jbus, tfbusl, tfbusmas, tfcmw, vtfkv, i_tf_sup, &
-        tfckw, presleg, dcopper, ritfc, cpttf, prescp, n_tf
+        tfckw, presleg, dcopper, ritfc, cpttf, prescp, n_tf, rhotfbus, tfjtsmw, &
+        pres_joints
     use constants, only: pi
     implicit none
 
@@ -865,7 +844,7 @@
     use physics_variables, only: pdivt, palpfwmw, ignite
     use structure_variables, only: coldmass
     use tfcoil_variables, only: tfsai, tcoolin, tmpcry, i_tf_sup, presleg, &
-        prescp, dtiocool, n_tf, cpttf
+        prescp, dtiocool, n_tf, cpttf, pres_joints, eff_tf_cryo
     use times_variables, only: tpulse
     use primary_pumping_variables, only: htpmw_fw_blkt
     use constants, only: rmu0, pi
