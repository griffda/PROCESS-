--- conflicted
+++ resolved
@@ -1424,14 +1424,8 @@
     call ovarrf(outfile,'Nuclear power lost to TF (MW)','(ptfnuc)',ptfnuc, 'OP ')
     call ovarrf(outfile,'Total (MW)','',pthermfw_blkt+pthermshld+pthermdiv+psechcd+ptfnuc, 'OP ')
     call oblnkl(outfile)
-<<<<<<< HEAD
-    if (abs(sum - (pthermfw_blkt+pthermshld+pthermdiv+psechcd)) > 5.0D0) then
-       print*, 'WARNING: Power balance for reactor is in error by more than 5 MW. Diff: ',&
-                abs(sum - (pthermfw_blkt+pthermshld+pthermdiv+psechcd)), "MW"
-=======
     if (abs(sum - (pthermfw_blkt+pthermshld+pthermdiv+psechcd+ptfnuc)) > 5.0D0) then
        write(*,*) 'WARNING: Power balance for reactor is in error by more than 5 MW.'
->>>>>>> 182cb21e
        call ocmmnt(outfile,'WARNING: Power balance for reactor is in error by more than 5 MW.')
     end if
 
