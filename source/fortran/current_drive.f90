--- conflicted
+++ resolved
@@ -10,23 +10,9 @@
   !
   ! !!!!!!!!!!!!!!!!!!!!!!!!!!!!!!!!!!!!!!!!!!!!!!!
 
-<<<<<<< HEAD
-=======
   ! Import modules
   use, intrinsic :: iso_fortran_env, only: dp=>real64
   use iso_c_binding
-
-  use constraint_variables
-  use constants
-  use current_drive_variables
-  use error_handling
-  use profiles_module
-  use physics_variables
-  use process_output
-  use heat_transport_variables
-  use hare, only:hare_calc
-
->>>>>>> f4536883
   implicit none
 
   private
@@ -59,7 +45,7 @@
       gamcd, gamma_ecrh, rho_ecrh, etalh, etacd, etacdfix, etaech, forbitloss, &
       pinjmw, pwpnb, etanbi, enbeam, effcd, pwplh, echwpow, pnbitot, nbshinemw, &
       pinjemw, pinjimw, bigq, bootipf, bscfmax, taubeam, pinjalw, nbshield, &
-      frbeam, rtanbeam, rtanmax
+      frbeam, rtanbeam, rtanmax, diaipf, psipf, plasipf
     use physics_variables, only: dene, te, rmajor, ten, zeff, dlamee, beta, &
       rhopedt, rhopedn, te0, teped, tesep, alphat, alphan, ne0, nesep, neped, &
       bt, rminor, tbeta, plascur, ipedestal, faccd, ignite, pohmmw, powfmw, &
@@ -837,13 +823,6 @@
     implicit none
 
     !  Arguments
-<<<<<<< HEAD
-    real(kind(1.0D0)), intent(in) :: afast,efast,te,ne,nd,nt,zeffai,xlmbda
-    real(kind(1.0D0)), intent(out) :: fpion
-
-    !  Local variables
-    real(kind(1.0D0)) :: ans,ecritfi,ecritfix,sum,sumln,thx,t1,t2,ve,x, &
-=======
 
     real(dp), intent(in) :: afast,efast,te,ne,nd,nt,zeffai,xlmbda
     real(dp), intent(out) :: fpion
@@ -851,7 +830,6 @@
     !  Local variables
 
     real(dp) :: ans,ecritfi,ecritfix,sum,sumln,thx,t1,t2,ve,x, &
->>>>>>> f4536883
          xlbd,xlbt,xlmbdai,xlnrat
 
     real(dp), parameter :: atmd = 2.0D0
@@ -1039,19 +1017,12 @@
     implicit none
 
     !  Arguments
-<<<<<<< HEAD
-    real(kind(1.0D0)), intent(out) :: effrfss
+
+    real(dp), intent(out) :: effrfss
 
     !  Local variables
-    real(kind(1.0D0)) :: blocal,dlocal,epslh,frac,gamlh,nplacc,rpenet, &
-=======
-
-    real(dp), intent(out) :: effrfss
-
-    !  Local variables
 
     real(dp) :: blocal,dlocal,epslh,frac,gamlh,nplacc,rpenet, &
->>>>>>> f4536883
          rratio,term01,term02,term03,term04,tlocal,x
 
     ! !!!!!!!!!!!!!!!!!!!!!!!!!!!!!!!!!!!!!!!!!!!!!!!
@@ -1281,19 +1252,11 @@
 
     implicit none
 
-<<<<<<< HEAD
-    ! Arguments
-    real(kind(1.0D0)), intent(out) :: effrfss
-
-    ! Local variables
-    real(kind(1.0D0)) :: cosang,coulog,dlocal,ecgam,ecgam1,ecgam2,ecgam3,ecgam4, &
-=======
     real(dp), intent(out) :: effrfss
 
     !  Local variables
 
     real(dp) :: cosang,coulog,dlocal,ecgam,ecgam1,ecgam2,ecgam3,ecgam4, &
->>>>>>> f4536883
          epsloc,rrr,tlocal,zlocal
 
     ! !!!!!!!!!!!!!!!!!!!!!!!!!!!!!!!!!!!!!!!!!!!!!!!
@@ -1370,13 +1333,6 @@
       implicit none
 
       !  Arguments
-<<<<<<< HEAD
-      real(kind(1.0D0)), intent(in) :: tlocal,epsloc,zlocal,cosang,coulog
-      real(kind(1.0D0)), intent(out) :: ecgam
-
-      !  Local variables
-      real(kind(1.0D0)) :: f,facm,fp,h,hp,lam,lams,mcsq,palpha,palphap,palphaps, &
-=======
 
       real(dp), intent(in) :: tlocal,epsloc,zlocal,cosang,coulog
       real(dp), intent(out) :: ecgam
@@ -1384,7 +1340,6 @@
       !  Local variables
 
       real(dp) :: f,facm,fp,h,hp,lam,lams,mcsq,palpha,palphap,palphaps, &
->>>>>>> f4536883
            palphas,y
 
       ! !!!!!!!!!!!!!!!!!!!!!!!!!!!!!!!!!!!!!!!!!!!!!!!
@@ -1461,21 +1416,12 @@
 
       implicit none
 
-<<<<<<< HEAD
-      ! Arguments
-      real(kind(1.0D0)), intent(in) :: zlocal,arg
-      real(kind(1.0D0)), intent(out) ::  palpha,palphap
-
-      ! Local variables
-      real(kind(1.0D0)) :: arg2,pold,poldp,pterm,sinsq,term1,term2,xisq
-=======
       real(dp), intent(in) :: zlocal,arg
       real(dp), intent(out) ::  palpha,palphap
 
       !  Local variables
 
       real(dp) :: arg2,pold,poldp,pterm,sinsq,term1,term2,xisq
->>>>>>> f4536883
       integer :: n
 
       ! !!!!!!!!!!!!!!!!!!!!!!!!!!!!!!!!!!!!!!!!!!!!!!!
@@ -1551,19 +1497,11 @@
 
     implicit none
 
-<<<<<<< HEAD
-    ! Arguments
-    real(kind(1.0D0)), intent(out) :: effnbss,fpion,fshine
-
-    ! Local variables
-    real(kind(1.0D0)) :: dend,dent,dpath,sigstop
-=======
     real(dp), intent(out) :: effnbss,fpion,fshine
 
     !  Local variables
 
     real(dp) :: dend,dent,dpath,sigstop
->>>>>>> f4536883
 
     ! !!!!!!!!!!!!!!!!!!!!!!!!!!!!!!!!!!!!!!!!!!!!!!!
 
@@ -1644,13 +1582,6 @@
       real(dp) :: etanb2
 
       !  Arguments
-<<<<<<< HEAD
-      real(kind(1.0D0)), intent(in) :: abeam,alphan,alphat,aspect,dene,dnla, &
-           enbeam,frbeam,fshine,rmajor,rminor,ten,zeff
-
-      !  Local variables
-      real(kind(1.0D0)) :: abd,bbd,d,dene20,dnla20,dnorm,ebmev,ebnorm, &
-=======
 
       real(dp), intent(in) :: abeam,alphan,alphat,aspect,dene,dnla, &
            enbeam,frbeam,fshine,rmajor,rminor,ten,zeff
@@ -1658,7 +1589,6 @@
       !  Local variables
 
       real(dp) :: abd,bbd,d,dene20,dnla20,dnorm,ebmev,ebnorm, &
->>>>>>> f4536883
            ecrit,epseff,epsitr,eps1,ffac,gamnb,gfac,j0,nnorm,r,xj, &
            xjs,yj,zbeam
 
