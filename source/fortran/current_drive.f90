--- conflicted
+++ resolved
@@ -375,8 +375,6 @@
           ! Absolute current drive efficiency
           effrfss = gamcd / (dene20 * rmajor)
           effcd = effrfss
-<<<<<<< HEAD
-=======
 
           ! EBWs can only couple to plasma if cyclotron harmonic is above plasma density cut-off;
           !  this behaviour is captured in the following function (ref issue #1262):
@@ -393,7 +391,6 @@
 
           effrfss = effrfss * density_factor
           
->>>>>>> 9e2d4dc4
 
        case default
           idiags(1) = iefrf
