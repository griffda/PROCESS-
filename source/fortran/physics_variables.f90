--- conflicted
+++ resolved
@@ -141,17 +141,13 @@
   real(8) :: dnz
   !! high Z ion density (/m3)
 
-<<<<<<< HEAD
-  real(dp) :: dndrho_max
+  real(8) :: dndrho_max
   !! Maximum density gradient wrt to normalized r (rho) (/m3)
 
-  real(dp) :: dtdrho_max
+  real(8) :: dtdrho_max
   !! Maximum temperature gradient wrt to normalized r (rho) (keV)
 
-  real(dp), parameter :: ealphadt = 3520.0D0
-=======
   real(8), parameter :: ealphadt = 3520.0D0
->>>>>>> 182cb21e
   !! alpha birth energy in D-T reaction (keV)
 
   real(8) :: epbetmax
@@ -375,17 +371,13 @@
   real(8) :: rhopedt
   !! r/a of temperature pedestal (`ipedestal>=1`)
 
-<<<<<<< HEAD
-  real(dp) :: rho_max_dt
+  real(8) :: rho_max_dt
   !! r/a where the temperature gradient is largest (`ipedestal==0`)
 
-  real(dp) :: rho_max_dn
+  real(8) :: rho_max_dn
   !! r/a where the density gradient is largest (`ipedestal==0`)
 
-  real(dp) :: tbeta
-=======
   real(8) :: tbeta
->>>>>>> 182cb21e
   !! temperature profile index beta  (`ipedestal=1,2`)
 
   real(8) :: teped
