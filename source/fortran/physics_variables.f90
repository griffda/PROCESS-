--- conflicted
+++ resolved
@@ -532,19 +532,11 @@
   !! - =1 use scaled plasma surface area
   !! - =2 use first wall area directly
 
-<<<<<<< HEAD
   real(dp) :: kappa
-  !! plasma separatrix elongation (calculated if `ishape = 1-5 or 7`)
+  !! plasma separatrix elongation (calculated if `ishape = 1-5, 7 or 9-10`)
 
   real(dp) :: kappa95
-  !! plasma elongation at 95% surface (calculated if `ishape = 0-3, 6 or 8`)
-=======
-  real(8) :: kappa
-  !! plasma separatrix elongation (calculated if `ishape = 1-5, 7 or 9-10`)
-
-  real(8) :: kappa95
   !! plasma elongation at 95% surface (calculated if `ishape = 0-3, 6, or 8-10`)
->>>>>>> 94a0ea59
 
   real(dp) :: kappaa
   !! plasma elongation calculated as xarea/(pi.a^2)
@@ -558,14 +550,10 @@
   real(dp) :: ni0
   !! central ion density (/m3)
 
-<<<<<<< HEAD
+  real(dp) :: m_s_limit 
+  !! margin to vertical stability
+
   real(dp) :: p0
-=======
-  real(8) :: m_s_limit 
-  !! margin to vertical stability
-
-  real(8) :: p0
->>>>>>> 94a0ea59
   !! central total plasma pressure (Pa)
 
   real(dp) :: palppv
@@ -860,13 +848,8 @@
   real(dp) :: triang
   !! plasma separatrix triangularity (calculated if `ishape = 1, 3-5 or 7`)
 
-<<<<<<< HEAD
   real(dp) :: triang95
-  !! plasma triangularity at 95% surface (calculated if `ishape = 0-2, 6 or 8`)
-=======
-  real(8) :: triang95
   !! plasma triangularity at 95% surface (calculated if `ishape = 0-2, 6, 8 or 9`)
->>>>>>> 94a0ea59
 
   real(dp) :: vol
   !! plasma volume (m3)
