--- conflicted
+++ resolved
@@ -530,19 +530,11 @@
   !! - =1 use scaled plasma surface area
   !! - =2 use first wall area directly
 
-<<<<<<< HEAD
-  real(dp) :: kappa
+  real(8) :: kappa
   !! plasma separatrix elongation (calculated if `ishape = 1-5, 7 or 9-10`)
 
-  real(dp) :: kappa95
+  real(8) :: kappa95
   !! plasma elongation at 95% surface (calculated if `ishape = 0-3, 6, or 8-10`)
-=======
-  real(8) :: kappa
-  !! plasma separatrix elongation (calculated if `ishape = 1-5, 7 or 9`)
-
-  real(8) :: kappa95
-  !! plasma elongation at 95% surface (calculated if `ishape = 0-3, 6, 8 or 9`)
->>>>>>> b9a66f0b
 
   real(8) :: kappaa
   !! plasma elongation calculated as xarea/(pi.a^2)
@@ -556,14 +548,10 @@
   real(8) :: ni0
   !! central ion density (/m3)
 
-<<<<<<< HEAD
-  real(dp) :: m_s_limit 
+  real(8) :: m_s_limit 
   !! vertical stablity margin limit
 
-  real(dp) :: p0
-=======
   real(8) :: p0
->>>>>>> b9a66f0b
   !! central total plasma pressure (Pa)
 
   real(8) :: palppv
