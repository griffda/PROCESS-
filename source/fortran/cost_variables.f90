module cost_variables
  !! author: J. Morris, S. Muldrew, M. Kovari (UKAEA)
  !!
  !! Module containing global variables relating to the costing algorithms of a fusion power plant.
  !!
  !!### References 
  !!
  !! - AEA FUS 251: A User's Guide to the PROCESS Systems Code

  use, intrinsic :: iso_fortran_env, only: dp=>real64

  implicit none

  public

  real(8) :: abktflnc
  !! allowable first wall/blanket neutron fluence (MW-yr/m2) (`blktmodel=0`)

  real(8) :: adivflnc
  !! allowable divertor heat fluence (MW-yr/m2)

  real(8) :: blkcst
  !! blanket direct cost (M$)

  real(8) :: c221
  !! total account 221 cost (M$) - first wall, blanket, shield, support structure and div plates

  real(8) :: c222
  !! total account 222 cost (M$) - TF coils + PF coils

  real(8) :: capcost
  !! total capital cost including interest (M$)

  real(8) :: cconfix
  !! fixed cost of superconducting cable ($/m)

  real(8) :: cconshpf
  !! cost of PF coil steel conduit/sheath ($/m)

  real(8) :: cconshtf
  !! cost of TF coil steel conduit/sheath ($/m)

  real(8) :: cdcost
  !! current drive direct costs (M$)

  real(8) :: cdirt
  !! total plant direct cost (M$)

  real(8) :: cdrlife
  !! lifetime of heating/current drive system (y)

  real(8) :: cfactr
  !! Total plant availability fraction; input if `iavail=0`

  real(8) :: cpfact
  !! Total plant capacity factor
  
  real(8), dimension(4) :: cfind
  !! indirect cost factor (func of lsa) (cost model = 0)

  real(8) :: cland
  !! cost of land (M$)

  real(8) :: coe
  !! cost of electricity ($/MW-hr)

  real(8) :: coecap
  !! capital cost of electricity (m$/kW-hr)

  real(8) :: coefuelt
  !! 'fuel' (including replaceable components) contribution to cost of electricity (m$/kW-hr)

  real(8) :: coeoam
  !! operation and maintenance contribution to cost of electricity (m$/kW-hr)

  real(8) :: concost
  !! plant construction cost (M$)

  real(8) :: costexp
  !! cost exponent for scaling in 2015 costs model

  real(8) :: costexp_pebbles
  !! cost exponent for pebbles in 2015 costs model

  real(8) :: cost_factor_buildings
  !! cost scaling factor for buildings

  real(8) :: cost_factor_land
  !! cost scaling factor for land

  real(8) :: cost_factor_tf_coils
  !! cost scaling factor for TF coils

  real(8) :: cost_factor_fwbs
  !! cost scaling factor for fwbs

  real(8) :: cost_factor_rh
  !! cost scaling factor for remote handling

  real(8) :: cost_factor_vv
  !! cost scaling factor for vacuum vessel

  real(8) :: cost_factor_bop
  !! cost scaling factor for energy conversion system

  real(8) :: cost_factor_misc
  !! cost scaling factor for remaining subsystems

  real(8) :: maintenance_fwbs
  !! Maintenance cost factor: first wall, blanket, shield, divertor

  real(8) :: maintenance_gen
  !! Maintenance cost factor: All other components except coils, vacuum vessel, 
  !! thermal shield, cryostat, land

  real(8) :: amortization
  !! amortization factor (fixed charge factor) "A" (years)

  integer :: cost_model
  !! Switch for cost model:
  !!
  !! - =0 use $ 1990 PROCESS model
  !! - =1 use $ 2014 Kovari model
  !! - =2 use $ 1980 STEP model (NOT RECOMMENDED - Under Development)

  integer :: i_cp_lifetime
  !! Switch for the centrepost lifetime constraint 
  !!  0 : The CP full power year lifetime is set by the user
  !!  1 : The CP lifetime is equal to the divertor lifetime
  !!  2 : The CP lifetime is equal to the breeding blankets lifetime
  !!  3 : The CP lifetime is equal to the plant lifetime

  real(8) :: cowner
  !! owner cost factor

  real(8) :: cplife_input
  !! User input full power year lifetime of the centrepost (years)

  real(8) :: cplife
  !! Calculated full power year lifetime of centrepost (years)

  real(8) :: cpstcst
  !! ST centrepost direct cost (M$)

  real(8) :: cpstflnc
  !! allowable ST centrepost neutron fluence (MW-yr/m2)

  real(8) :: crctcore
  !! reactor core costs (categories 221, 222 and 223)

  real(8) :: csi
  !! allowance for site costs (M$)

  real(8) :: cturbb
  !! cost of turbine building (M$)

  real(8) :: decomf
  !! proportion of constructed cost required for decommissioning fund

  real(8) :: dintrt
  !! diff between borrowing and saving interest rates

  real(8) :: divcst
  !! divertor direct cost (M$)

  real(8) :: divlife
  !! Full power lifetime of divertor (y)

  real(8) :: dtlife
  !! period prior to the end of the plant life that the decommissioning fund is used (years)

  real(8) :: fcap0
  !! average cost of money for construction of plant assuming design/construction time of six years

  real(8) :: fcap0cp
  !! average cost of money for replaceable components assuming lead time for these of two years

  real(8) :: fcdfuel
  !! fraction of current drive cost treated as fuel (if `ifueltyp = 1`)

  real(8) :: fcontng
  !! project contingency factor

  real(8) :: fcr0
  !! fixed charge rate during construction

  real(8) :: fkind
  !! multiplier for Nth of a kind costs

  real(8) :: fwallcst
  !! first wall cost (M$)

  integer :: iavail
  !! Switch for plant availability model:
  !!
  !! - =0 use input value for cfactr
  !! - =1 calculate cfactr using Taylor and Ward 1999 model
  !! - =2 calculate cfactr using new (2015) model

  real(8) :: avail_min
  !! Minimum availability (`constraint equation 61`)

  real(8) :: tok_build_cost_per_vol
  !! Unit cost for tokamak complex buildings, including building and site services ($/m3)

  real(8) :: light_build_cost_per_vol
  !! Unit cost for unshielded non-active buildings ($/m3)

  real(8) :: favail
  !! F-value for minimum availability (`constraint equation 61`)

  integer :: num_rh_systems
  !! Number of remote handling systems (1-10)

  real(8) :: conf_mag
  !! c parameter, which determines the temperature margin at which magnet lifetime starts to decline

  real(8) :: div_prob_fail
  !! Divertor probability of failure (per op day)

  real(8) :: div_umain_time
  !! Divertor unplanned maintenance time (years)

  real(8) :: div_nref
  !! Reference value for cycle cycle life of divertor

  real(8) :: div_nu
  !! The cycle when the divertor fails with 100% probability

  real(8) :: fwbs_nref
  !! Reference value for cycle life of blanket

  real(8) :: fwbs_nu
  !! The cycle when the blanket fails with 100% probability

  real(8) :: fwbs_prob_fail
  !! Fwbs probability of failure (per op day)

  real(8) :: fwbs_umain_time
  !! Fwbs unplanned maintenance time (years)

  real(8) :: redun_vacp
  !! Vacuum system pump redundancy level (%)

  integer :: redun_vac
  !! Number of redundant vacuum pumps

  real(8) :: t_operation
  !! Operational time (yrs)

  real(8) :: tbktrepl
  !! time taken to replace blanket (y) (`iavail=1`)

  real(8) :: tcomrepl
  !! time taken to replace both blanket and divertor (y) (`iavail=1`)

  real(8) :: tdivrepl
  !! time taken to replace divertor (y) (`iavail=1`)

  real(8) :: uubop
  !! unplanned unavailability factor for balance of plant (`iavail=1`)

  real(8) :: uucd
  !! unplanned unavailability factor for current drive (`iavail=1`)

  real(8) :: uudiv
  !! unplanned unavailability factor for divertor (`iavail=1`)

  real(8) :: uufuel
  !! unplanned unavailability factor for fuel system (`iavail=1`)

  real(8) :: uufw
  !! unplanned unavailability factor for first wall (`iavail=1`)

  real(8) :: uumag
  !! unplanned unavailability factor for magnets (`iavail=1`)

  real(8) :: uuves
  !! unplanned unavailability factor for vessel (`iavail=1`)

  integer :: ifueltyp
  !! Switch for fuel type:
  !!
  !! - =2 treat initial blanket, divertor, first wall
  !!   as capital costs. Treat all later items and 
  !!   fraction fcdfuel of CD equipment as fuel costs
  !! - =1 treat blanket divertor, first wall and
  !!   fraction fcdfuel of CD equipment as fuel cost
  !! - =0 treat these as capital cost

  integer :: ipnet
  !! Switch for net electric power calculation:
  !!
  !! - =0 scale so that always > 0
  !! - =1 let go < 0 (no c-o-e)

  integer :: ireactor
  !! Switch for net electric power and cost of electricity calculations:
  !!
  !! - =0 do not calculate MW(electric) or c-o-e
  !! - =1 calculate MW(electric) and c-o-e

  integer :: lsa
  !! Level of safety assurance switch (generally, use 3 or 4):
  !!
  !! - =1 truly passively safe plant
  !! - =2,3 in-between
  !! - =4 like current fission plant

  real(8) :: moneyint
  !! interest portion of capital cost (M$)

  integer :: output_costs
  !! Switch for costs output:
  !!
  !! - =0 do not write cost-related outputs to file
  !! - =1 write cost-related outputs to file

  real(8) :: discount_rate
  !! effective cost of money in constant dollars

  real(8) :: sitecost
  !! fixed value for site cost (2017 US$)

  real(8) :: step_con
  !! Contingency Percentage

  real(8) :: step_cconfix 
  !! fixed cost of superconducting cable ($/m) (if cost model = 2) 

  real(8) :: step_cconshpf
  !! cost of PF coil steel conduit/sheath ($/m) (if cost model = 2) 

  character(len=50) :: step_currency
  !! description of the constant dollar year used

  real(8) :: step_ucblbe
  !! unit cost for blanket Be ($/kg) (if cost model = 2)

  real(8) :: step_ucblbreed 
  !! unit cost for blanket breeder material ($/kg) (if cost model = 2) 

  real(8) :: step_ucblss
  !! unit cost for blanket stainless steel ($/kg) (if cost model = 2)

  real(8) :: step_ucblvd 
  !! Unit cost for blanket Vd ($/kg) (if cost model = 2)

  real(8) :: step_uccase
  !! cost of superconductor case ($/kg) (if cost model = 2)

  real(8) :: step_uccu
  !! unit cost for copper in superconducting cable ($/kg) (if cost model = 2)

  real(8) :: step_ucfwa 
  !! first wall armour cost ($/kg) (if cost model = 2)

  real(8) :: step_ucfws 
  !! first wall structure cost ($/kg) (if cost model = 2)

  real(8) :: step_ucfwps 
  !! first wall passive stabiliser cost ($) (if cost model = 2)

<<<<<<< HEAD
  real(dp) :: step_ucshw
  !! unit cost for shield tungsten ($/kg) (if cost model = 2)

  real(dp) :: step_ucshwc
  !! unit cost for shield tungsten carbide ($/kg) (if cost model = 2)

  real(dp), dimension(8) :: step_ucsc
=======
  real(8) :: step_ucoam
  !! annual cost of operation and maintenance (M$/year/1200MW**0.5)

  real(8) :: step_ucwst
  !! cost of waste disposal (M$/y/1200MW)

  real(8), dimension(8) :: step_ucsc
>>>>>>> 233418f0
  !! cost of superconductor ($/kg) (if cost model = 2)

  real(8) :: step_ucfnc
  !! outer PF coil fence support cost ($/kg) (if cost model = 2)

  real(8) :: step_ucwindpf 
  !! cost of PF coil superconductor windings ($/m) (if cost model = 2)

  real(8) :: step_rh_costfrac
  !! fraction of capital cost for remote handling (if cost_model = 2)
  
  real(8), dimension(68) :: step_ref
  !! Reference values for cost model 2

  real(8) :: step91_per
  !! Percentage of cdirt used in calculating step91 (3.0D-1 = 30%)
  
  real(8) :: step92_per
  !! Percentage of cdirt used in calculating step92 (3.0D-1 = 30%)
  
  real(8) :: step93_per
  !! Percentage of cdirt used in calculating step93 (3.0D-1 = 30%)

  real(8) :: tlife
  !! Full power year plant lifetime (years)

  real(8), parameter :: ucad = 180.0D0
  !! unit cost for administration buildings (M$/m3)

  real(8), parameter :: ucaf = 1.5D6
  !! unit cost for aux facility power equipment ($)

  real(8), parameter :: ucahts = 31.0D0
  !! unit cost for aux heat transport equipment ($/W**exphts)

  real(8), parameter :: ucap = 17.0D0
  !! unit cost of auxiliary transformer ($/kVA)

  real(8) :: ucblbe
  !! unit cost for blanket beryllium ($/kg)

  real(8) :: ucblbreed
  !! unit cost for breeder material ($/kg) (`blktmodel>0`)

  real(8) :: ucblli
  !! unit cost for blanket lithium ($/kg) (30% Li6)

  real(8) :: ucblli2o
  !! unit cost for blanket Li_2O ($/kg)

  real(8) :: ucbllipb
  !! unit cost for blanket Li-Pb ($/kg) (30% Li6)

  real(8) :: ucblss
  !! unit cost for blanket stainless steel ($/kg)

  real(8) :: ucblvd
  !! unit cost for blanket vanadium ($/kg)

  real(8), parameter :: ucbpmp = 2.925D5
  !! vacuum system backing pump cost ($)

  real(8) :: ucbus
  !! cost of aluminium bus for TF coil ($/A-m)

  real(8) :: uccase
  !! cost of superconductor case ($/kg)

  real(8), parameter :: ucco = 350.0D0
  !! unit cost for control buildings (M$/m3)

  real(8) :: uccpcl1
  !! cost of high strength tapered copper ($/kg)

  real(8) :: uccpclb
  !! cost of TF outboard leg plate coils ($/kg)

  real(8), parameter :: uccpmp = 3.9D5
  !! vacuum system cryopump cost ($)

  real(8), parameter :: uccr = 460.0D0
  !! unit cost for cryogenic building (M$/vol)

  real(8) :: uccry
  !! heat transport system cryoplant costs ($/W**expcry)

  real(8) :: uccryo
  !! unit cost for vacuum vessel ($/kg)

  real(8) :: uccu
  !! unit cost for copper in superconducting cable ($/kg)

  real(8), parameter :: ucdgen = 1.7D6
  !! cost per 8 MW diesel generator ($)

  real(8) :: ucdiv
  !! cost of divertor blade ($)

  real(8), parameter :: ucdtc = 13.0D0
  !! detritiation, air cleanup cost ($/10000m3/hr)

  real(8), parameter :: ucduct = 4.225D4
  !! vacuum system duct cost ($/m)

  real(8) :: ucech
  !! ECH system cost ($/W)

  real(8), parameter :: ucel = 380.0D0
  !! unit cost for electrical equipment building (M$/m3)

  real(8), parameter :: uces1 = 3.2D4
  !! MGF (motor-generator flywheel) cost factor ($/MVA**0.8)
  
  real(8), parameter :: uces2 = 8.8D3
  !! MGF (motor-generator flywheel) cost factor ($/MJ**0.8)

  real(8) :: ucf1
  !! cost of fuelling system ($)

  real(8) :: ucfnc
  !! outer PF coil fence support cost ($/kg)

  real(8), parameter :: ucfpr = 4.4D7
  !! cost of 60g/day tritium processing unit ($)

  real(8) :: ucfuel
  !! unit cost of D-T fuel (M$/year/1200MW)

  real(8), parameter :: ucfwa = 6.0D4
  !! first wall armour cost ($/m2)

  real(8), parameter :: ucfwps = 1.0D7
  !! first wall passive stabiliser cost ($)

  real(8), parameter :: ucfws = 5.3D4
  !! first wall structure cost ($/m2)
  
  real(8), parameter :: ucgss = 35.0D0
  !! cost of reactor structure ($/kg)

  real(8) :: uche3
  !! cost of helium-3 ($/kg)

  real(8) :: uchrs
  !! cost of heat rejection system ($)

  real(8), dimension(2) :: uchts
  !! cost of heat transport system equipment per loop ($/W); dependent on coolant type (coolwh)

  real(8) :: uciac
  !! cost of instrumentation, control & diagnostics ($)

  real(8) :: ucich
  !! ICH system cost ($/W)

  real(8), parameter :: ucint = 35.0D0
  !! superconductor intercoil structure cost ($/kg)

  real(8) :: uclh
  !! lower hybrid system cost ($/W)

  real(8), parameter :: uclv = 16.0D0
  !! low voltage system cost ($/kVA)

  real(8), parameter :: ucmb = 260.0D0
  !! unit cost for reactor maintenance building (M$/m3)

  real(8) :: ucme
  !! cost of maintenance equipment ($)

  real(8) :: ucmisc
  !! miscellaneous plant allowance ($)

  real(8) :: ucnbi
  !! NBI system cost ($/W)

  real(8), parameter :: ucnbv = 1000.0D0
  !! cost of nuclear building ventilation ($/m3)

  real(8), dimension(4) :: ucoam
  !! annual cost of operation and maintenance (M$/year/1200MW**0.5)

  real(8) :: ucpens
  !! penetration shield cost ($/kg)

  real(8) :: ucpfb
  !! cost of PF coil buses ($/kA-m)

  real(8) :: ucpfbk
  !! cost of PF coil DC breakers ($/MVA**0.7)

  real(8) :: ucpfbs
  !! cost of PF burn power supplies ($/kW**0.7)

  real(8) :: ucpfcb
  !! cost of PF coil AC breakers ($/circuit)

  real(8) :: ucpfdr1
  !! cost factor for dump resistors ($/MJ)

  real(8) :: ucpfic
  !! cost of PF instrumentation and control ($/channel)

  real(8) :: ucpfps
  !! cost of PF coil pulsed power supplies ($/MVA)

  real(8), parameter :: ucphx = 15.0D0
  !! primary heat transport cost ($/W**exphts)

  real(8), parameter :: ucpp = 48.0D0
  !! cost of primary power transformers ($/kVA**0.9)

  real(8) :: ucrb
  !! cost of reactor building (M$/m3)

  real(8), dimension(8) :: ucsc
  !! cost of superconductor ($/kg)

  real(8) :: step_uc_cryo_al
  !! Unit cost of cryo aluminium ($/kg). Only used in costs_step_module

  real(8) :: step_mc_cryo_al_per
  !! Manufacturing cost percentage for cryo aluminium (%). 0.2 means a 20%
  !! manufacturing cost. Only used in costs_step_module

  real(8), parameter :: ucsh = 115.0D0
  !! cost of shops and warehouses (M$/m3)

  real(8) :: ucshld
  !! cost of shield structural steel ($/kg)

  real(8), parameter :: ucswyd = 1.84D7
  !! switchyard equipment costs ($)

  real(8) :: uctfbr
  !! cost of TF coil breakers ($/W**0.7)

  real(8) :: uctfbus
  !! cost of TF coil bus ($/kg)

  real(8), parameter :: uctfdr = 1.75D-4
  !! cost of TF coil dump resistors ($/J)

  real(8), parameter :: uctfgr = 5000.0D0
  !! additional cost of TF coil dump resistors ($/coil)

  real(8), parameter :: uctfic = 1.0D4
  !! cost of TF coil instrumentation and control ($/coil/30)

  real(8) :: uctfps
  !! cost of TF coil power supplies ($/W**0.7)

  real(8) :: uctfsw
  !! cost of TF coil slow dump switches ($/A)

  real(8), parameter :: uctpmp = 1.105D5
  !! cost of turbomolecular pump ($)

  real(8), parameter :: uctr = 370.0D0
  !! cost of tritium building ($/m3)

  real(8), dimension(2) :: ucturb
  !! cost of turbine plant equipment ($) (dependent on coolant type coolwh)

  real(8), parameter :: ucvalv = 3.9D5
  !! vacuum system valve cost ($)

  real(8), parameter :: ucvdsh = 26.0D0
  !! vacuum duct shield cost ($/kg)

  real(8), parameter :: ucviac = 1.3D6
  !! vacuum system instrumentation and control cost ($)

  real(8) :: ucwindpf
  !! cost of PF coil superconductor windings ($/m)

  real(8) :: ucwindtf
  !! cost of TF coil superconductor windings ($/m)

  real(8), parameter :: ucws = 460.0D0
  !! cost of active assembly shop ($/m3)

  real(8), dimension(4) :: ucwst
  !! cost of waste disposal (M$/y/1200MW)

  real(8) :: wfbuilding
  !! fixed value for waste facility buildings (2017 US$)
  
  contains

  subroutine init_cost_variables
    !! Initialise cost variables
    implicit none

    abktflnc = 5.0D0
    adivflnc = 7.0D0
    blkcst = 0.0D0
    c221 = 0.0D0
    c222 = 0.0D0
    capcost = 0.0D0
    cconfix = 80.0D0
    cconshpf = 70.0D0
    cconshtf = 75.0D0
    cdcost = 0.0D0
    cdirt = 0.0D0
    cdrlife = 0.0D0
    cfactr = 0.75D0
    cpfact = 0.0D0
    cfind = (/0.244D0, 0.244D0, 0.244D0, 0.29D0/)
    cland = 19.2D0
    coe = 0.0D0
    coecap = 0.0D0
    coefuelt = 0.0D0
    coeoam = 0.0D0
    concost = 0.0D0
    costexp = 0.8D0
    costexp_pebbles = 0.6D0
    cost_factor_buildings = 1.0D0
    cost_factor_land = 1.0D0
    cost_factor_tf_coils = 1.0D0
    cost_factor_fwbs = 1.0D0
    cost_factor_rh = 1.0D0
    cost_factor_vv = 1.0D0
    cost_factor_bop = 1.0D0
    cost_factor_misc = 1.0D0
    maintenance_fwbs = 0.2D0
    maintenance_gen = 0.05D0
    amortization = 13.6D0
    cost_model = 1
    cowner = 0.15D0
    cplife = 0.0D0
    cpstcst = 0.0D0
    cpstflnc = 10.0D0
    crctcore = 0.0D0
    csi = 16.0D0
    cturbb = 38.0D0
    decomf = 0.1D0
    dintrt = 0.0D0
    divcst = 0.0D0
    divlife = 0.0D0
    dtlife = 0.0D0
    fcap0 = 1.165D0
    fcap0cp = 1.08D0
    fcdfuel = 0.1D0
    fcontng = 0.195D0
    fcr0 = 0.0966D0
    fkind = 1.0D0
    fwallcst = 0.0D0
    iavail= 2
    avail_min = 0.75D0
    tok_build_cost_per_vol = 1283.0D0
    light_build_cost_per_vol = 270.0D0
    favail = 1.0D0
    num_rh_systems = 4
    conf_mag = 0.99D0
    div_prob_fail = 0.0002D0
    div_umain_time = 0.25D0
    div_nref = 7000.0D0
    div_nu = 14000.0D0
    fwbs_nref = 20000.0D0
    fwbs_nu = 40000.0D0
    fwbs_prob_fail = 0.0002D0
    fwbs_umain_time = 0.25D0
    redun_vacp = 25.0D0
    redun_vac = 0
    t_operation = 0.0D0
    tbktrepl = 0.5D0
    tcomrepl = 0.5D0
    tdivrepl = 0.25D0
    uubop = 0.02D0
    uucd = 0.02D0
    uudiv = 0.04D0
    uufuel = 0.02D0
    uufw = 0.04D0
    uumag = 0.02D0
    uuves = 0.04D0
    ifueltyp = 0
    ipnet = 0
    ireactor = 1
    lsa = 4
    moneyint = 0.0D0
    output_costs = 1
    discount_rate = 0.0435D0
    step_con = 1.5D-1
    step_cconfix = 217.0D0  
    step_cconshpf = 91.0D0
    step_currency = "2017 US$"
    step_ucblbe = 8400.4D0
    step_ucblbreed = 802.2D0 
    step_ucblss = 488.3D0 
    step_ucblvd = 200.0D0 
    step_uccase = 0.0D0
    step_uccu = 82.0D0
    step_ucfwa = 774.05D0
    step_ucfws = 5115.7D0 
    step_ucfwps = 0.0D0
    step_ucshw = 269.638D0
    step_ucshwc = 930.251D0
    step_ucsc = (/ 600.0D0, 600.0D0, 443.0D0, 600.0D0, 600.0D0, 600.0D0,300.0D0,1200.0D0 /)
    step_ucfnc = 104.3D0 
    step_ucoam = 74.4D0
    step_ucwst = 7.88D0
    step_ucwindpf = 465.0D0
    step_rh_costfrac = 7.5D-2
    step_ref = &
      (/ 8.92D0, 8.9D-1, 3.317D1, 7.4491D2, 1.0685D2, 2.368D1, 2.725D1, 9.7D0, 2.5403D2, &
      8.9D0, 1.96D0, 4.083D1, 1.467D1, 6.1D0, 2.59D0, 2.59D0, 2.71D0, 9.2D-1, 8.56D0, &
      6.7025D2, 1.51424D3, 1.02302D3, 2.8154D2, 5.9D1, 3.254D1, 2.7254D2, 4.292D2, 3.955D1, &
      4.305D2, 1.994D1, 2.295D1, 1.364D2, 5.6836D2, 3.643D1, 1.703D1, 1.325D1, 3.79D0, 1.383D1, &
      1.465D1, 1.058D1, 3.1413D2, 0.0D0, 0.0D0, 1.95D0, 6.5D-2, 0.0D0, 1.628D1, 1.603D1, 9.44D0, &
      1.9051D2, 1.9585D2, 1.107D1, 1.319D2, 4.858D1, 2.793D1, 1.2876D2, 2.588D1, 3.01D1, &
      4.14D1, 1.895D1, 5.13D0, 4.228D1, 8.744D1, 1.992D1, 4.664D1, 3.674D1, 1.85D1, 2.23D0 /)
    step91_per = 3.0D-1
    step92_per = 3.25D-1
    step93_per = 1.5D-1
    tlife = 30.0D0
    ucblbe = 260.0D0
    ucblbreed = 875.0D0
    ucblli = 875.0D0
    ucblli2o = 600.0D0
    ucbllipb = 10.3D0
    ucblss = 90.0D0
    ucblvd = 200.0D0
    ucbus = 0.123D0
    uccase = 50.0D0
    uccpcl1 = 250.0D0
    uccpclb = 150.0D0
    uccry = 9.3D4
    uccryo = 32.0D0
    uccu = 75.0D0
    ucdiv = 2.8D5
    ucech = 3.0D0
    ucf1 = 2.23D7
    ucfnc = 35.0D0
    ucfuel = 3.45D0
    uche3 = 1.0D6
    uchrs = 87.9D6
    uchts = (/15.3D0, 19.1D0/)
    uciac = 1.5D8
    ucich = 3.0D0
    uclh = 3.3D0
    ucme = 1.25D8
    ucmisc = 2.5D7
    ucnbi = 3.3D0
    ucoam = (/68.8D0, 68.8D0, 68.8D0, 74.4D0/)
    ucpens = 32.0D0
    ucpfb = 210.0D0
    ucpfbk = 1.66D4
    ucpfbs = 4.9D3
    ucpfcb = 7.5D4
    ucpfdr1 = 150.0D0
    ucpfic = 1.0D4
    ucpfps = 3.5D4
    ucrb = 400.0D0
    ucsc = &
      (/600.0D0, 600.0D0, 300.0D0, 600.0D0, 600.0D0, 600.0D0,300.0D0,1200.0D0/)
    ucshld = 32.0D0
    uctfbr = 1.22D0
    uctfbus = 100.0D0
    uctfps = 24.0D0
    uctfsw = 1.0D0
    ucturb = (/230.0D6, 245.0D6/)
    ucwindpf = 465.0D0
    ucwindtf = 480.0D0
    ucwst = (/0.0D0, 3.94D0, 5.91D0, 7.88D0/)
    i_cp_lifetime = 0
    cplife_input = 2.0D0
    step_uc_cryo_al = 8.1D1
    step_mc_cryo_al_per = 2.0D-1
    sitecost = 1.0D8
    wfbuilding = 1.0D8

  end subroutine init_cost_variables
end module cost_variables<|MERGE_RESOLUTION|>--- conflicted
+++ resolved
@@ -361,15 +361,12 @@
   real(8) :: step_ucfwps 
   !! first wall passive stabiliser cost ($) (if cost model = 2)
 
-<<<<<<< HEAD
   real(dp) :: step_ucshw
   !! unit cost for shield tungsten ($/kg) (if cost model = 2)
 
   real(dp) :: step_ucshwc
   !! unit cost for shield tungsten carbide ($/kg) (if cost model = 2)
 
-  real(dp), dimension(8) :: step_ucsc
-=======
   real(8) :: step_ucoam
   !! annual cost of operation and maintenance (M$/year/1200MW**0.5)
 
@@ -377,7 +374,6 @@
   !! cost of waste disposal (M$/y/1200MW)
 
   real(8), dimension(8) :: step_ucsc
->>>>>>> 233418f0
   !! cost of superconductor ($/kg) (if cost model = 2)
 
   real(8) :: step_ucfnc
