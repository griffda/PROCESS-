--- conflicted
+++ resolved
@@ -385,11 +385,7 @@
   real(8) :: step_rh_costfrac
   !! fraction of capital cost for remote handling (if cost_model = 2)
   
-<<<<<<< HEAD
-  real(dp), dimension(70) :: step_ref
-=======
-  real(8), dimension(68) :: step_ref
->>>>>>> b9a66f0b
+  real(8), dimension(70) :: step_ref
   !! Reference values for cost model 2
 
   real(8) :: step91_per
