--- conflicted
+++ resolved
@@ -783,7 +783,6 @@
     moneyint = 0.0D0
     output_costs = 1
     discount_rate = 0.0435D0
-<<<<<<< HEAD
     site_imp_uc = &
       (/ 10.0D0, 30.0D0, 60.0D0, 50.0D0, 20.0D6, 30.0D6, 700.0D3, 10.0D0, &
       20.0D0, 500.0D3, 10.0D0, 40.0D0, 10.0D0, 10.0D0, 10.0D0, 10.0D0, &
@@ -793,10 +792,8 @@
       10.0D6, 20.0D6, 10.0D6, 20.0D6, 1.0D6, 700.0D3, 10.0D6, 200.0D3, &
       500.0D3, 90.0D3, 50.0D3, 10.0D6, 100.0D6, 50.0D6, 1.0D9, 500.0D6, &
       200.0D6, 80.0D6, 30.0D6, 200.0D6, 100.0D6, 70.0D6/)
-=======
     startupratio = 1.0
     startuppwr = 0.0
->>>>>>> 2eae615e
     step_con = 1.5D-1
     step_cconfix = 233.0D0  
     step_cconshtf = 91.0D0
