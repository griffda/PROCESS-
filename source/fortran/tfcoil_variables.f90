module tfcoil_variables
  !! author: J. Morris, M. Kovari, S. Kahn (UKAEA)
  !!
  !! Module containing global variables relating to the toroidal field coil systems
  !!
  !!### References
  !!
  !! - AEA FUS 251: A User's Guide to the PROCESS Systems Code
  !! - ITER Magnets design description document DDD11-2 v2 2 (2009)

#ifndef dp
  use, intrinsic :: iso_fortran_env, only: dp=>real64
#endif

  implicit none

  public

  real(dp) :: acasetf
  !! external case area per coil (inboard leg) (m2)

  real(dp) :: acasetfo
  !! external case area per coil (outboard leg) (m2)

  real(dp) :: acndttf
  !! area of the cable conduit (m2)

  real(dp) :: acond
  !! conductor area (winding pack) (m2)

  real(dp) :: acstf
  !! internal area of the cable space (m2)

  real(dp) :: insulation_area
  !! single turn insulation area (m2)

  real(dp) :: aiwp
  !! winding pack turn insulation area per coil (m2)

<<<<<<< HEAD
  real(dp) :: alstrtf
=======
  real(8) :: sig_tf_case_max
  !! Allowable maximum shear stress (Tresca criterion) in TF coil case (Pa)

  real(8) :: sig_tf_wp_max
  !! Allowable maximum shear stress (Tresca criterion) in TF coil conduit (Pa)

  ! TODO remove below IF not needed 
  ! real(8) :: alstrtf
>>>>>>> 94a0ea59
  !! Allowable Tresca stress in TF coil structural material (Pa)

  real(dp) :: arealeg
  !! outboard TF leg area (m2)

  real(dp) :: aswp
  !! winding pack structure area (m2)

  real(dp) :: avwp
  !! winding pack void (He coolant) area (m2)

  real(dp) :: awphec
  !! winding pack He coil area (m2)

  real(dp) :: bcritsc
  !! upper critical field (T) for Nb3Sn superconductor at zero temperature and 
  !! strain (`i_tf_sc_mat=4, =bc20m`)

  real(dp) :: bmaxtf
  !! mean peak field at TF coil (T)

  real(dp) :: bmaxtfrp
  !! peak field at TF conductor with ripple (T)

  real(dp) :: casestr
  !! case strain

  real(dp) :: casthi
  !! inboard TF coil case plasma side thickness (m) (calculated for stellarators)

  real(dp) :: casthi_fraction
  !! inboard TF coil case plasma side thickness as a fraction of tfcth

  logical :: casthi_is_fraction
  !! logical switch to make casthi a fraction of TF coil thickness (`casthi_fraction`)

  real(dp) :: casths
  !! inboard TF coil sidewall case thickness (m) (calculated for stellarators)

  real(dp) :: casths_fraction
  !! inboard TF coil sidewall case thickness as a fraction of tftort

  logical :: tfc_sidewall_is_fraction
  !! logical switch to make casths a fraction of TF coil thickness (`casths_fraction`)

  real(dp) :: t_conductor
  !! Conductor (cable + steel conduit) area averaged dimension [m]
  
  real(dp) :: t_turn_tf
  !! TF coil turn edge length including turn insulation [m]
  !!   If the turn is not a square (i_tf_turns_integer = 1) a squared turn of 
  !!   equivelent size is use to calculated this quantity
  !!   If the t_turn_tf is non zero, cpttf is calculated

  logical :: t_turn_tf_is_input
  !! Boolean switch to activated when the user set the TF coil turn dimensions
  !! Not an input

  real(dp) :: f_t_turn_tf
  !! f-value for TF turn edge length constraint 
  !!  If the turn is not a square (i_tf_turns_integer = 1) a squared turn of 
  !!  equivelent size is use for this constraint
  !!  iteration variable ixc = 175
  !!  constraint equation icc = 86

  real(dp) :: t_turn_tf_max
  !! TF turn edge length including turn insulation upper limit [m] 
  !! If the turn is not a square (i_tf_turns_integer = 1) a squared turn of 
  !! equivelent size is use for this constraint
  !! constraint equation icc = 86

  real(dp) :: t_cable_tf
  !! TF coil superconducting cable squared/rounded dimensions [m]
  !!   If the turn is not a square (i_tf_turns_integer = 1) a squared cable of 
  !!   equivelent size is use to calculated this quantity
  !!   If the t_cable_tf is non zero, cpttf is calculated

  logical :: t_cable_tf_is_input
  !! Boolean switch to activated when the user set the TF coil cable dimensions
  !! Not an input

  real(dp) :: acs
  !! Area of space inside conductor (m2)

  real(dp) :: cdtfleg
  !! TF outboard leg current density (A/m2) (resistive coils only)
  
  real(dp) :: cforce
  !! centering force on inboard leg (per coil) (N/m)

  real(dp) :: cpttf
  !! TF coil current per turn (A). (calculated for stellarators) (calculated for 
  !! integer-turn TF coils `i_tf_turns_integer=1`) (`iteration variable 60`)

  real(dp) :: cpttf_max
  !! Max TF coil current per turn [A]. (for stellarators and `i_tf_turns_integer=1`) 
  !! (`constraint equation 77`)

  real(dp) :: dcase
  !! density of coil case (kg/m3)

<<<<<<< HEAD
  real(dp), dimension(8) :: dcond
=======
  real(8), dimension(9) :: dcond
>>>>>>> 94a0ea59
  !! density of superconductor type given by i_tf_sc_mat/isumatoh/isumatpf (kg/m3)
  
  real(dp) :: dcondins
  !! density of conduit + ground-wall insulation (kg/m3)

  real(dp) :: dhecoil
  !! diameter of He coil in TF winding (m)

  real(dp) :: estotftgj
  !! total stored energy in the toroidal field (GJ)

  real(dp) :: farc4tf
  !! factor to size height of point 4 on TF coil
  real(kind(1.0D0)) :: b_crit_upper_nbti
  !! upper critical field of GL_nbti
  real(kind(1.0D0)) :: t_crit_nbti
  !! critical temperature of GL_nbti
  real(kind(1.0D0)) :: max_force_density
  !! Maximal (WP averaged) force density in TF coils at 1 point. (MN/m3)
  real(kind(1.0D0)) :: fcutfsu
  !! copper fraction of cable conductor (TF coils)
  !! (iteration variable 59)
  real(dp) :: fhts
  !! technology adjustment factor for critical current density fit for isumat..=2 
  !! Bi-2212 superconductor, to describe the level of technology assumed (i.e. to 
  !! account for stress, fatigue, radiation, AC losses, joints or manufacturing 
  !! variations; 1.0 would be very optimistic)
  
<<<<<<< HEAD
  real(dp) :: insstrain
=======
  real(8) :: hts_tape_width
  !! Width of HTS tape [m] (if i_tf_sc_mat = 9)

  real(8) :: hts_tape_thickness
  !! Thickness of HTS tape layer [m] (if i_tf_sc_mat = 9)

  real(8) :: insstrain
>>>>>>> 94a0ea59
  !! Radial strain in insulator

  integer :: i_tf_plane_stress
  !! Switch for the TF coil stress model
  !!   0 : Generalized plane strain formulation, Issues #977 and #991, O(n^3)
  !!   1 : Old plane stress model (only for SC)
  !!   2 : Axisymmetric extended plane strain, Issues #1414 and #998, O(n)

  integer :: i_tf_tresca
  !! Switch for TF coil conduit Tresca stress criterion:
  !!   0 : Tresca (no adjustment);
  !!   1 : Tresca with CEA adjustment factors (radial+2%, vertical+60%) </UL>
  
  integer :: i_tf_wp_geom
  !! Switch for TF WP geometry selection
  !!   0 : Rectangular geometry 
  !!   1 : Double rectangular geometry 
  !!   2 : Trapezoidal geometry (constant lateral casing thickness)
  !! Default setting for backward compatibility 
  !!   if i_tf_turns_integer = 0 : Double rectangular
  !!   if i_tf_turns_integer = 1 : Rectangular 

  integer :: i_tf_case_geom
  !! Switch for TF case geometry selection
  !!   0 : Circular front case (ITER design)
  !!   1 : Straight front case

  integer :: i_tf_turns_integer
  !! Switch for TF coil integer/non-integer turns:
  !!   0 : non-integer turns
  !!   1 : integer turns

  integer :: i_tf_sc_mat
  !! Switch for superconductor material in TF coils:
  !!
  !! - =1 ITER Nb3Sn critical surface model with standard
  !!   ITER parameters
  !! - =2 Bi-2212 high temperature superconductor (range of
  !!   validity T < 20K, adjusted field b < 104 T, B > 6 T)
  !! - =3 NbTi
  !! - =4 ITER Nb3Sn model with user-specified parameters
  !! - =5 WST Nb3Sn parameterisation
  !! - =6 REBCO HTS tape in CroCo strand
  !! - =7 Durham Ginzburg-Landau critical surface model for Nb-Ti
  !! - =8 Durham Ginzburg-Landau critical surface model for REBCO
  !! - =9 Hazelton experimental data + Zhai conceptual model for REBCO

  integer :: i_tf_sup
  !! Switch for TF coil conductor model:
  !!
  !! - =0 copper
  !! - =1 superconductor
  !! - =2 Cryogenic aluminium

  integer :: i_tf_shape
  !! Switch for TF coil toroidal shape:
  !!
  !! - =0  Default value : Picture frame coil for TART / PROCESS D-shape for non itart
  !! - =1  PROCESS D-shape : parametrise with 2 arcs 
  !! - =2  Picture frame coils 

  integer :: n_pancake
  !! Number of pancakes in TF coil. Only used if `i_tf_turns_integer=1`

  integer :: n_layer
  !! Number of layers in TF coil. Only used if `i_tf_turns_integer=1`
  
  integer :: n_rad_per_layer
  !! Size of the arrays per layers storing the radial dependent stress 
  !! quantities (stresses, strain displacement etc..)

  integer :: i_tf_bucking
  !! Switch for TF inboard suport structure design:
  !! 
  !! Default setting for backward compatibility
  !!     - if copper resistive TF (i_tf_sup = 0) : Free standing TF without bucking structure 
  !!     - if Superconducting TF  (i_tf_sup = 1) : Free standing TF with a steel casing  
  !!     - if aluminium  TF       (i_tf_sup = 2) : Free standing TF with a bucking structure
  !!     Rem : the case is a bucking structure
  !! - =0 : Free standing TF without case/bucking cyliner (only a conductor layer)
  !! - =1 : Free standing TF with a case/bucking cylinder made of 
  !!     - if copper resistive     TF (i_tf_sup = 0) : used defined bucking cylinder
  !!     - if Superconducting      TF (i_tf_sup = 1) : Steel casing
  !!     - if aluminium resisitive TF (i_tf_sup = 2) : used defined bucking cylinder
  !! - =2 : The TF is in contact with the CS : "bucked and wedged design"
  !!       Fast version : thin TF-CS interface neglected in the stress calculations (3 layers)
  !!                      The CS is frictionally decoupled from the TF, does not carry axial tension
  !! - =3 : The TF is in contact with the CS : "bucked and wedged design"
  !!       Full version : thin TF-CS Kapton interface introduced in the stress calculations (4 layers)
  !!                      The CS and kaptop are frictionally decoupled from the TF, do not carry
  !!                      axial tension

  integer :: n_tf_graded_layers
  !! Number of layers of different stress properties in the WP. If `n_tf_graded_layers > 1`, 
  !! a graded coil is condidered

  integer :: n_tf_stress_layers
  !! Number of layers considered for the inboard TF stress calculations
  !! set in initial.f90 from i_tf_bucking and n_tf_graded_layers

  real(dp) :: jbus
  !! bussing current density (A/m2)
  
  real(dp) :: jwdgcrt
  !! critical current density for winding pack (A/m2)

  real(dp) :: jwdgpro
  !! allowable TF coil winding pack current density, for dump temperature rise protection (A/m2)

  real(dp) :: jwptf
  !! winding pack engineering current density (A/m2)

  real(dp) :: oacdcp
  !! Overall current density in TF coil inboard legs midplane (A/m2)
  !! Rem SK : Not used in tfcoil to set the current any more. Should not be used as
  !! iteration variable 12 any more. It is now calculated.

  real(dp) :: eyzwp
  !! Winding pack vertical Young's modulus (Pa)

  real(dp) :: eyoung_ins
  !! Insulator Young's modulus [Pa]. Default value (1.0D8) setup the following values
  !!  - SC TF, eyoung_ins = 20 Gpa (default value from DDD11-2 v2 2 (2009))
  !!  - Al TF, eyoung_ins = 2.5 GPa (Kapton polymer)

  real(dp) :: eyoung_steel
  !! Steel case Young's modulus (Pa) (default value from DDD11-2 v2 2 (2009))

  real(dp) :: eyoung_winding
  !! SC TF coil winding Young's modulus (Pa)
  
  real(dp) :: eyoung_res_tf_buck
  !! Resistive TF magnets bucking cylinder young modulus (Pa)

  real(dp) :: eyoung_copper
  !! Copper young modulus. Default value taken from wikipedia

  real(dp) :: eyoung_al
  !! Aluminium young modulus.  Default value taken from wikipedia
  
  real(dp) :: poisson_steel
  !! Steel Poisson's ratio 
  
  real(dp):: poisson_copper
  !! Copper Poisson's ratio. Source : https://www.engineeringtoolbox.com/poissons-ratio-d_1224.html

  real(dp):: poisson_al
  !! Aluminium Poisson's ratio. 
  !! Source : https://www.engineeringtoolbox.com/poissons-ratio-d_1224.html

  real(dp) :: rbmax
  !! Radius of maximum TF B-field (m)

  real(dp) :: tflegres
  !! TF coil leg resistance (ohm)

  real(dp) :: toroidalgap
  !! Minimal distance between two toroidal coils. (m)

  real(dp) :: ftoroidalgap
  !! F-value for minimum tftort (`constraint equation 82`)

  real(dp) :: ripmax
  !! aximum allowable toroidal field ripple amplitude at plasma edge (%)

  real(dp) :: ripple
  !! peak/average toroidal field ripple at plasma edge (%)

  real(dp) :: ritfc
  !! total (summed) current in TF coils (A)
  
  integer, parameter :: n_radial_array = 50
  !! Size of the radial distribution arrays per layers
  !! used for stress, strain and displacement distibution

  real(dp), dimension(2*n_radial_array) :: radial_array
  !! Array refining the radii of the stress calculations arrays

  real(dp), dimension(2*n_radial_array) :: sig_tf_r
  !! TF Inboard leg radial stress in steel r distribution at mid-plane [Pa]
  
  real(dp), dimension(2*n_radial_array) :: sig_tf_t
  !! TF Inboard leg tangential stress in steel r distribution at mid-plane [Pa]
  
  real(dp), dimension(2*n_radial_array) :: deflect
  !! TF coil radial deflection (displacement) radial distribution [m]

  real(dp) :: sig_tf_z
  !! TF Inboard leg vertical tensile stress in steel at mid-plane [Pa]
    
  real(dp), dimension(2*n_radial_array) :: sig_tf_vmises
  !! TF Inboard leg Von-Mises stress in steel r distribution at mid-plane [Pa]
      
<<<<<<< HEAD
  real(dp), dimension(2*n_radial_array) :: sig_tf_tresca
  !! TF Inboard leg TRESCA stress in steel r distribution at mid-plane [Pa]

  real(dp) :: strtf0
  !! Maximum TRESCA stress in CS structures at CS flux swing [Pa]:
=======
  real(8), dimension(2*n_radial_array) :: sig_tf_tresca
  !! TF Inboard leg maximum shear stress (Tresca criterion) in steel r distribution at mid-plane [Pa]

  real(8) :: sig_tf_cs_bucked

  ! TODO is this needed?
  ! real(8) :: strtf0
  !! Maximum shear stress (Tresca criterion) in CS structures at CS flux swing [Pa]:
>>>>>>> 94a0ea59
  !!
  !!  - If superconducting CS (ipfres = 0): turn steel conduits stress
  !!  - If resistive       CS (ipfres = 1): copper conductor stress 
  !!
  !! Quantity only computed for bucked and wedged design (`i_tf_bucking >= 2`)
  !! Def : CS Flux swing, instant when the current changes sign in CS (null current) 

<<<<<<< HEAD
  real(dp) :: strtf1
  !! Maximum TRESCA stress in TF casing steel structures (Pa)
  
  real(dp) :: strtf2
  !! Maximum TRESCA stress in TF WP conduit steel structures (Pa)
=======
  real(8) :: sig_tf_case
  !! Maximum shear stress (Tresca criterion) in TF casing steel structures (Pa)
  
  real(8) :: sig_tf_wp

  ! TODO is this needed?
  ! real(8) :: strtf1
  ! !! Maximum TRESCA stress in TF casing steel structures (Pa)
  
  ! real(8) :: strtf2
  ! !! Maximum TRESCA stress in TF WP conduit steel structures (Pa)
  ! !! This is the TF stress condition used in the case of stellarators
>>>>>>> 94a0ea59
  
  real(dp) :: sigvvall
  !! allowable stress from TF quench in vacuum vessel (Pa)

  real(dp) :: strncon_cs
  !! strain in CS superconductor material (used in Nb3Sn critical surface model `isumatoh=1,4,5`)

  real(dp) :: strncon_pf
  !! strain in PF superconductor material (used in Nb3Sn critical surface model `isumatph=1,4,5`)

  real(dp) :: strncon_tf
  !! strain in TF superconductor material (used in Nb3Sn critical surface model `i_tf_sc_mat=1,4,5`)

  character(len=12) :: quench_model
  !! switch for TF coil quench model (Only applies to REBCO magnet at present, issue #522):
  !!
  !! - ='exponential' exponential quench with constant discharge resistor
  !! - ='linear' quench with constant voltage

  real(dp) :: quench_detection_ef
  !! Electric field at which TF quench is detected and discharge begins (V/m)

  real(dp) :: time1
  !! Time at which TF quench is detected (s)

  real(dp) :: taucq
  !! allowable TF quench time (s)

  real(dp) :: tcritsc
  !! critical temperature (K) for superconductor at zero field and strain (`i_tf_sc_mat=4, =tc0m`)

  real(dp) :: tdmptf
  !! fast discharge time for TF coil in event of quench (s) (`iteration variable 56`)
  !!
  !! For REBCO model, meaning depends on quench_model:
  !!
  !! - exponential quench : e-folding time (s)`
  !! - linear quench : discharge time (s)

  real(dp) :: tfareain
  !! Area of inboard midplane TF legs (m2)

  real(dp) :: tfbusl
  !! TF coil bus length (m)

  real(dp) :: tfbusmas
  !! TF coil bus mass (kg)

  real(dp) :: tfckw
  !! available DC power for charging the TF coils (kW)

  !#TODO: issue #781
  ! integer :: tfc_model
  ! !! tfc_model /1/ : switch for TF coil magnet stress model:<UL>
  ! !!                 <LI> = 0 simple model (solid copper coil)
  ! !!                 <LI> = 1 CCFE two-layer stress model; superconductor</UL>

  real(dp) :: tfcmw
  !! Peak power per TF power supply (MW)
  
  real(dp) :: tfcpmw
  !! Peak resistive TF coil inboard leg power (MW)

  real(dp) :: tfjtsmw
  !! TF joints resistive power losses (MW)

  real(dp) :: tfcryoarea
  !! surface area of toroidal shells covering TF coils (m2)

  real(dp) :: tficrn
  !! TF coil half-width - inner bore (m)

  real(dp) :: tfind
  !! TF coil inductance (H)

  real(dp) :: tfinsgap
  !! TF coil WP insertion gap (m)
  
  real(dp) :: tflegmw
  !! TF coil outboard leg resistive power (MW)

  real(dp) :: rhocp
  !! TF coil inboard leg resistivity [Ohm-m]. If `itart=0`, this variable is the 
  !! average resistivity over the whole magnet

  real(dp) :: rhotfleg
  !! Resistivity of a TF coil leg (Ohm-m)

  real(dp) :: rhotfbus
  !! Resistivity of a TF coil bus (Ohm-m). Default value takes the same res as the leg one

  real(dp) :: frhocp
  !! Centrepost resistivity enhancement factor. For `itart=0`, this factor 
  !! is used for the whole magnet 
  
  real(dp) :: frholeg
  !! Ouboard legs resistivity enhancement factor. Only used for `itart=1`.
  
  integer :: i_cp_joints
  !! Switch for CP demoutable joints type
  !!  -= 0 : Clampled joints
  !!  -= 1 : Sliding joints
  !! Default value (-1) choses : 
  !!   Sliding joints for resistive magnets (i_tf_sup = 0, 2)  
  !!   Clampled joints for superconducting magents (i_tf_sup = 1)

  real(dp) :: rho_tf_joints
  !! TF joints surfacic resistivity [ohm.m]. Feldmetal joints assumed.

  integer :: n_tf_joints_contact
  !! Number of contact per turn

  integer :: n_tf_joints
  !! Number of joints
  !! Ex: n_tf_joints = 2 for top and bottom CP joints

  real(dp) :: th_joint_contact
  !! TF sliding joints contact pad width [m]

  real(dp) :: pres_joints
  !! Calculated TF joints resistive power losses [W]

  real(dp) :: tfleng
  !! TF coil circumference (m)

  real(dp) :: eff_tf_cryo
  !! TF cryoplant efficiency (compared to pefect Carnot cycle).
  !! Using -1 set the default value depending on magnet technology:
  !!
  !!  - i_tf_sup = 1 : SC magnet, eff_tf_cryo = 0.13 (ITER design)
  !!  - i_tf_sup = 2 : Cryo-aluminium, eff_tf_cryo = 0.4

  real(dp) :: n_tf
  !! Number of TF coils (default = 50 for stellarators). Number of TF coils outer legs for ST

  real(dp) :: tfocrn
  !! TF coil half-width - outer bore (m)

  real(dp) :: tfsai
  !! area of the inboard TF coil legs (m2)

  real(dp) :: tfsao
  !! area of the outboard TF coil legs (m2)

  real(dp) :: tftmp
  !! peak helium coolant temperature in TF coils and PF coils (K)

  real(dp) :: tftort
  !! TF coil toroidal thickness (m)

  real(dp) :: thicndut
  !! conduit insulation thickness (m)

  real(dp) :: layer_ins
  !! Additional insulation thickness between layers (m)

  real(dp) :: thkcas
  !! inboard TF coil case outer (non-plasma side) thickness (m) (`iteration variable 57`)
  !! (calculated for stellarators)

  real(dp) :: dr_tf_wp
  !! radial thickness of winding pack (m) (`iteration variable 140`) (issue #514)

  real(dp) :: thwcndut
  !! TF coil conduit case thickness (m) (`iteration variable 58`)
  
  real(dp) :: tinstf
  !! Thickness of the ground insulation layer surrounding (m) 
  !!   - Superconductor TF (`i_tf_sup == 1`) : The TF coil Winding packs
  !!   - Resistive magnets (`i_tf_sup /= 1`) : The TF coil wedges
  !! Rem : Thickness calculated for stellarators.

  real(dp) :: tmargmin_tf
  !! minimum allowable temperature margin : TF coils (K)

  real(dp) :: tmargmin_cs
  !! minimum allowable temperature margin : CS (K)

  real(dp) :: tmargmin
  !! minimum allowable temperature margin : TFC AND CS (K)

  real(dp) :: temp_margin
  !! temperature margin (K)

  real(dp) :: tmargtf
  !! TF coil temperature margin (K)

  real(dp) :: tmaxpro
  !! maximum temp rise during a quench for protection (K)

  real(dp) :: tmax_croco
  !! CroCo strand: maximum permitted temp during a quench (K)

  real(dp) :: croco_quench_temperature
  !! CroCo strand: Actual temp reached during a quench (K)

  real(dp) :: tmpcry
  !! coil temperature for cryogenic plant power calculation (K)

  real(dp) :: n_tf_turn
  !! number of turns per TF coil

  real(dp) :: vdalw
  !! max voltage across TF coil during quench (kV) (`iteration variable 52`)

  real(dp) :: vforce
  !! vertical tension on inboard leg/coil (N)
  
  real(dp) :: f_vforce_inboard
  !! Fraction of the total vertical force taken by the TF inboard leg tension
  !! Not used for resistive `itart=1` (sliding joints)

  real(dp) :: vforce_outboard
  !! Vertical tension on outboard leg/coil (N)

  real(dp) :: vftf
  !! coolant fraction of TFC 'cable' (`i_tf_sup=1`), or of TFC leg (`i_tf_ssup=0`)

  real(dp) :: voltfleg
  !! volume of each TF coil outboard leg (m3)

  real(dp) :: vtfkv
  !! TF coil voltage for resistive coil including bus (kV)

  real(dp) :: vtfskv
  !! voltage across a TF coil during quench (kV)

  real(dp) :: whtcas
  !! mass per coil of external case (kg)

  real(dp) :: whtcon
  !! TF coil conductor mass per coil (kg/coil).
  !! For `itart=1`, coil is return limb plus centrepost/n_tf

  real(dp) :: whtconcu
  !! copper mass in TF coil conductor (kg/coil).
  !! For `itart=1`, coil is return limb plus centrepost/n_tf
  
  real(dp) :: whtconal
  !! Aluminium mass in TF coil conductor (kg/coil).
  !! For `itart=1`, coil is return limb plus centrepost/n_tf
  
  real(dp) :: whtconin
  !! conduit insulation mass in TF coil conductor (kg/coil)

  real(dp) :: whtconsc
  !! superconductor mass in TF coil cable (kg/coil)

  real(dp) :: whtconsh
  !! steel conduit mass in TF coil conductor (kg/coil)

  real(dp) :: whtgw
  !! mass of ground-wall insulation layer per coil (kg/coil)

  real(dp) :: whttf
  !! total mass of the TF coils (kg)

  real(dp) :: windstrain
  !! longitudinal strain in winding pack

  real(dp) :: wwp1
  !! width of first step of winding pack (m)

  real(dp) :: wwp2
  !! width of second step of winding pack (m)

  ! Superconducting TF coil shape parameters</B> (see also farc4tf);
  ! the TF inner surface top half is approximated by four circular arcs.
  ! Arc 1 goes through points 1 and 2 on the inner surface. Arc 2
  ! goes through points 2 and 3, etc.
  real(dp), dimension(4) :: dthet
  !! angle of arc i (rad)

  real(dp), dimension(4) :: radctf
  !! radius of arc i (m)

  real(dp), dimension(5) :: xarc
  !! x location of arc point i on surface (m)

  real(dp), dimension(4) :: xctfc
  !! x location of arc centre i (m)

  real(dp), dimension(5) :: yarc
  !! y location of arc point i on surface (m)

  real(dp), dimension(4) :: yctfc
  !! y location of arc centre i (m)

  ! New TF shape:  Horizontal and vertical radii of inside edge of TF coil
  ! Arcs are numbered clockwise:
  ! 1=upper inboard, 2=upper outboard, 3=lower ouboard, 4=lower inboard

  real(dp), dimension(4) :: tfa
  !! Horizontal radius of inside edge of TF coil (m)

  real(dp), dimension(4) :: tfb
  !! Vertical radius of inside edge of TF coil (m)
  ! Quantities relating to the spherical tokamak model (itart=1)
  ! (and in some cases, also to resistive TF coils, i_tf_sup=0):

  real(dp) :: drtop
  !! centrepost taper maximum radius adjustment (m)

  real(dp) :: dztop
  !! centrepost taper height adjustment (m)

  real(dp) :: etapump
  !! centrepost coolant pump efficiency

  real(dp) :: fcoolcp
  !! coolant fraction of TF coil inboard legs (`iteration variable 23`)

  real(dp) :: fcoolleg
  !! coolant fraction of TF coil outboard legs
  
  real(dp) :: a_cp_cool
  !! Centrepost cooling area toroidal cross-section (constant over the whole CP)

  real(dp) :: ncool
  !! number of centrepost coolant tubes

  real(dp) :: ppump
  !! centrepost coolant pump power (W)

  real(dp) :: prescp
  !! resistive power in the centrepost (itart=1) [W].
  !! If `itart=0`, this variable is the ressitive power on the whole magnet

  real(dp) :: presleg
  !! Summed resistive power in the TF coil legs [W]. Remain 0 if `itart=0`.
  
  real(dp) :: ptempalw
  !! maximum peak centrepost temperature (K) (`constraint equation 44`)

  real(dp) :: rcool
  !! average radius of coolant channel (m) (`iteration variable 69`)

  real(dp) :: tcoolin
  !! centrepost coolant inlet temperature (K)

  real(dp) :: dtiocool
  !! inlet / outlet TF coil coolant temperature rise (K)  

  real(dp) :: tcpav
  !! Average temperature of centrepost called CP (K). Only used for resistive coils 
  !! to compute the resisitive heating. Must be an iteration variable for 
  !! ST (`itart=1`) (`iteration variable 20`)

  real(dp) :: tcpav2
  !! Computed centrepost average temperature (K) (for consistency)

  real(dp) :: tlegav
  !! Average temperature of the TF outboard legs [K]. If `tlegav=-1.0`, the ouboard 
  !! legs and CP temperatures are the same. Fixed for now, should use a contraints eq like tcpav 

  real(dp) :: tcpmax
  !! peak centrepost temperature (K)
  
  real(dp) :: vcool
  !! inlet centrepost coolant flow speed at midplane (m/s) (`iteration variable 70`)

  real(dp) :: vol_cond_cp
  !! Exact conductor volume in the centrepost (m3)
  
  real(dp) :: whtcp
  !! mass of TF coil inboard legs (kg)

  real(dp) :: whttflgs
  !! mass of the TF coil legs (kg)

  contains

  subroutine init_tfcoil_variables
    !! Initialise module variables
    implicit none

    acasetf = 0.0D0
    acasetfo = 0.0D0
    acndttf = 0.0D0
    acond = 0.0D0
    acstf = 0.0D0
    insulation_area = 0.0D0
    aiwp = 0.0D0
    sig_tf_case_max = 6.0D8
    sig_tf_wp_max = 6.0D8
    arealeg = 0.0D0
    aswp = 0.0D0
    avwp = 0.0D0
    awphec = 0.0D0
    bcritsc = 24.0D0
    bmaxtf = 0.0D0
    bmaxtfrp = 0.0D0
    casestr = 0.0D0
    casthi = 0.0D0
    casthi_fraction = 0.05D0
    casthi_is_fraction = .false.
    casths = 0.0D0
    casths_fraction = 0.06D0
    t_conductor = 0.0D0
    t_cable_tf = 0.0D0
    t_cable_tf_is_input = .false.
    t_turn_tf = 0.0D0
    t_turn_tf_is_input = .false.
    f_t_turn_tf = 1.0D0
    t_turn_tf_max = 0.05
    acs = 0.0D0
    cdtfleg = 0.0D0
    cforce = 0.0D0
    cpttf = 7.0e4
    cpttf_max = 9.0e4
    dcase = 8000.0D0
    dcond = 9000.0D0
    dcondins = 1800.0D0
    dhecoil = 0.005D0
    estotftgj = 0.0D0
    farc4tf = 0.7D0
    b_crit_upper_nbti = 14.86D0
    t_crit_nbti = 9.04D0
    max_force_density = 0.0D0
    fcutfsu = 0.69D0
    fhts = 0.5D0
    hts_tape_width = 4.0D-3
    hts_tape_thickness = 1.0D-6
    insstrain = 0.0D0
    i_tf_plane_stress = 1
    i_tf_tresca = 0
    i_tf_wp_geom = -1
    i_tf_case_geom = 0
    i_tf_turns_integer = 0
    i_tf_sc_mat = 1
    i_tf_sup = 1
    i_tf_shape = 0
    n_pancake = 10
    n_layer = 20
    n_rad_per_layer = 100
    i_tf_bucking = -1
    n_tf_graded_layers = 1
    n_tf_stress_layers = 0
    jbus = 1.25D6
    jwdgcrt = 0.0D0
    jwdgpro = 0.0D0
    jwptf = 0.0D0
    oacdcp = 0.0D0
    eyzwp = 0.0D0
    eyoung_ins = 1.0D8
    eyoung_steel = 2.05D11
    eyoung_winding = 6.6D8
    eyoung_res_tf_buck = 150.0D9 
    eyoung_copper = 117.0D9
    eyoung_al = 69.0D9 
    poisson_steel = 0.3D0
    poisson_copper = 0.35D0
    poisson_al = 0.35D0
    rbmax = 0.0D0
    tflegres = 0.0D0
    toroidalgap = 1.0D0 ![m]
    ftoroidalgap = 1.0D0
    ripmax = 1.0D0
    ripple = 0.0D0
    ritfc = 0.0D0
    radial_array = 0.0D0
    sig_tf_r = 0.0D0
    sig_tf_t = 0.0D0
    deflect = 0.0D0
    sig_tf_z = 0.0D0
    sig_tf_vmises = 0.0D0
    sig_tf_tresca = 0.0D0 
    sig_tf_cs_bucked = 0.0D0
    sig_tf_case = 0.0D0
    sig_tf_wp = 0.0D0
    sigvvall = 9.3D7
    strncon_cs = -0.005D0
    strncon_pf = -0.005D0
    strncon_tf = -0.005D0
    quench_model = 'exponential'
    quench_detection_ef = 0D0
    time1 = 0D0
    taucq = 30.0D0
    tcritsc = 16.0D0
    tdmptf = 10.0D0
    tfareain = 0.0D0
    tfbusl = 0.0D0
    tfbusmas = 0.0D0
    tfckw = 0.0D0
    tfcmw = 0.0D0
    tfcpmw = 0.0D0
    tfjtsmw = 0.0D0
    tfcryoarea = 0.0D0
    tficrn = 0.0D0
    tfind = 0.0D0
    tfinsgap = 0.010D0
    tflegmw = 0.0D0
    rhocp = 0.0D0
    rhotfleg = 0.0D0
    rhotfbus = -1.0D0 ! 2.5D-8
    frhocp = 1.0D0
    frholeg = 1.0D0
    rho_tf_joints = 2.5D-10
    n_tf_joints_contact = 6
    n_tf_joints = 4
    th_joint_contact = 0.03D0
    pres_joints = 0.0D0
    tfleng = 0.0D0
    eff_tf_cryo = -1.0D0
    n_tf = 16.0D0
    tfocrn = 0.0D0
    tfsai = 0.0D0
    tfsao = 0.0D0
    tftmp = 4.5D0
    tftort = 1.0D0
    thicndut = 8.0D-4
    layer_ins = 0.0D0
    thkcas = 0.3D0
    dr_tf_wp = 0.0D0
    thwcndut = 8.0D-3
    tinstf = 0.018D0
    tmargmin_tf = 0D0
    tmargmin_cs = 0D0
    tmargmin = 0D0
    temp_margin = 0.00D0
    tmargtf = 0.0D0
    tmaxpro = 150.0D0
    tmax_croco = 200.0D0
    croco_quench_temperature = 0D0
    tmpcry = 4.5D0
    n_tf_turn = 0.0D0
    vdalw = 20.0D0
    vforce = 0.0D0
    f_vforce_inboard = 0.5D0
    vforce_outboard = 0.0D0
    vftf = 0.4D0
    voltfleg = 0.0D0
    vtfkv = 0.0D0
    vtfskv = 0.0D0
    whtcas = 0.0D0
    whtcon = 0.0D0
    whtconcu = 0.0D0
    whtconal = 0.0D0
    whtconin = 0.0D0
    whtconsc = 0.0D0
    whtconsh = 0.0D0
    whtgw = 0.0D0
    whttf = 0.0D0
    windstrain = 0.0D0
    wwp1 = 0.0D0
    wwp2 = 0.0D0
    dthet = 0.0D0
    radctf = 0.0D0
    xarc = 0.0D0
    xctfc = 0.0D0
    yarc = 0.0D0
    yctfc = 0.0D0
    tfa = 0.0D0
    tfb = 0.0D0
    drtop = 0.0D0
    dztop = 0.0D0
    etapump = 0.8D0
    fcoolcp = 0.3D0
    fcoolleg = 0.2D0
    a_cp_cool = 0.0D0
    ncool = 0.0D0
    ppump = 0.0D0
    prescp = 0.0D0
    presleg = 0.0D0
    ptempalw = 473.15D0   ! 200 C
    rcool = 0.005D0
    tcoolin = 313.15D0   ! 40 C
    dtiocool = 0.0D0
    tcpav = 373.15D0     ! 100 C
    tcpav2 = 0.0D0
    tlegav = -1.0D0 
    tcpmax = 0.0D0
    vcool = 20.0D0
    vol_cond_cp = 0.0D0
    whtcp = 0.0D0
    whttflgs = 0.0D0
    tfc_sidewall_is_fraction = .false.
    i_cp_joints = -1
  end subroutine init_tfcoil_variables
end module tfcoil_variables<|MERGE_RESOLUTION|>--- conflicted
+++ resolved
@@ -37,18 +37,14 @@
   real(dp) :: aiwp
   !! winding pack turn insulation area per coil (m2)
 
-<<<<<<< HEAD
-  real(dp) :: alstrtf
-=======
-  real(8) :: sig_tf_case_max
+  real(dp) :: sig_tf_case_max
   !! Allowable maximum shear stress (Tresca criterion) in TF coil case (Pa)
 
-  real(8) :: sig_tf_wp_max
+  real(dp) :: sig_tf_wp_max
   !! Allowable maximum shear stress (Tresca criterion) in TF coil conduit (Pa)
 
   ! TODO remove below IF not needed 
-  ! real(8) :: alstrtf
->>>>>>> 94a0ea59
+  ! real(dp) :: alstrtf
   !! Allowable Tresca stress in TF coil structural material (Pa)
 
   real(dp) :: arealeg
@@ -150,11 +146,7 @@
   real(dp) :: dcase
   !! density of coil case (kg/m3)
 
-<<<<<<< HEAD
-  real(dp), dimension(8) :: dcond
-=======
-  real(8), dimension(9) :: dcond
->>>>>>> 94a0ea59
+  real(dp), dimension(9) :: dcond
   !! density of superconductor type given by i_tf_sc_mat/isumatoh/isumatpf (kg/m3)
   
   real(dp) :: dcondins
@@ -183,17 +175,13 @@
   !! account for stress, fatigue, radiation, AC losses, joints or manufacturing 
   !! variations; 1.0 would be very optimistic)
   
-<<<<<<< HEAD
+  real(dp) :: hts_tape_width
+  !! Width of HTS tape [m] (if i_tf_sc_mat = 9)
+
+  real(dp) :: hts_tape_thickness
+  !! Thickness of HTS tape layer [m] (if i_tf_sc_mat = 9)
+
   real(dp) :: insstrain
-=======
-  real(8) :: hts_tape_width
-  !! Width of HTS tape [m] (if i_tf_sc_mat = 9)
-
-  real(8) :: hts_tape_thickness
-  !! Thickness of HTS tape layer [m] (if i_tf_sc_mat = 9)
-
-  real(8) :: insstrain
->>>>>>> 94a0ea59
   !! Radial strain in insulator
 
   integer :: i_tf_plane_stress
@@ -387,22 +375,14 @@
   real(dp), dimension(2*n_radial_array) :: sig_tf_vmises
   !! TF Inboard leg Von-Mises stress in steel r distribution at mid-plane [Pa]
       
-<<<<<<< HEAD
   real(dp), dimension(2*n_radial_array) :: sig_tf_tresca
-  !! TF Inboard leg TRESCA stress in steel r distribution at mid-plane [Pa]
-
-  real(dp) :: strtf0
-  !! Maximum TRESCA stress in CS structures at CS flux swing [Pa]:
-=======
-  real(8), dimension(2*n_radial_array) :: sig_tf_tresca
   !! TF Inboard leg maximum shear stress (Tresca criterion) in steel r distribution at mid-plane [Pa]
 
-  real(8) :: sig_tf_cs_bucked
+  real(dp) :: sig_tf_cs_bucked
 
   ! TODO is this needed?
-  ! real(8) :: strtf0
+  ! real(dp) :: strtf0
   !! Maximum shear stress (Tresca criterion) in CS structures at CS flux swing [Pa]:
->>>>>>> 94a0ea59
   !!
   !!  - If superconducting CS (ipfres = 0): turn steel conduits stress
   !!  - If resistive       CS (ipfres = 1): copper conductor stress 
@@ -410,26 +390,18 @@
   !! Quantity only computed for bucked and wedged design (`i_tf_bucking >= 2`)
   !! Def : CS Flux swing, instant when the current changes sign in CS (null current) 
 
-<<<<<<< HEAD
-  real(dp) :: strtf1
-  !! Maximum TRESCA stress in TF casing steel structures (Pa)
-  
-  real(dp) :: strtf2
-  !! Maximum TRESCA stress in TF WP conduit steel structures (Pa)
-=======
-  real(8) :: sig_tf_case
+  real(dp) :: sig_tf_case
   !! Maximum shear stress (Tresca criterion) in TF casing steel structures (Pa)
   
-  real(8) :: sig_tf_wp
+  real(dp) :: sig_tf_wp
 
   ! TODO is this needed?
-  ! real(8) :: strtf1
+  ! real(dp) :: strtf1
   ! !! Maximum TRESCA stress in TF casing steel structures (Pa)
   
-  ! real(8) :: strtf2
+  ! real(dp) :: strtf2
   ! !! Maximum TRESCA stress in TF WP conduit steel structures (Pa)
   ! !! This is the TF stress condition used in the case of stellarators
->>>>>>> 94a0ea59
   
   real(dp) :: sigvvall
   !! allowable stress from TF quench in vacuum vessel (Pa)
