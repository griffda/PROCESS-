--- conflicted
+++ resolved
@@ -144,11 +144,7 @@
   real(8) :: dcase
   !! density of coil case (kg/m3)
 
-<<<<<<< HEAD
-  real(dp), dimension(9) :: dcond
-=======
-  real(8), dimension(8) :: dcond
->>>>>>> d79e6b6f
+  real(8), dimension(9) :: dcond
   !! density of superconductor type given by i_tf_sc_mat/isumatoh/isumatpf (kg/m3)
   
   real(8) :: dcondins
@@ -177,17 +173,13 @@
   !! account for stress, fatigue, radiation, AC losses, joints or manufacturing 
   !! variations; 1.0 would be very optimistic)
   
-<<<<<<< HEAD
-  real(dp) :: hts_tape_width
+  real(8) :: hts_tape_width
   !! Width of HTS tape [m] (if i_tf_sc_mat = 9)
 
-  real(dp) :: hts_tape_thickness
+  real(8) :: hts_tape_thickness
   !! Thickness of HTS tape layer [m] (if i_tf_sc_mat = 9)
 
-  real(dp) :: insstrain
-=======
   real(8) :: insstrain
->>>>>>> d79e6b6f
   !! Radial strain in insulator
 
   integer :: i_tf_plane_stress
