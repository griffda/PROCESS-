--- conflicted
+++ resolved
@@ -352,15 +352,12 @@
     whtcp = volcp * dcopper * (1.0D0-fcoolcp)
 
     !  Total weight of TF coils
-
-<<<<<<< HEAD
     whttf = whtcp + whttflgs
-=======
+
     ! Inner outter common quantities
     ! -----------------------------
     !  TF bore (gap between inboard and outboard TF coil legs) (m)
     tf_total_h_width = rtot - rbmax - 0.5D0*tfthko
->>>>>>> 930c9dea
 
     !  Stress information (radial, tangential, vertical)
 
