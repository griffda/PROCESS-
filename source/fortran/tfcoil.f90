--- conflicted
+++ resolved
@@ -102,50 +102,11 @@
     ! !!!!!!!!!!!!!!!!!!!!!!!!!!!!!!!!!!!!!!!!!!!!!!!
 
 
-<<<<<<< HEAD
     ! Magnet desing dependent calculations
     ! ------------------------------------
     !  Resistive TF coils
     if ( itfsup == 0 ) then  
        call concoptf(outfile,iprint)
-=======
-       !  Peak field (T)
-
-       bmaxtf = 2.0D-7 * ritfc / rbmax
-
-       !  Radius of inner edge of outboard TF coil leg (m)
-
-       rout = rtot - 0.5D0*tfcth
-
-       !  Radius of outer edge of inboard TF coil leg (m)
-
-       rin = rbmax
-
-       !  Centering and vertical forces
-
-       if (bore == 0.0D0) then
-          cforce = 0.0D0
-       else
-          cforce = bmaxtf * ritfc/(2.0D0*tfno)  !  N/m
-       end if
-       vforce = 0.55D0 * bt * rmajor * 0.5D0*ritfc * log(rout/rin) / tfno  !  N
-
-       !  Bore (gap between inboard and outboard TF coil legs) (m)
-
-       tfboreh = rtot - rbmax - 0.5D0*tfcth
-
-       !  Other calculations for normal-conducting TF coils
-
-       call concoptf(outfile,0)
-
-       !  Inductance
-
-       tfcind1 = hmax * rmu0/pi * log(rout/rin)
-
-       !  Stored energy (GJ)
-
-       estotftgj = 0.5D-9 * tfcind1 * ritfc**2 
->>>>>>> 47436f87
 
     !  Superconducting TF coils
     else  
@@ -383,8 +344,8 @@
     ! Inductance
     tfcind1 = hmax * rmu0/pi * log(r_tf_outleg_in/r_tf_inleg_out)
 
-    ! Stored energy per coil (GJ)
-    estotf = 0.5D-9 * tfcind1 * ritfc**2 / tfno
+    ! Stored energy (GJ)
+    estotftgj = 0.5D-9 * tfcind1 * ritfc**2 
     ! -----------------------------
 
 
