! !!!!!!!!!!!!!!!!!!!!!!!!!!!!!!!!!!!!!!!!!!!!!!!!!!!!!!!!!!!!!!!!!!

module tfcoil_module

  !! Module containing resistive TF coil routines
  !! author: P J Knight, CCFE, Culham Science Centre
  !! N/A
  !! This module contains routines for calculating the
  !! parameters of a resistive TF coil system for a fusion power plant.
  !! AEA FUS 251: A User's Guide to the PROCESS Systems Code
  !
  ! !!!!!!!!!!!!!!!!!!!!!!!!!!!!!!!!!!!!!!!!!!!!!!!
  use, intrinsic :: iso_fortran_env, only: dp=>real64
  use build_variables, only : tfthko, hmax
  use constants
  use error_handling
  use fwbs_variables
  use physics_variables
  use process_output
  use sctfcoil_module
  use tfcoil_variables

  private
  
<<<<<<< HEAD
  !! Radial position of plasma-facing edge of TF coil outboard leg [m]
  !real(dp), private :: r_tf_inboard_in
  !
  !! Radial position of plasma-facing edge of TF coil inboard leg [m]
  !real(dp), private :: r_tf_inboard_out

=======
>>>>>>> 146ce1b9
  public :: tfcoil, cntrpst



contains

  ! !!!!!!!!!!!!!!!!!!!!!!!!!!!!!!!!!!!!!!!!!!!!!!!!!!!!!!!!!!!!!!!!!!

  subroutine tfcoil(outfile,iprint)

    !! TF coil module
    !! author: P J Knight, CCFE, Culham Science Centre
    !! outfile : input integer : output file unit
    !! iprint : input integer : switch for writing to output file (1=yes)
    !! This subroutine calculates various parameters for the TF coil set.
    !! If the TF coils are superconducting the calculations are performed
    !! in routine <A HREF="sctfcoil.html">sctfcoil</A> instead.
    !! AEA FUS 251: A User's Guide to the PROCESS Systems Code


    use build_module, only : portsz
   
    implicit none

    !  Arguments
    integer, intent(in) :: outfile,iprint
    
    ! !!!!!!!!!!!!!!!!!!!!!!!!!!!!!!!!!!!!!!!!!!!!!!!

    
    ! TF coil calculations
    call sctfcoil(outfile,iprint)

    !  Port size calculation
    call portsz


  end subroutine tfcoil


  ! !!!!!!!!!!!!!!!!!!!!!!!!!!!!!!!!!!!!!!!!!!!!!!!!!!!!!!!!!!!!!!!!!!

  subroutine cntrpst(outfile,iprint)

    !! Evaluates the properties of a TART centrepost
    !! author: P J Knight, CCFE, Culham Science Centre
    !! outfile : input integer : output file unit
    !! iprint : input integer : switch for writing to output file (1=yes)
    !! This subroutine evaluates the parameters of the centrepost for a
    !! tight aspect ratio tokamak. The centrepost is assumed to be tapered,
    !! i.e. narrowest on the midplane (z=0).
    !! AEA FUS 251: A User's Guide to the PROCESS Systems Code
    !
    ! !!!!!!!!!!!!!!!!!!!!!!!!!!!!!!!!!!!!!!!!!!!!!!!

    implicit none

    !  Arguments
    integer, intent(in) :: outfile,iprint

    !  Local variables
    real(dp) :: acool,acpav,dcool,dpres,dtcncpav,dtconcpmx, &
         dtfilmav,fc,fricfac,h,lcool,nuselt,pcrt,presin,prndtl, &
         psat,ptot,reyn,ro,roughrat,sum,tclmx,tclmxs,tcoolmx,tmarg,vcoolav, &
         coolant_density, coolant_th_cond, coolant_visco, coolant_cp,&
         conductor_th_cond, dptot, tcool_calc
   
    integer, parameter :: n_tcool_it = 20
    integer :: ii

    ! !!!!!!!!!!!!!!!!!!!!!!!!!!!!!!!!!!!!!!!!!!!!!!!

    
    !  Temperature margin used in calculations (K)
    tmarg = 10.0D0
    
    ! Coolant channels:
    acool = a_cp_cool * n_tf        !  Cooling cross-sectional area
    dcool = 2.0D0 * rcool           !  Diameter
    lcool = 2.0D0 * (hmax + tfthko) !  Length
    ncool = acool/( pi * rcool**2)  !  Number

    ! Average conductor cross-sectional area to cool (with cooling area)
    acpav = 0.5D0 * vol_cond_cp/(hmax + tfthko) + acool
    ro = sqrt( acpav/(pi*ncool) )

    !  Inner legs total heating power (to be removed by coolant)
    ptot = prescp + pnuccp*1.0D6

    !  Temperature calculations
    ! -------------------------
    !  Temperature rise in coolant (inlet to outlet)
    ! **********************************************
    ! The coolant flow is now homogeneous as a fixed cooling area is used
    vcoolav = vcool 

    ! Water coolant physical properties
    if ( i_tf_sup ==  0 ) then
       coolant_density = denh2o
       coolant_cp      = cph2o
       coolant_visco   = muh2o
       coolant_th_cond = kh2o
    end if
 
    ! Water coolant
    if ( i_tf_sup ==  0 ) then
       dtiocool = ptot / (coolant_density*vcoolav*acool*coolant_cp)

    ! Helium coolant
    ! **************
    else if ( i_tf_sup ==  2 ) then
       tcool_calc = tcoolin ! K

       ! If T < 4 K -> Extrapolated data
       if ( tcool_calc < 4.0D0 ) write(*,*) 'WARNING : Helium properties extrapolated below K'
 
       ! Infinitesimal power deposition
       dptot = ptot / real( n_tcool_it, kind(1.0D0) )

       do ii = 1, n_tcool_it

          ! Helium density and thermal capacity
          ! ******
          ! Ref : R.D. McCarty, Adv. Cryo. Eng., 1990, 35, 1465-1475.  (homemade fit 14 < T < 50 K fits)
          ! Density
          if ( tcool_calc < 29.5D0 ) then
          coolant_density = 217.753831D0 - 1.66564525D0*tcool_calc -0.160654724D0*tcool_calc**2 + &
                            & 0.00339003258D0*tcool_calc**3
          else if ( tcool_calc < 30.5D0 ) then   ! Linear interpolation between the fits to avoid discontinuity
             coolant_density = 231.40661479377616D0 - 3.917589985552496D0*tcool_calc
          else 
             coolant_density = 212.485251D0 - 4.18059786D0*tcool_calc + 0.0289632937D0*tcool_calc**2
          end if
 
          ! Thermal capacity Cp
          if      ( tcool_calc < 29.5D0 ) then ! Cp fit in the 4 < T < 30 K range
             coolant_cp =  -0.834218557D0 + 0.637079569D0*tcool_calc - 0.0208839696D0*tcool_calc**2 + &
                          & 0.000233433748D0*tcool_calc**3  ! K/(g.K)
          else if ( tcool_calc < 30.5D0 ) then ! Linear interpolation between the fits to avoid discontinuity
             coolant_cp = 4.924018467550791D0 + 0.028953709588498633D0*tcool_calc
          else                                 ! Cp fit in the 30 < T < 60 K range
             coolant_cp = 6.11883125D0 - 0.01022048D0*tcool_calc 
          end if
          coolant_cp = coolant_cp*1.0D3 ! conversion to K/(kg.K)
          ! ******

          ! Temperature infinitesimal increase
          tcool_calc = tcool_calc + dptot / (coolant_density*vcoolav*acool*coolant_cp)
       end do
 
       ! Getting the global in-outlet temperature increase 
       dtiocool = tcool_calc - tcoolin
    end if
    ! **************
    ! **********************************************


    ! Film temperature rise
    ! *********************
    ! Rem : in the case of Helium cooling, tcool_calc, coolant_density and coolant_cp are the outlet Helium ones
    
    ! Helium viscosity
    ! Ref : V.D. Arp,; R.D. McCarty ; Friend, D.G., Technical Note 1334, National Institute of Standards and Technology, Boulder, CO, 1998, 0.  (homemade fit 14 < T < 50 K fit)
    if ( i_tf_sup == 2 ) then
       if      ( tcool_calc < 22.5D0 ) then  ! Fit in the 4 < T < 25 K range
          coolant_visco = exp( -9.19688182D0 - 4.83007225D-1*tcool_calc + 3.47720002D-2*tcool_calc**2 &
                       & - 1.17501538D-3*tcool_calc**3 + 1.54218249D-5*tcool_calc**4 )  ! Pa.s
       else if ( tcool_calc < 27.5D0 ) then  ! Linear interpolation between the fits to avoid discontinuity
          coolant_visco = 6.708587487790973D-6 + 5.776427353055518D-9*tcool_calc
       else                                  ! Fit in the 25 < T < 60 K range
          coolant_visco = 5.41565319D-6 + 5.279222D-8*tcool_calc
       end if 
    end if 

    ! Reynolds number
    reyn = coolant_density * vcool * dcool / coolant_visco
   
    ! Prandlt number
    if ( i_tf_sup == 2 ) then

       ! Helium thermal conductivity [W/(m.K)]
       ! ******
       ! Ref : B.A. Hands B.A., Cryogenics, 1981, 21, 12, 697-703. (homemade fit 14 < T < 50 K fit) 
       if ( tcool_calc < 24.0D0 ) then
          coolant_th_cond = -7.56066334D-3 + 1.62626819D-2*tcool_calc - 1.3633619D-3*tcool_calc**2 + &
                          & 4.84227752D-5*tcool_calc**3 - 6.31264281D-7*tcool_calc**4
       else if ( tcool_calc < 25.0D0 ) then
          coolant_th_cond = 0.05858194642349288D0 - 5.706361831471496D-5*tcool_calc
       else if ( tcool_calc < 50.0D0 ) then
          coolant_th_cond = 0.0731268577D0 - 0.0013826223D0*tcool_calc + 3.55551245D-5*tcool_calc**2&
          & -2.32185411D-7*tcool_calc**3
       else if ( tcool_calc < 51.0D0 ) then
          coolant_th_cond = 4.450475632499988D-2 + 3.871124250000024D-4*tcool_calc
       else 
          coolant_th_cond = 0.04235676D0 + 0.00042923D0*tcool_calc
       end if 
       ! ******
    end if 
    prndtl = coolant_cp * coolant_visco / coolant_th_cond

    ! Temperature difference calculations
    nuselt = 0.023D0 * reyn**0.8D0 * prndtl**0.3D0
    h = nuselt * coolant_th_cond / dcool
    dtfilmav = ptot / (h * 2.0D0*pi*rcool * ncool * lcool)
    ! *********************


    !  Temperature rise in conductor
    ! ------------------------------
    ! Conductor thermal conductivity
    ! ******
    !  Copper conductor
    if ( i_tf_sup ==  0 ) then
       conductor_th_cond = k_copper
    
    ! Cryogenic aluminium 
    else if ( i_tf_sup ==  2 ) then

       ! Ref : R.W. Powel, National Standard Reference Data Series, Nov 25 1966 (S Kahn fit 15 < T < 60 K)
       conductor_th_cond = 16332.2073D0 - 776.91775*tcpav + 13.405688D0*tcpav**2 - 8.01D-02*tcpav**3 ! W/(m.K)
    end if 
    ! ******

    ! Average temperature rise : To be changed with Garry Voss' better documented formula ? 
    dtcncpav = (ptot/vol_cond_cp)/(2.0D0*conductor_th_cond*(ro**2 - rcool**2) ) * &
               ( ro**2*rcool**2 - 0.25D0*rcool**4 - 0.75D0*ro**4 + ro**4 * log(ro/rcool) )

    ! Peak temperature rise : To be changed with Garry Voss' better documented formula ?
    dtconcpmx = (ptot/vol_cond_cp)/(2.0D0*conductor_th_cond) * &
                ( (rcool**2 - ro**2)/2.0D0 + ro**2 * log(ro/rcool) )


    ! If the average conductor temperature difference is negative, set it to 0 
    if ( dtcncpav < 0.0D0 ) then 
      call report_error(249)
      dtcncpav = 0.0D0
    end if

    ! If the average conductor temperature difference is negative, set it to 0  
    if ( dtconcpmx < 0.0D0 ) then 
      call report_error(250)
      dtconcpmx = 0.0D0
    end if
    
    !  Average conductor temperature
    tcpav2 = tcoolin + dtcncpav + dtfilmav + 0.5D0*dtiocool

    !  Peak wall temperature
    tcpmax  = tcoolin + dtiocool + dtfilmav + dtconcpmx
    tcoolmx = tcoolin + dtiocool + dtfilmav
    ! -------------------------

    
    !  Thermal hydraulics: friction factor from Z. Olujic, Chemical
    !  Engineering, Dec. 1981, p. 91
    roughrat = 4.6D-5 / dcool
    fricfac  = 1.0D0/ (-2.0D0 * log10(roughrat/3.7D0 - 5.02D0/reyn * &
         log10( roughrat/3.7D0 + 14.5D0/reyn) ) )**2

    ! Pumping efficiency
    if      ( i_tf_sup == 0 ) then ! Water cooled
      etapump = 0.8D0
    else if ( i_tf_sup == 2 ) then ! Cryogenic helium
      etapump = 0.6D0
    end if

    ! Pressure drop calculation
    dpres = fricfac * (lcool/dcool) * coolant_density * 0.5D0*vcool**2
    ppump = dpres * acool * vcool / etapump

    !  Critical pressure in saturation pressure calculations (Pa)
    pcrt = 2.24D7

    ! Saturation pressure
    ! Ref : Keenan, Keyes, Hill, Moore, steam tables, Wiley & Sons, 1969
    ! Rem 1 : ONLY VALID FOR WATER !
    ! Rem 2 : Not used anywhere else in the code ...
    tclmx = tcoolmx + tmarg
    tclmxs = min(tclmx, 374.0D0)
    fc = 0.65D0 - 0.01D0 * tclmxs
    sum = -741.9242D0 - 29.721D0*fc - 11.55286D0*fc**2 &
         - 0.8685635D0*fc**3 + 0.1094098D0*fc**4 &
         + 0.439993D0*fc**5 + 0.2520658D0*fc**6 &
         + 0.0518684D0*fc**7
    psat = pcrt * exp(0.01D0/(tclmxs + 273.0D0) * (374.0D0 - tclmxs) * sum )
    presin = psat + dpres


    if (iprint == 0) return

    !  Output section
    call oheadr(outfile,'Centrepost Coolant Parameters')
    call ovarre(outfile,'Centrepost coolant fraction','(fcoolcp)',fcoolcp)
    call ovarre(outfile,'Average coolant channel diameter (m)','(dcool)',dcool)
    call ovarre(outfile,'Coolant channel length (m)','(lcool)',lcool)
    call ovarre(outfile,'Maximum coolant flow speed (m/s)','(vcool)',vcool)
    call ovarre(outfile,'Number of coolant tubes','(ncool)',ncool)
    call ovarre(outfile,'Reynolds number','(reyn)',reyn)
    call ovarre(outfile,'Prandtl number','(prndtl)',prndtl)
    call ovarre(outfile,'Nusselt number','(nuselt)',nuselt)

    call osubhd(outfile,'Resistive Heating :')
    call ovarre(outfile,'Average conductor resistivity (ohm.m)','(rhocp)',rhocp)
    call ovarre(outfile,'Resistive heating (MW)','(prescp/1.0D6)',prescp/1.0D6)
    call ovarre(outfile,'Nuclear heating (MW)','(pnuccp)',pnuccp)
    call ovarre(outfile,'Total heating (MW)','(ptot/1.0D6)',ptot/1.0D6)

    call osubhd(outfile,'Temperatures :')
    call ovarre(outfile,'Input coolant temperature (K)','(tcoolin)',tcoolin)
    call ovarre(outfile,'Input-output coolant temperature rise (K)','(dtiocool)',dtiocool)
    call ovarre(outfile,'Film temperature rise (K)','(dtfilmav)',dtfilmav)
    call ovarre(outfile,'Average temp gradient in conductor (K/m)','(dtcncpav)',dtcncpav)
    call ovarre(outfile,'Average centrepost temperature (K)','(tcpav2)',tcpav2)
    call ovarre(outfile,'Peak centrepost temperature (K)','(tcpmax)',tcpmax)

    call osubhd(outfile,'Pump Power :')
    call ovarre(outfile,'Coolant pressure drop (Pa)','(dpres)',dpres)
    if ( i_tf_sup == 0 ) then ! Saturation pressure calculated with Water data ...
       call ovarre(outfile,'Coolant inlet pressure (Pa)','(presin)',presin)
    end if
    call ovarre(outfile,'Pump power (W)','(ppump)',ppump)

  end subroutine cntrpst

end module tfcoil_module<|MERGE_RESOLUTION|>--- conflicted
+++ resolved
@@ -22,18 +22,7 @@
 
   private
   
-<<<<<<< HEAD
-  !! Radial position of plasma-facing edge of TF coil outboard leg [m]
-  !real(dp), private :: r_tf_inboard_in
-  !
-  !! Radial position of plasma-facing edge of TF coil inboard leg [m]
-  !real(dp), private :: r_tf_inboard_out
-
-=======
->>>>>>> 146ce1b9
   public :: tfcoil, cntrpst
-
-
 
 contains
 
