--- conflicted
+++ resolved
@@ -94,11 +94,7 @@
 
   ! !!!!!!!!!!!!!!!!!!!!!!!!!!!!!!!!!!!!!!!!!!!!!!!!!!!!!!!!!!!!!!!!!!
 
-<<<<<<< HEAD
-  subroutine struct(ai,r0,a,akappa,b0,itfsup,ipfres,boreh,tfhmax, &
-=======
-  subroutine struct(ai,r0,a,akappa,b0,itfsup,ipfres,tf_total_h_width,tfhmax, &
->>>>>>> 930c9dea
+  subroutine struct(ai,r0,a,akappa,b0,itfsup,ipfres,tf_h_width,tfhmax, &
        shldmass,dvrtmass,pfmass,tfmass,fwmass,blmass,coolmass, &
        dewmass,outfile,iprint,fncmass,aintmass,clgsmass,coldmass, &
        gsm)
@@ -118,11 +114,7 @@
     !+ad_argc                           are superconducting
     !+ad_args  ipfres : input integer : switch denoting whether PF coils
     !+ad_argc                           are resistive
-<<<<<<< HEAD
-    !+ad_args  boreh : input real : TF coil horizontal bore (m)
-=======
-    !+ad_args  tf_total_h_width : input real : TF coil horizontal bore (m)
->>>>>>> 930c9dea
+    !+ad_args  tf_h_width : input real : TF coil horizontal bore (m)
     !+ad_args  tfhmax : input real : TF coil max height (m)
     !+ad_args  shldmass : input real : total mass of shield (kg)
     !+ad_args  dvrtmass : input real : total mass of divertor and assoc. structure (kg)
@@ -157,11 +149,7 @@
 
     !  Arguments
 
-<<<<<<< HEAD
-    real(kind(1.0D0)), intent(in) :: ai,r0,a,akappa,b0,boreh,tfhmax, &
-=======
-    real(kind(1.0D0)), intent(in) :: ai,r0,a,akappa,b0,tf_total_h_width,tfhmax, &
->>>>>>> 930c9dea
+    real(kind(1.0D0)), intent(in) :: ai,r0,a,akappa,b0,tf_h_width,tfhmax, &
          shldmass,dvrtmass,pfmass,tfmass,fwmass,blmass,coolmass,dewmass
     integer, intent(in) :: outfile,iprint,itfsup,ipfres
     real(kind(1.0D0)), intent(out) :: fncmass,aintmass,clgsmass,coldmass,gsm
@@ -178,12 +166,7 @@
 
     !  Intercoil support between TF coils to react overturning moment
     !  (scaled to 1990 ITER fit)
-<<<<<<< HEAD
-
-    aintmass = 1.4D6 * (ai/2.2D7) * b0/4.85D0 * boreh**2/50.0D0
-=======
-    aintmass = 1.4D6 * (ai/2.2D7) * b0/4.85D0 * tf_total_h_width**2/50.0D0
->>>>>>> 930c9dea
+    aintmass = 1.4D6 * (ai/2.2D7) * b0/4.85D0 * tf_h_width**2/50.0D0
 
     !  Total mass of coils plus support plus vacuum vessel + cryostat
 
