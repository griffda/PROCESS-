module utilities
<<<<<<< HEAD
  use iso_c_binding, only: c_double
=======

  use, intrinsic :: iso_fortran_env, only: dp=>real64
  use iso_c_binding
>>>>>>> f4536883
contains
! !!!!!!!!!!!!!!!!!!!!!!!!!!!!!!!!!!!!!!!!!!!!!!!!!!!!!!!!!!!!!!!!!!!!
  real function process_value(x, y) result(ret_value)! bind(C, name="c_process_value_cpp")
    implicit none
    real, intent(in) :: x
    real, intent(in) :: y
    ret_value = x + y
  end function process_value

  real(c_double) function process_value_cpp(x, y) result(ret_value) bind(C, name="c_process_value_cpp")
    implicit none
    real(c_double), intent(in) :: x
    real(c_double), intent(in) :: y
    ret_value = x + y
  end function process_value_cpp

  subroutine upper_case(string,start,finish) ! bind(C,name="utilities_upper_case")

    !! Routine that converts a (sub-)string to uppercase
    !! author: P J Knight, CCFE, Culham Science Centre
    !! string : input string   : character string of interest
    !! start  : optional input integer  : starting character for conversion
    !! finish : optional input integer  : final character for conversion
    !! This routine converts the specified section of a string
    !! to uppercase. By default, the whole string will be converted.
    !! None
    !
    ! !!!!!!!!!!!!!!!!!!!!!!!!!!!!!!!!!!!!!!!!!!!!!!!

    implicit none

    !  Arguments

    character(len=*), intent(inout) :: string
    integer, optional, intent(in) :: start,finish

    !  Local variables

    character(len=1) :: letter
    character(len=27) :: upptab = 'ABCDEFGHIJKLMNOPQRSTUVWXYZ_'
    integer :: loop, i

    integer :: first, last

    ! !!!!!!!!!!!!!!!!!!!!!!!!!!!!!!!!!!!!!!!!!!!!!!!

    if (present(start)) then
       first = start
    else
       first = 1
    end if

    if (present(finish)) then
       last = finish
    else
       last = len(string)
    end if

    if (first <= last) then
       do loop = first,last
          letter = string(loop:loop)
          i = index('abcdefghijklmnopqrstuvwxyz_',letter)
          if (i > 0) string(loop:loop) = upptab(i:i)
       end do
    end if

  end subroutine upper_case

end module utilities<|MERGE_RESOLUTION|>--- conflicted
+++ resolved
@@ -1,11 +1,9 @@
 module utilities
-<<<<<<< HEAD
-  use iso_c_binding, only: c_double
-=======
 
   use, intrinsic :: iso_fortran_env, only: dp=>real64
   use iso_c_binding
->>>>>>> f4536883
+  implicit none
+  
 contains
 ! !!!!!!!!!!!!!!!!!!!!!!!!!!!!!!!!!!!!!!!!!!!!!!!!!!!!!!!!!!!!!!!!!!!!
   real function process_value(x, y) result(ret_value)! bind(C, name="c_process_value_cpp")
