<<<<<<< HEAD
!!!!!!!!!!!!!!!!!!!!!!!!!!!!!!!!!!!!!!!!!!!!!!!!!


=======
>>>>>>> cd6052ca
module stellarator_module

  !! Module containing stellarator routines
  !! author: P J Knight, CCFE, Culham Science Centre
  !! N/A
  !! This module contains routines for calculating the
  !! parameters of the first wall, blanket and shield components
  !! of a fusion power plant.

  !! AEA FUS 251: A User's Guide to the PROCESS Systems Code
  !
  ! !!!!!!!!!!!!!!!!!!!!!!!!!!!!!!!!!!!!!!!!!!!!!!!
  use, intrinsic :: iso_fortran_env, only: dp=>real64
  use stellarator_configuration, only: stella_config

  implicit none


  type(stella_config) :: config


  real(dp), private :: f_n,f_r,f_aspect,f_b,f_i,f_a ! scaling parameters to reference point.


<<<<<<< HEAD
  logical :: first_call = .true.
=======
  logical :: first_call
  
  ! Var in subroutine stfwbs requiring re-initialisation on each new run
  logical :: first_call_stfwbs
>>>>>>> cd6052ca

  private :: config
  public :: stcall, stinit, stout

contains

  subroutine init_stellarator_module
    !! Initialise module variables
    implicit none

    first_call = .true.
    first_call_stfwbs = .true.
    ! Init blank stellarator configuration
    config = stella_config("", 0, 0, 0.0D0, 0.0D0, 0.0D0, 0.0D0, 0.0D0, 0.0D0, &
      0.0D0, 0.0D0, 0.0D0, 0.0D0, 0.0D0, 0.0D0, 0.0D0, 0.0D0, 0.0D0, 0.0D0, &
      0.0D0, 0.0D0, 0.0D0, 0.0D0)
    f_n = 0.0D0
    f_r = 0.0D0
    f_a = 0.0D0
    f_b = 0.0D0
    f_i = 0.0D0
  end subroutine init_stellarator_module

  ! !!!!!!!!!!!!!!!!!!!!!!!!!!!!!!!!!!!!!!!!!!!!!!!!!!!!!!!!!!!!!!!!!!

  subroutine stcall

    !! Routine to call the physics and engineering modules
    !! relevant to stellarators
    !! author: P J Knight, CCFE, Culham Science Centre
    !! author: F Warmer, IPP Greifswald
    !! None
    !! This routine is the caller for the stellarator models.
    !! AEA FUS 251: A User's Guide to the PROCESS Systems Code
    !
    ! !!!!!!!!!!!!!!!!!!!!!!!!!!!!!!!!!!!!!!!!!!!!!!!

    use availability_module, only: avail
    use buildings_module, only: bldgcall
    use costs_module, only: costs
    use power_module, only: tfpwr, power1, acpow, power2
    use vacuum_module, only: vaccall
    use constants, only: nout

    implicit none

    !  Arguments

    !  Local variables

    ! !!!!!!!!!!!!!!!!!!!!!!!!!!!!!!!!!!!!!!!!!!!!!!!

    ! Stellarator Routines      
    call stnewconfig          
    call stgeom
    call stphys(nout,0)
    call stopt(nout,0)
    call stcoil(nout,0)
    call stbild(nout,0)
    call ststrc(nout,0)
    call stfwbs(nout,0)
    call stdiv(nout,0)

    ! Tokamak Routines, where we think they are applicable also for stellarators
    call tfpwr(nout,0)
    call power1
    call vaccall(nout,0)
    call bldgcall(nout,0)
    call acpow(nout,0)
    call power2(nout,0)
    call avail(nout,0)
    call costs(nout,0)


    ! set first call variable to false:
    first_call  = .false.
  end subroutine stcall

  subroutine stinit

    !! Routine to initialise the variables relevant to stellarators
    !! author: P J Knight, CCFE, Culham Science Centre
    !! author: F Warmer, IPP Greifswald
    !! None
    !! This routine initialises the variables relevant to stellarators.
    !! Many of these may override the values set in routine
    !! <A HREF="initial.html">initial</A>.
    !! AEA FUS 251: A User's Guide to the PROCESS Systems Code
    !
    ! !!!!!!!!!!!!!!!!!!!!!!!!!!!!!!!!!!!!!!!!!!!!!!!

    use build_variables, only: gapoh, iohcl, ohcth, tfootfi
    use current_drive_variables, only: irfcd
    use pfcoil_variables, only: ohhghf
    use physics_variables, only: aspect, dnbeta, kappa, kappa95, q, rmajor, &
      triang, hfac, tauscl
    use numerics, only: boundl, boundu
    use stellarator_variables, only: istell
    use tfcoil_variables, only: n_tf
    use times_variables, only: tburn, tcycle, tdown, tdwell, theat, tohs, &
      tpulse, tqnch, tramp
		use global_variables, only: icase
		use constants, only: pi, rmu0, nout
    implicit none

    !  Arguments

    !  Local variables

    !real(dp) :: fsum

    ! !!!!!!!!!!!!!!!!!!!!!!!!!!!!!!!!!!!!!!!!!!!!!!!

    ! This routine is called before (!!!) the input file. put everything that depends on the input file in stcaller
    if (istell == 0) return

    !  Numerics quantities

    boundl(1) = 5.0D0

    boundu(1) = 20.0D0
    boundu(3) = 30.0D0
    boundu(29) = 20.0D0

    !  These lines switch off tokamak specifics (solenoid, pf coils, pulses etc.).
    !  Are they still up to date? (11/03/20 JL)
    !  Build quantities

    ohcth = 0.0D0
    iohcl = 0
    ohhghf = 0.0D0
    gapoh = 0.0D0
    tfootfi = 1.0D0

    !  Physics quantities

    dnbeta = 0.0D0
    kappa95 = 1.0D0
    triang = 0.0D0
    q = 1.03D0

    !  Turn off current drive

    irfcd = 0

    !  Times for different phases

    tramp = 0.0D0
    tohs = 0.0D0
    tburn = 3.15576D7  !  one year
    tqnch = 0.0D0
    tpulse = tohs + theat + tburn + tqnch
    tdown  = tramp + tohs + tqnch + tdwell
    tcycle = tramp + tohs + theat + tburn + tqnch + tdwell


    !  Blanket properties
    !secondary_cycle = 0  !  simple thermal hydraulic model assumed

    !  CCFE HCPB blanket model
	!if (iblanket == 1) then
    !  fsum = fbltibe12 + fblli2sio4 + fblss + vfcblkt + vfpblkt
    !  if (abs(fsum-1.0D0) > 1.0D-4) then
    !    idiags(1) = iblanket
    !    fdiags(2) = fbltibe12
    !    fdiags(3) = fblli2sio4
    !    fdiags(4) = fblss
    !    fdiags(5) = vfcblkt
    !    fdiags(6) = vfpblkt
    !    fdiags(7) = fsum
    !    call report_error(165)
    !  end if
    !end if

    !if (ipowerflow == 0) blkttype = 3

    !  Coolant fluid type

    !if ((blkttype == 1).or.(blkttype == 2)) then
    !   coolwh = 2  !  water
    !else
    !   coolwh = 1  !  helium
    !end if

    !  But... set coolant to water if blktmodel > 0
    !  Although the *blanket* is by definition helium-cooled in this case,
    !  the shield etc. are assumed to be water-cooled, and since water is
    !  heavier (and the unit cost of pumping it is higher), the calculation
    !  for coolmass is better done with coolwh=2 if blktmodel > 0 to give
    !  slightly pessimistic results.

    !if (blktmodel > 0) then
    !   secondary_cycle = 0
    !   blkttype = 3  !  HCPB
    !   coolwh = 2
    !end if

    !  Ensure that blanket material fractions add up to 1.0

    !if (blkttype < 3) then
    !   fsum = fblli2o + fblbe + vfblkt + fblss + fblvd
    !   if (abs(fsum-1.0D0) > 1.0D-4) then
    !      idiags(1) = blkttype
    !      fdiags(1) = fblli2o
    !      fdiags(2) = fblbe
    !      fdiags(3) = vfblkt
    !      fdiags(4) = fblss
    !      fdiags(5) = fblvd
    !      fdiags(6) = fsum
    !      call report_error(165)
    !   end if
    !else
    !   fsum = fbllipb + fblli + vfblkt + fblss + fblvd
    !   if (abs(fsum-1.0D0) > 1.0D-4) then
    !      idiags(1) = blkttype
    !      fdiags(1) = fbllipb
    !      fdiags(2) = fblli
    !      fdiags(3) = vfblkt
    !      fdiags(4) = fblss
    !      fdiags(5) = fblvd
    !      fdiags(6) = fsum
    !      call report_error(165)
    !   end if
    !end if

  end subroutine stinit

  subroutine stnewconfig
    !! author: J Lion, IPP Greifswald
    !! Routine to initialise the stellarator configuration
    !!
    !! Routine to initialise the stellarator configuration.
    !! This routine is called right before the calculation and could
    !! in principle overwrite variables from the input file.
    !! It overwrites rminor with rmajor and aspect ratio e.g.
    !
    ! !!!!!!!!!!!!!!!!!!!!!!!!!!!!!!!!!!!!!!!!!!!!!!!
    use physics_variables, only: aspect, bt, rmajor, rminor, eps, te, dene,hfact
    use tfcoil_variables, only: n_tf
    use stellarator_variables, only: istell
    use stellarator_configuration, only: new_stella_config
    use numerics, only: ixc
    implicit none

    config = new_stella_config(istell)
    
    ! If aspect ratio is not in ixc set it to default value
    ! Or when you call it the first time
    if(all(ixc .ne. 1) .or. first_call) then
      aspect = config%aspect_ref
    end if

    ! Set the rminor radius as result here.
    rminor = rmajor/aspect
    eps = 1.0D0/aspect

    n_tf = config%coilspermodule*config%symmetry !! This overwrites n_tf in input file.
   
    !  Factors used to scale the reference point.
    f_R = rmajor/config%rmajor_ref       !  Size scaling factor with respect to the reference calculation
    f_a = rminor/config%rminor_ref       !  Size scaling factor with respect to the reference calculation

    f_aspect = aspect / config%aspect_ref
    f_N = n_tf/(config%coilspermodule * config%symmetry)       !  Coil number factor
    f_B = bt/config%bt_ref            !  B-field scaling factor
 

    !print '(A8,f10.1,A8,f10.1,A8,f10.1,A8,f10.1,A8,f10.1,A8,f10.1)',"rmajor",rmajor,"aspect",&
    !        aspect,"bt",bt,"te",te,"dene",dene*1e-20,"hfact",hfact
  end subroutine stnewconfig

  subroutine stgeom
    !! author: J Lion, IPP Greifswald
    !! Routine to calculate the plasma volume and surface area for
    !! a stellarator using precalculated effective values
    !!
    !! This routine calculates the plasma volume and surface area for
    !! a stellarator configuration.
    !! It is simple scaling based on a Fourier representation based on 
    !! that described in Geiger documentation.
    !!
    !! J. Geiger, IPP Greifswald internal document:  'Darstellung von
    !! ineinandergeschachtelten toroidal geschlossenen Flaechen mit
    !! Fourierkoeffizienten' ('Representation of nested, closed
    !! surfaces with Fourier coefficients')
    !
    ! !!!!!!!!!!!!!!!!!!!!!!!!!!!!!!!!!!!!!!!!!!!!!!!
    use physics_variables, only: aspect, rmajor, rminor, sarea, sareao, &
      vol, xarea, bt
		use constants, only: pi
    implicit none

    ! Plasma volume scaled from effective parameter:
    vol = f_r*f_a**2 * config%plasma_volume

    ! Plasma surface scaled from effective parameter:
    sarea = f_r*f_a * config%plasma_surface 

    ! Plasma cross section area. Approximated
    xarea = pi*rminor*rminor  ! average, could be calculated for every toroidal angle if desired

    !  sareao is retained only for obsolescent fispact calculation...

    !  Cross-sectional area, averaged over toroidal angle
    sareao = 0.5D0*sarea  !  Used only in the divertor model; approximate as for tokamaks



  end subroutine stgeom

  subroutine stbild(outfile,iprint)

    !! Routine to determine the build of a stellarator machine
    !! author: P J Knight, CCFE, Culham Science Centre
    !! author: F Warmer, IPP Greifswald
    !! outfile : input integer : output file unit
    !! iprint : input integer : switch for writing to output file (1=yes)
    !! This routine determines the build of the stellarator machine.
    !! The values calculated are based on the mean minor radius, etc.,
    !! as the actual radial and vertical build thicknesses vary with
    !! toroidal angle.
    !! AEA FUS 251: A User's Guide to the PROCESS Systems Code
    !
    ! !!!!!!!!!!!!!!!!!!!!!!!!!!!!!!!!!!!!!!!!!!!!!!!

    use build_variables, only: blbmith, blbmoth, blbpith, blbpoth, blbuith, &
      blbuoth, blnkith, blnkoth, blnktth, bore, d_vv_in, d_vv_out, fwarea, &
      fwith, fwoth, gapds, gapoh, gapomin, gapsto, hmax, ohcth, &
      r_tf_outboard_mid, rbld, rsldi, rsldo, rspo, scrapli, scraplo, shldith, &
      shldoth, shldtth, tfcth, tfthko, available_radial_space, f_avspace, &
      required_radial_space
    use fwbs_variables, only: afw, blktmodel, fdiv, fhcd, fhole, fw_wall
    use heat_transport_variables, only: ipowerflow
    use physics_variables, only: rmajor, rminor, sarea
    use process_output, only: oheadr, obuild, ovarre
		use constants, only: mfile
		use maths_library, only: hybrd
    implicit none

    !  Arguments

    integer, intent(in) :: iprint,outfile

    !  Local variables

    real(dp) :: drbild,radius,awall

    ! !!!!!!!!!!!!!!!!!!!!!!!!!!!!!!!!!!!!!!!!!!!!!!!

    !  Calculate total blanket thicknesses if blktmodel > 0

    if (blktmodel > 0) then
       blnkith = blbuith + blbmith + blbpith
       blnkoth = blbuoth + blbmoth + blbpoth
       shldtth = 0.5D0*(shldith+shldoth)
    end if

    !  Top/bottom blanket thickness

    blnktth = 0.5D0*(blnkith+blnkoth)

    ! First Wall

    fwith = 2.0D0*afw + 2.0D0*fw_wall
    fwoth = fwith


    bore = rmajor - (ohcth + gapoh + tfcth + gapds + &
    ddwi + shldith + blnkith + fwith + scrapli + rminor)

    !  Radial build to centre of plasma (should be equal to rmajor)
    rbld = bore + ohcth + gapoh + tfcth + gapds + &
         d_vv_in + shldith + blnkith + fwith + scrapli + rminor


<<<<<<< HEAD
      

    ! Bc stellarators cannot scale rminor reasonably well an additional constraint equation is required,
    ! that ensures that there is enough space between coils and plasma.
    required_radial_space = (tfcth/2.0D0 + gapds + ddwi + shldith + blnkith + fwith + scrapli)
=======
    ! Bc stellarators cannot scale rminor reasonably well an
    ! additional constraint equation is required, that ensures
    ! that there is enough space between coils and plasma.
    required_radial_space = (tfcth/2.0D0 + gapds + d_vv_in + &
                          shldith + blnkith + fwith + scrapli)
>>>>>>> cd6052ca

    available_radial_space = f_r*(config%rminor_ref+config%min_plasma_coil_distance) - rminor



    !  Radius to inner edge of inboard shield

    rsldi = rmajor - rminor - scrapli - fwith - blnkith - shldith

    !  Radius to outer edge of outboard shield

    rsldo = rmajor + rminor + scraplo + fwoth + blnkoth + shldoth

    !  Thickness of outboard TF coil legs

    tfthko = tfcth

    !  Radius to centre of outboard TF coil legs

    gapsto = gapomin
    r_tf_outboard_mid = rsldo + d_vv_out + gapsto + 0.5D0*tfthko

    !  Height to inside edge of TF coil
    !  Roughly equal to average of (inboard build from TF coil to plasma
    !  centre) and (outboard build from plasma centre to TF coil)

    hmax = 0.5D0 * ( &
         (gapds+d_vv_in+shldith+blnkith+fwith+scrapli+rminor) + &
         (rminor+scraplo+fwoth+blnkoth+shldoth+d_vv_out+gapsto) )

    !  Outer divertor strike point radius, set equal to major radius

    rspo = rmajor

    !  First wall area: scales with minor radius

    ! Average minor radius of the first wall
    awall = rminor + 0.5D0*(scrapli + scraplo)
    fwarea = sarea * awall/rminor

    if (ipowerflow == 0) then
       fwarea = (1.0D0-fhole) * fwarea
    else
       fwarea = (1.0D0-fhole-fdiv-fhcd) * fwarea
    end if

    if (iprint == 0) return

    !  Print out device build


    call oheadr(outfile,'Radial Build')

    call ovarre(outfile,'Avail. Space (m)','(available_radial_space)',available_radial_space)
    call ovarre(outfile,'Req. Space (m)','(required_radial_space)',required_radial_space)
    call ovarre(outfile,'f value: ','(f_avspace)',f_avspace)
   


    write(outfile,10)
   10  format(t43,'Thickness (m)',t60,'Radius (m)')

    radius = 0.0D0
    call obuild(outfile,'Device centreline',0.0D0,radius)

    drbild = bore + ohcth + gapoh
    radius = radius + drbild
    call obuild(outfile,'Machine bore',drbild,radius,'(bore)')
    call ovarre(mfile,'Machine bore (m)','(bore)',drbild)

    radius = radius + tfcth
    call obuild(outfile,'Coil inboard leg',tfcth,radius,'(tfcth)')
    call ovarre(mfile,'Coil inboard leg (m)','(deltf)',tfcth)

    radius = radius + gapds
    call obuild(outfile,'Gap',gapds,radius,'(gapds)')
    call ovarre(mfile,'Gap (m)','(gapds)',gapds)

    radius = radius + d_vv_in
    call obuild(outfile,'Vacuum vessel',d_vv_in,radius,'(d_vv_in)')
    call ovarre(mfile,'Vacuum vessel radial thickness (m)','(d_vv_in)',d_vv_in)

    radius = radius + shldith
    call obuild(outfile,'Inboard shield',shldith,radius,'(shldith)')
    call ovarre(mfile,'Inner radiation shield radial thickness (m)','(shldith)',shldith)

    radius = radius + blnkith
    call obuild(outfile,'Inboard blanket',blnkith,radius,'(blnkith)')
    call ovarre(mfile,'Inboard blanket radial thickness (m)','(blnkith)',blnkith)

    radius = radius + fwith
    call obuild(outfile,'Inboard first wall',fwith,radius,'(fwith)')
    call ovarre(mfile,'Inboard first wall radial thickness (m)','(fwith)',fwith)

    radius = radius + scrapli
    call obuild(outfile,'Inboard scrape-off',scrapli,radius,'(scrapli)')
    call ovarre(mfile,'Inboard scrape-off radial thickness (m)','(scrapli)',scrapli)

    radius = radius + rminor
    call obuild(outfile,'Plasma geometric centre',rminor,radius,'(rminor)')

    radius = radius + rminor
    call obuild(outfile,'Plasma outboard edge',rminor,radius,'(rminor)')

    radius = radius + scraplo
    call obuild(outfile,'Outboard scrape-off',scraplo,radius,'(scraplo)')
    call ovarre(mfile,'Outboard scrape-off radial thickness (m)','(scraplo)',scraplo)

    radius = radius + fwoth
    call obuild(outfile,'Outboard first wall',fwoth,radius,'(fwoth)')
    call ovarre(mfile,'Outboard first wall radial thickness (m)','(fwoth)',fwoth)

    radius = radius + blnkoth
    call obuild(outfile,'Outboard blanket',blnkoth,radius,'(blnkoth)')
    call ovarre(mfile,'Outboard blanket radial thickness (m)','(blnkoth)',blnkoth)

    radius = radius + shldoth
    call obuild(outfile,'Outboard shield',shldoth,radius,'(shldoth)')
    call ovarre(mfile,'Outer radiation shield radial thickness (m)','(shldoth)',shldoth)

    radius = radius + d_vv_out
    call obuild(outfile,'Vacuum vessel',d_vv_out,radius,'(d_vv_out)')

    radius = radius + gapsto
    call obuild(outfile,'Gap',gapsto,radius,'(gapsto)')
    call ovarre(mfile,'Gap (m)','(gapsto)',gapsto)

    radius = radius + tfthko
    call obuild(outfile,'Coil outboard leg',tfthko,radius,'(tfthko)')
    call ovarre(mfile,'Coil outboard leg radial thickness (m)','(tfthko)',tfthko)

  end subroutine stbild

  subroutine stopt(outfile,iprint)
    !! Routine to reiterate the physics loop
    !! author: J Lion, IPP Greifswald
    !! None
    !! This routine reiterates some physics modules.
    !
    ! !!!!!!!!!!!!!!!!!!!!!!!!!!!!!!!!!!!!!!!!!!!!!!!
    use physics_variables, only: bt, dene, rmajor, rminor, powerht, dnelimt, ne0
    use stellarator_variables, only: max_gyrotron_frequency,te0_ecrh_achievable,isthtr
    use constraint_variables, only: fecrh_ignition
    use numerics, only: icc

    implicit none

    !  Arguments
    integer, intent(in) :: outfile,iprint
    real(dp) :: ne0_max_ECRH, bt_ecrh, powerht_local,pscalingmw_local

    !  Calculate sudo density limit if density constraint is active
    if( any(icc == 5)) then
      call stdlim(bt,powerht,rmajor,rminor,dnelimt)
    end if
   
    ! Calculates the ECRH parameters 
    call stdlim_ecrh(max_gyrotron_frequency,bt,ne0_max_ECRH,bt_ecrh)

    ne0_max_ECRH = min(ne0,ne0_max_ECRH)
    bt_ecrh = min(bt,bt_ecrh)

    !print *, "ECRH density limit", dnelimt, " Current density:",dene*1.0d-20
    
    ! Check if the ECRH Calculation is in the icc vector.
    ! If yes: Calculate heating power at ECRH operatable point. Otherwise don't calculate it
    if ( any(icc == 85) ) then
      if (isthtr .ne. 1) then
         ! ECRH constraint called without indicated ECRH as heating scheme
         write(*,*) 'Warning in routine STOPT:'
         write(*,*) 'isthtr is not set to 1 but icc=85 (ECRH) was called.'
      end if

      !call power_at_ignition_point(max_gyrotron_frequency,te0_ecrh_achievable,powerht_local,pscalingmw_local)
    end if





    if (iprint == 1) call stopt_output(outfile)

  contains

   subroutine stopt_output(outfile)
      !! Prints if the operating point can be ignited using ECRH
      !! author: J Lion, IPP Greifswald
      !
      ! !!!!!!!!!!!!!!!!!!!!!!!!!!!!!!!!!!!!!!!!!!!!!!!
      use process_output, only: oheadr, ovarre, ovarst
      use physics_variables, only: te0, ne0
      integer, intent(in) :: outfile


      call oheadr(outfile,'ECRH Ignition at lower values. Information:')

      call ovarre(outfile,'Maximal available gyrotron freq (input)','(max_gyro_frequency)',max_gyrotron_frequency)

      call ovarre(outfile,'Operating point: bfield','(bt)',bt)
      call ovarre(outfile,'Operating point: Peak density','(ne0)',ne0)
      call ovarre(outfile,'Operating point: Peak temperature','(te0)',te0)

      call ovarre(outfile,'Ignition point: bfield (T)','(bt_ecrh)',bt_ecrh)
      call ovarre(outfile,'Ignition point: density (/m3)','(ne0_max_ECRH)',ne0_max_ECRH)
      call ovarre(outfile,'Maximum reachable ECRH temperature (pseudo) (keV)','(te0_ecrh_achievable)',te0_ecrh_achievable)

      call power_at_ignition_point(max_gyrotron_frequency,te0_ecrh_achievable,powerht_local,pscalingmw_local)
      call ovarre(outfile,'Ignition point: Heating Power (MW)','(powerht_ecrh)',powerht_local)
      call ovarre(outfile,'Ignition point: Loss Power (MW)','(pscalingmw_ecrh)',pscalingmw_local)

      if (powerht_local .ge. pscalingmw_local) then
         call ovarst(outfile, 'Operation point ECRH ignitable?', '(ecrh_bool)',"Likely")
      else
         call ovarst(outfile, 'Operation point ECRH ignitable?', '(ecrh_bool)',"No")
      end if

   end subroutine stopt_output

  end subroutine stopt






  subroutine stphys(outfile,iprint)

    !! Routine to calculate stellarator plasma physics information
    !! author: P J Knight, CCFE, Culham Science Centre
    !! author: F Warmer, IPP Greifswald
    !! None
    !! This routine calculates the physics quantities relevant to
    !! a stellarator device.
    !! AEA FUS 251: A User's Guide to the PROCESS Systems Code
    !! AEA FUS 172: Physics Assessment for the European Reactor Study
    !
    ! !!!!!!!!!!!!!!!!!!!!!!!!!!!!!!!!!!!!!!!!!!!!!!!
    use build_variables, only: fwarea
    use constraint_variables, only: peakfactrad, peakradwallload
    use current_drive_variables, only: cnbeam, enbeam, ftritbm, pinjmw, pnbeam
    use fwbs_variables, only: fdiv, fhcd, fhole
    use heat_transport_variables, only: ipowerflow
    use physics_functions_module, only: palph, beamfus, palph2
    use physics_module, only: plasma_composition, rether, pcond, phyaux
    use physics_variables, only: afuel, alphan, alpharate, alphat, aspect, &
      beamfus0, beta, betaft, betalim, betanb, betap, betbm0, bp, bt, btot, &
      burnup, dene, deni, dlamie, dnalp, dnbeam2, dnelimt, dnitot, dnla, &
      dntau, ealphadt, eps, falpe, falpha, falpi, fdeut, fhe3, figmer, ftrit, &
      fusionrate, hfact, ifalphap, ignite, iinvqd, iradloss, isc, iwalld, kappa, &
      kappa95, kappaa, palpepv, palpepv, palpfwmw, palpipv, palpmw, pbrempv, &
      pchargemw, pcoreradmw, pcoreradpv, pdd, pdhe3, pdivt, pdt, pedgeradmw, &
      pfuscmw, pedgeradpv, photon_wall, piepv, plascur, plinepv, pneutmw, &
      pneutpv, pohmmw, powerht, powfmw, pradmw, pradpv, protonrate, &
      pscalingmw, psolradmw, psyncpv, ptremw, ptrepv, ptrimw, ptripv, q, q95, &
      qfuel, qstar, rad_fraction, rmajor, rminor, rndfuel, sarea, tauee, &
      taueff, tauei, taup, te, ten, ti, tin, vol, wallmw, xarea, zeff, zeffai, &
      ffwal, palpnb, palppv, pchargepv, drhodt_max,drhodn_max,rho_max_dt, rho_max_dn
    use profiles_module, only: plasma_profiles
    use stellarator_variables, only: f_rad, iotabar
    use physics_functions_module, only: radpwr
    use constants, only: echarge, nout, pi, rmu0
    use numerics, only: ixc
    use error_handling, only: report_error
    implicit none

    !  Arguments
    integer, intent(in) :: outfile,iprint

    !  Local variables
    real(dp) :: fusrat,pddpv,pdtpv,pdhe3pv,powht,sbar,sigvdt,zion
    logical :: ignitable
    ! These parameters are outputs for the stellarator neoclassics module
    real(dp) :: chi_neo_e, chi_PROCESS_e, q_neo, q_PROCESS,q_PROCESS_r1, gamma_neo, gamma_PROCESS, total_q_neo,&
                  q_neo_e, q_neo_D, q_neo_a, q_neo_T, g_neo_e, g_neo_D, g_neo_a, g_neo_T, &
                  dndt_neo_e, dndt_neo_D, dndt_neo_a, dndt_neo_T, dndt_neo_fuel, dmdt_neo_fuel,dmdt_neo_fuel_from_e, &
                  total_q_neo_e

    ! These parameters are used for the stellarator 0.5D turbulence module
    real(dp) :: q_turb, chi_turb, total_q_turb

    ! !!!!!!!!!!!!!!!!!!!!!!!!!!!!!!!!!!!!!!!!!!!!!!!
    !  Calculate plasma composition
    ! Issue #261 Remove old radiation model
    call plasma_composition

    !  Calculate density and temperature profile quantities

    call plasma_profiles


    !  Total field
    btot = sqrt(bt**2 + bp**2)

    
    if ( ANY( ixc == 5 ) ) then  ! Check if beta (iteration variable 5) is an iteration variable
      call report_error(251)
    end if

    !  Set beta as a consequence:
    !  This replaces constraint equation 1 as it is just an equality.

    beta = (betaft + betanb + 2.0D3*rmu0*echarge * (dene*ten + dnitot*tin)/btot**2)


    q95 = q

    !  Calculate poloidal field using rotation transform
    bp = rminor * bt / rmajor * iotabar

    !  Poloidal beta

    !betap = beta * ( btot/bp )**2 ! Dont need this I think.

    !  Perform auxiliary power calculations

    call stheat(nout,0)

    !  Calculate fusion power

    call palph(alphan,alphat,deni,fdeut,fhe3,ftrit,ti,palppv,pchargepv,pneutpv, &
         sigvdt,fusionrate,alpharate,protonrate,pdtpv,pdhe3pv,pddpv)

    pdt = pdtpv * vol
    pdhe3 = pdhe3pv * vol
    pdd = pddpv * vol

    

    !  Calculate neutral beam slowing down effects
    !  If ignited, then ignore beam fusion effects

    if ((pnbeam /= 0.0D0).and.(ignite == 0)) then
       call beamfus(beamfus0,betbm0,bp,bt,cnbeam,dene,deni,dlamie, &
            ealphadt,enbeam,fdeut,ftrit,ftritbm,sigvdt,ten,tin,vol, &
            zeffai,betanb,dnbeam2,palpnb)
       fusionrate = fusionrate + 1.0D6*palpnb / (1.0D3*ealphadt*echarge) / vol
       alpharate = alpharate + 1.0D6*palpnb / (1.0D3*ealphadt*echarge) / vol
    end if

    pdt = pdt + 5.0D0*palpnb

    call palph2(bt,bp,dene,deni,dnitot,falpe,falpi,palpnb, &
         ifalphap,pchargepv,pneutpv,ten,tin,vol,palpmw,pneutmw,pchargemw, &
         betaft,palppv,palpipv,palpepv,pfuscmw,powfmw)

    !  Neutron wall load

    if (iwalld == 1) then
       wallmw = ffwal * pneutmw / sarea
    else
       if (ipowerflow == 0) then
          wallmw = (1.0D0-fhole)*pneutmw / fwarea
       else
          wallmw = (1.0D0-fhole-fhcd-fdiv)*pneutmw / fwarea
       end if
    end if

    !  Calculate ion/electron equilibration power

    call rether(alphan,alphat,dene,dlamie,te,ti,zeffai,piepv)

    !  Calculate radiation power
    call radpwr(pbrempv,plinepv,psyncpv, pcoreradpv,pedgeradpv,pradpv)

    pcoreradpv = max(pcoreradpv, 0.0d0)
    pedgeradpv = max(pedgeradpv, 0.0d0)

    pcoreradmw = pcoreradpv*vol
    pedgeradmw = pedgeradpv*vol

    pradmw = pradpv*vol

    !  Heating power to plasma (= Psol in divertor model)
    !  Ohmic power is zero in a stellarator
    !  pradmw here is core + edge (no SOL)

    powht = falpha*palpmw + pchargemw + pohmmw - pradpv*vol
    powht = max(0.00001D0, powht) ! To avoid negative heating power. This line is VERY important

    if (ignite == 0) then
       powht = powht + pinjmw ! if not ignited add the auxiliary power
    endif

    

    ! Here the implementation sometimes leaves the accessible regime when pradmw> powht which is unphysical and
    ! is not taken care of by the rad module. We restrict the radiation power here by the heating power:
    pradmw = max(pradmw, 0.0d0)  


    !  Power to divertor, = (1-f_rad)*Psol

    psolradmw = f_rad * powht
    pdivt = powht - psolradmw

    ! Add SOL Radiation to total

    pradmw = pradmw + psolradmw
    pradpv = pradmw / vol ! this line OVERWRITES the original definition of pradpv
    

    !  The following line is unphysical, but prevents -ve sqrt argument
    !  Should be obsolete if constraint eqn 17 is turned on (but beware -
    !  this may not be quite correct for stellarators)
    pdivt = max(0.001D0, pdivt)


    !  Power transported to the first wall by escaped alpha particles

    palpfwmw = palpmw * (1.0D0-falpha)

    !  Nominal mean photon wall load

    if (iwalld == 1) then
        photon_wall = ffwal * pradmw / sarea
    else
        if (ipowerflow == 0) then
            photon_wall = (1.0D0-fhole)*pradmw / fwarea
        else
            photon_wall = (1.0D0-fhole-fhcd-fdiv)*pradmw / fwarea
        end if
    end if

    peakradwallload = photon_wall * peakfactrad

    rad_fraction = pradmw / (falpha*palpmw+pchargemw+pohmmw+pinjmw)

    !  Calculate transport losses and energy confinement time using the
    !  chosen scaling law
    !  N.B. iotabar replaces tokamak q95 in argument list

    call pcond(afuel,palpmw,aspect,bt,dnitot,dene,dnla,eps,hfact, &
         iinvqd,isc,ignite,kappa,kappa95,kappaa,pchargemw,pinjmw, &
         plascur,pcoreradpv,rmajor,rminor,te,ten,tin,iotabar,qstar,vol, &
         xarea,zeff,ptrepv,ptripv,tauee,tauei,taueff,powerht)

    ptremw = ptrepv*vol
    ptrimw = ptripv*vol

    pscalingmw = ptremw + ptrimw

    !  Calculate auxiliary physics related information
    !  for the rest of the code

    sbar = 1.0D0
    call phyaux(aspect,dene,deni,fusionrate,alpharate,plascur,sbar,dnalp, &
         taueff,vol,burnup,dntau,figmer,fusrat,qfuel,rndfuel,taup)

    !  Calculate beta limit. Does nothing atm so commented out
    !call stblim(betalim)

    ! Calculate the neoclassical sanity check with PROCESS parameters
    call calc_neoclassics

    


    if (iprint == 1) call stphys_output(outfile)

   contains

      subroutine stphys_output(outfile)
         !! Prints stellarator specific physics parameters
         !! author: J Lion, IPP Greifswald
         !
         ! !!!!!!!!!!!!!!!!!!!!!!!!!!!!!!!!!!!!!!!!!!!!!!!
         use process_output, only: oheadr, ovarre
         integer, intent(in) :: outfile


         call oheadr(outfile,'Stellarator Specific Physics:')

         call ovarre(outfile,'Radius of Maximum ne gradient (m)','(r_max_dn)',rho_max_dn*rminor)
         call ovarre(outfile,'Radius of Maximum te gradient (m)','(r_max_dt)',rho_max_dt*rminor)
         call ovarre(outfile,'Maxium ne gradient (/m4)','(drdn_max)',drhodn_max/rminor)
         call ovarre(outfile,'Maxium te gradient (keV/m)','(drdt_max)',drhodt_max/rminor)

         call ovarre(outfile,'Total 0D heat flux (r=rhocore) (MW/m2)','(q_PROCESS)',q_PROCESS)
         call ovarre(outfile,'Total neoclassical flux (r=rhocore) (MW/m2)','(total_q_neo)',total_q_neo)
         call ovarre(outfile,'Total neoclassical flux from 4*q_e (r=rhocore) (MW/m2)','(total_q_neo_e)',total_q_neo_e)
         call ovarre(outfile,'Total turbulence flux from 2*q_e (r=rhocore) (MW/m2)','(total_q_turb)',total_q_turb)

         call ovarre(outfile,'Total heat flux due to neoclassical energy transport (MW/m2): ','(q_neo)',q_neo)
         call ovarre(outfile,'Total heat flux due to neoclassical particle transport (MW/m2): ','(gamma_neo)',gamma_neo)
         call ovarre(outfile,'Total fuel (DT) particle flux due to neoclassical particle transport (1/s): ',&
                                 '(dndt_neo_fuel)',dndt_neo_fuel)
         call ovarre(outfile,'Total fuel (DT) mass flux due to neoclassical particle transport (mg/s): ', &
                                 '(dmdt_neo_fuel)',dmdt_neo_fuel)
         call ovarre(outfile,'Total fuel (DT) mass flux by using 4 * neoclassical e transport (mg/s): ', &
                                 '(dmdt_neo_fuel_from_e)',dmdt_neo_fuel_from_e)
         call ovarre(outfile,'Considered Heatflux by LCFS heat flux ratio (1)','(q_PROCESS/q_PROCESS_r1)',q_PROCESS/q_PROCESS_r1)

         call ovarre(outfile,'Resulting electron effective chi (0D) (r=rhocore): ','(chi_PROCESS_e)',chi_PROCESS_e)
         call ovarre(outfile,'Neoclassical electron effective chi (r=rhocore): ','(chi_neo_e)',chi_neo_e)

         call ovarre(outfile,'Heat flux due to neoclassical energy transport (e) (MW/m2): ','(q_neo_e)',q_neo_e)
         call ovarre(outfile,'Heat flux due to neoclassical energy transport (D) (MW/m2): ','(q_neo_D)',q_neo_D)
         call ovarre(outfile,'Heat flux due to neoclassical energy transport (T) (MW/m2): ','(q_neo_T)',q_neo_T)
         call ovarre(outfile,'Heat flux due to neoclassical energy transport (a) (MW/m2): ','(q_neo_a)',q_neo_a)

         call ovarre(outfile,'Heat flux due to neoclassical particle transport (e) (MW/m2): ','(g_neo_e)',g_neo_e)
         call ovarre(outfile,'Heat flux due to neoclassical particle transport (D) (MW/m2): ','(g_neo_D)',g_neo_D)
         call ovarre(outfile,'Heat flux due to neoclassical particle transport (T) (MW/m2): ','(g_neo_T)',g_neo_T)
         call ovarre(outfile,'Heat flux due to neoclassical particle transport (a) (MW/m2): ','(g_neo_a)',g_neo_a)

         call ovarre(outfile,'Particle flux due to neoclassical particle transport (e) (1/m2/s): ','(dndt_neo_e)',dndt_neo_e)
         call ovarre(outfile,'Particle flux due to neoclassical particle transport (D) (1/m2/s): ','(dndt_neo_D)',dndt_neo_D)
         call ovarre(outfile,'Particle flux due to neoclassical particle transport (T) (1/m2/s): ','(dndt_neo_T)',dndt_neo_T)
         call ovarre(outfile,'Particle flux due to neoclassical particle transport (a) (1/m2/s): ','(dndt_neo_a)',dndt_neo_a)



      end subroutine stphys_output


      real(dp) function st_calc_eff_chi()
         !! Routine to calculate a maximal allowable chi given the profiles used
         !! author: J Lion, IPP Greifswald
         !! st_calc_eff_chi : output real : The needed chi to fulfil heat tranposrt in 1Dish (m2/s)
         !! This routine calculates a maximal allowable chi given the profiles. It uses
         !  an approximation of the 1D energy continuity equation with a constant chi
         !
         ! !!!!!!!!!!!!!!!!!!!!!!!!!!!!!!!!!!!!!!!!!!!!!!!
         use physics_variables, only: Te0,ne0,falpha,palppv,pcoreradpv,alphan,alphaT,vol,sarea,rminor
         use const_and_precisions, only: e_
         use impurity_radiation_module, only: coreradius
      
         implicit none
      
         !  Arguments
      
         !  Local variables
      
         real(dp) :: chi, volscaling,surfacescaling,nominator,denominator
      
         ! !!!!!!!!!!!!!!!!!!!!!!!!!!!!!!!!!!!!!!!!!!!!!!!
      
         volscaling = vol * f_r * (coreradius*rminor/config%rminor_ref)**2
         surfacescaling = sarea * f_r * (coreradius*rminor/config%rminor_ref)
      
         nominator = (falpha*palppv - pcoreradpv) *volscaling
      
         denominator = (3 *ne0*e_*Te0 * 1.0d3 *(0*alphan+alphat)*coreradius* &
                        (1-coreradius**2)**(alphan+alphat-1))*surfacescaling * 1.0d-6
      
         st_calc_eff_chi = nominator/denominator
   
      end function st_calc_eff_chi
   
      subroutine calc_neoclassics
         !! Routine to calculate the neoclassics sanity check related parameters
         !! author: J Lion, IPP Greifswald
         !! This routine calculates the neoclassical fluxes and compares it to the 
         !! Fluxes as arising from 0D calculated PROCESS values
         !
         ! !!!!!!!!!!!!!!!!!!!!!!!!!!!!!!!!!!!!!!!!!!!!!!!
         use physics_variables, only: falpha,palppv,pcoreradpv,vol,sarea,rminor,te,powerht,afuel
         use impurity_radiation_module, only: coreradius
         use const_and_precisions, only: keV_, pi, mp_
         use neoclassics_module, only: neoclassics,init_neoclassics
         use stellarator_variables, only: iotabar
      
         implicit none
      
         !  Arguments
      
         !  Local variables
         type(neoclassics) :: neo_at_rhocore

      
         neo_at_rhocore = init_neoclassics(r_eff=0.6d0,eps_eff=config%epseff,iota = iotabar)!, &
                           !D11_star_mono_input = config%D11_star_mono_input, nu_star_mono_input = config%nu_star_mono_input, &
                           !D13_star_mono_input = config%D11_star_mono_input)
         
         
         
         q_PROCESS = (falpha*palppv - pcoreradpv) * vol/sarea * coreradius

         q_PROCESS_r1 = (falpha*palppv - pcoreradpv) * vol/sarea



         q_neo = sum(neo_at_rhocore%q_flux*1e-6)
         gamma_neo =  sum(neo_at_rhocore%Gamma_flux * neo_at_rhocore%profiles%temperatures*1e-6)

         total_q_neo = sum(neo_at_rhocore%q_flux*1e-6 + neo_at_rhocore%Gamma_flux * neo_at_rhocore%profiles%temperatures*1e-6)

         !               Factor 4 to encounter for ion contribution and Er effects
         total_q_neo_e = 2.0d0*2.0d0* (neo_at_rhocore%q_flux(1)*1e-6 + neo_at_rhocore%Gamma_flux(1)* &
                         neo_at_rhocore%profiles%temperatures(1)*1e-6)

         q_neo_e = neo_at_rhocore%q_flux(1)*1e-6
         q_neo_D = neo_at_rhocore%q_flux(2)*1e-6
         q_neo_a = neo_at_rhocore%q_flux(4)*1e-6
         q_neo_T = neo_at_rhocore%q_flux(3)*1e-6

         g_neo_e = neo_at_rhocore%Gamma_flux(1)*1e-6 * neo_at_rhocore%profiles%temperatures(1)
         g_neo_D = neo_at_rhocore%Gamma_flux(2)*1e-6 * neo_at_rhocore%profiles%temperatures(2)
         g_neo_a = neo_at_rhocore%Gamma_flux(4)*1e-6 * neo_at_rhocore%profiles%temperatures(4)
         g_neo_T = neo_at_rhocore%Gamma_flux(3)*1e-6 * neo_at_rhocore%profiles%temperatures(3)

         dndt_neo_e = neo_at_rhocore%Gamma_flux(1)
         dndt_neo_D = neo_at_rhocore%Gamma_flux(2)
         dndt_neo_a = neo_at_rhocore%Gamma_flux(4)
         dndt_neo_T = neo_at_rhocore%Gamma_flux(3)

         dndt_neo_fuel = (dndt_neo_D + dndt_neo_T) * sarea * coreradius
         dmdt_neo_fuel = dndt_neo_fuel * afuel * mp_ * 1.0d6 ! mg
         dmdt_neo_fuel_from_e = 4 * dndt_neo_e * sarea * coreradius * afuel * mp_ * 1.0d6  ! kg

         chi_neo_e =  -(neo_at_rhocore%q_flux(1)+neo_at_rhocore%Gamma_flux(1)*neo_at_rhocore%profiles%temperatures(1))/ &
                     (neo_at_rhocore%profiles%densities(1)* &
                     neo_at_rhocore%profiles%dr_temperatures(1) + neo_at_rhocore%profiles%temperatures(1)* &
                     neo_at_rhocore%profiles%dr_densities(1))
         
         chi_PROCESS_e = st_calc_eff_chi()



      end subroutine calc_neoclassics
      
      
      subroutine calc_turbulence_sanity
         !! Routine to calculate the turbulence sanity check related parameters
         !! author: J Lion, IPP Greifswald
         !! This routine calculates the heat fluxes due to turbulence by using
         !  a crude approximation (consider this to be a placeholder)
         !  Turkin (2011): https://doi.org/10.1063/1.3553025
         !
         !  NOT used.
         ! !!!!!!!!!!!!!!!!!!!!!!!!!!!!!!!!!!!!!!!!!!!!!!!
         use physics_variables, only: powerht,alphan,rminor,te0,ne0
         use impurity_radiation_module, only: coreradius
         use const_and_precisions, only: keV_, pi, mp_
         use neoclassics_module, only: neoclassics,init_neoclassics
         use stellarator_variables, only: iotabar
      
         implicit none
      
         !  Arguments
      
         !  Local variables
         type(neoclassics) :: neo_at_rhocore
         real(dp) :: drte

         chi_turb = 0.035d0 * powerht**0.75/(((1+alphan) * (1-coreradius**2))**alphan) ! m^2/s

         !       drho/dr      * dte/drho
         drte = -1.0d0/rminor * 2.0d0 * coreradius * (1.0d0 - coreradius**2)**(-1.0d0 + alphat) * te0*alphat

         q_turb = - chi_turb * ne0 * (1.0d0-coreradius**2)**alphat * drte * 1.0d-6 * keV_

         total_q_turb = 2.0d0 * q_turb

      end subroutine calc_turbulence_sanity
      

  end subroutine stphys

  subroutine stheat(outfile,iprint)

    !! Routine to calculate the auxiliary heating power
    !! in a stellarator
    !! author: P J Knight, CCFE, Culham Science Centre
    !! outfile : input integer : output file unit
    !! iprint : input integer : switch for writing to output file (1=yes)
    !! This routine calculates the auxiliary heating power for
    !! a stellarator device.
    !! AEA FUS 251: A User's Guide to the PROCESS Systems Code
    !! AEA FUS 172: Physics Assessment for the European Reactor Study
    !
    ! !!!!!!!!!!!!!!!!!!!!!!!!!!!!!!!!!!!!!!!!!!!!!!!

    use current_drive_variables, only: bigq, cnbeam, echpwr, enbeam, &
      etacd, etaech, etalh, etanbi, forbitloss, frbeam, nbshield, nbshinef, &
      pheat, pinjemw, pinjimw, pinjmw, plhybd, pnbeam, porbitlossmw, &
      rtanbeam, rtanmax, taubeam
    use current_drive_module, only: culnbi
    use heat_transport_variables, only: pinjwp
    use error_handling, only: idiags, report_error
    use physics_variables, only: ignite, pohmmw, powfmw
    use process_output, only: oheadr, ocmmnt, oblnkl, ovarre
    use stellarator_variables, only: isthtr
    implicit none

    !  Arguments

    integer, intent(in) :: iprint,outfile

    !  Local variables

    real(dp), save :: effnbss,fpion

    ! !!!!!!!!!!!!!!!!!!!!!!!!!!!!!!!!!!!!!!!!!!!!!!!

    !  Assign heating power to the desired mechanism

    select case (isthtr)

    case (1)  !  Electron cyclotron resonance heating

       echpwr = pheat
       pinjimw = 0.0D0
       pinjemw = echpwr
       etacd = etaech
       pinjwp = (pinjimw + pinjemw)/etacd

    case (2)  !  Lower Hybrid heating

       plhybd = pheat
       pinjimw = 0.0D0
       pinjemw = plhybd
       etacd = etalh
       pinjwp = (pinjimw + pinjemw)/etacd

    case (3)  !  Neutral beam injection heating

       !  Use routine described in AEA FUS 172, but discard the current
       !  drive efficiency as this is irrelevant for stellarators. We are
       !  only really interested in fpion, nbshinef and taubeam.

       call culnbi(effnbss,fpion,nbshinef)

       pnbeam = pheat * (1.0D0-forbitloss)
       porbitlossmw = pheat * forbitloss
       pinjimw = pnbeam * fpion
       pinjemw = pnbeam * (1.0D0-fpion)
       etacd = etanbi
       pinjwp = (pinjimw + pinjemw)/etacd

    case default

       idiags(1) = isthtr ; call report_error(107)

    end select

    !  Total injected power

    pinjmw = pinjemw + pinjimw

    !  Calculate neutral beam current

    if (abs(pnbeam) > 1.0D-8) then
       cnbeam = 1.0D-3 * (pnbeam*1.0D6) / enbeam
    else
       cnbeam = 0.0D0
    end if

    !  Ratio of fusion to input (injection+ohmic) power

    if (abs(pinjmw + porbitlossmw + pohmmw) < 1.0D-6) then
       bigq = 1.0D18
    else
       bigq = powfmw / (pinjmw + porbitlossmw + pohmmw)
    end if

    if (iprint == 0) return

    !  Output section

    call oheadr(outfile,'Auxiliary Heating System')

    select case (isthtr)
    case (1)
       call ocmmnt(outfile,'Electron Cyclotron Resonance Heating')
    case (2)
       call ocmmnt(outfile,'Lower Hybrid Heating')
    case (3)
       call ocmmnt(outfile,'Neutral Beam Injection Heating')
    end select
    if (ignite == 1) then
       call ocmmnt(outfile, &
            'Ignited plasma; injected power only used for start-up phase')
    end if
    call oblnkl(outfile)

    call ovarre(outfile,'Auxiliary power supplied to plasma (MW)', &
         '(pheat)',pheat)
    call ovarre(outfile,'Fusion gain factor Q','(bigq)',bigq)

    if (abs(pnbeam) > 1.0D-8) then
       call ovarre(outfile,'Neutral beam energy (keV)','(enbeam)',enbeam)
       call ovarre(outfile,'Neutral beam current (A)','(cnbeam)',cnbeam)
       call ovarre(outfile,'Fraction of beam energy to ions','(fpion)', &
            fpion)
       call ovarre(outfile,'Neutral beam shine-through fraction','(nbshinef)', &
            nbshinef)
       call ovarre(outfile,'Neutral beam orbit loss power (MW)','(porbitlossmw)', &
            porbitlossmw)
       call ovarre(outfile,'Beam duct shielding thickness (m)','(nbshield)',nbshield)
       call ovarre(outfile,'R injection tangent / R-major','(frbeam)', &
            frbeam)
       call ovarre(outfile,'Beam centreline tangency radius (m)','(rtanbeam)', &
            rtanbeam)
       call ovarre(outfile,'Maximum possible tangency radius (m)','(rtanmax)', &
            rtanmax)
       call ovarre(outfile,'Beam decay lengths to centre','(taubeam)', &
            taubeam)
    end if

  end subroutine stheat

  subroutine stfwbs(outfile,iprint)
    !! Routine to calculate first wall, blanket and shield properties
    !! for a stellarator
    !! author: P J Knight, CCFE, Culham Science Centre
    !! author: F Warmer, IPP Greifswald
    !! outfile : input integer : Fortran output unit identifier
    !! iprint : input integer : Switch to write output to file (1=yes)
    !! This routine calculates a stellarator's first wall, blanket and
    !! shield properties.
    !! It calculates the nuclear heating in the blanket / shield, and
    !! estimates the volume and masses of the first wall,
    !! blanket, shield and vacuum vessel.
    !! <P>The arrays <CODE>coef(i,j)</CODE> and <CODE>decay(i,j)</CODE>
    !! are used for exponential decay approximations of the
    !! (superconducting) TF coil nuclear parameters.
    !! <UL><P><LI><CODE>j = 1</CODE> : stainless steel shield (assumed)
    !! <P><LI><CODE>j = 2</CODE> : tungsten shield (not used)</UL>
    !! Note: Costing and mass calculations elsewhere assume
    !! stainless steel only.
    !! <P>The method is the same as for tokamaks (as performed via
    !! <A HREF="fwbs.html">fwbs</A>), except for the volume calculations,
    !! which scale the surface area of the components from that
    !! of the plasma.
    !! AEA FUS 251: A User's Guide to the PROCESS Systems Code
    !
    ! !!!!!!!!!!!!!!!!!!!!!!!!!!!!!!!!!!!!!!!!!!!!!!!

    use build_variables, only: blarea, blareaib, blbmith, blbmoth, blbpith, &
      blbpoth, blbuith, blbuoth, blnkith, blnkoth, blnktth, ddwex, d_vv_in, &
      d_vv_out, fwarea, fwareaib, fwareaob, fwith, fwoth, r_tf_outboard_mid, &
      scrapli, scraplo, sharea, shareaib, shareaob, shldith, shldoth, shldtth, &
      tfthko, blareaob
    use cost_variables, only: abktflnc, tlife
    use current_drive_variables, only: porbitlossmw
    use divertor_variables, only: divclfr, divdens, divmas, divplt, divsur
    use fwbs_module, only: tsat, blanket_neutronics, &
      sctfcoil_nuclear_heating_iter90
    use fwbs_variables, only: afwi, afwo, bktlife, blktmodel, blkttype, &
      breedmat, coolmass, coolp, coolwh, declblkt, declfw, declshld, &
      densbreed, denstl, dewmkg, emult, emultmw, fblbe, fblbreed, fblhebmi, &
      fblhebmo, fblli, fbllipb, fblss, fblvd, fdiv, fhcd, fhole, fvoldw, &
      fvolso, fwclfr, fwlife, fwmass, hcdportsize, li6enrich, nflutf, &
      npdiv, nphcdin, nphcdout, outlet_temp, pnucblkt, pnuc_cp, pnucdiv, &
      pnucdiv, pnucfw, pnuchcd, pnucloss, pnucshld, praddiv, pradfw, pradhcd, &
      pradloss, primary_pumping, ptfnuc, rdewex, rpf2dewar, secondary_cycle, &
      tbr, tritprate, vdewex, vdewin, vfblkt, vfshld, volblkt, volblkti, &
      volblkto, volshld, vvmass, wallpf, whtblbe, whtblbreed, whtblkt, &
      whtblli, whtblss, whtblvd, whtshld, wpenshld, wtblli2o, wtbllipb, &
      fblhebpi, fblhebpo, fblli2o, fvolsi
    use heat_transport_variables, only: fpumpblkt, fpumpdiv, fpumpfw, &
      fpumpshld, htpmw_blkt, htpmw_div, htpmw_fw, htpmw_shld, ipowerflow
    use kit_blanket_model, only: nflutfi, nflutfo, pnuctfi, pnuctfo, &
      t_bl_y, vvhemaxi, vvhemaxo, vvhemini, vvhemino
    use error_handling, only: report_error
    use physics_variables, only: pdivt, pneutmw, pradmw, rminor, rmajor, &
      sarea, wallmw
    use process_output, only: oheadr, ovarre, osubhd, ovarin, ocmmnt, oblnkl
    use tfcoil_variables, only: i_tf_sup
		use constants, only: pi
		use maths_library, only: linesolv, eshellarea
    implicit none

    !  Arguments

    integer, intent(in) :: outfile, iprint

    !  Local variables

    real(dp) :: adewex,bfwi,bfwo,coilhtmx,coolvol,decaybl,decaybzi, &
         decaybzo,decayfwi,decayfwo,decayshldi,decayshldo,dpacop,htheci, &
         pheci,pheco,pneut2,pnucbsi,pnucbso,pnucbzi,pnucbzo,pnucfwbs, &
         pnucfwbsi,pnucfwbso,pnucfwi,pnucfwo,pnucshldi,pnucshldo,pnucsi, &
         pnucso,psurffwi,psurffwo,ptfiwp,ptfowp,r1,raddose,vffwi,vffwo, &
         volshldi,volshldo


    ! !!!!!!!!!!!!!!!!!!!!!!!!!!!!!!!!!!!!!!!!!!!!!!!

    !  First wall full-power lifetime (years)
    !  May be recalculated below if ipowerflow=1 and secondary_cycle>0,
    !  and also by the availability model

    
    fwlife = min(abktflnc/wallmw, tlife)

    !  First wall inboard, outboard areas (assume 50% of total each)
    fwareaib = 0.5D0*fwarea
    fwareaob = 0.5D0*fwarea

    !  Blanket volume; assume that its surface area is scaled directly from the
    !  plasma surface area.
    !  Uses fhole etc. to take account of gaps due to ports etc.

    r1 = rminor + 0.5D0*(scrapli+fwith + scraplo+fwoth)
    if (ipowerflow == 0) then
       blarea = sarea * r1/rminor * (1.0D0-fhole)
    else
       blarea = sarea * r1/rminor * (1.0D0-fhole-fdiv-fhcd)
    end if
    blareaib = 0.5D0*blarea
    blareaob = 0.5D0*blarea

    volblkti = blareaib * blnkith
    volblkto = blareaob * blnkoth
    volblkt = volblkti + volblkto

    !  Shield volume
    !  Uses fvolsi, fvolso as area coverage factors

    r1 = r1 + 0.5D0*(blnkith+blnkoth)
    sharea = sarea * r1/rminor
    shareaib = 0.5D0*sharea * fvolsi
    shareaob = 0.5D0*sharea * fvolso

    volshldi = shareaib * shldith
    volshldo = shareaob * shldoth
    volshld = volshldi + volshldo

    !  Neutron power lost through holes in first wall (eventually absorbed by
    !  shield)

    pnucloss = pneutmw * fhole


    ! The peaking factor, obtained as precalculated parameter
    wallpf = config%neutron_peakfactor

    !  Blanket neutronics calculations

    if (blktmodel == 1) then

       call blanket_neutronics

       if (ipowerflow == 1) then
          pnucdiv = pneutmw * fdiv
          pnuchcd = pneutmw * fhcd
          pnucfw = pneutmw - pnucdiv - pnucloss - pnuchcd

          pradloss = pradmw * fhole
          praddiv = pradmw * fdiv
          pradhcd = pradmw * fhcd
          pradfw = pradmw - praddiv - pradloss - pradhcd

          htpmw_fw = fpumpfw * (pnucfw + pradfw + porbitlossmw)
          htpmw_blkt = fpumpblkt * pnucblkt
          htpmw_shld = fpumpshld * pnucshld
          htpmw_div = fpumpdiv * (pdivt + pnucdiv + praddiv)

          !  Void fraction in first wall / breeding zone,
          !  for use in fwmass and coolvol calculation below

          vffwi = 1.0D0 - fblbe - fblbreed - fblss
          vffwo = vffwi
       end if

    else

       pnuc_cp = 0.0D0

       if (ipowerflow == 0) then

          !  Energy-multiplied neutron power

          pneut2 = (pneutmw - pnucloss - pnuc_cp) * emult

          emultmw = pneut2 - (pneutmw - pnucloss - pnuc_cp)

          !  Nuclear heating in the blanket

          decaybl = 0.075D0 / (1.0D0 - vfblkt - fblli2o - fblbe)

          pnucblkt = pneut2 * (1.0D0 - exp(-blnkoth/decaybl))

          !  Nuclear heating in the shield
          pnucshld = pneut2 - pnucblkt

          !  Superconducting coil shielding calculations
          call sctfcoil_nuclear_heating_iter90(coilhtmx,dpacop,htheci,nflutf, &
               pheci,pheco,ptfiwp,ptfowp,raddose,ptfnuc)

       else  !  ipowerflow == 1

          !  Neutron power incident on divertor (MW)

          pnucdiv = pneutmw * fdiv

          !  Neutron power incident on HCD apparatus (MW)

          pnuchcd = pneutmw * fhcd

          !  Neutron power deposited in first wall, blanket and shield (MW)

          pnucfwbs = pneutmw - pnucdiv - pnucloss - pnuc_cp - pnuchcd

          !  Split between inboard and outboard by first wall area fractions

          pnucfwbsi = pnucfwbs * fwareaib/fwarea
          pnucfwbso = pnucfwbs * fwareaob/fwarea

          !  Radiation power incident on divertor (MW)

          praddiv = pradmw * fdiv

          !  Radiation power incident on HCD apparatus (MW)

          pradhcd = pradmw * fhcd

          !  Radiation power lost through holes (eventually hits shield) (MW)

          pradloss = pradmw * fhole

          !  Radiation power incident on first wall (MW)

          pradfw = pradmw - praddiv - pradloss - pradhcd

          !  Calculate the power deposited in the first wall, blanket and shield,
          !  and the required coolant pumping power

          !  If we have chosen pressurised water as the coolant, set the
          !  coolant outlet temperature as 20 deg C below the boiling point

          if (coolwh == 2) then
             outlet_temp = tsat(1.0D-6*coolp) - 20.0D0  !  in K
          end if

          bfwi = 0.5D0*fwith
          bfwo = 0.5D0*fwoth

          vffwi = afwi*afwi/(bfwi*bfwi)  !  inboard FW coolant void fraction
          vffwo = afwo*afwo/(bfwo*bfwo)  !  outboard FW coolant void fraction

          !  First wall decay length (m) - improved calculation required

          decayfwi = declfw
          decayfwo = declfw

          !  Surface heat flux on first wall (MW) (sum = pradfw)

          psurffwi = pradfw * fwareaib/fwarea
          psurffwo = pradfw * fwareaob/fwarea

          !  Simple blanket model (primary_pumping = 0 or 1) is assumed for stellarators

          !  The power deposited in the first wall, breeder zone and shield is
          !  calculated according to their dimensions and materials assuming
          !  an exponential attenuation of nuclear heating with increasing
          !  radial distance.  The pumping power for the coolant is calculated
          !  as a fraction of the total thermal power deposited in the
          !  coolant.

          pnucfwi = pnucfwbsi * (1.0D0 - exp(-2.0D0*bfwi/decayfwi))
          pnucfwo = pnucfwbso * (1.0D0 - exp(-2.0D0*bfwo/decayfwo))

          !  Neutron power reaching blanket and shield (MW)

          pnucbsi = pnucfwbsi - pnucfwi
          pnucbso = pnucfwbso - pnucfwo

          !  Blanket decay length (m) - improved calculation required

          decaybzi = declblkt
          decaybzo = declblkt

          !  Neutron power deposited in breeder zone (MW)

          pnucbzi = pnucbsi * (1.0D0 - exp(-blnkith/decaybzi))
          pnucbzo = pnucbso * (1.0D0 - exp(-blnkoth/decaybzo))

          !  Calculate coolant pumping powers from input fraction.
          !  The pumping power is assumed to be a fraction, fpump, of the
          !  incident thermal power to each component so that
          !  htpmw_i = fpump_i*C, where C is the non-pumping thermal power
          !  deposited in the coolant

          !  First wall and Blanket pumping power (MW)

          if (primary_pumping==0) then
          !    Use input
          else if (primary_pumping==1) then
              htpmw_fw = fpumpfw * (pnucfwi + pnucfwo + psurffwi + psurffwo + porbitlossmw)
              htpmw_blkt = fpumpblkt * (pnucbzi*emult + pnucbzo*emult)
          else
              call report_error(215)
          endif

          emultmw = fpumpblkt * (pnucbzi*emult + pnucbzo) * (emult - 1.0D0)

          !  Total nuclear heating of first wall (MW)

          pnucfw = pnucfwi + pnucfwo

          !  Total nuclear heating of blanket (MW)

          pnucblkt = (pnucbzi + pnucbzo)*emult

          emultmw = emultmw + (pnucbzi + pnucbzo) * (emult - 1.0D0)

          !  Calculation of shield and divertor powers
          !  Shield and divertor powers and pumping powers are calculated using the same
          !  simplified method as the first wall and breeder zone when primary_pumping = 1.
          !  i.e. the pumping power is a fraction of the total thermal power deposited in the
          !  coolant.

          !  Neutron power reaching the shield (MW)
          !  The power lost from the fhole area fraction is assumed to be incident upon the shield

          pnucsi = pnucbsi - pnucbzi + (pnucloss + pradloss) * fwareaib/fwarea
          pnucso = pnucbso - pnucbzo + (pnucloss + pradloss) * fwareaob/fwarea

          !  Improved calculation of shield power decay lengths required

          decayshldi = declshld
          decayshldo = declshld

          !  Neutron power deposited in the shield (MW)

          pnucshldi = pnucsi * (1.0D0 - exp(-shldith/decayshldi))
          pnucshldo = pnucso * (1.0D0 - exp(-shldoth/decayshldo))

          pnucshld = pnucshldi + pnucshldo

          !  Calculate coolant pumping powers from input fraction.
          !  The pumping power is assumed to be a fraction, fpump, of the incident
          !  thermal power to each component so that,
          !     htpmw_i = fpump_i*C
          !  where C is the non-pumping thermal power deposited in the coolant

          if (primary_pumping==0) then
              !    Use input
          else if (primary_pumping==1) then

              !  Shield pumping power (MW)
              htpmw_shld = fpumpshld*(pnucshldi + pnucshldo)

              !  Divertor pumping power (MW)
              htpmw_div = fpumpdiv*(pdivt + pnucdiv + praddiv)

          end if

          !  Remaining neutron power to coils and elsewhere. This is assumed
          !  (for superconducting coils at least) to be absorbed by the
          !  coils, and so contributes to the cryogenic load

          if (i_tf_sup == 1) then
             ptfnuc = pnucsi + pnucso - pnucshldi - pnucshldo
          else  !  resistive coils
             ptfnuc = 0.0D0
          end if

       end if  !  ipowerflow

    end if  !  blktmodel

    !  Divertor mass
    !  N.B. divsur is calculated in stdiv after this point, so will
    !  be zero on first lap, hence the initial approximation

    if (first_call_stfwbs) then
       divsur = 50.0D0
       first_call_stfwbs = .false.
    end if

    divmas = divsur * divdens * (1.0D0 - divclfr) * divplt

    !  Start adding components of the coolant mass:
    !  Divertor coolant volume (m3)

    coolvol = divsur * divclfr * divplt

    !  Blanket mass, excluding coolant

    if (blktmodel == 0) then
       if ((blkttype == 1).or.(blkttype == 2)) then  !  liquid breeder (WCLL or HCLL)
          wtbllipb = volblkt * fbllipb * 9400.0D0
          whtblli = volblkt * fblli * 534.0D0
          whtblkt = wtbllipb + whtblli
       else  !  solid breeder (HCPB); always for ipowerflow=0
          wtblli2o = volblkt * fblli2o * 2010.0D0
          whtblbe = volblkt * fblbe * 1850.0D0
          whtblkt = wtblli2o + whtblbe
       end if
       whtblss = volblkt * denstl * fblss
       whtblvd = volblkt * 5870.0D0  * fblvd

       whtblkt = whtblkt + whtblss + whtblvd

    else  !  volume fractions proportional to sub-assembly thicknesses
       whtblss = denstl * ( &
            volblkti/blnkith * ( &
            blbuith * fblss + &
            blbmith * (1.0D0-fblhebmi) + &
            blbpith * (1.0D0-fblhebpi) ) &
            + volblkto/blnkoth * ( &
            blbuoth * fblss + &
            blbmoth * (1.0D0-fblhebmo) + &
            blbpoth * (1.0D0-fblhebpo) ) )
       whtblbe = 1850.0D0 * fblbe * ( &
            (volblkti * blbuith/blnkith) + (volblkto * blbuoth/blnkoth) )
       whtblbreed = densbreed * fblbreed * ( &
            (volblkti * blbuith/blnkith) + (volblkto * blbuoth/blnkoth) )
       whtblkt = whtblss + whtblbe + whtblbreed

       vfblkt = volblkti/volblkt * ( &  !  inboard portion
            (blbuith/blnkith) * (1.0D0 - fblbe - fblbreed - fblss) &
            + (blbmith/blnkith) * fblhebmi &
            + (blbpith/blnkith) * fblhebpi )
       vfblkt = vfblkt + volblkto/volblkt * ( &  !  outboard portion
            (blbuoth/blnkoth) * (1.0D0 - fblbe - fblbreed - fblss) &
            + (blbmoth/blnkoth) * fblhebmo &
            + (blbpoth/blnkoth) * fblhebpo )

    end if

    !  When blktmodel > 0, although the blanket is by definition helium-cooled
    !  in this case, the shield etc. are assumed to be water-cooled, and since
    !  water is heavier the calculation for coolmass is better done with
    !  coolwh=2 if blktmodel > 0; thus we can ignore the helium coolant mass
    !  in the blanket.

    if (blktmodel == 0) then
       coolvol = coolvol + volblkt*vfblkt
    end if

    !  Shield mass

    whtshld = volshld * denstl * (1.0D0 - vfshld)
    coolvol = coolvol + volshld*vfshld

    !  Penetration shield (set = internal shield)

    wpenshld = whtshld

    if (ipowerflow == 0) then

       !  First wall mass
       !  (first wall area is calculated elsewhere)

       fwmass = fwarea * (fwith+fwoth)/2.0D0 * denstl * (1.0D0-fwclfr)

       !  Surface areas adjacent to plasma

       coolvol = coolvol + fwarea * (fwith+fwoth)/2.0D0 * fwclfr

    else

       fwmass = denstl * &
            (fwareaib*fwith*(1.0D0-vffwi) + fwareaob*fwoth*(1.0D0-vffwo))
       coolvol = coolvol + fwareaib*fwith*vffwi + fwareaob*fwoth*vffwo

       !  Average first wall coolant fraction, only used by old routines
       !  in fispact.f90, safety.f90

       fwclfr = (fwareaib*fwith*vffwi + fwareaob*fwoth*vffwo) / &
            (fwarea*0.5D0*(fwith+fwoth))

    end if

    !  Mass of coolant = volume * density at typical coolant
    !  temperatures and pressures
    !  N.B. for blktmodel > 0, mass of *water* coolant in the non-blanket
    !  structures is used (see comment above)

    if ((blktmodel > 0).or.(coolwh == 2)) then  !  pressurised water coolant
       coolmass = coolvol*806.719D0
    else  !  gaseous helium coolant
       coolmass = coolvol*1.517D0
    end if

    !  Assume external cryostat is a torus with circular cross-section,
    !  centred on plasma major radius.
    !  N.B. No check made to see if coils etc. lie wholly within cryostat...

    !  External cryostat outboard major radius (m)

    rdewex = r_tf_outboard_mid + 0.5D0*tfthko + rpf2dewar
    adewex = rdewex-rmajor

    !  External cryostat volume

    vdewex = 4.0D0*pi*pi*rmajor*adewex * ddwex

    !  Internal vacuum vessel volume
    !  fvoldw accounts for ports, support, etc. additions

    r1 = rminor + 0.5D0*(scrapli+fwith+blnkith+shldith &
         + scraplo+fwoth+blnkoth+shldoth)
    vdewin = (d_vv_in+d_vv_out)/2.0D0 * sarea * r1/rminor * fvoldw

    !  Vacuum vessel mass

    vvmass = vdewin * denstl

    !  Sum of internal vacuum vessel and external cryostat masses

    dewmkg = (vdewin + vdewex) * denstl

    if (iprint == 0) return

    !  Output section

    call oheadr(outfile,'First Wall / Blanket / Shield')
    call ovarre(outfile,'Average neutron wall load (MW/m2)','(wallmw)', wallmw)
    if (blktmodel > 0) then
       call ovarre(outfile,'Neutron wall load peaking factor','(wallpf)', wallpf)
    end if
    call ovarre(outfile,'First wall full-power lifetime (years)', &
         '(fwlife)',fwlife)

    call ovarre(outfile,'Inboard shield thickness (m)','(shldith)',shldith)
    call ovarre(outfile,'Outboard shield thickness (m)','(shldoth)',shldoth)
    call ovarre(outfile,'Top shield thickness (m)','(shldtth)',shldtth)

    if (blktmodel > 0) then
       call ovarre(outfile,'Inboard breeding zone thickness (m)', &
            '(blbuith)', blbuith)
       call ovarre(outfile,'Inboard box manifold thickness (m)', &
            '(blbmith)', blbmith)
       call ovarre(outfile,'Inboard back plate thickness (m)', &
            '(blbpith)', blbpith)
    end if
    call ovarre(outfile,'Inboard blanket thickness (m)','(blnkith)', blnkith)
    if (blktmodel > 0) then
       call ovarre(outfile,'Outboard breeding zone thickness (m)', &
            '(blbuoth)', blbuoth)
       call ovarre(outfile,'Outboard box manifold thickness (m)', &
            '(blbmoth)', blbmoth)
       call ovarre(outfile,'Outboard back plate thickness (m)', &
            '(blbpoth)', blbpoth)
    end if
    call ovarre(outfile,'Outboard blanket thickness (m)','(blnkoth)', blnkoth)
    call ovarre(outfile,'Top blanket thickness (m)','(blnktth)',blnktth)

    if ((ipowerflow == 0).and.(blktmodel == 0)) then
       call osubhd(outfile,'Coil nuclear parameters :')
       call ovarre(outfile,'Peak magnet heating (MW/m3)','(coilhtmx)', &
            coilhtmx)
       call ovarre(outfile,'Inboard coil winding pack heating (MW)', &
            '(ptfiwp)',ptfiwp)
       call ovarre(outfile,'Outboard coil winding pack heating (MW)', &
            '(ptfowp)',ptfowp)
       call ovarre(outfile,'Peak coil case heating (MW/m3)','(htheci)', &
            htheci)
       call ovarre(outfile,'Inboard coil case heating (MW)','(pheci)',pheci)
       call ovarre(outfile,'Outboard coil case heating (MW)','(pheco)',pheco)
       call ovarre(outfile,'Insulator dose (rad)','(raddose)',raddose)
       call ovarre(outfile,'Maximum neutron fluence (n/m2)','(nflutf)', &
            nflutf)
       call ovarre(outfile,'Copper stabiliser displacements/atom', &
            '(dpacop)',dpacop)
    end if

    if (blktmodel == 0) then
       call osubhd(outfile,'Nuclear heating :')
       call ovarre(outfile, &
            'Blanket heating (including energy multiplication) (MW)', &
            '(pnucblkt)',pnucblkt)
       call ovarre(outfile,'Shield nuclear heating (MW)', &
            '(pnucshld)',pnucshld)
       call ovarre(outfile,'Coil nuclear heating (MW)', &
            '(ptfnuc)',ptfnuc)
    else
       call osubhd(outfile,'Blanket neutronics :')
       call ovarre(outfile, &
            'Blanket heating (including energy multiplication) (MW)', &
            '(pnucblkt)',pnucblkt)
       call ovarre(outfile,'Shield heating (MW)','(pnucshld)',pnucshld)
       call ovarre(outfile,'Energy multiplication in blanket','(emult)',emult)
       call ovarin(outfile,'Number of divertor ports assumed','(npdiv)',npdiv)
       call ovarin(outfile,'Number of inboard H/CD ports assumed', &
            '(nphcdin)',nphcdin)
       call ovarin(outfile,'Number of outboard H/CD ports assumed', &
            '(nphcdout)',nphcdout)
       select case (hcdportsize)
       case (1)
          call ocmmnt(outfile,'     (small heating/current drive ports assumed)')
       case default
          call ocmmnt(outfile,'     (large heating/current drive ports assumed)')
       end select
       select case (breedmat)
       case (1)
          call ocmmnt(outfile,'Breeder material: Lithium orthosilicate (Li4Si04)')
       case (2)
          call ocmmnt(outfile,'Breeder material: Lithium methatitanate (Li2TiO3)')
       case (3)
          call ocmmnt(outfile,'Breeder material: Lithium zirconate (Li2ZrO3)')
       case default  !  shouldn't get here...
          call ocmmnt(outfile,'Unknown breeder material...')
       end select
       call ovarre(outfile,'Lithium-6 enrichment (%)','(li6enrich)',li6enrich)
       call ovarre(outfile,'Tritium breeding ratio','(tbr)',tbr)
       call ovarre(outfile,'Tritium production rate (g/day)','(tritprate)',tritprate)
       call ovarre(outfile,'Nuclear heating on i/b coil (MW/m3)','(pnuctfi)',pnuctfi)
       call ovarre(outfile,'Nuclear heating on o/b coil (MW/m3)','(pnuctfo)',pnuctfo)
       call ovarre(outfile,'Total nuclear heating on coil (MW)','(ptfnuc)',ptfnuc)
       call ovarre(outfile,'Fast neut. fluence on i/b coil (n/m2)', &
            '(nflutfi)',nflutfi*1.0D4)
       call ovarre(outfile,'Fast neut. fluence on o/b coil (n/m2)', &
            '(nflutfo)',nflutfo*1.0D4)
       call ovarre(outfile,'Minimum final He conc. in IB VV (appm)','(vvhemini)',vvhemini)
       call ovarre(outfile,'Minimum final He conc. in OB VV (appm)','(vvhemino)',vvhemino)
       call ovarre(outfile,'Maximum final He conc. in IB VV (appm)','(vvhemaxi)',vvhemaxi)
       call ovarre(outfile,'Maximum final He conc. in OB VV (appm)','(vvhemaxo)',vvhemaxo)
       call ovarre(outfile,'Blanket lifetime (full power years)','(bktlife)',bktlife)
       call ovarre(outfile,'Blanket lifetime (calendar years)','(t_bl_y)',t_bl_y)
    end if

    if ((ipowerflow == 1).and.(blktmodel == 0)) then
       call oblnkl(outfile)
       call ovarin(outfile, &
            'First wall / blanket thermodynamic model','(secondary_cycle)',secondary_cycle)
       if (secondary_cycle == 0) then
          call ocmmnt(outfile,'   (Simple calculation)')
       end if
    end if

    call osubhd(outfile,'Blanket / shield volumes and weights :')

    if (blktmodel == 0) then
       if ((blkttype == 1).or.(blkttype == 2)) then
          write(outfile,601) volblkti, volblkto, volblkt,  &
               whtblkt, vfblkt, fbllipb, wtbllipb, fblli, whtblli,  &
               fblss, whtblss, fblvd, whtblvd, volshldi, volshldo,  &
               volshld, whtshld, vfshld, wpenshld
       else  !  (also if ipowerflow=0)
          write(outfile,600) volblkti, volblkto, volblkt,  &
               whtblkt, vfblkt, fblbe, whtblbe, fblli2o, wtblli2o,  &
               fblss, whtblss, fblvd, whtblvd, volshldi, volshldo,  &
               volshld, whtshld, vfshld, wpenshld
       end if
    else
       write(outfile,602) volblkti, volblkto, volblkt, whtblkt, vfblkt, &
            (volblkti/volblkt * blbuith/blnkith + &
            volblkto/volblkt * blbuoth/blnkoth) * fblbe, whtblbe, &
            (volblkti/volblkt * blbuith/blnkith + &
            volblkto/volblkt * blbuoth/blnkoth) * fblbreed, whtblbreed, &
            volblkti/volblkt/blnkith * (blbuith * fblss &
            + blbmith * (1.0D0-fblhebmi) + blbpith * (1.0D0-fblhebpi)) + &
            volblkto/volblkt/blnkoth * (blbuoth * fblss &
            + blbmoth * (1.0D0-fblhebmo) + blbpoth * (1.0D0-fblhebpo)), &
            whtblss, &
            volshldi, volshldo, volshld, whtshld, vfshld, wpenshld
    end if

   600 format( &
         t32,'volume (m3)',t45,'vol fraction',t62,'weight (kg)'/ &
         t32,'-----------',t45,'------------',t62,'-----------'/ &
         '    Inboard blanket' ,t32,1pe10.3,/ &
         '    Outboard blanket' ,t32,1pe10.3,/ &
         '    Total blanket' ,t32,1pe10.3,t62,1pe10.3/ &
         '       Void fraction' ,t45,1pe10.3,/ &
         '       Blanket Be   ',t45,1pe10.3,t62,1pe10.3/ &
         '       Blanket Li2O ',t45,1pe10.3,t62,1pe10.3/ &
         '       Blanket ss   ',t45,1pe10.3,t62,1pe10.3/ &
         '       Blanket Vd   ',t45,1pe10.3,t62,1pe10.3/ &
         '    Inboard shield'  ,t32,1pe10.3,/ &
         '    Outboard shield'  ,t32,1pe10.3,/ &
         '    Primary shield',t32,1pe10.3,t62,1pe10.3/ &
         '       Void fraction' ,t45,1pe10.3,/ &
         '    Penetration shield'        ,t62,1pe10.3)

   601 format( &
         t32,'volume (m3)',t45,'vol fraction',t62,'weight (kg)'/ &
         t32,'-----------',t45,'------------',t62,'-----------'/ &
         '    Inboard blanket' ,t32,1pe10.3,/ &
         '    Outboard blanket' ,t32,1pe10.3,/ &
         '    Total blanket' ,t32,1pe10.3,t62,1pe10.3/ &
         '       Void fraction' ,t45,1pe10.3,/ &
         '       Blanket LiPb ',t45,1pe10.3,t62,1pe10.3/ &
         '       Blanket Li   ',t45,1pe10.3,t62,1pe10.3/ &
         '       Blanket ss   ',t45,1pe10.3,t62,1pe10.3/ &
         '       Blanket Vd   ',t45,1pe10.3,t62,1pe10.3/ &
         '    Inboard shield'  ,t32,1pe10.3,/ &
         '    Outboard shield'  ,t32,1pe10.3,/ &
         '    Primary shield',t32,1pe10.3,t62,1pe10.3/ &
         '       Void fraction' ,t45,1pe10.3,/ &
         '    Penetration shield'        ,t62,1pe10.3)

   602 format( &
         t32,'volume (m3)',t45,'vol fraction',t62,'weight (kg)'/ &
         t32,'-----------',t45,'------------',t62,'-----------'/ &
         '    Inboard blanket' ,t32,1pe10.3,/ &
         '    Outboard blanket' ,t32,1pe10.3,/ &
         '    Total blanket' ,t32,1pe10.3,t62,1pe10.3/ &
         '       Void fraction' ,t45,1pe10.3,/ &
         '       Blanket Be   ',t45,1pe10.3,t62,1pe10.3/ &
         '       Blanket breeder',t45,1pe10.3,t62,1pe10.3/ &
         '       Blanket steel',t45,1pe10.3,t62,1pe10.3/ &
         '    Inboard shield'  ,t32,1pe10.3,/ &
         '    Outboard shield'  ,t32,1pe10.3,/ &
         '    Primary shield',t32,1pe10.3,t62,1pe10.3/ &
         '       Void fraction' ,t45,1pe10.3,/ &
         '    Penetration shield'        ,t62,1pe10.3)

    call osubhd(outfile,'Other volumes, masses and areas :')
    call ovarre(outfile,'First wall area (m2)','(fwarea)',fwarea)
    call ovarre(outfile,'First wall mass (kg)','(fwmass)',fwmass)
    call ovarre(outfile,'External cryostat inner radius (m)','',rdewex-2.0D0*adewex)
    call ovarre(outfile,'External cryostat outer radius (m)','(rdewex)',rdewex)
    call ovarre(outfile,'External cryostat minor radius (m)','(adewex)',adewex)
    call ovarre(outfile,'External cryostat shell volume (m3)','(vdewex)',vdewex)
    call ovarre(outfile,'External cryostat mass (kg)','',dewmkg-vvmass)
    call ovarre(outfile,'Internal vacuum vessel shell volume (m3)','(vdewin)',vdewin)
    call ovarre(outfile,'Vacuum vessel mass (kg)','(vvmass)',vvmass)
    call ovarre(outfile,'Total cryostat + vacuum vessel mass (kg)','(dewmkg)',dewmkg)
    call ovarre(outfile,'Divertor area (m2)','(divsur)',divsur)
    call ovarre(outfile,'Divertor mass (kg)','(divmas)',divmas)

  end subroutine stfwbs

  subroutine stdlim(bt,powht,rmajor,rminor,dlimit)

    !! Routine to calculate the sudo density limit in a stellarator
    !! author: P J Knight, CCFE, Culham Science Centre
    !! bt     : input real : Toroidal field on axis (T)
    !! powht  : input real : Absorbed heating power (MW)
    !! rmajor : input real : Plasma major radius (m)
    !! rminor : input real : Plasma minor radius (m)
    !! dlimit : output real : Maximum volume-averaged plasma density (/m3)
    !! This routine calculates the density limit for a stellarator.
    !! S.Sudo, Y.Takeiri, H.Zushi et al., Scalings of Energy Confinement
    !! and Density Limit in Stellarator/Heliotron Devices, Nuclear Fusion
    !! vol.30, 11 (1990).
    !! AEA FUS 251: A User's Guide to the PROCESS Systems Code
    !
    ! !!!!!!!!!!!!!!!!!!!!!!!!!!!!!!!!!!!!!!!!!!!!!!!
    use error_handling, only: fdiags, report_error
    use physics_variables, only: dene, dnla
    implicit none

    !  Arguments

    real(dp), intent(in) :: bt,powht,rmajor,rminor
    real(dp), intent(out) :: dlimit

    !  Local variables

    real(dp) :: arg,dnlamx

    ! !!!!!!!!!!!!!!!!!!!!!!!!!!!!!!!!!!!!!!!!!!!!!!!

    arg = powht*bt / (rmajor*rminor*rminor)

    if (arg <= 0.0D0) then
       fdiags(1) = arg ; fdiags(2) = powht
       fdiags(3) = bt ; fdiags(4) = rmajor
       fdiags(5) = rminor
       call report_error(108)
    end if

    !  Maximum line-averaged electron density

    dnlamx = 0.25D20 * sqrt(arg)

    !  Scale the result so that it applies to the volume-averaged
    !  electron density

    dlimit = dnlamx * dene/dnla

  end subroutine stdlim

  subroutine stdlim_ecrh(gyro_frequency_max,bt_input,dlimit_ecrh,bt_max)

   !! Routine to calculate the density limit due to an ECRH heating scheme on axis
   !! depending on an assumed maximal available gyrotron frequency.
   !! author: J Lion, IPP Greifswald
   !! gyro_frequency_max     : input real : Maximal available Gyrotron frequency (1/s) NOT (rad/s)
   !! bt  : input real : Maximal magnetic field on axis (T)
   !! dlimit_ecrh : output real : Maximum peak plasma density by ECRH constraints (/m3)
   !! bt_max : output real : Maximum allowable b field for ecrh heating (T)
   !! This routine calculates the density limit due to an ECRH heating scheme on axis
   !
   ! !!!!!!!!!!!!!!!!!!!!!!!!!!!!!!!!!!!!!!!!!!!!!!!
   use physics_variables, only: ne0
   use const_and_precisions, only: pi
   use physics_variables, only: ipedestal,alphan
   implicit none

   !  Arguments

   real(dp), intent(in) :: bt_input,gyro_frequency_max
   real(dp), intent(out) :: dlimit_ecrh, bt_max

   !  Local variables

   real(dp) :: gyro_frequency,ne0_max

   ! !!!!!!!!!!!!!!!!!!!!!!!!!!!!!!!!!!!!!!!!!!!!!!!

   ! Restrict the gyrofrequency by the maximal av. gyrotron frequncy (input parameter)
   gyro_frequency = min(1.76d11 * bt_input,gyro_frequency_max * 2.0d0*pi)

   ! Restrict b field to the maximal available gyrotron frequency
   bt_max = min(bt_input,gyro_frequency/1.76d11)

   !                      me*e0/e^2       * w^2
   ne0_max = max(0.0d0, 3.142077d-4 * gyro_frequency**2)

   ! Check if parabolic profiles are used:
   if (ipedestal == 0) then
      ! Parabolic profiles used, use analytical formula:
      dlimit_ecrh = ne0_max
   else
      print *,"WARNING: It was used ipedestal = 1 in a stellarator routine. "
      print *,"PROCESS will pretend it got parabolic profiles (ipedestal = 0)."
      dlimit_ecrh = ne0_max
   end if

  end subroutine stdlim_ecrh

  subroutine ecrh_ignitable(gyro_frequency_max,bt_local,te0_needed,bt_ecrh_max)

   !! Function to calculate if the plasma is ignitable with the current values for the B field. Assumes
   !! current ECRH achievable peak temperature (which is inaccurate as the cordey pass should be calculated)
   !! author: J Lion, IPP Greifswald
   !! gyro_frequency_max     : input real : Maximal available Gyrotron frequency (1/s) NOT (rad/s)
   !! bt  : input real : Maximal magnetic field on axis (T)
   !! te0_needed : output real: Needed peak electron temperature, reached by ECRH (keV)
   !! bt_ecrh_max : output real: Maximal operatable magnetic field strength for ECRH (T)
   !! This routine calculates the density limit due to an ECRH heating scheme on axis
   !! Assumes current peak temperature (which is inaccurate as the cordey pass should be calculated)
   !! Maybe use this: https://doi.org/10.1088/0029-5515/49/8/085026
   !!
   ! !!!!!!!!!!!!!!!!!!!!!!!!!!!!!!!!!!!!!!!!!!!!!!!

   use const_and_precisions, only: pi, keV_
   use physics_variables, only: te, dene, alphan, alphat, powerht, pscalingmw,vol, bt
   use constants, only: nout
   implicit none

   !  Arguments

   real(dp), intent(in) :: bt_local, gyro_frequency_max
   real(dp), intent(out) :: te0_needed, bt_ecrh_max

   !  Local variables
   integer:: i
   real(dp) ::ne0_max,te_old,dene_old, bt_old


   ! !!!!!!!!!!!!!!!!!!!!!!!!!!!!!!!!!!!!!!!!!!!!!!!
   
   ! This routine calculates the physics again at ecrh density

   ! Save the current values:
   te0_needed = 7.0d0 ! peak values
   te_old = te
   te = te0_needed/(1.0D0+alphat)

   
   call stdlim_ecrh(gyro_frequency_max, bt_local,ne0_max,bt_ecrh_max)

   dene_old = dene
   dene = ne0_max/(1.0d0+alphan)

   bt_old = bt
   bt = bt_ecrh_max


   call stphys(nout,0)


   ! Iterate it up
   i = 1
   do while (powerht< pscalingmw)
      te0_needed = te0_needed + 2d0
      te = te0_needed/(1.0D0+alphat)
      i = i+1

      call stphys(nout,0)

      if(i>8) then
         te0_needed = 1d3+te0_needed
         print *, "Heating Power (MW):", powerht, "Loss Power (MW):", pscalingmw,&
             "bt_ECRH: ",bt_ecrh_max, " bt: ", bt_old, " te_needed: ",te0_needed, "Density: ", ne0_max/(1.0d0+alphan)
         exit
      end if
   end do



   
   ! Reverse it and do it again because anything more efficiently isn't suitable with the current implementation
   ! This is bad practice but seems to be necessary as of now:
   te = te_old
   dene = dene_old
   bt = bt_old

   call stphys(nout,0)
   

  end subroutine ecrh_ignitable


  subroutine power_at_ignition_point(gyro_frequency_max,te0_available,powerht_out,pscalingmw_out)

   !! Routine to calculate if the plasma is ignitable with the current values for the B field. Assumes
   !! current ECRH achievable peak temperature (which is inaccurate as the cordey pass should be calculated)
   !! author: J Lion, IPP Greifswald
   !! gyro_frequency_max : input real : Maximal available Gyrotron frequency (1/s) NOT (rad/s)
   !! te0_available : input real : Reachable peak electron temperature, reached by ECRH (keV)
   !! powerht_out : output real: Heating Power at ignition point (MW)
   !! pscalingmw_out : output real: Heating Power loss at ignition point (MW)
   !! This routine calculates the density limit due to an ECRH heating scheme on axis
   !! Assumes current peak temperature (which is inaccurate as the cordey pass should be calculated)
   !! Maybe use this: https://doi.org/10.1088/0029-5515/49/8/085026
   !!
   ! !!!!!!!!!!!!!!!!!!!!!!!!!!!!!!!!!!!!!!!!!!!!!!!

   use const_and_precisions, only: pi, keV_
   use physics_variables, only: te, dene, alphan, alphat, powerht, pscalingmw,vol, bt
   use constants, only: nout
   implicit none

   !  Arguments

   real(dp), intent(in) ::  gyro_frequency_max,te0_available
   real(dp), intent(out) :: powerht_out, pscalingmw_out

   !  Local variables
   integer:: i
   real(dp) ::ne0_max,te_old,dene_old, bt_old, bt_ecrh_max


   ! !!!!!!!!!!!!!!!!!!!!!!!!!!!!!!!!!!!!!!!!!!!!!!!
   
   ! This routine calculates the physics again at ecrh density
   ! Save the current values:
   te_old = te
   ! Volume averaged te from te0_achievable
   te = te0_available/(1.0D0+alphat)
   call stdlim_ecrh(gyro_frequency_max, bt,ne0_max,bt_ecrh_max)

   ! Now go to Ignition point where ECRH is still available
   ! In density..
   dene_old = dene
   dene = min(dene_old, ne0_max/(1.0d0+alphan))

   ! And B-field..
   bt_old = bt
   bt = min(bt_ecrh_max,bt)

   call stphys(nout,0)
   
   powerht_out = powerht
   pscalingmw_out = pscalingmw

   ! Reverse it and do it again because anything more efficiently isn't suitable with the current implementation
   ! This is bad practice but seems to be necessary as of now:
   te = te_old
   dene = dene_old
   bt = bt_old

   call stphys(nout,0)

   

  end subroutine power_at_ignition_point

  subroutine stblim(betamx)

    !! Routine to calculate the beta limit in a stellarator
    !! author: P J Knight, CCFE, Culham Science Centre
    !! betamx : output real : Maximum volume-averaged plasma beta
    !! This routine calculates the beta limit for a stellarator.
    !! J.F.Lyon, K.Gulec, R.L.Miller and L.El-Guebaly, Status of the U.S.
    !! Stellarator Reactor Study
    !! AEA FUS 251: A User's Guide to the PROCESS Systems Code
    !
    ! !!!!!!!!!!!!!!!!!!!!!!!!!!!!!!!!!!!!!!!!!!!!!!!

    implicit none

    !  Arguments

    real(dp), intent(out) :: betamx

    !  Local variables

    ! !!!!!!!!!!!!!!!!!!!!!!!!!!!!!!!!!!!!!!!!!!!!!!!

    betamx = 0.05D0

  end subroutine stblim

  subroutine stigma(outfile)

    !! Routine to calculate ignition margin at the final point
    !! with different stellarator confinement time scaling laws
    !! author: P J Knight, CCFE, Culham Science Centre
    !! outfile : input integer : output file unit
    !! This routine calculates the ignition margin at the final
    !! point with different stellarator confinement time scaling laws
    !! AEA FUS 251: A User's Guide to the PROCESS Systems Code
    !
    ! !!!!!!!!!!!!!!!!!!!!!!!!!!!!!!!!!!!!!!!!!!!!!!!

    use current_drive_variables, only: pinjmw
    use physics_module, only: fhfac, pcond
    use physics_variables, only: afuel, aspect, bt, dene, dnitot, dnla, &
      eps, ignite, iinvqd, kappa, kappa95, kappaa, palpmw, pchargemw, &
      pchargepv, plascur, qstar, rmajor, rminor, te, ten, tin, vol, xarea, &
      zeff, pcoreradpv, hfac, tauscl
    use process_output, only: osubhd, oblnkl
    use stellarator_variables, only: iotabar
    implicit none

    !  Arguments

    integer, intent(in) :: outfile

    !  Local variables

    real(dp) :: d2,powerhtz,ptrez,ptriz,taueez, &
         taueffz,taueiz
    integer :: i,iisc
    integer, parameter :: nstlaw = 5
    integer, dimension(nstlaw) :: istlaw

    ! !!!!!!!!!!!!!!!!!!!!!!!!!!!!!!!!!!!!!!!!!!!!!!!

    call osubhd(outfile,'Confinement times, and required H-factors :')

    write(outfile,10)
   10  format( &
            t5,'scaling law', &
            t30,'confinement time (s)', &
            t55,'H-factor for')
   
       write(outfile,20)
   20  format( &
         t34,'for H = 2', &
         t54,'power balance')

    call oblnkl(outfile)

    !  Label stellarator scaling laws (update if more are added)

    istlaw(1) = 21
    istlaw(2) = 22
    istlaw(3) = 23
    istlaw(4) = 37
    istlaw(5) = 38

    !  Calculate power balances for all stellarator scaling laws
    !  assuming H = 2

    d2 = 2.0D0
    do iisc = 1,nstlaw
       i = istlaw(iisc)

       call pcond(afuel,palpmw,aspect,bt,dnitot,dene,dnla,eps,d2, &
            iinvqd,i,ignite,kappa,kappa95,kappaa,pchargemw,pinjmw, &
            plascur,pcoreradpv,rmajor,rminor,te,ten,tin, &
            iotabar,qstar,vol,xarea,zeff,ptrez,ptriz,taueez,taueiz, &
            taueffz,powerhtz)

       hfac(iisc) = fhfac(i)
       write(outfile,30) tauscl(istlaw(iisc)),taueez,hfac(iisc)
    end do
   30  format(t2,a24,t34,f7.3,t58,f7.3)

  end subroutine stigma

  subroutine stout(outfile)

    !! Routine to print out the final stellarator machine parameters
    !! author: P J Knight, CCFE, Culham Science Centre
    !! author: F Warmer, IPP Greifswald
    !! outfile : input integer : output file unit
    !! This routine prints out the stellarator's parameters at the
    !! end of a run.
    !! AEA FUS 251: A User's Guide to the PROCESS Systems Code
    !
    ! !!!!!!!!!!!!!!!!!!!!!!!!!!!!!!!!!!!!!!!!!!!!!!!
    
    use availability_module, only: avail
    use buildings_module, only: bldgcall
    use costs_module, only: costs
    use physics_module, only: outplas
    use power_module, only: tfpwr, acpow, power2
    use vacuum_module, only: vaccall
    use physics_variables, only: aspect, rmajor
    use tfcoil_variables, only: n_tf
    implicit none

    !  Arguments

    integer, intent(in) :: outfile

    !  Local variables

    ! !!!!!!!!!!!!!!!!!!!!!!!!!!!!!!!!!!!!!!!!!!!!!!!

    ! Some on screen printouts for consistency checks:
    print *,"Used stellarator configuration: ", config%name
    print *,"Deviation from reference point"
    print *,"aspect ratio",aspect/config%aspect_ref
    print *,"major radius",rmajor/config%rmajor_ref
    print *,"n_tf (should be 1)", n_tf/(config%coilspermodule*config%symmetry)

    call costs(outfile,1)
    call avail(outfile,1)
    call outplas(outfile)
    call stphys(outfile,1)
    call stopt(outfile,1)
    call stigma(outfile)
    call stheat(outfile,1)
    call stdiv(outfile,1)
    call stbild(outfile,1)
    call stcoil(outfile,1)
    call ststrc(outfile,1)
    call stfwbs(outfile,1)

    !if (ifispact == 1) then
    !   call fispac(0)
    !   call fispac(1)
    !   call loca(outfile,0)
    !   call loca(outfile,1)
    !end if

    call tfpwr(outfile,1)
    call vaccall(outfile,1)
    call bldgcall(outfile,1)
    call acpow(outfile,1)
    call power2(outfile,1)

  end subroutine stout

  subroutine ststrc(outfile,iprint)

    !! Routine to calculate the structural masses for a stellarator
    !! author: P J Knight, CCFE, Culham Science Centre
    !! outfile : input integer : output file unit
    !! iprint : input integer : switch for writing to output file (1=yes)
    !! This routine calculates the structural masses for a stellarator.
    !! This is the stellarator version of routine
    !! <A HREF="struct.html">STRUCT</A>. In practice, many of the masses
    !! are simply set to zero to avoid double-counting of structural
    !! components that are specified differently for tokamaks.
    !! AEA FUS 251: A User's Guide to the PROCESS Systems Code
    !
    ! !!!!!!!!!!!!!!!!!!!!!!!!!!!!!!!!!!!!!!!!!!!!!!!

    use fwbs_variables, only: dewmkg, denstl
    use process_output, only: oheadr, ovarre
    use structure_variables, only: aintmass, clgsmass, coldmass, fncmass, gsmass
    use tfcoil_variables, only: whttf, tcritsc, estotftgj, vtfskv, tftort
    implicit none

    !  Arguments

    integer, intent(in) :: iprint,outfile

    !  Local variables
    real(dp) :: intercoil_surface, M_intercoil, M_struc, msupstr
    ! !!!!!!!!!!!!!!!!!!!!!!!!!!!!!!!!!!!!!!!!!!!!!!!

    !  Tokamak-specific PF coil fence mass set to zero
    fncmass = 0.0D0

    !  Reactor core gravity support mass
    gsmass = 0.0D0 !? Not sure about this.


    !!!!!!!!! This is the previous scaling law for intercoil structure
    !!!!!!!!! We keep is here as a reference to the new model, which
    !!!!!!!!! we do not really trust yet.
    !  Mass of support structure (includes casing) (tonnes)
    !  Scaling for required structure mass (Steel) from:
    !  F.C. Moon, J. Appl. Phys. 53(12) (1982) 9112
    !
    !  Values based on regression analysis by Greifswald, March 2014
    M_struc = 1.3483D0 * (1000.0D0 * estotftgj)**0.7821D0
    aintmass = 1000.0D0*M_struc  !  kg


    !!!!!!!!!!!!!!!!!!!!!!!!!!!!!!!!!!!!!!!!!!!!!!!!!!!!!!!!!!!!!!!!
    ! Intercoil support structure calculation:
    ! Calculate the intercoil bolted plates structure from the coil surface
    ! which needs to be precalculated (or calculated in PROCESS but this not done here)
    ! The coil width is subtracted from that:
    !total_coil_width = b + 2* d_ic + 2* case_thickness_constant
    !total_coil_thickness = h + 2* d_ic + 2* case_thickness_constant
    !
    intercoil_surface = config%coilsurface *f_r**2 &
                         - tftort * config%coillength* f_r * f_N 


    ! This 0.18 m is an effective thickness which is scaled with empirial 1.5 law. 5.6 T is reference point of Helias
    ! The thickness 0.18m was obtained as a measured value from Schauer, F. and Bykov, V. design of Helias 5-B. (Nucl Fus. 2013)
    !aintmass = 0.18D0 *f_B**2 * intercoil_surface * denstl 
    
    clgsmass = 0.2D0*aintmass    ! Very simple approximation for the gravity support.
                                 ! This fits for the Helias 5b reactor design point ( F. and Bykov, V. design of Helias 5-B. (nucl Fus. 2013)).


    !  Total mass of cooled components
    coldmass = whttf + aintmass + dewmkg

    !  Output section

    if (iprint == 0) return

    call oheadr(outfile,'Support Structure')
    !call ovarre(outfile,'Intercoil support structure mass (from intercoil calculation) (kg)', &
    !     '(aintmass)',aintmass)
    call ovarre(outfile,'Intercoil support structure mass (from scaling) (kg)', &
         '(aintmass)',aintmass)
    call ovarre(outfile,'Gravity support structure mass (kg)', &
         '(clgsmass)',clgsmass)
    call ovarre(outfile,'Mass of cooled components (kg)', &
         '(coldmass)',coldmass)

  end subroutine ststrc

  subroutine stdiv(outfile,iprint)

    !! Routine to call the stellarator divertor model
    !! author: P J Knight, CCFE, Culham Science Centre
    !! author: F Warmer, IPP Greifswald
    !! outfile : input integer : output file unit
    !! iprint : input integer : switch for writing to output file (1=yes)
    !! This routine calls the divertor model for a stellarator,
    !! developed by Felix Warmer.
    !! Stellarator Divertor Model for the Systems
    !! Code PROCESS, F. Warmer, 21/06/2013
    !
    ! !!!!!!!!!!!!!!!!!!!!!!!!!!!!!!!!!!!!!!!!!!!!!!!

    use divertor_variables, only: anginc, divsur, hldiv, tdiv, xpertin
    use physics_variables, only: afuel, pdivt, rmajor
    use process_output, only: oheadr, ovarre, ovarin
    use stellarator_variables, only: bmn, f_asym, f_rad, f_w, fdivwet, &
      flpitch, m_res, n_res, shear
    use constants, only: echarge, twopi, pi, umass
    use fwbs_variables, only: fdiv
    use build_variables, only: fwarea

    implicit none

    !  Arguments

    integer, intent(in) :: iprint,outfile

    !  Local variables

    real(dp) :: R,alpha,xi_p,T_scrape,Theta,darea
    real(dp) :: E,c_s,w_r,Delta,L_P,L_X_T,l_q,l_b
    real(dp) :: F_x,L_D,L_T,L_W,P_div,A_eff,q_div

    ! !!!!!!!!!!!!!!!!!!!!!!!!!!!!!!!!!!!!!!!!!!!!!!!

    ! PROCESS variables to local variables

    Theta = flpitch !  ~bmn [rad] field line pitch
    R = rmajor
    P_div = pdivt
    alpha = anginc
    xi_p = xpertin
    T_scrape = tdiv

    !  Scrape-off temperature in Joules

    E = T_scrape*echarge

    !  Sound speed of particles (m/s)

    c_s = sqrt(E/(afuel*umass))

    !  Island size (m)

    w_r = 4.0D0*sqrt(bmn * R/(shear*n_res))

    !  Perpendicular (to plate) distance from X-point to divertor plate (m)

    Delta = f_w*w_r

    !  Length 'along' plasma (m)

    L_P = twopi*R*(dble(m_res)/n_res)

    !  Connection length from X-point to divertor plate (m)

    L_X_T = Delta/Theta

    !  Power decay length (m)

    l_q = sqrt(xi_p*(L_X_T/c_s))

    !  Channel broadening length (m)

    l_b = sqrt(xi_p*L_P/(c_s))

    !  Channel broadening factor

    F_x = 1.0D0 + (l_b / (L_P*Theta))

    !  Length of a single divertor plate (m)

    L_D = F_x*L_P*(Theta/alpha)

    !  Total length of divertor plates (m)

    L_T = 2.0D0*n_res*L_D

    !  Wetted area (m2)

    A_eff = L_T*l_q

    !  Divertor plate width (m): assume total area is wetted area/fdivwet

    darea = A_eff / fdivwet
    L_W = darea / L_T

    !  Divertor heat load (MW/m2)

    q_div = f_asym*(P_div/A_eff)

    !  Transfer to global variables

    hldiv = q_div
    divsur = darea

    
    fdiv = darea/fwarea

    if (iprint == 0) return

    call oheadr(outfile,'Divertor')

    call ovarre(outfile,'Power to divertor (MW)','(pdivt.)',pdivt)
    call ovarre(outfile,'Angle of incidence (deg)','(anginc)',anginc*180.0D0/pi)
    call ovarre(outfile,'Perp. heat transport coefficient (m2/s)', &
         '(xpertin)',xpertin)
    call ovarre(outfile,'Divertor plasma temperature (eV)','(tdiv)',tdiv)
    call ovarre(outfile,'Radiated power fraction in SOL','(f_rad)',f_rad)
    call ovarre(outfile,'Heat load peaking factor','(f_asym)',f_asym)
    call ovarin(outfile,'Poloidal resonance number','(m_res)',m_res)
    call ovarin(outfile,'Toroidal resonance number','(n_res)',n_res)
    call ovarre(outfile,'Relative radial field perturbation','(bmn)',bmn)
    call ovarre(outfile,'Field line pitch (rad)','(flpitch)',flpitch)
    call ovarre(outfile,'Island size fraction factor','(f_w)',f_w)
    call ovarre(outfile,'Magnetic shear (/m)','(shear)',shear)
    call ovarre(outfile,'Divertor wetted area (m2)','(A_eff)',A_eff)
    call ovarre(outfile,'Wetted area fraction of total plate area','(fdivwet)',fdivwet)
    call ovarre(outfile,'Divertor plate length (m)','(L_d)',L_d)
    call ovarre(outfile,'Divertor plate width (m)','(L_w)',L_w)
    call ovarre(outfile,'Flux channel broadening factor','(F_x)',F_x)
    call ovarre(outfile,'Power decay width (cm)','(100*l_q)',100.0D0*l_q)
    call ovarre(outfile,'Island width (m)','(w_r)',w_r)
    call ovarre(outfile,'Perp. distance from X-point to plate (m)', &
         '(Delta)',Delta)
    call ovarre(outfile,'Peak heat load (MW/m2)','(hldiv)',hldiv)

  end subroutine stdiv

  subroutine stcoil(outfile,iprint)

    !! Routine that performs the calculations for stellarator coils
    !! author: J Lion, IPP Greifswald
    !! outfile : input integer : output file unit
    !! iprint : input integer : switch for writing to output file (1=yes)
    !! This routine calculates the properties of the coils for
    !! a stellarator device.
    !! <P>Some precalculated effective parameters for a stellarator power
    !! plant design are used as the basis for the calculations. The coils
    !! are assumed to be a fixed shape, but are scaled in size
    !! appropriately for the machine being modelled. 
    !
    ! !!!!!!!!!!!!!!!!!!!!!!!!!!!!!!!!!!!!!!!!!!!!!!!

    use build_variables, only: blnkith, blnkoth, dh_tf_inner_bore, &
      dr_tf_inner_bore, fwith, fwoth, gapds, gapsto, hmax, r_tf_outboard_mid, &
      r_tf_outboard_mid, scrapli, scraplo, shldith, shldoth, tfcth, tfthko, &
      r_tf_inboard_mid, vvblgap
    use fwbs_variables, only: denstl
    use error_handling, only: report_error, fdiags, idiags
    use physics_variables, only: bt, rmajor, rminor, aspect
    use stellarator_variables, only: hportamax, hporttmax, hportpmax, &
      vportamax, vportpmax, vporttmax
    use structure_variables, only: aintmass
    use tfcoil_variables, only: acasetf, acndttf, acond, acstf, aiwp, arealeg, &
      aswp, avwp, bmaxtf, casthi, casths, cpttf, dcase, estotftgj, &
      fcutfsu, jwptf, n_tf, oacdcp, rbmax, ritfc, tfareain, &
      tfcryoarea, tficrn, tfleng, tfocrn, tfsai, tfsao, tftmp, tftort, &
<<<<<<< HEAD
      thicndut, thkcas, thkwp, thwcndut, tinstf, turnstf, vftf, whtcas, whtgw,&
=======
      thicndut, thkcas, dr_tf_wp, thwcndut, tinstf, n_tf_turn, vftf, whtcas, &
>>>>>>> cd6052ca
      whtcon, whtconcu, whtconsc, whtconsh, whttf, wwp1, dcond, awphec, dcondins, &
      i_tf_sc_mat, jwdgpro, max_force_density, sigvvall, strtf2, taucq, &
      tdmptf, tmaxpro, toroidalgap, vtfkv, whtconin, wwp2, vdalw, bcritsc, fhts, &
      tcritsc, vtfskv, t_turn_tf
		use constants, only: rmu0, twopi, pi, dcopper
		use maths_library, only: find_y_nonuniform_x, tril, sumup3, ellipke
    use superconductors, only : jcrit_rebco, jcrit_nbti, bi2212, itersc, wstsc
    use rebco_variables, only: copperA_m2, copperA_m2_max
    use constraint_variables, only: fiooic
    implicit none

    !  Arguments

    integer, intent(in) :: outfile,iprint


<<<<<<< HEAD
    real(dp) :: r_coil_major, r_coil_minor, case_thickness_constant, coilcurrent, inductance
=======
    real(kind(1.0D0)) :: r_coil_major, r_coil_minor, case_thickness_constant, coilcurrent
    real(kind(1.0D0)) :: t_cable
>>>>>>> cd6052ca

    real(dp), allocatable, dimension(:) ::   jcrit_vector,RHS,LHS,wp_width_r, B_max_k

    real(dp) :: ap,vd,f_scu, wp_width_r_min, awpc, awp_tor, awp_rad, &
               b_vert_max, awptf, r_tf_inleg_mid, radvv, tf_total_h_width, &
               tfborev, min_bending_radius, jwdgpro2, coilcoilgap, &
               max_lateral_force_density, max_radial_force_density, &
               centering_force_max_MN, centering_force_min_MN, centering_force_avg_MN, &
               max_force_density_MNm

    integer :: N_it,k

    !  Local variables

    ! Sets major and minor coil radius (important for machine scalings) 
   
    r_coil_major = config%coil_rmajor * f_r
    r_coil_minor = config%coil_rminor * f_r


   !!!!!!!!!!!!!!!!!!!!!!!!!!!!!!!!!!!!!!!!!!!!!!!!!!!!!!!!!!!!!!!!!!!!!!!!!!!!!!!!!!!!!!!!
   ! Winding Pack Geometry: for one conductor
   !
     ! This one conductor will just be multiplied later to fit the winding pack size.
     !       
     ! [m] Dimension of square cable space inside insulation
     !     and case of the conduit of each turn
<<<<<<< HEAD
     leni = leno - 2.0D0 * (thwcndut + thicndut)  !  leni = t_w

     if(leni<0) print *, "leni is negative. Check leno, thwcndut and thicndut."
=======
     t_cable = t_turn_tf - 2.0D0 * (thwcndut + thicndut)  !  t_cable = t_w
     if(t_cable<0) print *, "t_cable is negative. Check t_turn, thwcndut and thicndut."
>>>>>>> cd6052ca
     ! [m^2] Cross-sectional area of cable space per turn
     acstf = 0.9D0 * t_cable**2 ! 0.9 to include some rounded corners. (acstf = pi (t_cable/2)**2 = pi/4 *t_cable**2 for perfect round conductor). This factor depends on how round the corners are.
     ! [m^2] Cross-sectional area of conduit case per turn
<<<<<<< HEAD
     acndttf = (leni + 2.0D0*thwcndut)**2 - acstf
     !
=======
     acndttf = (t_cable + 2.0D0*thwcndut)**2 - acstf
>>>>>>> cd6052ca
   !!!!!!!!!!!!!!!!!!!!!!!!!!!!!!!!!!!!!!!!!!!!!!!!!!!!!!!!!!!!!!!!!!!!!!!!!!!!!!!!!!!!!!!


   !!!!!!!!!!!!!!!!!!!!!!!!!!!!!!!!!!!!!!!!!!!!!!!!!!!!!!!!!!!!!!!!!!!!!!!!!!!!!!!!!!!!!!!
   ! Winding Pack total size:
   !
     ! Total coil current (MA)
     coilcurrent = f_b * config%I0 * f_r /f_N
     f_i = coilcurrent/config%I0


     N_it = 200     ! number of iterations
 
     allocate(RHS(n_it),LHS(n_it))
     allocate(jcrit_vector(n_it),wp_width_r(n_it),b_max_k(n_it))
 
     do k = 1,N_it
 
       ! Sample coil winding pack
       wp_width_r(k) = (r_coil_minor/40.0D0 + (dble(k)-1) / (dble(N_it)-1) * (r_coil_minor/1.0D0-r_coil_minor/40.0D0))
       if (i_tf_sc_mat==6) wp_width_r(k) =(r_coil_minor/150.0D0 + (dble(k)-1) / (dble(N_it)-1)&
                * (r_coil_minor/1.0D0-r_coil_minor/150.0D0))
 
       !  B-field calculation
       B_max_k(k) = bmax_from_awp(wp_width_r(k),coilcurrent)
 
       ! jcrit for this bmax:
       jcrit_vector(k) = jcrit_frommaterial(B_max_k(k),tftmp) ! Get here a temperature margin of 1.5K.
 
     end do
 
     ! The operation current density weighted with the global iop/icrit fraction
     LHS = fiooic * jcrit_vector 
     
     ! Conduct fraction of conduit * Superconductor fraction in conductor
<<<<<<< HEAD
     f_scu = (acstf*(1.0D0-vftf))/(leno**2)*(1.0D0-fcutfsu) !fraction that is SC of wp.
=======
     f_scu =   (acstf*(1.0D0-vftf))/(t_turn_tf**2)*(1.0D0-fcutfsu) !fraction that is SC of wp.
>>>>>>> cd6052ca
     !print *, "f_scu. ",f_scu,"Awp min: ",Awp(1)
 
     RHS = coilcurrent/(wp_width_r(:)**2/config%WP_ratio*f_scu) ! f_scu should be the fraction of the sc that is in the winding pack.
 
     wp_width_r_min = (r_coil_minor/10.0D0)**2 ! Initial guess for intersection routine
     if (i_tf_sc_mat==6) wp_width_r_min = (r_coil_minor/20.0D0)**2 ! If REBCO, then start at smaller winding pack ratios
 
     ! Find the intersection between LHS and RHS (or: how much awp do I need to get to the desired coil current)
     call intersect(wp_width_r,LHS,N_it,wp_width_r,RHS,N_it,wp_width_r_min)
 
     ! Maximum field at superconductor surface (T)
<<<<<<< HEAD
     wp_width_r_min = Max(leno**2,wp_width_r_min)
=======
     Awp_min = Max(t_turn_tf**2,Awp_min)
>>>>>>> cd6052ca
 
     ! Recalculate bmaxtf at the found awp_min:
     bmaxtf = bmax_from_awp(wp_width_r_min,coilcurrent)
 
     ! Winding pack toroidal, radial cross-sections (m)
     awp_tor = wp_width_r_min / config%WP_ratio ! Toroidal dimension
     awp_rad = wp_width_r_min ! Radial dimension
 
     wwp1 = awp_tor                ! [m] toroidal thickness of winding pack
     wwp2 = awp_tor                ! [m] toroidal thickness of winding pack (region in front)
     dr_tf_wp = awp_rad               ! [m] radial thickness of winding pack
 
     !  [m^2] winding-pack cross sectional area including insulation (not global)
     awpc = (dr_tf_wp + 2.0D0*tinstf)*(wwp1 + 2.0D0*tinstf)
 

     awptf = awp_tor*awp_rad                 ! [m^2] winding-pack cross sectional area
     jwptf = coilcurrent*1.0D6/awptf         ! [A/m^2] winding pack current density
     n_tf_turn = awptf / (t_turn_tf**2)           !  estimated number of turns for a given turn size (not global). Take at least 1.
     cpttf = coilcurrent*1.0D6 / n_tf_turn     ! [A] current per turn - estimation
     ! [m^2] Total conductor cross-sectional area, taking account of void area
     acond = acstf*n_tf_turn * (1.0D0-vftf)
     ! [m^2] Void area in cable, for He
     avwp = acstf*n_tf_turn*vftf
     ! [m^2] Insulation area (not including ground-wall)
     aiwp = n_tf_turn * (t_turn_tf**2 - acndttf - acstf)
     ! [m^2] Structure area for cable
     aswp = n_tf_turn*acndttf
   ! End of winding pack calculations
   !!!!!!!!!!!!!!!!!!!!!!!!!!!!!!!!!!!!!!!!!!!!!!!!!!!!!!!!!!!!!!!!!!!!!!!!!!!!!!!!!!!!!!!


   !!!!!!!!!!!!!!!!!!!!!!!!!!!!!!!!!!!!!!!!!!!!!!!!!!!!!!!!!!!!!!!!!!!!!!!!!!!!!!!!!!!!!!!
   !  Casing calculations
   !  
    ! Coil case thickness (m). Here assumed to be constant 
    ! until something better comes up.
    ! case_thickness_constant = thkcas !0.2D0 ! !? Leave this constant for now... Check this!! Should be scaled with forces I think.
    !  For now assumed to be constant in a bolted plate model.
    ! 
    casthi = thkcas !case_thickness_constant/2.0D0 ! [m] coil case thickness outboard distance (radial)
    !thkcas = case_thickness_constant/2.0D0 ! [m] coil case thickness inboard distance  (radial).
    casths = thkcas !case_thickness_constant/2.0D0 ! [m] coil case thickness toroidal distance (toroidal)
 
   ! End of casing calculations
   !!!!!!!!!!!!!!!!!!!!!!!!!!!!!!!!!!!!!!!!!!!!!!!!!!!!!!!!!!!!!!!!!!!!!!!!!!!!!!!!!!!!!!!


   !!!!!!!!!!!!!!!!!!!!!!!!!!!!!!!!!!!!!!!!!!!!!!!!!!!!!!!!!!!!!!!!!!!!!!!!!!!!!!!!!!!!!!!
   !  Port calculations
   !
     !  Maximal toroidal port size (vertical ports) (m)
     !  The maximal distance is correct but the vertical extension of this port is not clear!
     !  This is simplified for now and can be made more accurate in the future!
     vporttmax = 0.4D0 * config%max_portsize_width * f_r /f_n  ! This is not accurate yet. Needs more insight!
  
     !  Maximal poloidal port size (vertical ports) (m)
     vportpmax = 2.0* vporttmax ! Simple approximation
  
     !  Maximal vertical port clearance area (m2)
     vportamax = vporttmax*vportpmax
  
     !  Horizontal ports
     !  Maximal toroidal port size (horizontal ports) (m)
     hporttmax =  0.8D0 * config%max_portsize_width *f_r/f_n ! Factor 0.8 to take the variation with height into account
  
     !  Maximal poloidal port size (horizontal ports) (m)
     hportpmax = 2.0D0 * hporttmax ! Simple approximation
  
     !  Maximal horizontal port clearance area (m2)
     hportamax = hporttmax*hportpmax
   ! End of port calculations
   !!!!!!!!!!!!!!!!!!!!!!!!!!!!!!!!!!!!!!!!!!!!!!!!!!!!!!!!!!!!!!!!!!!!!!!!!!!!!!!!!!!!!!!


   !!!!!!!!!!!!!!!!!!!!!!!!!!!!!!!!!!!!!!!!!!!!!!!!!!!!!!!!!!!!!!!!!!!!!!!!!!!!!!!!!!!!!!!
   !  General Coil Geometry values
   !  
     tftort = wwp1 + 2.0D0*casths+ 2.0D0*tinstf     ! [m] Thickness of inboard leg in toroidal direction
<<<<<<< HEAD
     tfcth = 2.0D0*thkcas + thkwp + casthi+ 2.0D0*tinstf  ! [m] Thickness of inboard leg in radial direction
     tfthko = 2.0D0*thkcas + thkwp + casthi+ 2.0D0*tinstf ! [m] Thickness of outboard leg in radial direction (same as inboard)
=======
     tfcth = thkcas + dr_tf_wp + casthi+ 2.0D0*tinstf  ! [m] Thickness of inboard leg in radial direction
     tfthko = thkcas + dr_tf_wp + casthi+ 2.0D0*tinstf ! [m] Thickness of outboard leg in radial direction (same as inboard)
>>>>>>> cd6052ca
     arealeg = tfcth*tftort                         ! [m^2] overall coil cross-sectional area (assuming inboard and 
                                                    !       outboard leg are the same)
     acasetf = (tfcth*tftort)-awpc                  ! [m^2] Cross-sectional area of surrounding case
     
     tfocrn = 0.5D0*tftort                          ! [m] Half-width of side of coil nearest torus centreline
     tficrn = 0.5D0*tftort                          ! [m] Half-width of side of coil nearest plasma
  
     ! [m^2] Total surface area of coil side facing plasma: inboard region
     tfsai = n_tf*tftort * 0.5D0*tfleng
     ! [m^2] Total surface area of coil side facing plasma: outboard region
     tfsao = tfsai  !  depends, how 'inboard' and 'outboard' are defined
  
     ! [m] Minimal distance in toroidal direction between two stellarator coils (from mid to mid)
     ! Consistency with coil width is checked in constraint equation 82
     toroidalgap = config%dmin * (rmajor-rminor)/(config%rmajor_ref-config%rminor_ref)

     coilcoilgap = toroidalgap - tftort
  
     !  Variables for ALL coils.
     tfareain = n_tf*arealeg                              ! [m^2] Total area of all coil legs (midplane)
     ritfc = n_tf * coilcurrent * 1.0D6                   ! [A] Total current in ALL coils
     oacdcp = ritfc/tfareain                              ! [A / m^2] overall current density
     rbmax = r_coil_major-r_coil_minor+awp_rad            ! [m] radius of peak field occurrence, average
                                                          ! jlion: not sure what this will be used for. Not very
                                                          ! useful for stellarators
 
     ! This uses the reference value for the inductance and scales it with a^2/R (toroid inductance scaling)
     inductance = (config%inductance/f_r*(r_coil_minor/config%coil_rminor)**2*f_n**2)
     estotftgj = 0.5D0 * (config%inductance/f_r*(r_coil_minor/config%coil_rminor)**2*f_n**2)&
                   * (ritfc/n_tf)**2 * 1.0D-9             ! [GJ] Total magnetic energy
  
     !  Coil dimensions
     hmax = 0.5D0 * config%maximal_coil_height *f_r   ! [m] maximum half-height of coil
     r_tf_inleg_mid =  r_coil_major-r_coil_minor          ! This is not very well defined for a stellarator.
                                                          ! Though, this is taken as an average value.
     tf_total_h_width = r_coil_minor                      !? not really sure what this is supposed to be. Estimated as
                                                          ! the average minor coil radius
     
     
     tfborev = 2.0D0*hmax                   ! [m] estimated vertical coil bore
     
     
     tfleng = config%coillength*f_r/n_tf                     ! [m] estimated average length of a coil
 
     ! [m^2] Total surface area of toroidal shells covering coils
     tfcryoarea = config%coilsurface * f_r**2 *1.1D0 !1.1 to scale it out a bit. Should be coupled to winding pack maybe.
 
     ! Minimal bending radius:
     min_bending_radius = config%min_bend_radius * f_r * 1/(1-thkwp/(2*r_coil_minor))

   ! End of general coil geometry values
   !!!!!!!!!!!!!!!!!!!!!!!!!!!!!!!!!!!!!!!!!!!!!!!!!!!!!!!!!!!!!!!!!!!!!!!!!!!!!!!!!!!!!!!

     
   !!!!!!!!!!!!!!!!!!!!!!!!!!!!!!!!!!!!!!!!!!!!!!!!!!!!!!!!!!!!!!!!!!!!!!!!!!!!!!!!!!!!!!!
   !  Masses of conductor constituents
   !
    ! [kg] Mass of case
    !  (no need for correction factors as is the case for tokamaks)
    ! This is only correct if the winding pack is 'thin' (tfleng>>sqrt(acasetf)).
    whtcas = tfleng * acasetf * dcase
    ! Mass of ground-wall insulation [kg]
    ! (assumed to be same density/material as conduit insulation)
    whtgw = tfleng * (awpc-awptf) * dcondins
     ! [kg] mass of Superconductor
    whtconsc = (tfleng * n_tf_turn * acstf*(1.0D0-vftf) * (1.0D0-fcutfsu) - tfleng*awphec) &
               *dcond(i_tf_sc_mat) !awphec is 0 for a stellarator. but keep this term for now.
      ! [kg] mass of Copper in conductor
    whtconcu =  (tfleng * n_tf_turn * acstf*(1.0D0-vftf) * fcutfsu - tfleng*awphec) * dcopper
      ! [kg] mass of Steel conduit (sheath)
    whtconsh = tfleng*n_tf_turn*acndttf * denstl
    !if (i_tf_sc_mat==6)   whtconsh = fcondsteel * awptf *tfleng* denstl
      ! Conduit insulation mass [kg]
    ! (aiwp already contains n_tf_turn)
    whtconin = tfleng * aiwp * dcondins
      ! [kg] Total conductor mass
    whtcon = whtconsc + whtconcu + whtconsh + whtconin
      ! [kg] Total coil mass
    whttf = (whtcas + whtcon + whtgw) * n_tf
    ! End of general coil geometry values
   !!!!!!!!!!!!!!!!!!!!!!!!!!!!!!!!!!!!!!!!!!!!!!!!!!!!!!!!!!!!!!!!!!!!!!!!!!!!!!!!!!!!!!!


   !!!!!!!!!!!!!!!!!!!!!!!!!!!!!!!!!!!!!!!!!!!!!!!!!!!!!!!!!!!!!!!!!!!!!!!!!!!!!!!!!!!!!!!
   ! Quench protection:
   !
     ! This copied from the tokamak module:
     ! Radial position of vacuum vessel [m]
     radvv = rmajor - rminor - scrapli - fwith - blnkith - vvblgap - shldith
 
     ! Quench time [s]
     taucq = (bt * ritfc * rminor * rminor) / (radvv * sigvvall) ! (assumes tokamak reference value)
     
     ! the conductor fraction is meant of the cable space!
<<<<<<< HEAD
     ! This is the old routine which is being replaced for now by the new one below
     !    protect(aio,  tfes,               acs,       aturn,   tdump,  fcond,  fcu,   tba,  tmax   ,ajwpro, vd)
     !call protect(cpttf,estotftgj/n_tf*1.0D9,acstf,   leno**2   ,tdmptf,1-vftf,fcutfsu,tftmp,tmaxpro,jwdgpro2,vd)

     vd = u_max_protect_V(estotftgj/n_tf*1.0D9,tdmptf,cpttf)

     ! comparison
     jwdgpro = j_max_protect_Am2(tdmptf,0.0d0,fcutfsu,1-vftf,tftmp,acstf,leno**2)

     !print *, "Jmax, comparison: ", jwdgpro, "  ", jwdgpro2,"  ",jwptf/jwdgpro, "   , tdmptf: ",tdmptf, " fcutfsu: ",fcutfsu
     !print *, "acstf: ", acstf
=======
     call protect(cpttf,estotftgj/n_tf*1.0D9,acstf, t_turn_tf**2 ,tdmptf,1-vftf,fcutfsu,tftmp,tmaxpro,jwdgpro,vd)
  
>>>>>>> cd6052ca
     ! Also give the copper area for REBCO quench calculations:
     copperA_m2 = coilcurrent*1.0D6/(acond * fcutfsu)
     vtfskv = vd/1.0D3 ! Dump voltage
     !
   !!!!!!!!!!!!!!!!!!!!!!!!!!!!!!!!!!!!!!!!!!!!!!!!!!!!!!!!!!!!!!!!!!!!!!!!!!!!!!!!!!!!!!!

    !!!!!! Forces scaling !!!!!!!!!!!!!!
<<<<<<< HEAD
    !
    ! The force density scaling is according to ~I*B/A/N which is (apart from the N scaling) exact
    ! Units MN/m^3
    max_force_density = config%max_force_density *f_I/f_N * bmaxtf/config%WP_bmax *config%WP_area/awptf
=======
    max_force_density = config%max_force_density *(ritfc*1.0D-6/n_tf) * bmaxtf / awptf

    ! Approximate, very simple maxiumum stress: (needed for limitation of icc 32)
    strtf2 = max_force_density * dr_tf_wp *1.0D6 ! in Pa
>>>>>>> cd6052ca

    ! Units: MN/m
    max_force_density_MNm = config%max_force_density_MNm *f_I/f_N * bmaxtf/config%WP_bmax
    !
    max_lateral_force_density = config%max_lateral_force_density *f_I/f_N * bmaxtf/config%WP_bmax *config%WP_area/awptf
    max_radial_force_density = config%max_radial_force_density *f_I/f_N * bmaxtf/config%WP_bmax *config%WP_area/awptf
    !
    ! F = f*V = B*j*V \propto B/B0 * I/I0 * A0/A * A/A0 * len/len0
    centering_force_max_MN = config%centering_force_max_MN *f_I/f_N * bmaxtf/config%WP_bmax * config%coillength/n_tf/tfleng
    centering_force_min_MN = config%centering_force_min_MN *f_I/f_N * bmaxtf/config%WP_bmax * config%coillength/n_tf/tfleng
    centering_force_avg_MN = config%centering_force_avg_MN *f_I/f_N * bmaxtf/config%WP_bmax * config%coillength/n_tf/tfleng

    ! Approximate, very simple maximum stress: (needed for limitation of icc 32)
    ! This should be the stress on the ground insulation
    strtf2 = max_force_density *thkwp *1.0D6 ! in Pa
    !
    !!!!!!!!!!!!!!!!!!!!!!!!!!!!!!!!!!!!

    if (iprint == 1) call stcoil_output(outfile)

   contains
    ! !!!!!!!!!!!!!!!!!!!!!!!!!!!!!!!!!!!!!!!!!!!!!!!!!!!!!!!!!!!!!!!!!!

    real(dp) function bmax_from_awp(wp_width_radial,current)

       !! Returns a fitted function for bmax for stellarators
       !! author: J Lion, IPP Greifswald
       !! Returns a fitted function for bmax in dependece
       !! of the winding pack. The stellarator type config
       !! is taken from the parent scope.
       !
       ! !!!!!!!!!!!!!!!!!!!!!!!!!!!!!!!!!!!!!!!!!!!!!!!

       implicit none
 
       ! t is the winding pack width (sqrt(awp) r8 now) divided by coil_rmajor
       real(dp), intent(in) ::wp_width_radial,current
 

       ! This funtion is exact in scaling of the winding pack but does not take scaling in n_tf into account, neither does
       ! it work for varying aspect ratio. (In 0th order its insenstive to different aspect ratios.)
       ! r_coil_major and r_coil_minor are taken from parent scope
       bmax_from_awp = 2.0D-1 * current*n_tf/(r_coil_major-r_coil_minor) &
                      * (config%a1+config%a2*r_coil_major/wp_width_radial)
    end function 

    real(dp) function jcrit_frommaterial(bmax,thelium)

       ! gives jcrit from material
  
        real(dp), intent(in) ::Bmax, thelium
  
        real(dp) :: strain, bc20m, tc0m, jcritsc, bcrit, tcrit
  
        real(dp) :: jstrand, jwp, fhe, tmarg
  
        real(dp) :: c0, jcritstr, fcu
  
        logical :: validity
  
        strain =   -0.005D0 ! for now 0.0D0 
        fhe = vftf     ! this is helium fraction in the superconductor (set it to the fixed global variable here)
  
        fcu = fcutfsu ! fcutfsu is a global variable. Is the copper fraction
                       ! of a cable conductor.
  
  
  
        ! This fraction is copied from sctfcoil.f90 10/2019
        select case (i_tf_sc_mat)
  
        case (1)  !  ITER Nb3Sn critical surface parameterization
           bc20m = 32.97D0 ! these are values taken from sctfcoil.f90
           tc0m = 16.06D0
  
           !  jcritsc returned by itersc is the critical current density in the
           !  superconductor - not the whole strand, which contains copper
           if(bmax>bc20m) then 
              !print *,"bcrit too large!"
              jcritsc = 1.0D-9 ! Set to a small nonzero value
           else
              call itersc(thelium,bmax,strain,bc20m,tc0m,jcritsc,bcrit,tcrit)
           end if
  
           jcritstr = jcritsc * (1.0D0-fcu)
  
           ! This is needed right now. Can we change it later?
           jcritsc = Max(1.0D-9,jcritsc)
           jcritstr = Max(1.0D-9,jcritstr)
  
        case (2)  !  Bi-2212 high temperature superconductor parameterization
  
           !  Current density in a strand of Bi-2212 conductor
           !  N.B. jcrit returned by bi2212 is the critical current density
           !  in the strand, not just the superconducting portion.
           !  The parameterization for jcritstr assumes a particular strand
           !  composition that does not require a user-defined copper fraction,
           !  so this is irrelevant in this model
  
           jstrand = jwp / (1.0D0-fhe)
  
           call bi2212(bmax,jstrand,thelium,fhts,jcritstr,tmarg) ! bi2212 outputs jcritstr
           jcritsc = jcritstr / (1.0D0-fcu)
           tcrit = thelium + tmarg
  
        case (3)  !  NbTi data
           bc20m = 15.0D0
           tc0m = 9.3D0
           c0 = 1.0D10
           
           if(bmax>bc20m) then 
              !print *,"bcrit too large!"
              jcritsc = 1.0D-9 ! Set to a small nonzero value
           else
              call jcrit_nbti(thelium,bmax,c0,bc20m,tc0m,jcritsc,tcrit)
              ! I dont need tcrit here so dont use it.
           end if
           jcritstr = jcritsc * (1.0D0-fcu)
           
           ! This is needed right now. Can we change it later?
           jcritsc = Max(1.0D-9,jcritsc)
           jcritstr = Max(1.0D-9,jcritstr)
  
        case (4)  !  As (1), but user-defined parameters
           bc20m = bcritsc
           tc0m = tcritsc
           call itersc(thelium,bmax,strain,bc20m,tc0m,jcritsc,bcrit,tcrit)
           jcritstr = jcritsc * (1.0D0-fcu)
  
        case (5) ! WST Nb3Sn parameterisation
              bc20m = 32.97D0
              tc0m = 16.06D0
  
              !  jcritsc returned by itersc is the critical current density in the
              !  superconductor - not the whole strand, which contains copper
  
              call wstsc(thelium,bmax,strain,bc20m,tc0m,jcritsc,bcrit,tcrit)
              jcritstr = jcritsc * (1.0D0-fcu)
  
        case (6) ! "REBCO" 2nd generation HTS superconductor in CrCo strand
           call jcrit_rebco(thelium,bmax,jcritsc,validity,0)
           !call supercon_croco(t_w_i**2,bmax,cpttf,tftmp, &
           !iprint, outfile, jcritsc,tcrit)
           ! this call might not be consistent with fcu and fhe.
           jcritsc = Max(1.0D-9,jcritsc)
        case default  !  Error condition
           idiags(1) = i_tf_sc_mat ; call report_error(156)
  
        end select
  
        jcrit_frommaterial = jcritsc *1.0D-6 ! To get it in MA/m^2
        return
    end function 



    real(dp) function j_max_protect_Am2(tau_quench,t_detect,fcu,fcond,temp,acs,aturn)
      !! Finds the current density limited by temperature rise limit
      !! author: J Lion, IPP Greifswald
      !! acs : input real : Cable space - inside area (m2)
      !! aturn : input real : Area per turn (i.e.  entire cable) (m2)
      !! tau_quench : input real : Dump time (sec)
      !! tau_detect : input real : Quench detection time (sec)
      !! fcond : input real : Fraction of cable space containing conductor
      !! fcu : input real : Fraction of conductor that is copper
      !! temp : input real : Operating He temperature (K)
      !! j_max_protect_Am2 : output real :  Winding pack current density from temperature
      !! rise protection (A/m2)
      !!
      ! !!!!!!!!!!!!!!!!!!!!!!!!!!!!!!!!!!!!!!!!!!!!!!!
      use maths_library, only: find_y_nonuniform_x
      
      implicit none
      
      real(dp), intent(in) :: tau_quench, t_detect, fcu, fcond, temp, acs, aturn
      real(dp), dimension(13) :: temp_k, q_he_array_sA2m4, q_cu_array_sA2m4
      real(dp) :: q_cu, q_he
      
      temp_k = (/4,14,24,34,44,54,64,74,84,94,104,114,124/)

      q_cu_array_sA2m4 = (/ 1.08514d17, 1.12043d17, 1.12406d17, 1.05940d17, &
                            9.49741d16, 8.43757d16, 7.56346d16, 6.85924d16, &
                            6.28575d16, 5.81004d16, 5.40838d16, 5.06414d16, &
                            4.76531d16/)
      
      
      q_he_array_sA2m4 = (/ 3.44562d16, 9.92398d15, 4.90462d15, 2.41524d15, &
                            1.26368d15, 7.51617d14, 5.01632d14, 3.63641d14, &
                            2.79164d14, 2.23193d14, 1.83832d14, 1.54863d14, &
                            1.32773d14 /)
      
      ! Interpolate to find the correct value for the temperature
      q_he = find_y_nonuniform_x(temp,temp_k,q_he_array_sA2m4,13)
      q_cu = find_y_nonuniform_x(temp,temp_k,q_cu_array_sA2m4,13)
      
      
      ! This leaves out the contribution from the superconductor fraction for now
      j_max_protect_Am2 = (acs/aturn) * sqrt(1.0d0/(0.5d0 *tau_quench + t_detect)* &
                          (fcu**2*fcond**2 * q_cu + fcu* fcond* (1.0d0-fcond)* q_he))
      


      end function

      real(dp) function u_max_protect_V(tfes, tdump,aio)

         !! tfes : input real : Energy stored in one TF coil (J)
         !! tdump : input real : Dump time (sec)
         !! aio : input real : Operating current (A)
         
         implicit none
         
         real(dp), intent(in) :: tfes, tdump,aio
         
         !  Dump voltage
         u_max_protect_V = 2.0D0 * tfes/(tdump*aio)
         
         end function

    subroutine protect(aio,tfes,acs,aturn,tdump,fcond,fcu,tba,tmax,ajwpro,vd)

        !! Finds the current density limited by the protection limit
        !! author: P J Knight, CCFE, Culham Science Centre
        !! author: J Miller, ORNL
        !! aio : input real : Operating current (A)
        !! tfes : input real : Energy stored in one TF coil (J)
        !! acs : input real : Cable space - inside area (m2)
        !! aturn : input real : Area per turn (i.e.  entire cable) (m2)
        !! tdump : input real : Dump time (sec)
        !! fcond : input real : Fraction of cable space containing conductor
        !! fcu : input real : Fraction of conductor that is copper
        !! tba : input real : He temperature at peak field point (K)
        !! tmax : input real : Max conductor temperature during quench (K)
        !! ajwpro : output real :  Winding pack current density from temperature
        !! rise protection (A/m2)
        !! vd : output real :  Discharge voltage imposed on a TF coil (V)
        !! This routine calculates maximum conductor current density which
        !! limits the peak temperature in the winding to a given limit (tmax).
        !! It also finds the dump voltage.
        !! <P>These calculations are based on Miller's formulations.
        !! AEA FUS 251: A User's Guide to the PROCESS Systems Code
        !!
        ! !!!!!!!!!!!!!!!!!!!!!!!!!!!!!!!!!!!!!!!!!!!!!!!
   
         implicit none
   
         !  Arguments
   
         real(dp), intent(in) :: aio, tfes, acs, aturn, tdump, fcond, &
         fcu,tba,tmax
         real(dp), intent(out) :: ajwpro, vd
   
         !  Local variables
   
         integer :: no,np
         real(dp) :: aa,ai1,ai2,ai3,ajcp,bb,cc,dd,tav
         real(dp), dimension(11) :: p1, p2, p3
   
         ! !!!!!!!!!!!!!!!!!!!!!!!!!!!!!!!!!!!!!!!!!!!!!!!
   
         !  Integration coefficients p1,p2,p3
   
         p1(1) = 0.0D0
         p1(2) = 0.8D0
         p1(3) = 1.75D0
         p1(4) = 2.4D0
         p1(5) = 2.7D0
         p1(6) = 2.95D0
         p1(7) = 3.1D0
         p1(8) = 3.2D0
         p1(9) = 3.3D0
         p1(10) = 3.4D0
         p1(11) = 3.5D0
   
         p2(1) = 0.0D0
         p2(2) = 0.05D0
         p2(3) = 0.5D0
         p2(4) = 1.4D0
         p2(5) = 2.6D0
         p2(6) = 3.7D0
         p2(7) = 4.6D0
         p2(8) = 5.3D0
         p2(9) = 5.95D0
         p2(10) = 6.55D0
         p2(11) = 7.1D0
   
         p3(1) = 0.0D0
         p3(2) = 0.05D0
         p3(3) = 0.5D0
         p3(4) = 1.4D0
         p3(5) = 2.6D0
         p3(6) = 3.7D0
         p3(7) = 4.6D0
         p3(8) = 5.4D0
         p3(9) = 6.05D0
         p3(10) = 6.8D0
         p3(11) = 7.2D0
   
         !  Dump voltage
         vd = 2.0D0 * tfes/(tdump*aio)
   
         !  Current density limited by temperature rise during quench
         tav = 1.0D0 + (tmax-tba)/20.0D0
         no = int(tav)
         np = no+1
         np = min(np,11)
   
         ai1 = 1.0D16 * ( p1(no)+(p1(np)-p1(no)) * (tav - no) )
         ai2 = 1.0D16 * ( p2(no)+(p2(np)-p2(no)) * (tav - no) )
         ai3 = 1.0D16 * ( p3(no)+(p3(np)-p3(no)) * (tav - no) )
   
         aa = vd * aio/tfes
         bb = (1.0D0-fcond)*fcond*fcu*ai1
         cc = (fcu*fcond)**2 * ai2
         dd = (1.0D0-fcu)*fcu * fcond**2 * ai3
         ajcp = sqrt( aa* (bb+cc+dd) )
         ajwpro = ajcp*(acs/aturn)
   
    end subroutine protect

    subroutine intersect(x1,y1,n1,x2,y2,n2,x)

      !! Routine to find the x (abscissa) intersection point of two curves
      !! each defined by tabulated (x,y) values
      !! author: P J Knight, CCFE, Culham Science Centre
      !! x1(1:n1) : input real array : x values for first curve
      !! y1(1:n1) : input real array : y values for first curve
      !! n1       : input integer : length of arrays x1, y1
      !! x2(1:n2) : input real array : x values for first curve
      !! y2(1:n2) : input real array : y values for first curve
      !! n2       : input integer : length of arrays x2, y2
      !! x        : input/output real : initial x value guess on entry;
      !! x value at point of intersection on exit
      !! This routine estimates the x point (abscissa) at which two curves
      !! defined by tabulated (x,y) values intersect, using simple
      !! linear interpolation and the Newton-Raphson method.
      !! The routine will stop with an error message if no crossing point
      !! is found within the x ranges of the two curves.
      !! None
      !
      ! !!!!!!!!!!!!!!!!!!!!!!!!!!!!!!!!!!!!!!!!!!!!!!!

      implicit none

      integer, intent(in) :: n1, n2
      real(dp), dimension(n1), intent(in) :: x1, y1
      real(dp), dimension(n2), intent(in) :: x2, y2

      real(dp), intent(inout) :: x

<<<<<<< HEAD
      real(dp) :: dx,xmin,xmax,ymin,ymax
      real(dp) :: y01,y02,y,yleft,yright,epsy
      integer :: i, nmax = 100
=======
      real(kind(1.0D0)) :: dx,xmin,xmax,ymin,ymax
      real(kind(1.0D0)) :: y01,y02,y,yleft,yright,epsy
      integer :: i
      integer, parameter :: nmax = 100
>>>>>>> cd6052ca

      ! !!!!!!!!!!!!!!!!!!!!!!!!!!!!!!!!!!!!!!!!!!!!!!!

      !  Find overlapping x range

      xmin = max(minval(x1),minval(x2))
      xmax = min(maxval(x1),maxval(x2))

      if (xmin >= xmax) then
         fdiags(1) = minval(x1) ; fdiags(2) = minval(x2)
         fdiags(3) = maxval(x1) ; fdiags(4) = maxval(x2)
         call report_error(111)
      end if

      !  Ensure input guess for x is within this range

      if (x < xmin) then
         x = xmin
      else if (x > xmax) then
         x = xmax
      else
         continue  !  x already in range
      end if

      !  Find overall y range, and set tolerance
      !  in final difference in y values

      ymin = min(minval(y1),minval(y2))
      ymax = max(maxval(y1),maxval(y2))

      epsy = 1.0D-6 * (ymax-ymin)

      !  Finite difference dx

      dx = 0.01D0/max(n1,n2) * (xmax-xmin)

      i = 0
      converge: do
         i = i+1

         !  Find difference in y values at x

         y01 = find_y_nonuniform_x(x,x1,y1,n1)
         y02 = find_y_nonuniform_x(x,x2,y2,n2)
         y = y01 - y02

         if (abs(y) < epsy) exit converge

         !  Find difference in y values at x+dx

         y01 = find_y_nonuniform_x(x+dx,x1,y1,n1)
         y02 = find_y_nonuniform_x(x+dx,x2,y2,n2)
         yright = y01 - y02

         !  Find difference in y values at x-dx

         y01 = find_y_nonuniform_x(x-dx,x1,y1,n1)
         y02 = find_y_nonuniform_x(x-dx,x2,y2,n2)
         yleft = y01 - y02

         !  Adjust x using Newton-Raphson method

         x = x - 2.0D0*dx*y/(yright-yleft)

         if (x < xmin) then
            fdiags(1) = x ; fdiags(2) = xmin
            call report_error(112)
            x = xmin
            exit converge
         end if
         if (x > xmax) then
            fdiags(1) = x ; fdiags(2) = xmax
            call report_error(113)
            x = xmax
            exit converge
         end if
         if (i > nmax) then
            idiags(1) = i ; idiags(2) = nmax
            call report_error(114)
            exit converge
         end if

      end do converge

    end subroutine intersect

    subroutine stcoil_output(outfile)

      !! Writes stellarator modular coil output to file
      !! author: P J Knight, CCFE, Culham Science Centre
      !! outfile : input integer : output file unit
      !! This routine writes the stellarator modular coil results
      !! to the output file.
      !! None
      !
      ! !!!!!!!!!!!!!!!!!!!!!!!!!!!!!!!!!!!!!!!!!!!!!!!
      use build_variables, only: dh_tf_inner_bore, dr_tf_inner_bore, hmax, &
         r_tf_inboard_mid, r_tf_outboard_mid, tfcth, tfthko
      use process_output, only: oheadr, osubhd, ovarre
      use stellarator_variables, only: hportamax, hportpmax, hporttmax, &
         vportamax, vportpmax, vporttmax
      use tfcoil_variables, only: acasetf, acond, acasetf, aiwp, aswp, bmaxtf, &
<<<<<<< HEAD
         casthi, casths, cpttf, estotftgj, fcutfsu, jwptf, jwdgpro, n_tf, oacdcp, ritfc, &
         tfareain, tficrn, tfleng, tfocrn, tftort, thicndut, thkcas, thkwp, &
         thwcndut, turnstf, turnstf, vftf, whtcas, whtcon, whtconcu, whtconsc, &
=======
         casthi, casths, cpttf, estotftgj, fcutfsu, jwptf, n_tf, oacdcp, ritfc, &
         tfareain, tficrn, tfleng, tfocrn, tftort, thicndut, thkcas, dr_tf_wp, &
         thwcndut, n_tf_turn, n_tf_turn, vftf, whtcas, whtcon, whtconcu, whtconsc, &
>>>>>>> cd6052ca
         whtconsh, whttf, wwp1, acstf, avwp, tinstf
      implicit none
  
      !  Arguments
  
      integer, intent(in) :: outfile
    
      ! !!!!!!!!!!!!!!!!!!!!!!!!!!!!!!!!!!!!!!!!!!!!!!!
  
      call oheadr(outfile,'Modular Coils')
  
      call osubhd(outfile,'General Coil Parameters :')
  




      call ovarre(outfile,'Number of modular coils','(n_tf)',n_tf)
      call ovarre(outfile,'Av. coil major radius','(coil_r)',config%coil_rmajor*f_r)
      call ovarre(outfile,'Av. coil minor radius','(coil_a)',config%coil_rminor*f_r)
      call ovarre(outfile,'Av. coil aspect ratio','(coil_aspect)',config%coil_rmajor/config%coil_rminor)

      call ovarre(outfile,'Cross-sectional area per coil (m2)','(tfarea/n_tf)', &
                  tfareain/n_tf)
      call ovarre(outfile,'Total inboard leg radial thickness (m)','(tfcth)',tfcth)
      call ovarre(outfile,'Total outboard leg radial thickness (m)','(tfthko)',tfthko)
      call ovarre(outfile,'Inboard leg outboard half-width (m)','(tficrn)',tficrn)
      call ovarre(outfile,'Inboard leg inboard half-width (m)','(tfocrn)',tfocrn)
      call ovarre(outfile,'Outboard leg toroidal thickness (m)','(tftort)',tftort)
      call ovarre(outfile,'Minimum coil distance (m)','(toroidalgap)',toroidalgap)
      call ovarre(outfile,'Minimal left gap between coils (m)', '(coilcoilgap)',coilcoilgap)
      call ovarre(outfile,'Minimum coil bending radius (m)', '(min_bend_radius)',min_bending_radius)
      call ovarre(outfile,'Mean coil circumference (m)','(tfleng)',tfleng)
      call ovarre(outfile,'Total current (MA)','(ritfc)',1.0D-6*ritfc)
      call ovarre(outfile,'Current per coil(MA)','(ritfc/n_tf)',1.0D-6*ritfc/n_tf)
      call ovarre(outfile,'Winding pack current density (A/m2)','(jwptf)',jwptf)
      call ovarre(outfile,'Max allowable current density as restricted by quench (A/m2)','(jwdgpro)',jwdgpro)
      call ovarre(outfile,'Overall current density (A/m2)','(oacdcp)',oacdcp)
      call ovarre(outfile,'Maximum field on superconductor (T)','(bmaxtf)',bmaxtf)
      call ovarre(outfile,'Total Stored energy (GJ)','(estotftgj)',estotftgj)
      call ovarre(outfile,'Inductance of TF Coils (H)','(inductance)',inductance)
      call ovarre(outfile,'Total mass of coils (kg)','(whttf)',whttf)
  
      call osubhd(outfile,'Coil Geometry :')
      call ovarre(outfile,'Inboard leg centre radius (m)','(r_tf_inleg_mid)',r_tf_inleg_mid)
      call ovarre(outfile,'Outboard leg centre radius (m)','(r_tf_outboard_mid)',r_tf_outboard_mid)
      call ovarre(outfile,'Maximum inboard edge height (m)','(hmax)',hmax)
      call ovarre(outfile,'Clear horizontal bore (m)','(tf_total_h_width)',tf_total_h_width)
      call ovarre(outfile,'Clear vertical bore (m)','(tfborev)',tfborev)
  
      call osubhd(outfile,'Conductor Information :')
      call ovarre(outfile,'Superconductor mass per coil (kg)','(whtconsc)',whtconsc)
      call ovarre(outfile,'Copper mass per coil (kg)','(whtconcu)',whtconcu)
      call ovarre(outfile,'Steel conduit mass per coil (kg)','(whtconsh)',whtconsh)
      call ovarre(outfile,'Total conductor cable mass per coil (kg)','(whtcon)',whtcon)
      call ovarre(outfile,'Cable conductor + void area (m2)','(acstf)',acstf)
      call ovarre(outfile,'Cable space coolant fraction','(vftf)',vftf)
      call ovarre(outfile,'Conduit case thickness (m)','(thwcndut)',thwcndut)
      call ovarre(outfile,'Cable insulation thickness (m)','(thicndut)',thicndut)

      ap = awptf
      call osubhd(outfile,'Winding Pack Information :')
      call ovarre(outfile,'Winding pack area','(ap)',ap)
      call ovarre(outfile,'Conductor fraction of winding pack','(acond/ap)',acond/ap)
      call ovarre(outfile,'Copper fraction of conductor','(fcutfsu)',fcutfsu)
      call ovarre(outfile,'Structure fraction of winding pack','(aswp/ap)',aswp/ap)
      call ovarre(outfile,'Insulator fraction of winding pack','(aiwp/ap)',aiwp/ap)
      call ovarre(outfile,'Helium fraction of winding pack','(avwp/ap)',avwp/ap)
      call ovarre(outfile,'Winding radial thickness (m)','(dr_tf_wp)',dr_tf_wp)
      call ovarre(outfile,'Winding toroidal thickness (m)','(wwp1)',wwp1)
      call ovarre(outfile,'Ground wall insulation thickness (m)','(tinstf)',tinstf)
<<<<<<< HEAD
      call ovarre(outfile,'Number of turns per coil','(turnstf)',turnstf)
      call ovarre(outfile,'Width of each turn (incl. insulation) (m)','(leno)',leno)
=======
      call ovarre(outfile,'Number of turns per coil','(n_tf_turn)',n_tf_turn)
>>>>>>> cd6052ca
      call ovarre(outfile,'Current per turn (A)','(cpttf)',cpttf)
      call ovarre(outfile,'jop/jcrit','(fiooic)',fiooic)
      call ovarre(outfile,'Current density in conductor area (A/m2)','(ritfc/acond)',1.0D-6*ritfc/n_tf/acond)
      call ovarre(outfile,'Current density in SC area (A/m2)','(ritfc/acond/f_scu)',1.0D-6*ritfc/n_tf/ap/f_scu)
      call ovarre(outfile,'Superconductor faction of WP (1)','(f_scu)',f_scu)
  
      call osubhd(outfile,'Forces and Stress :')
      call ovarre(outfile,'Maximal toroidally and radially av. force density (MN/m3)','(max_force_density)',max_force_density)
      call ovarre(outfile,'Maximal force density (MN/m)','(max_force_density_Mnm)',max_force_density_Mnm)
      call ovarre(outfile,'Maximal stress (approx.) (MPa)','(strtf2)',strtf2*1.0D-6)

      call ovarre(outfile,'Maximal lateral force density (MN/m3)','(max_lateral_force_density)',max_lateral_force_density)
      call ovarre(outfile,'Maximal radial force density (MN/m3)','(max_radial_force_density)',max_radial_force_density)

      call ovarre(outfile,'Max. centering force (coil) (MN)','(centering_force_max_MN)',centering_force_max_MN)
      call ovarre(outfile,'Min. centering force (coil) (MN)','(centering_force_min_MN)',centering_force_min_MN)
      call ovarre(outfile,'Avg. centering force per coil (MN)','(centering_force_avg_MN)',centering_force_avg_MN)
      
      call osubhd(outfile,'Quench Restrictions :')
      call ovarre(outfile,'Allowable stress in vacuum vessel (VV) due to quench (Pa)','(sigvvall)',sigvvall)
      call ovarre(outfile,'Minimum allowed quench time due to stress in VV (s)','(taucq)',taucq, 'OP ')
      call ovarre(outfile,'Actual quench time (or time constant) (s)','(tdmptf)',tdmptf)
      call ovarre(outfile,'Maximum allowed voltage during quench due to insulation (kV)', '(vdalw)', vdalw)
      call ovarre(outfile,'Actual quench voltage (kV)','(vtfskv)',vtfskv, 'OP ')
      call ovarre(outfile,'Current (A) per mm^2 copper (A/mm2)','(coppera_m2)',coppera_m2*1.0D-6)
      call ovarre(outfile,'Max Copper current fraction:','(coppera_m2/coppera_m2_max)',coppera_m2/coppera_m2_max)



      call osubhd(outfile,'External Case Information :')
  
      call ovarre(outfile,'Case thickness, plasma side (m)','(casthi)',casthi)
      call ovarre(outfile,'Case thickness, outer side (m)','(thkcas)',thkcas)
      call ovarre(outfile,'Case toroidal thickness (m)','(casths)',casths)
      call ovarre(outfile,'Case area per coil (m2)','(acasetf)',acasetf)
      call ovarre(outfile,'External case mass per coil (kg)','(whtcas)',whtcas)
  
      call osubhd(outfile,'Available Space for Ports :')
  
      call ovarre(outfile,'Max toroidal size of vertical ports (m)', &
           '(vporttmax)',vporttmax)
      call ovarre(outfile,'Max poloidal size of vertical ports (m)', &
           '(vportpmax)',vportpmax)
      call ovarre(outfile,'Max area of vertical ports (m2)', &
           '(vportamax)',vportamax)
      call ovarre(outfile,'Max toroidal size of horizontal ports (m)', &
           '(hporttmax)',hporttmax)
      call ovarre(outfile,'Max poloidal size of horizontal ports (m)', &
           '(hportpmax)',hportpmax)
      call ovarre(outfile,'Max area of horizontal ports (m2)', &
           '(hportamax)',hportamax)
  
    end subroutine stcoil_output

  end subroutine stcoil

  

end module stellarator_module<|MERGE_RESOLUTION|>--- conflicted
+++ resolved
@@ -1,9 +1,3 @@
-<<<<<<< HEAD
-!!!!!!!!!!!!!!!!!!!!!!!!!!!!!!!!!!!!!!!!!!!!!!!!!
-
-
-=======
->>>>>>> cd6052ca
 module stellarator_module
 
   !! Module containing stellarator routines
@@ -28,14 +22,8 @@
   real(dp), private :: f_n,f_r,f_aspect,f_b,f_i,f_a ! scaling parameters to reference point.
 
 
-<<<<<<< HEAD
   logical :: first_call = .true.
-=======
-  logical :: first_call
-  
-  ! Var in subroutine stfwbs requiring re-initialisation on each new run
-  logical :: first_call_stfwbs
->>>>>>> cd6052ca
+  logical :: first_call_stfwbs = .true.
 
   private :: config
   public :: stcall, stinit, stout
@@ -51,7 +39,8 @@
     ! Init blank stellarator configuration
     config = stella_config("", 0, 0, 0.0D0, 0.0D0, 0.0D0, 0.0D0, 0.0D0, 0.0D0, &
       0.0D0, 0.0D0, 0.0D0, 0.0D0, 0.0D0, 0.0D0, 0.0D0, 0.0D0, 0.0D0, 0.0D0, &
-      0.0D0, 0.0D0, 0.0D0, 0.0D0)
+      0.0D0, 0.0D0, 0.0D0, 0.0D0, 0.0D0, 0.0D0, 0.0D0, 0.0D0, 0.0D0, 0.0D0, &
+      0.0D0, 0.0D0, 0.0D0, 0.0D0, 0.0D0, [0.0D0], [0.0D0])
     f_n = 0.0D0
     f_r = 0.0D0
     f_a = 0.0D0
@@ -404,26 +393,18 @@
 
 
     bore = rmajor - (ohcth + gapoh + tfcth + gapds + &
-    ddwi + shldith + blnkith + fwith + scrapli + rminor)
+         d_vv_in + shldith + blnkith + fwith + scrapli + rminor)
 
     !  Radial build to centre of plasma (should be equal to rmajor)
     rbld = bore + ohcth + gapoh + tfcth + gapds + &
          d_vv_in + shldith + blnkith + fwith + scrapli + rminor
 
 
-<<<<<<< HEAD
       
 
     ! Bc stellarators cannot scale rminor reasonably well an additional constraint equation is required,
     ! that ensures that there is enough space between coils and plasma.
-    required_radial_space = (tfcth/2.0D0 + gapds + ddwi + shldith + blnkith + fwith + scrapli)
-=======
-    ! Bc stellarators cannot scale rminor reasonably well an
-    ! additional constraint equation is required, that ensures
-    ! that there is enough space between coils and plasma.
-    required_radial_space = (tfcth/2.0D0 + gapds + d_vv_in + &
-                          shldith + blnkith + fwith + scrapli)
->>>>>>> cd6052ca
+    required_radial_space = (tfcth/2.0D0 + gapds + d_vv_in + shldith + blnkith + fwith + scrapli)
 
     available_radial_space = f_r*(config%rminor_ref+config%min_plasma_coil_distance) - rminor
 
@@ -680,7 +661,7 @@
       pscalingmw, psolradmw, psyncpv, ptremw, ptrepv, ptrimw, ptripv, q, q95, &
       qfuel, qstar, rad_fraction, rmajor, rminor, rndfuel, sarea, tauee, &
       taueff, tauei, taup, te, ten, ti, tin, vol, wallmw, xarea, zeff, zeffai, &
-      ffwal, palpnb, palppv, pchargepv, drhodt_max,drhodn_max,rho_max_dt, rho_max_dn
+      ffwal, palpnb, palppv, pchargepv, dtdrho_max,dndrho_max,rho_max_dt, rho_max_dn
     use profiles_module, only: plasma_profiles
     use stellarator_variables, only: f_rad, iotabar
     use physics_functions_module, only: radpwr
@@ -898,8 +879,8 @@
 
          call ovarre(outfile,'Radius of Maximum ne gradient (m)','(r_max_dn)',rho_max_dn*rminor)
          call ovarre(outfile,'Radius of Maximum te gradient (m)','(r_max_dt)',rho_max_dt*rminor)
-         call ovarre(outfile,'Maxium ne gradient (/m4)','(drdn_max)',drhodn_max/rminor)
-         call ovarre(outfile,'Maxium te gradient (keV/m)','(drdt_max)',drhodt_max/rminor)
+         call ovarre(outfile,'Maxium ne gradient (/m4)','(drdn_max)',dndrho_max/rminor)
+         call ovarre(outfile,'Maxium te gradient (keV/m)','(drdt_max)',dtdrho_max/rminor)
 
          call ovarre(outfile,'Total 0D heat flux (r=rhocore) (MW/m2)','(q_PROCESS)',q_PROCESS)
          call ovarre(outfile,'Total neoclassical flux (r=rhocore) (MW/m2)','(total_q_neo)',total_q_neo)
@@ -2611,11 +2592,7 @@
       aswp, avwp, bmaxtf, casthi, casths, cpttf, dcase, estotftgj, &
       fcutfsu, jwptf, n_tf, oacdcp, rbmax, ritfc, tfareain, &
       tfcryoarea, tficrn, tfleng, tfocrn, tfsai, tfsao, tftmp, tftort, &
-<<<<<<< HEAD
-      thicndut, thkcas, thkwp, thwcndut, tinstf, turnstf, vftf, whtcas, whtgw,&
-=======
-      thicndut, thkcas, dr_tf_wp, thwcndut, tinstf, n_tf_turn, vftf, whtcas, &
->>>>>>> cd6052ca
+      thicndut, thkcas, dr_tf_wp, thwcndut, tinstf, n_tf_turn, vftf, whtcas, whtgw, &
       whtcon, whtconcu, whtconsc, whtconsh, whttf, wwp1, dcond, awphec, dcondins, &
       i_tf_sc_mat, jwdgpro, max_force_density, sigvvall, strtf2, taucq, &
       tdmptf, tmaxpro, toroidalgap, vtfkv, whtconin, wwp2, vdalw, bcritsc, fhts, &
@@ -2632,12 +2609,8 @@
     integer, intent(in) :: outfile,iprint
 
 
-<<<<<<< HEAD
-    real(dp) :: r_coil_major, r_coil_minor, case_thickness_constant, coilcurrent, inductance
-=======
     real(kind(1.0D0)) :: r_coil_major, r_coil_minor, case_thickness_constant, coilcurrent
-    real(kind(1.0D0)) :: t_cable
->>>>>>> cd6052ca
+    real(kind(1.0D0)) :: t_cable, inductance
 
     real(dp), allocatable, dimension(:) ::   jcrit_vector,RHS,LHS,wp_width_r, B_max_k
 
@@ -2665,23 +2638,12 @@
      !       
      ! [m] Dimension of square cable space inside insulation
      !     and case of the conduit of each turn
-<<<<<<< HEAD
-     leni = leno - 2.0D0 * (thwcndut + thicndut)  !  leni = t_w
-
-     if(leni<0) print *, "leni is negative. Check leno, thwcndut and thicndut."
-=======
      t_cable = t_turn_tf - 2.0D0 * (thwcndut + thicndut)  !  t_cable = t_w
      if(t_cable<0) print *, "t_cable is negative. Check t_turn, thwcndut and thicndut."
->>>>>>> cd6052ca
      ! [m^2] Cross-sectional area of cable space per turn
      acstf = 0.9D0 * t_cable**2 ! 0.9 to include some rounded corners. (acstf = pi (t_cable/2)**2 = pi/4 *t_cable**2 for perfect round conductor). This factor depends on how round the corners are.
      ! [m^2] Cross-sectional area of conduit case per turn
-<<<<<<< HEAD
-     acndttf = (leni + 2.0D0*thwcndut)**2 - acstf
-     !
-=======
      acndttf = (t_cable + 2.0D0*thwcndut)**2 - acstf
->>>>>>> cd6052ca
    !!!!!!!!!!!!!!!!!!!!!!!!!!!!!!!!!!!!!!!!!!!!!!!!!!!!!!!!!!!!!!!!!!!!!!!!!!!!!!!!!!!!!!!
 
 
@@ -2717,11 +2679,7 @@
      LHS = fiooic * jcrit_vector 
      
      ! Conduct fraction of conduit * Superconductor fraction in conductor
-<<<<<<< HEAD
-     f_scu = (acstf*(1.0D0-vftf))/(leno**2)*(1.0D0-fcutfsu) !fraction that is SC of wp.
-=======
-     f_scu =   (acstf*(1.0D0-vftf))/(t_turn_tf**2)*(1.0D0-fcutfsu) !fraction that is SC of wp.
->>>>>>> cd6052ca
+     f_scu = (acstf*(1.0D0-vftf))/(t_turn_tf**2)*(1.0D0-fcutfsu) !fraction that is SC of wp.
      !print *, "f_scu. ",f_scu,"Awp min: ",Awp(1)
  
      RHS = coilcurrent/(wp_width_r(:)**2/config%WP_ratio*f_scu) ! f_scu should be the fraction of the sc that is in the winding pack.
@@ -2733,11 +2691,7 @@
      call intersect(wp_width_r,LHS,N_it,wp_width_r,RHS,N_it,wp_width_r_min)
  
      ! Maximum field at superconductor surface (T)
-<<<<<<< HEAD
-     wp_width_r_min = Max(leno**2,wp_width_r_min)
-=======
-     Awp_min = Max(t_turn_tf**2,Awp_min)
->>>>>>> cd6052ca
+     wp_width_r_min = Max(t_turn_tf**2,wp_width_r_min)
  
      ! Recalculate bmaxtf at the found awp_min:
      bmaxtf = bmax_from_awp(wp_width_r_min,coilcurrent)
@@ -2817,13 +2771,10 @@
    !  General Coil Geometry values
    !  
      tftort = wwp1 + 2.0D0*casths+ 2.0D0*tinstf     ! [m] Thickness of inboard leg in toroidal direction
-<<<<<<< HEAD
-     tfcth = 2.0D0*thkcas + thkwp + casthi+ 2.0D0*tinstf  ! [m] Thickness of inboard leg in radial direction
-     tfthko = 2.0D0*thkcas + thkwp + casthi+ 2.0D0*tinstf ! [m] Thickness of outboard leg in radial direction (same as inboard)
-=======
+
+     !? There was a factor of 2 in fron of thkcas. Is this right now (jlion, 21/01/2021)
      tfcth = thkcas + dr_tf_wp + casthi+ 2.0D0*tinstf  ! [m] Thickness of inboard leg in radial direction
      tfthko = thkcas + dr_tf_wp + casthi+ 2.0D0*tinstf ! [m] Thickness of outboard leg in radial direction (same as inboard)
->>>>>>> cd6052ca
      arealeg = tfcth*tftort                         ! [m^2] overall coil cross-sectional area (assuming inboard and 
                                                     !       outboard leg are the same)
      acasetf = (tfcth*tftort)-awpc                  ! [m^2] Cross-sectional area of surrounding case
@@ -2872,7 +2823,7 @@
      tfcryoarea = config%coilsurface * f_r**2 *1.1D0 !1.1 to scale it out a bit. Should be coupled to winding pack maybe.
  
      ! Minimal bending radius:
-     min_bending_radius = config%min_bend_radius * f_r * 1/(1-thkwp/(2*r_coil_minor))
+     min_bending_radius = config%min_bend_radius * f_r * 1/(1-dr_tf_wp/(2*r_coil_minor))
 
    ! End of general coil geometry values
    !!!!!!!!!!!!!!!!!!!!!!!!!!!!!!!!!!!!!!!!!!!!!!!!!!!!!!!!!!!!!!!!!!!!!!!!!!!!!!!!!!!!!!!
@@ -2918,22 +2869,17 @@
      taucq = (bt * ritfc * rminor * rminor) / (radvv * sigvvall) ! (assumes tokamak reference value)
      
      ! the conductor fraction is meant of the cable space!
-<<<<<<< HEAD
      ! This is the old routine which is being replaced for now by the new one below
      !    protect(aio,  tfes,               acs,       aturn,   tdump,  fcond,  fcu,   tba,  tmax   ,ajwpro, vd)
-     !call protect(cpttf,estotftgj/n_tf*1.0D9,acstf,   leno**2   ,tdmptf,1-vftf,fcutfsu,tftmp,tmaxpro,jwdgpro2,vd)
+     !call protect(cpttf,estotftgj/n_tf*1.0D9,acstf,   t_turn_tf**2   ,tdmptf,1-vftf,fcutfsu,tftmp,tmaxpro,jwdgpro2,vd)
 
      vd = u_max_protect_V(estotftgj/n_tf*1.0D9,tdmptf,cpttf)
 
      ! comparison
-     jwdgpro = j_max_protect_Am2(tdmptf,0.0d0,fcutfsu,1-vftf,tftmp,acstf,leno**2)
+     jwdgpro = j_max_protect_Am2(tdmptf,0.0d0,fcutfsu,1-vftf,tftmp,acstf,t_turn_tf**2)
 
      !print *, "Jmax, comparison: ", jwdgpro, "  ", jwdgpro2,"  ",jwptf/jwdgpro, "   , tdmptf: ",tdmptf, " fcutfsu: ",fcutfsu
      !print *, "acstf: ", acstf
-=======
-     call protect(cpttf,estotftgj/n_tf*1.0D9,acstf, t_turn_tf**2 ,tdmptf,1-vftf,fcutfsu,tftmp,tmaxpro,jwdgpro,vd)
-  
->>>>>>> cd6052ca
      ! Also give the copper area for REBCO quench calculations:
      copperA_m2 = coilcurrent*1.0D6/(acond * fcutfsu)
      vtfskv = vd/1.0D3 ! Dump voltage
@@ -2941,17 +2887,10 @@
    !!!!!!!!!!!!!!!!!!!!!!!!!!!!!!!!!!!!!!!!!!!!!!!!!!!!!!!!!!!!!!!!!!!!!!!!!!!!!!!!!!!!!!!
 
     !!!!!! Forces scaling !!!!!!!!!!!!!!
-<<<<<<< HEAD
     !
     ! The force density scaling is according to ~I*B/A/N which is (apart from the N scaling) exact
     ! Units MN/m^3
     max_force_density = config%max_force_density *f_I/f_N * bmaxtf/config%WP_bmax *config%WP_area/awptf
-=======
-    max_force_density = config%max_force_density *(ritfc*1.0D-6/n_tf) * bmaxtf / awptf
-
-    ! Approximate, very simple maxiumum stress: (needed for limitation of icc 32)
-    strtf2 = max_force_density * dr_tf_wp *1.0D6 ! in Pa
->>>>>>> cd6052ca
 
     ! Units: MN/m
     max_force_density_MNm = config%max_force_density_MNm *f_I/f_N * bmaxtf/config%WP_bmax
@@ -2966,7 +2905,7 @@
 
     ! Approximate, very simple maximum stress: (needed for limitation of icc 32)
     ! This should be the stress on the ground insulation
-    strtf2 = max_force_density *thkwp *1.0D6 ! in Pa
+    strtf2 = max_force_density *dr_tf_wp *1.0D6 ! in Pa
     !
     !!!!!!!!!!!!!!!!!!!!!!!!!!!!!!!!!!!!
 
@@ -3302,16 +3241,10 @@
 
       real(dp), intent(inout) :: x
 
-<<<<<<< HEAD
-      real(dp) :: dx,xmin,xmax,ymin,ymax
-      real(dp) :: y01,y02,y,yleft,yright,epsy
-      integer :: i, nmax = 100
-=======
       real(kind(1.0D0)) :: dx,xmin,xmax,ymin,ymax
       real(kind(1.0D0)) :: y01,y02,y,yleft,yright,epsy
       integer :: i
       integer, parameter :: nmax = 100
->>>>>>> cd6052ca
 
       ! !!!!!!!!!!!!!!!!!!!!!!!!!!!!!!!!!!!!!!!!!!!!!!!
 
@@ -3414,15 +3347,9 @@
       use stellarator_variables, only: hportamax, hportpmax, hporttmax, &
          vportamax, vportpmax, vporttmax
       use tfcoil_variables, only: acasetf, acond, acasetf, aiwp, aswp, bmaxtf, &
-<<<<<<< HEAD
          casthi, casths, cpttf, estotftgj, fcutfsu, jwptf, jwdgpro, n_tf, oacdcp, ritfc, &
-         tfareain, tficrn, tfleng, tfocrn, tftort, thicndut, thkcas, thkwp, &
-         thwcndut, turnstf, turnstf, vftf, whtcas, whtcon, whtconcu, whtconsc, &
-=======
-         casthi, casths, cpttf, estotftgj, fcutfsu, jwptf, n_tf, oacdcp, ritfc, &
          tfareain, tficrn, tfleng, tfocrn, tftort, thicndut, thkcas, dr_tf_wp, &
          thwcndut, n_tf_turn, n_tf_turn, vftf, whtcas, whtcon, whtconcu, whtconsc, &
->>>>>>> cd6052ca
          whtconsh, whttf, wwp1, acstf, avwp, tinstf
       implicit none
   
@@ -3494,12 +3421,8 @@
       call ovarre(outfile,'Winding radial thickness (m)','(dr_tf_wp)',dr_tf_wp)
       call ovarre(outfile,'Winding toroidal thickness (m)','(wwp1)',wwp1)
       call ovarre(outfile,'Ground wall insulation thickness (m)','(tinstf)',tinstf)
-<<<<<<< HEAD
-      call ovarre(outfile,'Number of turns per coil','(turnstf)',turnstf)
-      call ovarre(outfile,'Width of each turn (incl. insulation) (m)','(leno)',leno)
-=======
       call ovarre(outfile,'Number of turns per coil','(n_tf_turn)',n_tf_turn)
->>>>>>> cd6052ca
+      call ovarre(outfile,'Width of each turn (incl. insulation) (m)','(t_turn_tf)',t_turn_tf)
       call ovarre(outfile,'Current per turn (A)','(cpttf)',cpttf)
       call ovarre(outfile,'jop/jcrit','(fiooic)',fiooic)
       call ovarre(outfile,'Current density in conductor area (A/m2)','(ritfc/acond)',1.0D-6*ritfc/n_tf/acond)
