--- conflicted
+++ resolved
@@ -2892,17 +2892,10 @@
    !!!!!!!!!!!!!!!!!!!!!!!!!!!!!!!!!!!!!!!!!!!!!!!!!!!!!!!!!!!!!!!!!!!!!!!!!!!!!!!!!!!!!!!
 
     !!!!!! Forces scaling !!!!!!!!!!!!!!
-<<<<<<< HEAD
-    !
-    ! The force density scaling is according to ~I*B/A/N which is (apart from the N scaling) exact
-    ! Units MN/m^3
     max_force_density = config%max_force_density *f_I/f_N * bmaxtf/config%WP_bmax *config%WP_area/awptf
-=======
-    max_force_density = config%max_force_density *(ritfc*1.0D-6/n_tf) * bmaxtf / awptf
 
     ! Approximate, very simple maxiumum stress: (needed for limitation of icc 32)
     sig_tf_wp = max_force_density * dr_tf_wp *1.0D6 ! in Pa
->>>>>>> 182cb21e
 
     ! Units: MN/m
     max_force_density_MNm = config%max_force_density_MNm *f_I/f_N * bmaxtf/config%WP_bmax
@@ -3452,10 +3445,10 @@
       call ovarre(outfile,'Superconductor faction of WP (1)','(f_scu)',f_scu)
   
       call osubhd(outfile,'Forces and Stress :')
-<<<<<<< HEAD
       call ovarre(outfile,'Maximal toroidally and radially av. force density (MN/m3)','(max_force_density)',max_force_density)
       call ovarre(outfile,'Maximal force density (MN/m)','(max_force_density_Mnm)',max_force_density_Mnm)
       call ovarre(outfile,'Maximal stress (approx.) (MPa)','(strtf2)',strtf2*1.0D-6)
+      call ovarre(outfile,'Maximal stress (approx.) (MPa)','(sig_tf_wp)',sig_tf_wp*1.0D-6)
 
       call ovarre(outfile,'Maximal lateral force density (MN/m3)','(max_lateral_force_density)',max_lateral_force_density)
       call ovarre(outfile,'Maximal radial force density (MN/m3)','(max_radial_force_density)',max_radial_force_density)
@@ -3464,11 +3457,6 @@
       call ovarre(outfile,'Min. centering force (coil) (MN)','(centering_force_min_MN)',centering_force_min_MN)
       call ovarre(outfile,'Avg. centering force per coil (MN)','(centering_force_avg_MN)',centering_force_avg_MN)
       
-=======
-      call ovarre(outfile,'Maximal force density (MN/m3)','(max_force_density)',max_force_density)
-      call ovarre(outfile,'Maximal stress (approx.) (MPa)','(sig_tf_wp)',sig_tf_wp*1.0D-6)
-  
->>>>>>> 182cb21e
       call osubhd(outfile,'Quench Restrictions :')
       call ovarre(outfile,'Allowable stress in vacuum vessel (VV) due to quench (Pa)','(sigvvall)',sigvvall)
       call ovarre(outfile,'Minimum allowed quench time due to stress in VV (s)','(taucq)',taucq, 'OP ')
