--- conflicted
+++ resolved
@@ -233,50 +233,7 @@
   !! AEA FUS 251: A User's Guide to the PROCESS Systems Code
   !
   ! !!!!!!!!!!!!!!!!!!!!!!!!!!!!!!!!!!!!!!!!!!!!!!!
-
-<<<<<<< HEAD
-=======
-  use availability_module
-  use build_variables
-  use buildings_module
-  use constants
-  use constraint_variables
-  use costs_module
-  use cost_variables
-  use current_drive_module
-  use current_drive_variables
-  use divertor_module
-  use divertor_variables
-  use error_handling
-  use fwbs_module
-  use fwbs_variables
-  use global_variables
-  use heat_transport_variables
-  use impurity_radiation_module
-  use kit_blanket_model
-  use maths_library
-  use numerics
-  use pfcoil_variables
-  use physics_functions_module
-  use physics_module
-  use physics_variables
-  use plasma_geometry_module
-  use power_module
-  use process_output
-  use profiles_module
-
-  use sctfcoil_module
-  use stellarator_variables
-  use structure_module
-  use structure_variables
-  use tfcoil_variables
-  use times_variables
-  use vacuum_module
-
-  ! Include the stellarator configuration
-  use stellarator_configuration, only : stella_config, new_stella_config
-
->>>>>>> f4536883
+  use stellarator_configuration, only: stella_config
   implicit none
 
 
@@ -505,6 +462,11 @@
     !! in principle overwrite variables from the input file.
     !
     ! !!!!!!!!!!!!!!!!!!!!!!!!!!!!!!!!!!!!!!!!!!!!!!!
+    use physics_variables, only: aspect, bt, rmajor
+    use tfcoil_variables, only: n_tf
+    use stellarator_variables, only: istell
+    use stellarator_configuration, only: new_stella_config
+    implicit none
 
     config = new_stella_config(istell)
 
@@ -580,15 +542,12 @@
       blbuoth, blnkith, blnkoth, blnktth, bore, ddwi, fwarea, fwith, fwoth, &
       gapds, gapoh, gapomin, gapsto, hmax, ohcth, r_tf_outboard_mid, rbld, &
       rsldi, rsldo, rspo, scrapli, scraplo, shldith, shldoth, shldtth, tfcth, &
-      tfthko
+      tfthko, available_radial_space, f_avspace, required_radial_space
     use fwbs_variables, only: afw, blktmodel, fdiv, fhcd, fhole, fw_wall
     use heat_transport_variables, only: ipowerflow
     use physics_variables, only: rmajor, rminor, sarea
     use process_output, only: oheadr, obuild, ovarre
 		use constants, only: mfile
-		use constants, only: mfile
-		use constants, only: mfile
-		use maths_library, only: hybrd
 		use maths_library, only: hybrd
     implicit none
 
@@ -794,7 +753,9 @@
     use profiles_module, only: plasma_profiles
     use stellarator_variables, only: f_rad, iotabar
     use physics_functions_module, only: radpwr
-		use constants, only: echarge, nout, pi
+    use constants, only: echarge, nout, pi, rmu0
+    use numerics, only: ixc
+    use error_handling, only: report_error
     implicit none
 
     !  Arguments
@@ -1990,6 +1951,8 @@
     use physics_module, only: outplas
     use power_module, only: tfpwr, acpow, power2
     use vacuum_module, only: vaccall
+    use physics_variables, only: aspect, rmajor
+    use tfcoil_variables, only: n_tf
     implicit none
 
     !  Arguments
@@ -2048,10 +2011,10 @@
     !
     ! !!!!!!!!!!!!!!!!!!!!!!!!!!!!!!!!!!!!!!!!!!!!!!!
 
-    use fwbs_variables, only: dewmkg
+    use fwbs_variables, only: dewmkg, denstl
     use process_output, only: oheadr, ovarre
     use structure_variables, only: aintmass, clgsmass, coldmass, fncmass, gsmass
-    use tfcoil_variables, only: whttf
+    use tfcoil_variables, only: whttf, tcritsc, estotftgj, vtfskv, tftort
     implicit none
 
     !  Arguments
@@ -2270,30 +2233,31 @@
     !
     ! !!!!!!!!!!!!!!!!!!!!!!!!!!!!!!!!!!!!!!!!!!!!!!!
 
-<<<<<<< HEAD
     use helias5b_coil_parameters
     use build_variables, only: blnkith, blnkoth, ddwi, dh_tf_inner_bore, &
       dr_tf_inner_bore, fwith, fwoth, gapds, gapsto, hmax, r_tf_outboard_mid, &
       r_tf_outboard_mid, scrapli, scraplo, shldith, shldoth, tfcth, tfthko, &
-      r_tf_inboard_mid
+      r_tf_inboard_mid, vvblgap
     use fwbs_variables, only: denstl
     use error_handling, only: report_error, fdiags, idiags
-    use physics_variables, only: bt, rmajor, rminor
+    use physics_variables, only: bt, rmajor, rminor, aspect
     use stellarator_variables, only: hportamax, hporttmax, hportpmax, &
       vportamax, vportpmax, vporttmax
     use structure_variables, only: aintmass
     use tfcoil_variables, only: acasetf, acndttf, acond, acstf, aiwp, arealeg, &
       aswp, avwp, bmaxtf, casthi, casths, cpttf, dcase, dcopper, estotftgj, &
-      fcutfsu, isumattf, jwptf, n_tf, oacdcp, rbmax, ritfc, tfareain, &
+      fcutfsu, jwptf, n_tf, oacdcp, rbmax, ritfc, tfareain, &
       tfcryoarea, tficrn, tfleng, tfocrn, tfsai, tfsao, tftmp, tftort, &
       thicndut, thkcas, thkwp, thwcndut, tinstf, turnstf, vftf, whtcas, &
-      whtcon, whtconcu, whtconsc, whtconsh, whttf, wwp1, dcond
+      whtcon, whtconcu, whtconsc, whtconsh, whttf, wwp1, dcond, awphec, dcondins, &
+      i_tf_sc_mat, jwdgpro, leni, leno, max_force_density, sigvvall, strtf2, taucq, &
+      tdmptf, tmaxpro, toroidalgap, vtfkv, whtconin, wwp2, vdalw, bcritsc, fhts, &
+      tcritsc, vtfskv
 		use constants, only: rmu0, twopi, pi
 		use maths_library, only: find_y_nonuniform_x, tril, sumup3, ellipke
-=======
     use superconductors, only : jcrit_rebco, jcrit_nbti, bi2212, itersc, wstsc
     use rebco_variables, only: copperA_m2, copperA_m2_max
->>>>>>> f4536883
+    use constraint_variables, only: fiooic
     implicit none
 
     !  Arguments
@@ -2921,40 +2885,7 @@
 
     end subroutine intersect
 
-<<<<<<< HEAD
-  end subroutine stcoil
-
-  ! !!!!!!!!!!!!!!!!!!!!!!!!!!!!!!!!!!!!!!!!!!!!!!!!!!!!!!!!!!!!!!!!!!
-
-  subroutine stcoil_output(outfile)
-
-    !! Writes stellarator modular coil output to file
-    !! author: P J Knight, CCFE, Culham Science Centre
-    !! outfile : input integer : output file unit
-    !! This routine writes the stellarator modular coil results
-    !! to the output file.
-    !! None
-    !
-    ! !!!!!!!!!!!!!!!!!!!!!!!!!!!!!!!!!!!!!!!!!!!!!!!
-
-    use build_variables, only: dh_tf_inner_bore, dr_tf_inner_bore, hmax, &
-      r_tf_inboard_mid, r_tf_outboard_mid, tfcth, tfthko
-    use process_output, only: oheadr, osubhd, ovarre
-    use stellarator_variables, only: hportamax, hportpmax, hporttmax, &
-      vportamax, vportpmax, vporttmax
-    use tfcoil_variables, only: acasetf, acond, acasetf, aiwp, aswp, bmaxtf, &
-      casthi, casths, cpttf, estotftgj, fcutfsu, jwptf, n_tf, oacdcp, ritfc, &
-      tfareain, tficrn, tfleng, tfocrn, tftort, thicndut, thkcas, thkwp, &
-      thwcndut, turnstf, turnstf, vftf, whtcas, whtcon, whtconcu, whtconsc, &
-      whtconsh, whttf, wwp1, acstf, avwp, tinstf
-    implicit none
-
-    !  Arguments
-
-    integer, intent(in) :: outfile
-=======
     subroutine stcoil_output(outfile)
->>>>>>> f4536883
 
       !! Writes stellarator modular coil output to file
       !! author: P J Knight, CCFE, Culham Science Centre
@@ -2964,7 +2895,16 @@
       !! None
       !
       ! !!!!!!!!!!!!!!!!!!!!!!!!!!!!!!!!!!!!!!!!!!!!!!!
-  
+      use build_variables, only: dh_tf_inner_bore, dr_tf_inner_bore, hmax, &
+         r_tf_inboard_mid, r_tf_outboard_mid, tfcth, tfthko
+      use process_output, only: oheadr, osubhd, ovarre
+      use stellarator_variables, only: hportamax, hportpmax, hporttmax, &
+         vportamax, vportpmax, vporttmax
+      use tfcoil_variables, only: acasetf, acond, acasetf, aiwp, aswp, bmaxtf, &
+         casthi, casths, cpttf, estotftgj, fcutfsu, jwptf, n_tf, oacdcp, ritfc, &
+         tfareain, tficrn, tfleng, tfocrn, tftort, thicndut, thkcas, thkwp, &
+         thwcndut, turnstf, turnstf, vftf, whtcas, whtcon, whtconcu, whtconsc, &
+         whtconsh, whttf, wwp1, acstf, avwp, tinstf
       implicit none
   
       !  Arguments
