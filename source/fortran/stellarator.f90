module stellarator_module

  !! Module containing stellarator routines
  !! author: P J Knight, CCFE, Culham Science Centre
  !! N/A
  !! This module contains routines for calculating the
  !! parameters of the first wall, blanket and shield components
  !! of a fusion power plant.

  !! AEA FUS 251: A User's Guide to the PROCESS Systems Code
  !
  ! !!!!!!!!!!!!!!!!!!!!!!!!!!!!!!!!!!!!!!!!!!!!!!!
#ifndef dp
   use, intrinsic :: iso_fortran_env, only: dp=>real64
#endif

  use stellarator_configuration, only: stella_config

  implicit none


  type(stella_config) :: config


  real(dp), private :: f_n,f_r,f_aspect,f_b,f_i,f_a ! scaling parameters to reference point.


  logical :: first_call = .true.
  logical :: first_call_stfwbs = .true.

  private :: config
  public :: stinit

contains

  subroutine init_stellarator_module
    !! Initialise module variables
    implicit none

    first_call = .true.
    first_call_stfwbs = .true.
    ! Init blank stellarator configuration
    config = stella_config("", 0, 0, 0.0D0, 0.0D0, 0.0D0, 0.0D0, 0.0D0, 0.0D0, &
      0.0D0, 0.0D0, 0.0D0, 0.0D0, 0.0D0, 0.0D0, 0.0D0, 0.0D0, 0.0D0, 0.0D0, &
      0.0D0, 0.0D0, 0.0D0, 0.0D0, 0.0D0, 0.0D0, 0.0D0, 0.0D0, 0.0D0, 0.0D0, &
      0.0D0, 0.0D0, 0.0D0, 0.0D0, 0.0D0, 0.0D0, [0.0D0], [0.0D0])
    f_n = 0.0D0
    f_r = 0.0D0
    f_a = 0.0D0
    f_b = 0.0D0
    f_i = 0.0D0
  end subroutine init_stellarator_module

  ! !!!!!!!!!!!!!!!!!!!!!!!!!!!!!!!!!!!!!!!!!!!!!!!!!!!!!!!!!!!!!!!!!!

  subroutine stinit

    !! Routine to initialise the variables relevant to stellarators
    !! author: P J Knight, CCFE, Culham Science Centre
    !! author: F Warmer, IPP Greifswald
    !! None
    !! This routine initialises the variables relevant to stellarators.
    !! Many of these may override the values set in routine
    !! <A HREF="initial.html">initial</A>.
    !! AEA FUS 251: A User's Guide to the PROCESS Systems Code
    !
    ! !!!!!!!!!!!!!!!!!!!!!!!!!!!!!!!!!!!!!!!!!!!!!!!

    use build_variables, only: gapoh, iohcl, ohcth, tfootfi
    use current_drive_variables, only: irfcd
    use pfcoil_variables, only: ohhghf
    use physics_variables, only: aspect, dnbeta, kappa, kappa95, q, rmajor, &
      triang, hfac, tauscl
    use numerics, only: boundl, boundu
    use stellarator_variables, only: istell
    use tfcoil_variables, only: n_tf
    use times_variables, only: tburn, tcycle, tdown, tdwell, theat, tohs, &
      tpulse, tqnch, tramp
		use global_variables, only: icase
		use constants, only: pi, rmu0, nout
    implicit none

    !  Arguments

    !  Local variables

    !real(dp) :: fsum

    ! !!!!!!!!!!!!!!!!!!!!!!!!!!!!!!!!!!!!!!!!!!!!!!!

    ! This routine is called before (!!!) the input file. put everything that depends on the input file in stcaller
    if (istell == 0) return

    !  Numerics quantities

    !boundl(1) = 5.0D0

    !boundu(1) = 40.0D0
    !boundu(3) = 30.0D0
    !boundu(29) = 20.0D0

    !  These lines switch off tokamak specifics (solenoid, pf coils, pulses etc.).
    !  Are they still up to date? (11/03/20 JL)
    !  Build quantities

    ohcth = 0.0D0
    iohcl = 0
    ohhghf = 0.0D0
    gapoh = 0.0D0
    tfootfi = 1.0D0

    !  Physics quantities

    dnbeta = 0.0D0
    kappa95 = 1.0D0
    triang = 0.0D0
    q = 1.03D0

    !  Turn off current drive

    irfcd = 0

    !  Times for different phases

    tramp = 0.0D0
    tohs = 0.0D0
    tburn = 3.15576D7  !  one year
    tqnch = 0.0D0
    tpulse = tohs + theat + tburn + tqnch
    tdown  = tramp + tohs + tqnch + tdwell
    tcycle = tramp + tohs + theat + tburn + tqnch + tdwell


    !  Blanket properties
    !secondary_cycle = 0  !  simple thermal hydraulic model assumed

    !  CCFE HCPB blanket model
	!if (iblanket == 1) then
    !  fsum = fbltibe12 + fblli2sio4 + fblss + vfcblkt + vfpblkt
    !  if (abs(fsum-1.0D0) > 1.0D-4) then
    !    idiags(1) = iblanket
    !    fdiags(2) = fbltibe12
    !    fdiags(3) = fblli2sio4
    !    fdiags(4) = fblss
    !    fdiags(5) = vfcblkt
    !    fdiags(6) = vfpblkt
    !    fdiags(7) = fsum
    !    call report_error(165)
    !  end if
    !end if

    !if (ipowerflow == 0) blkttype = 3

    !  Coolant fluid type

    !if ((blkttype == 1).or.(blkttype == 2)) then
    !   coolwh = 2  !  water
    !else
    !   coolwh = 1  !  helium
    !end if

    !  But... set coolant to water if blktmodel > 0
    !  Although the *blanket* is by definition helium-cooled in this case,
    !  the shield etc. are assumed to be water-cooled, and since water is
    !  heavier (and the unit cost of pumping it is higher), the calculation
    !  for coolmass is better done with coolwh=2 if blktmodel > 0 to give
    !  slightly pessimistic results.

    !if (blktmodel > 0) then
    !   secondary_cycle = 0
    !   blkttype = 3  !  HCPB
    !   coolwh = 2
    !end if

    !  Ensure that blanket material fractions add up to 1.0

    !if (blkttype < 3) then
    !   fsum = fblli2o + fblbe + vfblkt + fblss + fblvd
    !   if (abs(fsum-1.0D0) > 1.0D-4) then
    !      idiags(1) = blkttype
    !      fdiags(1) = fblli2o
    !      fdiags(2) = fblbe
    !      fdiags(3) = vfblkt
    !      fdiags(4) = fblss
    !      fdiags(5) = fblvd
    !      fdiags(6) = fsum
    !      call report_error(165)
    !   end if
    !else
    !   fsum = fbllipb + fblli + vfblkt + fblss + fblvd
    !   if (abs(fsum-1.0D0) > 1.0D-4) then
    !      idiags(1) = blkttype
    !      fdiags(1) = fbllipb
    !      fdiags(2) = fblli
    !      fdiags(3) = vfblkt
    !      fdiags(4) = fblss
    !      fdiags(5) = fblvd
    !      fdiags(6) = fsum
    !      call report_error(165)
    !   end if
    !end if

  end subroutine stinit

  subroutine stnewconfig
    !! author: J Lion, IPP Greifswald
    !! Routine to initialise the stellarator configuration
    !!
    !! Routine to initialise the stellarator configuration.
    !! This routine is called right before the calculation and could
    !! in principle overwrite variables from the input file.
    !! It overwrites rminor with rmajor and aspect ratio e.g.
    !
    ! !!!!!!!!!!!!!!!!!!!!!!!!!!!!!!!!!!!!!!!!!!!!!!!
    use physics_variables, only: aspect, bt, rmajor, rminor, eps, te, dene,hfact
    use tfcoil_variables, only: n_tf
    use stellarator_variables, only: istell
    use stellarator_configuration, only: new_stella_config
    use numerics, only: ixc
    implicit none

    config = new_stella_config(istell)

    ! If aspect ratio is not in ixc set it to default value
    ! Or when you call it the first time
    if(all(ixc .ne. 1) .or. first_call) then
      aspect = config%aspect_ref
    end if

    ! Set the rminor radius as result here.
    rminor = rmajor/aspect
    eps = 1.0D0/aspect

    n_tf = config%coilspermodule*config%symmetry !! This overwrites n_tf in input file.

    !  Factors used to scale the reference point.
    f_R = rmajor/config%rmajor_ref       !  Size scaling factor with respect to the reference calculation
    f_a = rminor/config%rminor_ref       !  Size scaling factor with respect to the reference calculation

    f_aspect = aspect / config%aspect_ref
    f_N = n_tf/(config%coilspermodule * config%symmetry)       !  Coil number factor
    f_B = bt/config%bt_ref            !  B-field scaling factor



  end subroutine stnewconfig

  subroutine stgeom
    !! author: J Lion, IPP Greifswald
    !! Routine to calculate the plasma volume and surface area for
    !! a stellarator using precalculated effective values
    !!
    !! This routine calculates the plasma volume and surface area for
    !! a stellarator configuration.
    !! It is simple scaling based on a Fourier representation based on
    !! that described in Geiger documentation.
    !!
    !! J. Geiger, IPP Greifswald internal document:  'Darstellung von
    !! ineinandergeschachtelten toroidal geschlossenen Flaechen mit
    !! Fourierkoeffizienten' ('Representation of nested, closed
    !! surfaces with Fourier coefficients')
    !
    ! !!!!!!!!!!!!!!!!!!!!!!!!!!!!!!!!!!!!!!!!!!!!!!!
    use physics_variables, only: aspect, rmajor, rminor, sarea, sareao, &
      vol, xarea, bt
		use constants, only: pi
    implicit none

    ! Plasma volume scaled from effective parameter:
    vol = f_r*f_a**2 * config%plasma_volume

    ! Plasma surface scaled from effective parameter:
    sarea = f_r*f_a * config%plasma_surface 

    ! Plasma cross section area. Approximated
    xarea = pi*rminor*rminor  ! average, could be calculated for every toroidal angle if desired

    !  sareao is retained only for obsolescent fispact calculation...

    !  Cross-sectional area, averaged over toroidal angle
    sareao = 0.5D0*sarea  !  Used only in the divertor model; approximate as for tokamaks



  end subroutine stgeom

  subroutine stbild(outfile,iprint)

    !! Routine to determine the build of a stellarator machine
    !! author: P J Knight, CCFE, Culham Science Centre
    !! author: F Warmer, IPP Greifswald
    !! outfile : input integer : output file unit
    !! iprint : input integer : switch for writing to output file (1=yes)
    !! This routine determines the build of the stellarator machine.
    !! The values calculated are based on the mean minor radius, etc.,
    !! as the actual radial and vertical build thicknesses vary with
    !! toroidal angle.
    !! AEA FUS 251: A User's Guide to the PROCESS Systems Code
    !
    ! !!!!!!!!!!!!!!!!!!!!!!!!!!!!!!!!!!!!!!!!!!!!!!!

    use build_variables, only: blbmith, blbmoth, blbpith, blbpoth, blbuith, &
      blbuoth, blnkith, blnkoth, blnktth, bore, d_vv_in, d_vv_out, fwarea, &
      fwith, fwoth, gapds, gapoh, gapomin, gapsto, hmax, ohcth, &
      r_tf_outboard_mid, rbld, rsldi, rsldo, rspo, scrapli, scraplo, shldith, &
      shldoth, shldtth, tfcth, tfthko, available_radial_space, f_avspace, &
      required_radial_space
    use fwbs_variables, only: afw, blktmodel, fdiv, fhcd, fhole, fw_wall
    use heat_transport_variables, only: ipowerflow
    use physics_variables, only: rmajor, rminor, sarea
    use process_output, only: oheadr, obuild, ovarre
		use constants, only: mfile
    implicit none

    !  Arguments

    integer, intent(in) :: iprint,outfile

    !  Local variables

    real(dp) :: drbild,radius,awall

    ! !!!!!!!!!!!!!!!!!!!!!!!!!!!!!!!!!!!!!!!!!!!!!!!

    !  Calculate total blanket thicknesses if blktmodel > 0

    if (blktmodel > 0) then
       blnkith = blbuith + blbmith + blbpith
       blnkoth = blbuoth + blbmoth + blbpoth
       shldtth = 0.5D0*(shldith+shldoth)
    end if

    !  Top/bottom blanket thickness

    blnktth = 0.5D0*(blnkith+blnkoth)

    ! First Wall
    fwith = 2.0D0*afw + 2.0D0*fw_wall
    fwoth = fwith


    bore = rmajor - (ohcth + gapoh + tfcth + gapds + &
         d_vv_in + shldith + blnkith + fwith + scrapli + rminor)

    !  Radial build to centre of plasma (should be equal to rmajor)
    rbld = bore + ohcth + gapoh + tfcth + gapds + &
         d_vv_in + shldith + blnkith + fwith + scrapli + rminor


    ! Bc stellarators cannot scale rminor reasonably well an additional constraint equation is required,
    ! that ensures that there is enough space between coils and plasma.
    required_radial_space = (tfcth/2.0D0 + gapds + d_vv_in + shldith + blnkith + fwith + scrapli)

    ! derivative_min_LCFS_coils_dist  for how strong the stellarator shape changes wrt to aspect ratio
    available_radial_space = f_r*(config%derivative_min_LCFS_coils_dist*config%rminor_ref*(1/f_aspect-1) + &
         config%min_plasma_coil_distance)

    !  Radius to inner edge of inboard shield
    rsldi = rmajor - rminor - scrapli - fwith - blnkith - shldith

    !  Radius to outer edge of outboard shield
    rsldo = rmajor + rminor + scraplo + fwoth + blnkoth + shldoth

    !  Thickness of outboard TF coil legs
    tfthko = tfcth

    !  Radius to centre of outboard TF coil legs

    gapsto = gapomin
    r_tf_outboard_mid = rsldo + d_vv_out + gapsto + 0.5D0*tfthko

    !  Height to inside edge of TF coil
    !  Roughly equal to average of (inboard build from TF coil to plasma
    !  centre) and (outboard build from plasma centre to TF coil)

    hmax = 0.5D0 * ( &
         (gapds+d_vv_in+shldith+blnkith+fwith+scrapli+rminor) + &
         (rminor+scraplo+fwoth+blnkoth+shldoth+d_vv_out+gapsto) )

    !  Outer divertor strike point radius, set equal to major radius

    rspo = rmajor

    !  First wall area: scales with minor radius

    ! Average minor radius of the first wall
    awall = rminor + 0.5D0*(scrapli + scraplo)
    fwarea = sarea * awall/rminor

    if (ipowerflow == 0) then
       fwarea = (1.0D0-fhole) * fwarea
    else
       fwarea = (1.0D0-fhole-fdiv-fhcd) * fwarea
    end if

    if (iprint == 0) return

    !  Print out device build


    call oheadr(outfile,'Radial Build')

    call ovarre(outfile,'Avail. Space (m)','(available_radial_space)',available_radial_space)
    call ovarre(outfile,'Req. Space (m)','(required_radial_space)',required_radial_space)
    call ovarre(outfile,'f value: ','(f_avspace)',f_avspace)



    write(outfile,10)
   10  format(t43,'Thickness (m)',t60,'Radius (m)')

    radius = 0.0D0
    call obuild(outfile,'Device centreline',0.0D0,radius)

    drbild = bore + ohcth + gapoh
    radius = radius + drbild
    call obuild(outfile,'Machine bore',drbild,radius,'(bore)')
    call ovarre(mfile,'Machine bore (m)','(bore)',drbild)

    radius = radius + tfcth
    call obuild(outfile,'Coil inboard leg',tfcth,radius,'(tfcth)')
    call ovarre(mfile,'Coil inboard leg (m)','(deltf)',tfcth)

    radius = radius + gapds
    call obuild(outfile,'Gap',gapds,radius,'(gapds)')
    call ovarre(mfile,'Gap (m)','(gapds)',gapds)

    radius = radius + d_vv_in
    call obuild(outfile,'Vacuum vessel',d_vv_in,radius,'(d_vv_in)')
    call ovarre(mfile,'Vacuum vessel radial thickness (m)','(d_vv_in)',d_vv_in)

    radius = radius + shldith
    call obuild(outfile,'Inboard shield',shldith,radius,'(shldith)')
    call ovarre(mfile,'Inner radiation shield radial thickness (m)','(shldith)',shldith)

    radius = radius + blnkith
    call obuild(outfile,'Inboard blanket',blnkith,radius,'(blnkith)')
    call ovarre(mfile,'Inboard blanket radial thickness (m)','(blnkith)',blnkith)

    radius = radius + fwith
    call obuild(outfile,'Inboard first wall',fwith,radius,'(fwith)')
    call ovarre(mfile,'Inboard first wall radial thickness (m)','(fwith)',fwith)

    radius = radius + scrapli
    call obuild(outfile,'Inboard scrape-off',scrapli,radius,'(scrapli)')
    call ovarre(mfile,'Inboard scrape-off radial thickness (m)','(scrapli)',scrapli)

    radius = radius + rminor
    call obuild(outfile,'Plasma geometric centre',rminor,radius,'(rminor)')

    radius = radius + rminor
    call obuild(outfile,'Plasma outboard edge',rminor,radius,'(rminor)')

    radius = radius + scraplo
    call obuild(outfile,'Outboard scrape-off',scraplo,radius,'(scraplo)')
    call ovarre(mfile,'Outboard scrape-off radial thickness (m)','(scraplo)',scraplo)

    radius = radius + fwoth
    call obuild(outfile,'Outboard first wall',fwoth,radius,'(fwoth)')
    call ovarre(mfile,'Outboard first wall radial thickness (m)','(fwoth)',fwoth)

    radius = radius + blnkoth
    call obuild(outfile,'Outboard blanket',blnkoth,radius,'(blnkoth)')
    call ovarre(mfile,'Outboard blanket radial thickness (m)','(blnkoth)',blnkoth)

    radius = radius + shldoth
    call obuild(outfile,'Outboard shield',shldoth,radius,'(shldoth)')
    call ovarre(mfile,'Outer radiation shield radial thickness (m)','(shldoth)',shldoth)

    radius = radius + d_vv_out
    call obuild(outfile,'Vacuum vessel',d_vv_out,radius,'(d_vv_out)')

    radius = radius + gapsto
    call obuild(outfile,'Gap',gapsto,radius,'(gapsto)')
    call ovarre(mfile,'Gap (m)','(gapsto)',gapsto)

    radius = radius + tfthko
    call obuild(outfile,'Coil outboard leg',tfthko,radius,'(tfthko)')
    call ovarre(mfile,'Coil outboard leg radial thickness (m)','(tfthko)',tfthko)

  end subroutine stbild

  subroutine stopt(outfile,iprint)
    !! Routine to reiterate the physics loop
    !! author: J Lion, IPP Greifswald
    !! None
    !! This routine reiterates some physics modules.
    !
    ! !!!!!!!!!!!!!!!!!!!!!!!!!!!!!!!!!!!!!!!!!!!!!!!
    use physics_variables, only: bt, dene, rmajor, rminor, powerht, dnelimt, ne0
    use stellarator_variables, only: max_gyrotron_frequency,te0_ecrh_achievable,isthtr
    use constraint_variables, only: fecrh_ignition
    use numerics, only: icc

    implicit none

    !  Arguments
    integer, intent(in) :: outfile,iprint
    real(dp) :: ne0_max_ECRH, bt_ecrh, powerht_local,pscalingmw_local

    !  Calculate sudo density limit if density constraint is active
    if( any(icc == 5)) then
      call stdlim(bt,powerht,rmajor,rminor,dnelimt)
    end if
   
    ! Calculates the ECRH parameters 
    call stdlim_ecrh(max_gyrotron_frequency,bt,ne0_max_ECRH,bt_ecrh)

    ne0_max_ECRH = min(ne0,ne0_max_ECRH)
    bt_ecrh = min(bt,bt_ecrh)
    

    if (iprint == 1) call stopt_output(outfile)

  contains

   subroutine stopt_output(outfile)
      !! Prints if the operating point can be ignited using ECRH
      !! author: J Lion, IPP Greifswald
      !
      ! !!!!!!!!!!!!!!!!!!!!!!!!!!!!!!!!!!!!!!!!!!!!!!!
      use process_output, only: oheadr, ovarre, ovarst, ovarin
      use physics_variables, only: te0, ne0
      integer, intent(in) :: outfile


      call oheadr(outfile,'ECRH Ignition at lower values. Information:')

      call ovarre(outfile,'Maximal available gyrotron freq (input)','(max_gyro_frequency)',max_gyrotron_frequency)

      call ovarre(outfile,'Operating point: bfield','(bt)',bt)
      call ovarre(outfile,'Operating point: Peak density','(ne0)',ne0)
      call ovarre(outfile,'Operating point: Peak temperature','(te0)',te0)

      call ovarre(outfile,'Ignition point: bfield (T)','(bt_ecrh)',bt_ecrh)
      call ovarre(outfile,'Ignition point: density (/m3)','(ne0_max_ECRH)',ne0_max_ECRH)
      call ovarre(outfile,'Maximum reachable ECRH temperature (pseudo) (keV)','(te0_ecrh_achievable)',te0_ecrh_achievable)

      call power_at_ignition_point(max_gyrotron_frequency,te0_ecrh_achievable,powerht_local,pscalingmw_local)
      call ovarre(outfile,'Ignition point: Heating Power (MW)','(powerht_ecrh)',powerht_local)
      call ovarre(outfile,'Ignition point: Loss Power (MW)','(pscalingmw_ecrh)',pscalingmw_local)

      if (powerht_local .ge. pscalingmw_local) then
         call ovarin(outfile, 'Operation point ECRH ignitable?', '(ecrh_bool)',1)
      else
         call ovarin(outfile, 'Operation point ECRH ignitable?', '(ecrh_bool)',0)
      end if

   end subroutine stopt_output

  end subroutine stopt


  subroutine stphys(outfile,iprint)

    !! Routine to calculate stellarator plasma physics information
    !! author: P J Knight, CCFE, Culham Science Centre
    !! author: F Warmer, IPP Greifswald
    !! None
    !! This routine calculates the physics quantities relevant to
    !! a stellarator device.
    !! AEA FUS 251: A User's Guide to the PROCESS Systems Code
    !! AEA FUS 172: Physics Assessment for the European Reactor Study
    !
    ! !!!!!!!!!!!!!!!!!!!!!!!!!!!!!!!!!!!!!!!!!!!!!!!
    use build_variables, only: fwarea
    use constraint_variables, only: peakfactrad, peakradwallload
    use current_drive_variables, only: cnbeam, enbeam, ftritbm, pinjmw, pnbeam
    use fwbs_variables, only: fdiv, fhcd, fhole
    use heat_transport_variables, only: ipowerflow
    use physics_functions_module, only: palph, beamfus, palph2
    use physics_module, only: plasma_composition, rether, pcond, phyaux, total_plasma_internal_energy, nu_star, rho_star
    use physics_variables, only: aion, afuel, alphan, alpharate, alphat, aspect, &
      beamfus0, beta, betaft, betalim, betanb, betap, betbm0, bp, bt, btot, &
      burnup, dene, deni, dlamie, dnalp, dnbeam2, dnelimt, dnitot, dnla, &
      dntau, ealphadt, eps, falpe, falpha, falpi, fdeut, fhe3, figmer, ftrit, &
      fusionrate, hfact, ifalphap, ignite, iinvqd, iradloss, isc, iwalld, kappa, &
      kappa95, kappaa, palpepv, palpepv, palpfwmw, palpipv, palpmw, pbrempv, &
      pchargemw, pinnerzoneradmw, pcoreradpv, pdd, pdhe3, pdivt, pdt, pouterzoneradmw, &
      pfuscmw, pedgeradpv, photon_wall, piepv, plascur, plinepv, pneutmw, &
      pneutpv, pohmmw, powerht, powfmw, pradmw, pradpv, protonrate, &
      pscalingmw, psolradmw, psyncpv, ptremw, ptrepv, ptrimw, ptripv, q, q95, &
      qfuel, qstar, rad_fraction_total, rmajor, rminor, rndfuel, sarea, tauee, &
      taueff, tauei, taup, te, ten, ti, tin, vol, wallmw, xarea, zeff, zeffai, &
      ffwal, palpnb, palppv, pchargepv, dtdrho_max,dndrho_max,rho_max_dt, rho_max_dn
    use profiles_module, only: plasma_profiles
    use stellarator_variables, only: f_rad, iotabar
    use physics_functions_module, only: radpwr
    use constants, only: echarge, nout, pi, rmu0, mproton, epsilon0
    use numerics, only: ixc
    use error_handling, only: report_error
    implicit none

    !  Arguments
    integer, intent(in) :: outfile,iprint

    !  Local variables
    real(dp) :: fusrat,pddpv,pdtpv,pdhe3pv,powht,sbar,sigvdt,zion
    logical :: ignitable
    ! These parameters are outputs for the stellarator neoclassics module
    real(dp) :: chi_neo_e, chi_PROCESS_e, q_neo, q_PROCESS,q_PROCESS_r1, gamma_neo, gamma_PROCESS, total_q_neo,&
                  q_neo_e, q_neo_D, q_neo_a, q_neo_T, g_neo_e, g_neo_D, g_neo_a, g_neo_T, &
                  dndt_neo_e, dndt_neo_D, dndt_neo_a, dndt_neo_T, dndt_neo_fuel, dmdt_neo_fuel,dmdt_neo_fuel_from_e, &
                  total_q_neo_e, nu_star_e, nu_star_i

    ! These parameters are used for the stellarator 0.5D turbulence module
    real(dp) :: q_turb, chi_turb, total_q_turb

    ! !!!!!!!!!!!!!!!!!!!!!!!!!!!!!!!!!!!!!!!!!!!!!!!
    !  Calculate plasma composition
    ! Issue #261 Remove old radiation model
    call plasma_composition

    !  Calculate density and temperature profile quantities

    call plasma_profiles


    !  Total field
    btot = sqrt(bt**2 + bp**2)


    if ( ANY( ixc == 5 ) ) then  ! Check if beta (iteration variable 5) is an iteration variable
      call report_error(251)
    end if

    !  Set beta as a consequence:
    !  This replaces constraint equation 1 as it is just an equality.
    beta = (betaft + betanb + 2.0D3*rmu0*echarge * (dene*ten + dnitot*tin)/btot**2)
    total_plasma_internal_energy = 1.5D0*beta*btot*btot/(2.0D0*rmu0)*vol

    rho_star = sqrt(2.d0* mproton * aion * total_plasma_internal_energy / (3.d0 * vol * dnla) ) / &
      (echarge * bt * eps * rmajor)

    q95 = q

    !  Calculate poloidal field using rotation transform
    bp = rminor * bt / rmajor * iotabar

    !  Poloidal beta

    !betap = beta * ( btot/bp )**2 ! Dont need this I think.

    !  Perform auxiliary power calculations

    call stheat(nout,0)

    !  Calculate fusion power

    call palph(alphan,alphat,deni,fdeut,fhe3,ftrit,ti,palppv,pchargepv,pneutpv, &
         sigvdt,fusionrate,alpharate,protonrate,pdtpv,pdhe3pv,pddpv)

    pdt = pdtpv * vol
    pdhe3 = pdhe3pv * vol
    pdd = pddpv * vol

    !  Calculate neutral beam slowing down effects
    !  If ignited, then ignore beam fusion effects

    if ((pnbeam /= 0.0D0).and.(ignite == 0)) then
       call beamfus(beamfus0,betbm0,bp,bt,cnbeam,dene,deni,dlamie, &
            ealphadt,enbeam,fdeut,ftrit,ftritbm,sigvdt,ten,tin,vol, &
            zeffai,betanb,dnbeam2,palpnb)
       fusionrate = fusionrate + 1.0D6*palpnb / (1.0D3*ealphadt*echarge) / vol
       alpharate = alpharate + 1.0D6*palpnb / (1.0D3*ealphadt*echarge) / vol
    end if

    pdt = pdt + 5.0D0*palpnb

    call palph2(bt,bp,dene,deni,dnitot,falpe,falpi,palpnb, &
         ifalphap,pchargepv,pneutpv,ten,tin,vol,palpmw,pneutmw,pchargemw, &
         betaft,palppv,palpipv,palpepv,pfuscmw,powfmw)

    !  Neutron wall load

    if (iwalld == 1) then
       wallmw = ffwal * pneutmw / sarea
    else
       if (ipowerflow == 0) then
          wallmw = (1.0D0-fhole)*pneutmw / fwarea
       else
          wallmw = (1.0D0-fhole-fhcd-fdiv)*pneutmw / fwarea
       end if
    end if

    !  Calculate ion/electron equilibration power

    call rether(alphan,alphat,dene,dlamie,te,ti,zeffai,piepv)

    !  Calculate radiation power
    call radpwr(pbrempv,plinepv,psyncpv, pcoreradpv,pedgeradpv,pradpv)

<<<<<<< HEAD
    pcoreradpv = max(pcoreradpv, 0.0d0)
    pedgeradpv = max(pedgeradpv, 0.0d0)

    pcoreradmw = pcoreradpv*vol ! Should probably be vol_core
    pedgeradmw = pedgeradpv*vol

=======
    pinnerzoneradmw = pcoreradpv*vol
    pouterzoneradmw = pedgeradpv*vol
>>>>>>> b4f8c8a7
    pradmw = pradpv*vol

    !  Heating power to plasma (= Psol in divertor model)
    !  Ohmic power is zero in a stellarator
    !  pradmw here is core + edge (no SOL)

    powht = falpha*palpmw + pchargemw + pohmmw - pradpv*vol
    powht = max(0.00001D0, powht) ! To avoid negative heating power. This line is VERY important

    if (ignite == 0) then
       powht = powht + pinjmw ! if not ignited add the auxiliary power
    endif

    ! Here the implementation sometimes leaves the accessible regime when pradmw> powht which is unphysical and
    ! is not taken care of by the rad module. We restrict the radiation power here by the heating power:
    pradmw = max(0.0d0,pradmw)

    !  Power to divertor, = (1-f_rad)*Psol

    ! The SOL radiation needs to be smaller than the pradmw
    psolradmw = f_rad * powht
    pdivt = powht - psolradmw

    ! Add SOL Radiation to total
    pradmw = pradmw + psolradmw
    !pradpv = pradmw / vol ! this line OVERWRITES the original definition of pradpv, probably shouldn't be defined like that as the core does not lose SOL power.

    !  The following line is unphysical, but prevents -ve sqrt argument
    !  Should be obsolete if constraint eqn 17 is turned on (but beware -
    !  this may not be quite correct for stellarators)
    pdivt = max(0.001D0, pdivt)

    !  Power transported to the first wall by escaped alpha particles

    palpfwmw = palpmw * (1.0D0-falpha)

    !  Nominal mean photon wall load

    if (iwalld == 1) then
        photon_wall = ffwal * pradmw / sarea
    else
        if (ipowerflow == 0) then
            photon_wall = (1.0D0-fhole)*pradmw / fwarea
        else
            photon_wall = (1.0D0-fhole-fhcd-fdiv)*pradmw / fwarea
        end if
    end if

    peakradwallload = photon_wall * peakfactrad

    rad_fraction_total = pradmw / (falpha*palpmw+pchargemw+pohmmw+pinjmw)

    !  Calculate transport losses and energy confinement time using the
    !  chosen scaling law
    !  N.B. iotabar replaces tokamak q95 in argument list

    call pcond(afuel,palpmw,aspect,bt,dnitot,dene,dnla,eps,hfact, &
         iinvqd,isc,ignite,kappa,kappa95,kappaa,pchargemw,pinjmw, &
         plascur,pcoreradpv,rmajor,rminor,te,ten,tin,iotabar,qstar,vol, &
         xarea,zeff,ptrepv,ptripv,tauee,tauei,taueff,powerht)

    ptremw = ptrepv*vol
    ptrimw = ptripv*vol

    pscalingmw = ptremw + ptrimw

    !  Calculate auxiliary physics related information
    !  for the rest of the code

    sbar = 1.0D0
    call phyaux(aspect,dene,deni,fusionrate,alpharate,plascur,sbar,dnalp, &
         taueff,vol,burnup,dntau,figmer,fusrat,qfuel,rndfuel,taup)

    ! Calculate beta limit. Does nothing atm so commented out
    ! call stblim(betalim)

    ! Calculate the neoclassical sanity check with PROCESS parameters
    call calc_neoclassics

    if (iprint == 1) call stphys_output(outfile)

   contains

      subroutine stphys_output(outfile)
         !! Prints stellarator specific physics parameters
         !! author: J Lion, IPP Greifswald
         !
         ! !!!!!!!!!!!!!!!!!!!!!!!!!!!!!!!!!!!!!!!!!!!!!!!
         use process_output, only: oheadr, ovarre
         integer, intent(in) :: outfile


         call oheadr(outfile,'Stellarator Specific Physics:')

         call ovarre(outfile,'Total 0D heat flux (r=rhocore) (MW/m2)','(q_PROCESS)',q_PROCESS)
         call ovarre(outfile,'Total neoclassical flux from 4*q_e (r=rhocore) (MW/m2)','(total_q_neo_e)',total_q_neo_e)

         call ovarre(outfile,'Total fuel (DT) mass flux by using 4 * neoclassical e transport (mg/s): ', &
                                 '(dmdt_neo_fuel_from_e)',dmdt_neo_fuel_from_e)
         call ovarre(outfile,'Considered Heatflux by LCFS heat flux ratio (1)','(q_PROCESS/q_PROCESS_r1)',q_PROCESS/q_PROCESS_r1)

         call ovarre(outfile,'Resulting electron effective chi (0D) (r=rhocore): ','(chi_PROCESS_e)',chi_PROCESS_e)
         call ovarre(outfile,'Neoclassical electron effective chi (r=rhocore): ','(chi_neo_e)',chi_neo_e)

         call ovarre(outfile,'Heat flux due to neoclassical energy transport (e) (MW/m2): ','(q_neo_e)',q_neo_e)
         call ovarre(outfile,'Heat flux due to neoclassical particle transport (e) (MW/m2): ','(g_neo_e)',g_neo_e)
         call ovarre(outfile,'Particle flux due to neoclassical particle transport (e) (1/m2/s): ','(dndt_neo_e)',dndt_neo_e)

         call ovarre(outfile,'Radius of Maximum ne gradient (m)','(r_max_dn)',rho_max_dn*rminor)
         call ovarre(outfile,'Radius of Maximum te gradient (m)','(r_max_dt)',rho_max_dt*rminor)
         call ovarre(outfile,'Maxium ne gradient (/m4)','(drdn_max)',dndrho_max/rminor)
         call ovarre(outfile,'Maxium te gradient (keV/m)','(drdt_max)',dtdrho_max/rminor)

         call ovarre(outfile,'Normalized ion Larmor radius', '(rho_star)', rho_star)
         call ovarre(outfile,'Normalized collisionality (electrons)', '(nu_star_e)',nu_star_e)
         call ovarre(outfile,'Normalized collisionality (ions)', '(nu_star_i)',nu_star_i)

      end subroutine stphys_output


      real(dp) function st_calc_eff_chi()
         !! Routine to calculate a maximal allowable chi given the profiles used
         !! author: J Lion, IPP Greifswald
         !! st_calc_eff_chi : output real : The needed chi to fulfil heat tranposrt in 1Dish (m2/s)
         !! This routine calculates a maximal allowable chi given the profiles. It uses
         !  an approximation of the 1D energy continuity equation with a constant chi
         !
         ! !!!!!!!!!!!!!!!!!!!!!!!!!!!!!!!!!!!!!!!!!!!!!!!
         use physics_variables, only: Te0,ne0,falpha,palppv,pcoreradpv,alphan,alphaT,vol,sarea,rminor
         use const_and_precisions, only: e_
         use impurity_radiation_module, only: coreradius
      
         implicit none
      
         !  Arguments
      
         !  Local variables
      
         real(dp) :: chi, volscaling,surfacescaling,nominator,denominator
      
         ! !!!!!!!!!!!!!!!!!!!!!!!!!!!!!!!!!!!!!!!!!!!!!!!
      
         volscaling = vol * f_r * (coreradius*rminor/config%rminor_ref)**2
         surfacescaling = sarea * f_r * (coreradius*rminor/config%rminor_ref)
      
         nominator = (falpha*palppv - pcoreradpv) *volscaling
      
         denominator = (3.0d0 *ne0*e_*Te0 * 1.0d3 *(0d0*alphan+alphat)*coreradius* & ! include alphan if chi should be incorporate density gradients too
                        (1d0-coreradius**2)**(alphan+alphat-1d0))*surfacescaling * 1.0d-6
      
         st_calc_eff_chi = nominator/denominator
   
      end function st_calc_eff_chi
   
      subroutine calc_neoclassics
         !! Routine to calculate the neoclassics sanity check related parameters
         !! author: J Lion, IPP Greifswald
         !! This routine calculates the neoclassical fluxes and compares it to the 
         !! Fluxes as arising from 0D calculated PROCESS values
         !
         ! !!!!!!!!!!!!!!!!!!!!!!!!!!!!!!!!!!!!!!!!!!!!!!!
         use physics_variables, only: falpha,palppv,pcoreradpv,vol,sarea,rminor,te,powerht,afuel
         use impurity_radiation_module, only: coreradius
         use const_and_precisions, only: keV_, pi, mp_
         use neoclassics_module, only: neoclassics,init_neoclassics
         use stellarator_variables, only: iotabar
      
         implicit none
      
         !  Arguments
      
         !  Local variables
         type(neoclassics) :: neo_at_rhocore

      
         neo_at_rhocore = init_neoclassics(r_eff=0.6d0,eps_eff=config%epseff,iota = iotabar)!, &
                           !D11_star_mono_input = config%D11_star_mono_input, nu_star_mono_input = config%nu_star_mono_input, &
                           !D13_star_mono_input = config%D11_star_mono_input)
         ! The commented out lines above are useful once we can pass monoenergetic D11 components to PROCESS. This is a placeholder for now.
         
         
         
         q_PROCESS = (falpha*palppv - pcoreradpv) * vol/sarea * coreradius

         q_PROCESS_r1 = (falpha*palppv - pcoreradpv) * vol/sarea



         q_neo = sum(neo_at_rhocore%q_flux*1e-6)
         gamma_neo =  sum(neo_at_rhocore%Gamma_flux * neo_at_rhocore%profiles%temperatures*1e-6)

         total_q_neo = sum(neo_at_rhocore%q_flux*1e-6 + neo_at_rhocore%Gamma_flux * neo_at_rhocore%profiles%temperatures*1e-6)

         !               Factor 4 to encounter for ion contribution and Er effects
         total_q_neo_e = 2.0d0*2.0d0* (neo_at_rhocore%q_flux(1)*1e-6 + neo_at_rhocore%Gamma_flux(1)* &
                         neo_at_rhocore%profiles%temperatures(1)*1e-6)

         q_neo_e = neo_at_rhocore%q_flux(1)*1e-6
         q_neo_D = neo_at_rhocore%q_flux(2)*1e-6
         q_neo_a = neo_at_rhocore%q_flux(4)*1e-6
         q_neo_T = neo_at_rhocore%q_flux(3)*1e-6

         g_neo_e = neo_at_rhocore%Gamma_flux(1)*1e-6 * neo_at_rhocore%profiles%temperatures(1)
         g_neo_D = neo_at_rhocore%Gamma_flux(2)*1e-6 * neo_at_rhocore%profiles%temperatures(2)
         g_neo_a = neo_at_rhocore%Gamma_flux(4)*1e-6 * neo_at_rhocore%profiles%temperatures(4)
         g_neo_T = neo_at_rhocore%Gamma_flux(3)*1e-6 * neo_at_rhocore%profiles%temperatures(3)

         dndt_neo_e = neo_at_rhocore%Gamma_flux(1)
         dndt_neo_D = neo_at_rhocore%Gamma_flux(2)
         dndt_neo_a = neo_at_rhocore%Gamma_flux(4)
         dndt_neo_T = neo_at_rhocore%Gamma_flux(3)

         dndt_neo_fuel = (dndt_neo_D + dndt_neo_T) * sarea * coreradius
         dmdt_neo_fuel = dndt_neo_fuel * afuel * mp_ * 1.0d6 ! mg
         dmdt_neo_fuel_from_e = 4 * dndt_neo_e * sarea * coreradius * afuel * mp_ * 1.0d6  ! kg

         chi_neo_e =  -(neo_at_rhocore%q_flux(1)+neo_at_rhocore%Gamma_flux(1)*neo_at_rhocore%profiles%temperatures(1))/ &
                     (neo_at_rhocore%profiles%densities(1)* &
                     neo_at_rhocore%profiles%dr_temperatures(1) + neo_at_rhocore%profiles%temperatures(1)* &
                     neo_at_rhocore%profiles%dr_densities(1))
         
         chi_PROCESS_e = st_calc_eff_chi()

         nu_star_e = neo_at_rhocore%nu_star_averaged(1)
         nu_star_i = neo_at_rhocore%nu_star_averaged(2)



      end subroutine calc_neoclassics
      
      
      subroutine calc_turbulence_sanity
         !! Routine to calculate the turbulence sanity check related parameters
         !! author: J Lion, IPP Greifswald
         !! This routine calculates the heat fluxes due to turbulence by using
         !  a crude approximation (consider this to be a placeholder)
         !  Turkin (2011): https://doi.org/10.1063/1.3553025
         !
         !  NOT used at the moment.
         ! !!!!!!!!!!!!!!!!!!!!!!!!!!!!!!!!!!!!!!!!!!!!!!!
         use physics_variables, only: powerht,alphan,rminor,te0,ne0
         use impurity_radiation_module, only: coreradius
         use const_and_precisions, only: keV_, pi, mp_
         use neoclassics_module, only: neoclassics,init_neoclassics
         use stellarator_variables, only: iotabar
      
         implicit none
      
         !  Arguments
      
         !  Local variables
         type(neoclassics) :: neo_at_rhocore
         real(dp) :: drte

         chi_turb = 0.035d0 * powerht**0.75/(((1+alphan) * (1-coreradius**2))**alphan) ! m^2/s

         !       drho/dr      * dte/drho
         drte = -1.0d0/rminor * 2.0d0 * coreradius * (1.0d0 - coreradius**2)**(-1.0d0 + alphat) * te0*alphat

         q_turb = - chi_turb * ne0 * (1.0d0-coreradius**2)**alphat * drte * 1.0d-6 * keV_

         total_q_turb = 2.0d0 * q_turb

      end subroutine calc_turbulence_sanity
      

  end subroutine stphys

  subroutine stheat(outfile,iprint)

    !! Routine to calculate the auxiliary heating power
    !! in a stellarator
    !! author: P J Knight, CCFE, Culham Science Centre
    !! outfile : input integer : output file unit
    !! iprint : input integer : switch for writing to output file (1=yes)
    !! This routine calculates the auxiliary heating power for
    !! a stellarator device.
    !! AEA FUS 251: A User's Guide to the PROCESS Systems Code
    !! AEA FUS 172: Physics Assessment for the European Reactor Study
    !
    ! !!!!!!!!!!!!!!!!!!!!!!!!!!!!!!!!!!!!!!!!!!!!!!!

    use current_drive_variables, only: bigq, cnbeam, echpwr, enbeam, &
      etacd, etaech, etalh, etanbi, forbitloss, frbeam, nbshield, nbshinef, &
      pheat, pinjemw, pinjimw, pinjmw, plhybd, pnbeam, porbitlossmw, &
      rtanbeam, rtanmax, taubeam
    use current_drive_module, only: culnbi
    use heat_transport_variables, only: pinjwp
    use error_handling, only: idiags, report_error
    use physics_variables, only: ignite, pohmmw, powfmw
    use process_output, only: oheadr, ocmmnt, oblnkl, ovarre
    use stellarator_variables, only: isthtr
    implicit none

    !  Arguments

    integer, intent(in) :: iprint,outfile

    !  Local variables

    real(dp), save :: effnbss,fpion

    ! !!!!!!!!!!!!!!!!!!!!!!!!!!!!!!!!!!!!!!!!!!!!!!!

    !  Assign heating power to the desired mechanism

    select case (isthtr)

    case (1)  !  Electron cyclotron resonance heating

       echpwr = pheat
       pinjimw = 0.0D0
       pinjemw = echpwr
       etacd = etaech
       pinjwp = (pinjimw + pinjemw)/etacd

    case (2)  !  Lower Hybrid heating

       plhybd = pheat
       pinjimw = 0.0D0
       pinjemw = plhybd
       etacd = etalh
       pinjwp = (pinjimw + pinjemw)/etacd

    case (3)  !  Neutral beam injection heating

       !  Use routine described in AEA FUS 172, but discard the current
       !  drive efficiency as this is irrelevant for stellarators. We are
       !  only really interested in fpion, nbshinef and taubeam.

       call culnbi(effnbss,fpion,nbshinef)

       pnbeam = pheat * (1.0D0-forbitloss)
       porbitlossmw = pheat * forbitloss
       pinjimw = pnbeam * fpion
       pinjemw = pnbeam * (1.0D0-fpion)
       etacd = etanbi
       pinjwp = (pinjimw + pinjemw)/etacd

    case default

       idiags(1) = isthtr ; call report_error(107)

    end select

    !  Total injected power

    pinjmw = pinjemw + pinjimw

    !  Calculate neutral beam current

    if (abs(pnbeam) > 1.0D-8) then
       cnbeam = 1.0D-3 * (pnbeam*1.0D6) / enbeam
    else
       cnbeam = 0.0D0
    end if

    !  Ratio of fusion to input (injection+ohmic) power

    if (abs(pinjmw + porbitlossmw + pohmmw) < 1.0D-6) then
       bigq = 1.0D18
    else
       bigq = powfmw / (pinjmw + porbitlossmw + pohmmw)
    end if

    if (iprint == 0) return

    !  Output section

    call oheadr(outfile,'Auxiliary Heating System')

    select case (isthtr)
    case (1)
       call ocmmnt(outfile,'Electron Cyclotron Resonance Heating')
    case (2)
       call ocmmnt(outfile,'Lower Hybrid Heating')
    case (3)
       call ocmmnt(outfile,'Neutral Beam Injection Heating')
    end select
    if (ignite == 1) then
       call ocmmnt(outfile, &
            'Ignited plasma; injected power only used for start-up phase')
    end if
    call oblnkl(outfile)

    call ovarre(outfile,'Auxiliary power supplied to plasma (MW)', &
         '(pheat)',pheat)
    call ovarre(outfile,'Fusion gain factor Q','(bigq)',bigq)

    if (abs(pnbeam) > 1.0D-8) then
       call ovarre(outfile,'Neutral beam energy (keV)','(enbeam)',enbeam)
       call ovarre(outfile,'Neutral beam current (A)','(cnbeam)',cnbeam)
       call ovarre(outfile,'Fraction of beam energy to ions','(fpion)', &
            fpion)
       call ovarre(outfile,'Neutral beam shine-through fraction','(nbshinef)', &
            nbshinef)
       call ovarre(outfile,'Neutral beam orbit loss power (MW)','(porbitlossmw)', &
            porbitlossmw)
       call ovarre(outfile,'Beam duct shielding thickness (m)','(nbshield)',nbshield)
       call ovarre(outfile,'R injection tangent / R-major','(frbeam)', &
            frbeam)
       call ovarre(outfile,'Beam centreline tangency radius (m)','(rtanbeam)', &
            rtanbeam)
       call ovarre(outfile,'Maximum possible tangency radius (m)','(rtanmax)', &
            rtanmax)
       call ovarre(outfile,'Beam decay lengths to centre','(taubeam)', &
            taubeam)
    end if

  end subroutine stheat

  subroutine stfwbs(outfile,iprint)
    !! Routine to calculate first wall, blanket and shield properties
    !! for a stellarator
    !! author: P J Knight, CCFE, Culham Science Centre
    !! author: F Warmer, IPP Greifswald
    !! outfile : input integer : Fortran output unit identifier
    !! iprint : input integer : Switch to write output to file (1=yes)
    !! This routine calculates a stellarator's first wall, blanket and
    !! shield properties.
    !! It calculates the nuclear heating in the blanket / shield, and
    !! estimates the volume and masses of the first wall,
    !! blanket, shield and vacuum vessel.
    !! <P>The arrays <CODE>coef(i,j)</CODE> and <CODE>decay(i,j)</CODE>
    !! are used for exponential decay approximations of the
    !! (superconducting) TF coil nuclear parameters.
    !! <UL><P><LI><CODE>j = 1</CODE> : stainless steel shield (assumed)
    !! <P><LI><CODE>j = 2</CODE> : tungsten shield (not used)</UL>
    !! Note: Costing and mass calculations elsewhere assume
    !! stainless steel only.
    !! <P>The method is the same as for tokamaks (as performed via
    !! <A HREF="fwbs.html">fwbs</A>), except for the volume calculations,
    !! which scale the surface area of the components from that
    !! of the plasma.
    !! AEA FUS 251: A User's Guide to the PROCESS Systems Code
    !
    ! !!!!!!!!!!!!!!!!!!!!!!!!!!!!!!!!!!!!!!!!!!!!!!!

    use build_variables, only: blarea, blareaib, blbmith, blbmoth, blbpith, &
      blbpoth, blbuith, blbuoth, blnkith, blnkoth, blnktth, ddwex, d_vv_in, &
      d_vv_out, fwarea, fwareaib, fwareaob, fwith, fwoth, r_tf_outboard_mid, &
      scrapli, scraplo, sharea, shareaib, shareaob, shldith, shldoth, shldtth, &
      tfthko, blareaob
    use cost_variables, only: abktflnc, tlife
    use current_drive_variables, only: porbitlossmw
    use divertor_variables, only: divclfr, divdens, divmas, divplt, divsur
    use fwbs_module, only: tsat, blanket_neutronics, &
      sctfcoil_nuclear_heating_iter90
    use fwbs_variables, only: afwi, afwo, bktlife, blktmodel, blkttype, &
      breedmat, coolmass, coolp, coolwh, declblkt, declfw, declshld, &
      densbreed, denstl, dewmkg, emult, emultmw, fblbe, fblbreed, fblhebmi, &
      fblhebmo, fblli, fbllipb, fblss, fblvd, fdiv, fhcd, fhole, fvoldw, &
      fvolso, fwclfr, fwlife, fwmass, hcdportsize, li6enrich, nflutf, &
      npdiv, nphcdin, nphcdout, outlet_temp, pnucblkt, pnuc_cp, pnucdiv, &
      pnucdiv, pnucfw, pnuchcd, pnucloss, pnucshld, praddiv, pradfw, pradhcd, &
      pradloss, primary_pumping, ptfnuc, rdewex, rpf2dewar, secondary_cycle, &
      tbr, tritprate, vdewex, vdewin, vfblkt, vfshld, volblkt, volblkti, &
      volblkto, volshld, vvmass, wallpf, whtblbe, whtblbreed, whtblkt, &
      whtblli, whtblss, whtblvd, whtshld, wpenshld, wtblli2o, wtbllipb, &
      fblhebpi, fblhebpo, fblli2o, fvolsi
    use heat_transport_variables, only: fpumpblkt, fpumpdiv, fpumpfw, &
      fpumpshld, htpmw_blkt, htpmw_div, htpmw_fw, htpmw_shld, ipowerflow
    use kit_blanket_model, only: nflutfi, nflutfo, pnuctfi, pnuctfo, &
      t_bl_y, vvhemaxi, vvhemaxo, vvhemini, vvhemino
    use error_handling, only: report_error
    use physics_variables, only: pdivt, pneutmw, pradmw, rminor, rmajor, &
      sarea, wallmw
    use process_output, only: oheadr, ovarre, osubhd, ovarin, ocmmnt, oblnkl
    use tfcoil_variables, only: i_tf_sup
		use constants, only: pi
		use maths_library, only: linesolv, eshellarea
    implicit none

    !  Arguments

    integer, intent(in) :: outfile, iprint

    !  Local variables

    real(dp) :: adewex,bfwi,bfwo,coilhtmx,coolvol,decaybl,decaybzi, &
         decaybzo,decayfwi,decayfwo,decayshldi,decayshldo,dpacop,htheci, &
         pheci,pheco,pneut2,pnucbsi,pnucbso,pnucbzi,pnucbzo,pnucfwbs, &
         pnucfwbsi,pnucfwbso,pnucfwi,pnucfwo,pnucshldi,pnucshldo,pnucsi, &
         pnucso,psurffwi,psurffwo,ptfiwp,ptfowp,r1,raddose,vffwi,vffwo, &
         volshldi,volshldo


    ! !!!!!!!!!!!!!!!!!!!!!!!!!!!!!!!!!!!!!!!!!!!!!!!

    !  First wall full-power lifetime (years)
    !  May be recalculated below if ipowerflow=1 and secondary_cycle>0,
    !  and also by the availability model

    fwlife = min(abktflnc/wallmw, tlife)

    !  First wall inboard, outboard areas (assume 50% of total each)
    fwareaib = 0.5D0*fwarea
    fwareaob = 0.5D0*fwarea

    !  Blanket volume; assume that its surface area is scaled directly from the
    !  plasma surface area.
    !  Uses fhole etc. to take account of gaps due to ports etc.

    r1 = rminor + 0.5D0*(scrapli+fwith + scraplo+fwoth)
    if (ipowerflow == 0) then
       blarea = sarea * r1/rminor * (1.0D0-fhole)
    else
       blarea = sarea * r1/rminor * (1.0D0-fhole-fdiv-fhcd)
    end if
    blareaib = 0.5D0*blarea
    blareaob = 0.5D0*blarea

    volblkti = blareaib * blnkith
    volblkto = blareaob * blnkoth
    volblkt = volblkti + volblkto

    !  Shield volume
    !  Uses fvolsi, fvolso as area coverage factors

    r1 = r1 + 0.5D0*(blnkith+blnkoth)
    sharea = sarea * r1/rminor
    shareaib = 0.5D0*sharea * fvolsi
    shareaob = 0.5D0*sharea * fvolso

    volshldi = shareaib * shldith
    volshldo = shareaob * shldoth
    volshld = volshldi + volshldo

    !  Neutron power lost through holes in first wall (eventually absorbed by
    !  shield)

    pnucloss = pneutmw * fhole


    ! The peaking factor, obtained as precalculated parameter
    wallpf = config%neutron_peakfactor

    !  Blanket neutronics calculations

    if (blktmodel == 1) then

       call blanket_neutronics

       if (ipowerflow == 1) then
          pnucdiv = pneutmw * fdiv
          pnuchcd = pneutmw * fhcd
          pnucfw = pneutmw - pnucdiv - pnucloss - pnuchcd

          pradloss = pradmw * fhole
          praddiv = pradmw * fdiv
          pradhcd = pradmw * fhcd
          pradfw = pradmw - praddiv - pradloss - pradhcd

          htpmw_fw = fpumpfw * (pnucfw + pradfw + porbitlossmw)
          htpmw_blkt = fpumpblkt * pnucblkt
          htpmw_shld = fpumpshld * pnucshld
          htpmw_div = fpumpdiv * (pdivt + pnucdiv + praddiv)

          !  Void fraction in first wall / breeding zone,
          !  for use in fwmass and coolvol calculation below

          vffwi = 1.0D0 - fblbe - fblbreed - fblss
          vffwo = vffwi
       end if

    else

       pnuc_cp = 0.0D0

       if (ipowerflow == 0) then

          !  Energy-multiplied neutron power

          pneut2 = (pneutmw - pnucloss - pnuc_cp) * emult

          emultmw = pneut2 - (pneutmw - pnucloss - pnuc_cp)

          !  Nuclear heating in the blanket

          decaybl = 0.075D0 / (1.0D0 - vfblkt - fblli2o - fblbe)

          pnucblkt = pneut2 * (1.0D0 - exp(-blnkoth/decaybl))

          !  Nuclear heating in the shield
          pnucshld = pneut2 - pnucblkt

          !  Superconducting coil shielding calculations
          call sctfcoil_nuclear_heating_iter90(coilhtmx,dpacop,htheci,nflutf, &
               pheci,pheco,ptfiwp,ptfowp,raddose,ptfnuc)

       else  !  ipowerflow == 1

          !  Neutron power incident on divertor (MW)

          pnucdiv = pneutmw * fdiv

          !  Neutron power incident on HCD apparatus (MW)

          pnuchcd = pneutmw * fhcd

          !  Neutron power deposited in first wall, blanket and shield (MW)

          pnucfwbs = pneutmw - pnucdiv - pnucloss - pnuc_cp - pnuchcd

          !  Split between inboard and outboard by first wall area fractions

          pnucfwbsi = pnucfwbs * fwareaib/fwarea
          pnucfwbso = pnucfwbs * fwareaob/fwarea

          !  Radiation power incident on divertor (MW)

          praddiv = pradmw * fdiv

          !  Radiation power incident on HCD apparatus (MW)

          pradhcd = pradmw * fhcd

          !  Radiation power lost through holes (eventually hits shield) (MW)

          pradloss = pradmw * fhole

          !  Radiation power incident on first wall (MW)

          pradfw = pradmw - praddiv - pradloss - pradhcd

          !  Calculate the power deposited in the first wall, blanket and shield,
          !  and the required coolant pumping power

          !  If we have chosen pressurised water as the coolant, set the
          !  coolant outlet temperature as 20 deg C below the boiling point

          if (coolwh == 2) then
             outlet_temp = tsat(1.0D-6*coolp) - 20.0D0  !  in K
          end if

          bfwi = 0.5D0*fwith
          bfwo = 0.5D0*fwoth

          vffwi = afwi*afwi/(bfwi*bfwi)  !  inboard FW coolant void fraction
          vffwo = afwo*afwo/(bfwo*bfwo)  !  outboard FW coolant void fraction

          !  First wall decay length (m) - improved calculation required

          decayfwi = declfw
          decayfwo = declfw

          !  Surface heat flux on first wall (MW) (sum = pradfw)

          psurffwi = pradfw * fwareaib/fwarea
          psurffwo = pradfw * fwareaob/fwarea

          !  Simple blanket model (primary_pumping = 0 or 1) is assumed for stellarators

          !  The power deposited in the first wall, breeder zone and shield is
          !  calculated according to their dimensions and materials assuming
          !  an exponential attenuation of nuclear heating with increasing
          !  radial distance.  The pumping power for the coolant is calculated
          !  as a fraction of the total thermal power deposited in the
          !  coolant.

          pnucfwi = pnucfwbsi * (1.0D0 - exp(-2.0D0*bfwi/decayfwi))
          pnucfwo = pnucfwbso * (1.0D0 - exp(-2.0D0*bfwo/decayfwo))

          !  Neutron power reaching blanket and shield (MW)

          pnucbsi = pnucfwbsi - pnucfwi
          pnucbso = pnucfwbso - pnucfwo

          !  Blanket decay length (m) - improved calculation required

          decaybzi = declblkt
          decaybzo = declblkt

          !  Neutron power deposited in breeder zone (MW)

          pnucbzi = pnucbsi * (1.0D0 - exp(-blnkith/decaybzi))
          pnucbzo = pnucbso * (1.0D0 - exp(-blnkoth/decaybzo))

          !  Calculate coolant pumping powers from input fraction.
          !  The pumping power is assumed to be a fraction, fpump, of the
          !  incident thermal power to each component so that
          !  htpmw_i = fpump_i*C, where C is the non-pumping thermal power
          !  deposited in the coolant

          !  First wall and Blanket pumping power (MW)

          if (primary_pumping==0) then
          !    Use input
          else if (primary_pumping==1) then
              htpmw_fw = fpumpfw * (pnucfwi + pnucfwo + psurffwi + psurffwo + porbitlossmw)
              htpmw_blkt = fpumpblkt * (pnucbzi*emult + pnucbzo*emult)
          else
              call report_error(215)
          endif

          emultmw = fpumpblkt * (pnucbzi*emult + pnucbzo) * (emult - 1.0D0)

          !  Total nuclear heating of first wall (MW)

          pnucfw = pnucfwi + pnucfwo

          !  Total nuclear heating of blanket (MW)

          pnucblkt = (pnucbzi + pnucbzo)*emult

          emultmw = emultmw + (pnucbzi + pnucbzo) * (emult - 1.0D0)

          !  Calculation of shield and divertor powers
          !  Shield and divertor powers and pumping powers are calculated using the same
          !  simplified method as the first wall and breeder zone when primary_pumping = 1.
          !  i.e. the pumping power is a fraction of the total thermal power deposited in the
          !  coolant.

          !  Neutron power reaching the shield (MW)
          !  The power lost from the fhole area fraction is assumed to be incident upon the shield

          pnucsi = pnucbsi - pnucbzi + (pnucloss + pradloss) * fwareaib/fwarea
          pnucso = pnucbso - pnucbzo + (pnucloss + pradloss) * fwareaob/fwarea

          !  Improved calculation of shield power decay lengths required

          decayshldi = declshld
          decayshldo = declshld

          !  Neutron power deposited in the shield (MW)

          pnucshldi = pnucsi * (1.0D0 - exp(-shldith/decayshldi))
          pnucshldo = pnucso * (1.0D0 - exp(-shldoth/decayshldo))

          pnucshld = pnucshldi + pnucshldo

          !  Calculate coolant pumping powers from input fraction.
          !  The pumping power is assumed to be a fraction, fpump, of the incident
          !  thermal power to each component so that,
          !     htpmw_i = fpump_i*C
          !  where C is the non-pumping thermal power deposited in the coolant

          if (primary_pumping==0) then
              !    Use input
          else if (primary_pumping==1) then

              !  Shield pumping power (MW)
              htpmw_shld = fpumpshld*(pnucshldi + pnucshldo)

              !  Divertor pumping power (MW)
              htpmw_div = fpumpdiv*(pdivt + pnucdiv + praddiv)

          end if

          !  Remaining neutron power to coils and elsewhere. This is assumed
          !  (for superconducting coils at least) to be absorbed by the
          !  coils, and so contributes to the cryogenic load

          if (i_tf_sup == 1) then
             ptfnuc = pnucsi + pnucso - pnucshldi - pnucshldo
          else  !  resistive coils
             ptfnuc = 0.0D0
          end if

       end if  !  ipowerflow

    end if  !  blktmodel

    !  Divertor mass
    !  N.B. divsur is calculated in stdiv after this point, so will
    !  be zero on first lap, hence the initial approximation

    if (first_call_stfwbs) then
       divsur = 50.0D0
       first_call_stfwbs = .false.
    end if

    divmas = divsur * divdens * (1.0D0 - divclfr) * divplt

    !  Start adding components of the coolant mass:
    !  Divertor coolant volume (m3)

    coolvol = divsur * divclfr * divplt

    !  Blanket mass, excluding coolant

    if (blktmodel == 0) then
       if ((blkttype == 1).or.(blkttype == 2)) then  !  liquid breeder (WCLL or HCLL)
          wtbllipb = volblkt * fbllipb * 9400.0D0
          whtblli = volblkt * fblli * 534.0D0
          whtblkt = wtbllipb + whtblli
       else  !  solid breeder (HCPB); always for ipowerflow=0
          wtblli2o = volblkt * fblli2o * 2010.0D0
          whtblbe = volblkt * fblbe * 1850.0D0
          whtblkt = wtblli2o + whtblbe
       end if
       whtblss = volblkt * denstl * fblss
       whtblvd = volblkt * 5870.0D0  * fblvd

       whtblkt = whtblkt + whtblss + whtblvd

    else  !  volume fractions proportional to sub-assembly thicknesses
       whtblss = denstl * ( &
            volblkti/blnkith * ( &
            blbuith * fblss + &
            blbmith * (1.0D0-fblhebmi) + &
            blbpith * (1.0D0-fblhebpi) ) &
            + volblkto/blnkoth * ( &
            blbuoth * fblss + &
            blbmoth * (1.0D0-fblhebmo) + &
            blbpoth * (1.0D0-fblhebpo) ) )
       whtblbe = 1850.0D0 * fblbe * ( &
            (volblkti * blbuith/blnkith) + (volblkto * blbuoth/blnkoth) )
       whtblbreed = densbreed * fblbreed * ( &
            (volblkti * blbuith/blnkith) + (volblkto * blbuoth/blnkoth) )
       whtblkt = whtblss + whtblbe + whtblbreed

       vfblkt = volblkti/volblkt * ( &  !  inboard portion
            (blbuith/blnkith) * (1.0D0 - fblbe - fblbreed - fblss) &
            + (blbmith/blnkith) * fblhebmi &
            + (blbpith/blnkith) * fblhebpi )
       vfblkt = vfblkt + volblkto/volblkt * ( &  !  outboard portion
            (blbuoth/blnkoth) * (1.0D0 - fblbe - fblbreed - fblss) &
            + (blbmoth/blnkoth) * fblhebmo &
            + (blbpoth/blnkoth) * fblhebpo )

    end if

    !  When blktmodel > 0, although the blanket is by definition helium-cooled
    !  in this case, the shield etc. are assumed to be water-cooled, and since
    !  water is heavier the calculation for coolmass is better done with
    !  coolwh=2 if blktmodel > 0; thus we can ignore the helium coolant mass
    !  in the blanket.

    if (blktmodel == 0) then
       coolvol = coolvol + volblkt*vfblkt
    end if

    !  Shield mass

    whtshld = volshld * denstl * (1.0D0 - vfshld)
    coolvol = coolvol + volshld*vfshld

    !  Penetration shield (set = internal shield)

    wpenshld = whtshld

    if (ipowerflow == 0) then

       !  First wall mass
       !  (first wall area is calculated elsewhere)

       fwmass = fwarea * (fwith+fwoth)/2.0D0 * denstl * (1.0D0-fwclfr)

       !  Surface areas adjacent to plasma

       coolvol = coolvol + fwarea * (fwith+fwoth)/2.0D0 * fwclfr

    else

       fwmass = denstl * &
            (fwareaib*fwith*(1.0D0-vffwi) + fwareaob*fwoth*(1.0D0-vffwo))
       coolvol = coolvol + fwareaib*fwith*vffwi + fwareaob*fwoth*vffwo

       !  Average first wall coolant fraction, only used by old routines
       !  in fispact.f90, safety.f90

       fwclfr = (fwareaib*fwith*vffwi + fwareaob*fwoth*vffwo) / &
            (fwarea*0.5D0*(fwith+fwoth))

    end if

    !  Mass of coolant = volume * density at typical coolant
    !  temperatures and pressures
    !  N.B. for blktmodel > 0, mass of *water* coolant in the non-blanket
    !  structures is used (see comment above)

    if ((blktmodel > 0).or.(coolwh == 2)) then  !  pressurised water coolant
       coolmass = coolvol*806.719D0
    else  !  gaseous helium coolant
       coolmass = coolvol*1.517D0
    end if

    !  Assume external cryostat is a torus with circular cross-section,
    !  centred on plasma major radius.
    !  N.B. No check made to see if coils etc. lie wholly within cryostat...

    !  External cryostat outboard major radius (m)

    rdewex = r_tf_outboard_mid + 0.5D0*tfthko + rpf2dewar
    adewex = rdewex-rmajor

    !  External cryostat volume

    vdewex = 4.0D0*pi*pi*rmajor*adewex * ddwex

    !  Internal vacuum vessel volume
    !  fvoldw accounts for ports, support, etc. additions

    r1 = rminor + 0.5D0*(scrapli+fwith+blnkith+shldith &
         + scraplo+fwoth+blnkoth+shldoth)
    vdewin = (d_vv_in+d_vv_out)/2.0D0 * sarea * r1/rminor * fvoldw

    !  Vacuum vessel mass

    vvmass = vdewin * denstl

    !  Sum of internal vacuum vessel and external cryostat masses

    dewmkg = (vdewin + vdewex) * denstl

    if (iprint == 0) return

    !  Output section

    call oheadr(outfile,'First Wall / Blanket / Shield')
    call ovarre(outfile,'Average neutron wall load (MW/m2)','(wallmw)', wallmw)
    if (blktmodel > 0) then
       call ovarre(outfile,'Neutron wall load peaking factor','(wallpf)', wallpf)
    end if
    call ovarre(outfile,'First wall full-power lifetime (years)', &
         '(fwlife)',fwlife)

    call ovarre(outfile,'Inboard shield thickness (m)','(shldith)',shldith)
    call ovarre(outfile,'Outboard shield thickness (m)','(shldoth)',shldoth)
    call ovarre(outfile,'Top shield thickness (m)','(shldtth)',shldtth)

    if (blktmodel > 0) then
       call ovarre(outfile,'Inboard breeding zone thickness (m)', &
            '(blbuith)', blbuith)
       call ovarre(outfile,'Inboard box manifold thickness (m)', &
            '(blbmith)', blbmith)
       call ovarre(outfile,'Inboard back plate thickness (m)', &
            '(blbpith)', blbpith)
    end if
    call ovarre(outfile,'Inboard blanket thickness (m)','(blnkith)', blnkith)
    if (blktmodel > 0) then
       call ovarre(outfile,'Outboard breeding zone thickness (m)', &
            '(blbuoth)', blbuoth)
       call ovarre(outfile,'Outboard box manifold thickness (m)', &
            '(blbmoth)', blbmoth)
       call ovarre(outfile,'Outboard back plate thickness (m)', &
            '(blbpoth)', blbpoth)
    end if
    call ovarre(outfile,'Outboard blanket thickness (m)','(blnkoth)', blnkoth)
    call ovarre(outfile,'Top blanket thickness (m)','(blnktth)',blnktth)

    if ((ipowerflow == 0).and.(blktmodel == 0)) then
       call osubhd(outfile,'Coil nuclear parameters :')
       call ovarre(outfile,'Peak magnet heating (MW/m3)','(coilhtmx)', &
            coilhtmx)
       call ovarre(outfile,'Inboard coil winding pack heating (MW)', &
            '(ptfiwp)',ptfiwp)
       call ovarre(outfile,'Outboard coil winding pack heating (MW)', &
            '(ptfowp)',ptfowp)
       call ovarre(outfile,'Peak coil case heating (MW/m3)','(htheci)', &
            htheci)
       call ovarre(outfile,'Inboard coil case heating (MW)','(pheci)',pheci)
       call ovarre(outfile,'Outboard coil case heating (MW)','(pheco)',pheco)
       call ovarre(outfile,'Insulator dose (rad)','(raddose)',raddose)
       call ovarre(outfile,'Maximum neutron fluence (n/m2)','(nflutf)', &
            nflutf)
       call ovarre(outfile,'Copper stabiliser displacements/atom', &
            '(dpacop)',dpacop)
    end if

    if (blktmodel == 0) then
       call osubhd(outfile,'Nuclear heating :')
       call ovarre(outfile, &
            'Blanket heating (including energy multiplication) (MW)', &
            '(pnucblkt)',pnucblkt)
       call ovarre(outfile,'Shield nuclear heating (MW)', &
            '(pnucshld)',pnucshld)
       call ovarre(outfile,'Coil nuclear heating (MW)', &
            '(ptfnuc)',ptfnuc)
    else
       call osubhd(outfile,'Blanket neutronics :')
       call ovarre(outfile, &
            'Blanket heating (including energy multiplication) (MW)', &
            '(pnucblkt)',pnucblkt)
       call ovarre(outfile,'Shield heating (MW)','(pnucshld)',pnucshld)
       call ovarre(outfile,'Energy multiplication in blanket','(emult)',emult)
       call ovarin(outfile,'Number of divertor ports assumed','(npdiv)',npdiv)
       call ovarin(outfile,'Number of inboard H/CD ports assumed', &
            '(nphcdin)',nphcdin)
       call ovarin(outfile,'Number of outboard H/CD ports assumed', &
            '(nphcdout)',nphcdout)
       select case (hcdportsize)
       case (1)
          call ocmmnt(outfile,'     (small heating/current drive ports assumed)')
       case default
          call ocmmnt(outfile,'     (large heating/current drive ports assumed)')
       end select
       select case (breedmat)
       case (1)
          call ocmmnt(outfile,'Breeder material: Lithium orthosilicate (Li4Si04)')
       case (2)
          call ocmmnt(outfile,'Breeder material: Lithium methatitanate (Li2TiO3)')
       case (3)
          call ocmmnt(outfile,'Breeder material: Lithium zirconate (Li2ZrO3)')
       case default  !  shouldn't get here...
          call ocmmnt(outfile,'Unknown breeder material...')
       end select
       call ovarre(outfile,'Lithium-6 enrichment (%)','(li6enrich)',li6enrich)
       call ovarre(outfile,'Tritium breeding ratio','(tbr)',tbr)
       call ovarre(outfile,'Tritium production rate (g/day)','(tritprate)',tritprate)
       call ovarre(outfile,'Nuclear heating on i/b coil (MW/m3)','(pnuctfi)',pnuctfi)
       call ovarre(outfile,'Nuclear heating on o/b coil (MW/m3)','(pnuctfo)',pnuctfo)
       call ovarre(outfile,'Total nuclear heating on coil (MW)','(ptfnuc)',ptfnuc)
       call ovarre(outfile,'Fast neut. fluence on i/b coil (n/m2)', &
            '(nflutfi)',nflutfi*1.0D4)
       call ovarre(outfile,'Fast neut. fluence on o/b coil (n/m2)', &
            '(nflutfo)',nflutfo*1.0D4)
       call ovarre(outfile,'Minimum final He conc. in IB VV (appm)','(vvhemini)',vvhemini)
       call ovarre(outfile,'Minimum final He conc. in OB VV (appm)','(vvhemino)',vvhemino)
       call ovarre(outfile,'Maximum final He conc. in IB VV (appm)','(vvhemaxi)',vvhemaxi)
       call ovarre(outfile,'Maximum final He conc. in OB VV (appm)','(vvhemaxo)',vvhemaxo)
       call ovarre(outfile,'Blanket lifetime (full power years)','(bktlife)',bktlife)
       call ovarre(outfile,'Blanket lifetime (calendar years)','(t_bl_y)',t_bl_y)
    end if

    if ((ipowerflow == 1).and.(blktmodel == 0)) then
       call oblnkl(outfile)
       call ovarin(outfile, &
            'First wall / blanket thermodynamic model','(secondary_cycle)',secondary_cycle)
       if (secondary_cycle == 0) then
          call ocmmnt(outfile,'   (Simple calculation)')
       end if
    end if

    call osubhd(outfile,'Blanket / shield volumes and weights :')

    if (blktmodel == 0) then
       if ((blkttype == 1).or.(blkttype == 2)) then
          write(outfile,601) volblkti, volblkto, volblkt,  &
               whtblkt, vfblkt, fbllipb, wtbllipb, fblli, whtblli,  &
               fblss, whtblss, fblvd, whtblvd, volshldi, volshldo,  &
               volshld, whtshld, vfshld, wpenshld
       else  !  (also if ipowerflow=0)
          write(outfile,600) volblkti, volblkto, volblkt,  &
               whtblkt, vfblkt, fblbe, whtblbe, fblli2o, wtblli2o,  &
               fblss, whtblss, fblvd, whtblvd, volshldi, volshldo,  &
               volshld, whtshld, vfshld, wpenshld
       end if
    else
       write(outfile,602) volblkti, volblkto, volblkt, whtblkt, vfblkt, &
            (volblkti/volblkt * blbuith/blnkith + &
            volblkto/volblkt * blbuoth/blnkoth) * fblbe, whtblbe, &
            (volblkti/volblkt * blbuith/blnkith + &
            volblkto/volblkt * blbuoth/blnkoth) * fblbreed, whtblbreed, &
            volblkti/volblkt/blnkith * (blbuith * fblss &
            + blbmith * (1.0D0-fblhebmi) + blbpith * (1.0D0-fblhebpi)) + &
            volblkto/volblkt/blnkoth * (blbuoth * fblss &
            + blbmoth * (1.0D0-fblhebmo) + blbpoth * (1.0D0-fblhebpo)), &
            whtblss, &
            volshldi, volshldo, volshld, whtshld, vfshld, wpenshld
    end if

   600 format( &
         t32,'volume (m3)',t45,'vol fraction',t62,'weight (kg)'/ &
         t32,'-----------',t45,'------------',t62,'-----------'/ &
         '    Inboard blanket' ,t32,1pe10.3,/ &
         '    Outboard blanket' ,t32,1pe10.3,/ &
         '    Total blanket' ,t32,1pe10.3,t62,1pe10.3/ &
         '       Void fraction' ,t45,1pe10.3,/ &
         '       Blanket Be   ',t45,1pe10.3,t62,1pe10.3/ &
         '       Blanket Li2O ',t45,1pe10.3,t62,1pe10.3/ &
         '       Blanket ss   ',t45,1pe10.3,t62,1pe10.3/ &
         '       Blanket Vd   ',t45,1pe10.3,t62,1pe10.3/ &
         '    Inboard shield'  ,t32,1pe10.3,/ &
         '    Outboard shield'  ,t32,1pe10.3,/ &
         '    Primary shield',t32,1pe10.3,t62,1pe10.3/ &
         '       Void fraction' ,t45,1pe10.3,/ &
         '    Penetration shield'        ,t62,1pe10.3)

   601 format( &
         t32,'volume (m3)',t45,'vol fraction',t62,'weight (kg)'/ &
         t32,'-----------',t45,'------------',t62,'-----------'/ &
         '    Inboard blanket' ,t32,1pe10.3,/ &
         '    Outboard blanket' ,t32,1pe10.3,/ &
         '    Total blanket' ,t32,1pe10.3,t62,1pe10.3/ &
         '       Void fraction' ,t45,1pe10.3,/ &
         '       Blanket LiPb ',t45,1pe10.3,t62,1pe10.3/ &
         '       Blanket Li   ',t45,1pe10.3,t62,1pe10.3/ &
         '       Blanket ss   ',t45,1pe10.3,t62,1pe10.3/ &
         '       Blanket Vd   ',t45,1pe10.3,t62,1pe10.3/ &
         '    Inboard shield'  ,t32,1pe10.3,/ &
         '    Outboard shield'  ,t32,1pe10.3,/ &
         '    Primary shield',t32,1pe10.3,t62,1pe10.3/ &
         '       Void fraction' ,t45,1pe10.3,/ &
         '    Penetration shield'        ,t62,1pe10.3)

   602 format( &
         t32,'volume (m3)',t45,'vol fraction',t62,'weight (kg)'/ &
         t32,'-----------',t45,'------------',t62,'-----------'/ &
         '    Inboard blanket' ,t32,1pe10.3,/ &
         '    Outboard blanket' ,t32,1pe10.3,/ &
         '    Total blanket' ,t32,1pe10.3,t62,1pe10.3/ &
         '       Void fraction' ,t45,1pe10.3,/ &
         '       Blanket Be   ',t45,1pe10.3,t62,1pe10.3/ &
         '       Blanket breeder',t45,1pe10.3,t62,1pe10.3/ &
         '       Blanket steel',t45,1pe10.3,t62,1pe10.3/ &
         '    Inboard shield'  ,t32,1pe10.3,/ &
         '    Outboard shield'  ,t32,1pe10.3,/ &
         '    Primary shield',t32,1pe10.3,t62,1pe10.3/ &
         '       Void fraction' ,t45,1pe10.3,/ &
         '    Penetration shield'        ,t62,1pe10.3)

    call osubhd(outfile,'Other volumes, masses and areas :')
    call ovarre(outfile,'First wall area (m2)','(fwarea)',fwarea)
    call ovarre(outfile,'First wall mass (kg)','(fwmass)',fwmass)
    call ovarre(outfile,'External cryostat inner radius (m)','',rdewex-2.0D0*adewex)
    call ovarre(outfile,'External cryostat outer radius (m)','(rdewex)',rdewex)
    call ovarre(outfile,'External cryostat minor radius (m)','(adewex)',adewex)
    call ovarre(outfile,'External cryostat shell volume (m3)','(vdewex)',vdewex)
    call ovarre(outfile,'External cryostat mass (kg)','',dewmkg-vvmass)
    call ovarre(outfile,'Internal vacuum vessel shell volume (m3)','(vdewin)',vdewin)
    call ovarre(outfile,'Vacuum vessel mass (kg)','(vvmass)',vvmass)
    call ovarre(outfile,'Total cryostat + vacuum vessel mass (kg)','(dewmkg)',dewmkg)
    call ovarre(outfile,'Divertor area (m2)','(divsur)',divsur)
    call ovarre(outfile,'Divertor mass (kg)','(divmas)',divmas)

  end subroutine stfwbs

  subroutine stdlim(bt,powht,rmajor,rminor,dlimit)

    !! Routine to calculate the sudo density limit in a stellarator
    !! author: P J Knight, CCFE, Culham Science Centre
    !! bt     : input real : Toroidal field on axis (T)
    !! powht  : input real : Absorbed heating power (MW)
    !! rmajor : input real : Plasma major radius (m)
    !! rminor : input real : Plasma minor radius (m)
    !! dlimit : output real : Maximum volume-averaged plasma density (/m3)
    !! This routine calculates the density limit for a stellarator.
    !! S.Sudo, Y.Takeiri, H.Zushi et al., Scalings of Energy Confinement
    !! and Density Limit in Stellarator/Heliotron Devices, Nuclear Fusion
    !! vol.30, 11 (1990).
    !! AEA FUS 251: A User's Guide to the PROCESS Systems Code
    !
    ! !!!!!!!!!!!!!!!!!!!!!!!!!!!!!!!!!!!!!!!!!!!!!!!
    use error_handling, only: fdiags, report_error
    use physics_variables, only: dene, dnla
    implicit none

    !  Arguments

    real(dp), intent(in) :: bt,powht,rmajor,rminor
    real(dp), intent(out) :: dlimit

    !  Local variables

    real(dp) :: arg,dnlamx

    ! !!!!!!!!!!!!!!!!!!!!!!!!!!!!!!!!!!!!!!!!!!!!!!!

    arg = powht*bt / (rmajor*rminor*rminor)

    if (arg <= 0.0D0) then
       fdiags(1) = arg ; fdiags(2) = powht
       fdiags(3) = bt ; fdiags(4) = rmajor
       fdiags(5) = rminor
       call report_error(108)
    end if

    !  Maximum line-averaged electron density

    dnlamx = 0.25D20 * sqrt(arg)

    !  Scale the result so that it applies to the volume-averaged
    !  electron density

    dlimit = dnlamx * dene/dnla

  end subroutine stdlim

  subroutine stdlim_ecrh(gyro_frequency_max,bt_input,dlimit_ecrh,bt_max)

   !! Routine to calculate the density limit due to an ECRH heating scheme on axis
   !! depending on an assumed maximal available gyrotron frequency.
   !! author: J Lion, IPP Greifswald
   !! gyro_frequency_max     : input real : Maximal available Gyrotron frequency (1/s) NOT (rad/s)
   !! bt  : input real : Maximal magnetic field on axis (T)
   !! dlimit_ecrh : output real : Maximum peak plasma density by ECRH constraints (/m3)
   !! bt_max : output real : Maximum allowable b field for ecrh heating (T)
   !! This routine calculates the density limit due to an ECRH heating scheme on axis
   !
   ! !!!!!!!!!!!!!!!!!!!!!!!!!!!!!!!!!!!!!!!!!!!!!!!
   use physics_variables, only: ne0
   use const_and_precisions, only: pi
   use physics_variables, only: ipedestal,alphan
   implicit none

   !  Arguments

   real(dp), intent(in) :: bt_input,gyro_frequency_max
   real(dp), intent(out) :: dlimit_ecrh, bt_max

   !  Local variables

   real(dp) :: gyro_frequency,ne0_max

   ! !!!!!!!!!!!!!!!!!!!!!!!!!!!!!!!!!!!!!!!!!!!!!!!

   ! Restrict the gyrofrequency by the maximal av. gyrotron frequncy (input parameter)
   gyro_frequency = min(1.76d11 * bt_input,gyro_frequency_max * 2.0d0*pi)

   ! Restrict b field to the maximal available gyrotron frequency
   bt_max = (gyro_frequency_max * 2.0d0*pi)/1.76d11

   !                      me*e0/e^2       * w^2
   ne0_max = max(0.0d0, 3.142077d-4 * gyro_frequency**2)

   ! Check if parabolic profiles are used:
   if (ipedestal == 0) then
      ! Parabolic profiles used, use analytical formula:
      dlimit_ecrh = ne0_max
   else
      print *,"WARNING: It was used ipedestal = 1 in a stellarator routine. "
      print *,"PROCESS will pretend it got parabolic profiles (ipedestal = 0)."
      dlimit_ecrh = ne0_max
   end if

  end subroutine stdlim_ecrh

  subroutine power_at_ignition_point(gyro_frequency_max,te0_available,powerht_out,pscalingmw_out)

   !! Routine to calculate if the plasma is ignitable with the current values for the B field. Assumes
   !! current ECRH achievable peak temperature (which is inaccurate as the cordey pass should be calculated)
   !! author: J Lion, IPP Greifswald
   !! gyro_frequency_max : input real : Maximal available Gyrotron frequency (1/s) NOT (rad/s)
   !! te0_available : input real : Reachable peak electron temperature, reached by ECRH (keV)
   !! powerht_out : output real: Heating Power at ignition point (MW)
   !! pscalingmw_out : output real: Heating Power loss at ignition point (MW)
   !! This routine calculates the density limit due to an ECRH heating scheme on axis
   !! Assumes current peak temperature (which is inaccurate as the cordey pass should be calculated)
   !! Maybe use this: https://doi.org/10.1088/0029-5515/49/8/085026
   !!
   ! !!!!!!!!!!!!!!!!!!!!!!!!!!!!!!!!!!!!!!!!!!!!!!!

   use const_and_precisions, only: pi, keV_
   use physics_variables, only: te, dene, alphan, alphat, powerht, pscalingmw,vol, bt
   use constants, only: nout
   implicit none

   !  Arguments

   real(dp), intent(in) ::  gyro_frequency_max,te0_available
   real(dp), intent(out) :: powerht_out, pscalingmw_out

   !  Local variables
   integer:: i
   real(dp) ::ne0_max,te_old,dene_old, bt_old, bt_ecrh_max

   ! !!!!!!!!!!!!!!!!!!!!!!!!!!!!!!!!!!!!!!!!!!!!!!!
   
   ! This routine calculates the physics again at ecrh density
   ! Save the current values:
   te_old = te
   ! Volume averaged te from te0_achievable
   te = te0_available/(1.0D0+alphat)
   call stdlim_ecrh(gyro_frequency_max, bt,ne0_max,bt_ecrh_max)
   ! Now go to Ignition point where ECRH is still available
   ! In density..
   dene_old = dene
   dene = min(dene_old, ne0_max/(1.0d0+alphan))

   ! And B-field..
   bt_old = bt
   bt = min(bt_ecrh_max,bt)

   call stphys(nout,0)
   
   powerht_out = max(powerht,0.00001D0) ! the radiation module sometimes returns negative heating power
   pscalingmw_out = pscalingmw

   ! Reverse it and do it again because anything more efficiently isn't suitable with the current implementation
   ! This is bad practice but seems to be necessary as of now:
   te = te_old
   dene = dene_old
   bt = bt_old

   call stphys(nout,0)

   

  end subroutine power_at_ignition_point

  subroutine stblim(betamx)

    !! Routine to calculate the beta limit in a stellarator
    !! author: P J Knight, CCFE, Culham Science Centre
    !! betamx : output real : Maximum volume-averaged plasma beta
    !! This routine calculates the beta limit for a stellarator.
    !! J.F.Lyon, K.Gulec, R.L.Miller and L.El-Guebaly, Status of the U.S.
    !! Stellarator Reactor Study
    !! AEA FUS 251: A User's Guide to the PROCESS Systems Code
    !
    ! !!!!!!!!!!!!!!!!!!!!!!!!!!!!!!!!!!!!!!!!!!!!!!!

    implicit none

    !  Arguments

    real(dp), intent(out) :: betamx

    !  Local variables

    ! !!!!!!!!!!!!!!!!!!!!!!!!!!!!!!!!!!!!!!!!!!!!!!!

    betamx = 0.05D0

  end subroutine stblim

  subroutine stigma(outfile)

    !! Routine to calculate ignition margin at the final point
    !! with different stellarator confinement time scaling laws
    !! author: P J Knight, CCFE, Culham Science Centre
    !! outfile : input integer : output file unit
    !! This routine calculates the ignition margin at the final
    !! point with different stellarator confinement time scaling laws
    !! AEA FUS 251: A User's Guide to the PROCESS Systems Code
    !
    ! !!!!!!!!!!!!!!!!!!!!!!!!!!!!!!!!!!!!!!!!!!!!!!!

    use current_drive_variables, only: pinjmw
    use physics_module, only: fhfac, pcond
    use physics_variables, only: afuel, aspect, bt, dene, dnitot, dnla, &
      eps, ignite, iinvqd, kappa, kappa95, kappaa, palpmw, pchargemw, &
      pchargepv, plascur, qstar, rmajor, rminor, te, ten, tin, vol, xarea, &
      zeff, pcoreradpv, hfac, tauscl
    use process_output, only: osubhd, oblnkl
    use stellarator_variables, only: iotabar
    implicit none

    !  Arguments

    integer, intent(in) :: outfile

    !  Local variables

    real(dp) :: d2,powerhtz,ptrez,ptriz,taueez, &
         taueffz,taueiz
    integer :: i,iisc
    integer, parameter :: nstlaw = 5
    integer, dimension(nstlaw) :: istlaw

    ! !!!!!!!!!!!!!!!!!!!!!!!!!!!!!!!!!!!!!!!!!!!!!!!

    call osubhd(outfile,'Confinement times, and required H-factors :')

    write(outfile,10)
   10  format( &
            t5,'scaling law', &
            t30,'confinement time (s)', &
            t55,'H-factor for')

       write(outfile,20)
   20  format( &
         t34,'for H = 2', &
         t54,'power balance')

    call oblnkl(outfile)

    !  Label stellarator scaling laws (update if more are added)

    istlaw(1) = 21
    istlaw(2) = 22
    istlaw(3) = 23
    istlaw(4) = 37
    istlaw(5) = 38

    !  Calculate power balances for all stellarator scaling laws
    !  assuming H = 2

    d2 = 2.0D0
    do iisc = 1,nstlaw
       i = istlaw(iisc)

       call pcond(afuel,palpmw,aspect,bt,dnitot,dene,dnla,eps,d2, &
            iinvqd,i,ignite,kappa,kappa95,kappaa,pchargemw,pinjmw, &
            plascur,pcoreradpv,rmajor,rminor,te,ten,tin, &
            iotabar,qstar,vol,xarea,zeff,ptrez,ptriz,taueez,taueiz, &
            taueffz,powerhtz)

       hfac(iisc) = fhfac(i)
       write(outfile,30) tauscl(istlaw(iisc)),taueez,hfac(iisc)
    end do
   30  format(t2,a24,t34,f7.3,t58,f7.3)

  end subroutine stigma

  subroutine ststrc(outfile,iprint)

    !! Routine to calculate the structural masses for a stellarator
    !! author: P J Knight, CCFE, Culham Science Centre
    !! outfile : input integer : output file unit
    !! iprint : input integer : switch for writing to output file (1=yes)
    !! This routine calculates the structural masses for a stellarator.
    !! This is the stellarator version of routine
    !! <A HREF="struct.html">STRUCT</A>. In practice, many of the masses
    !! are simply set to zero to avoid double-counting of structural
    !! components that are specified differently for tokamaks.
    !! AEA FUS 251: A User's Guide to the PROCESS Systems Code
    !
    ! !!!!!!!!!!!!!!!!!!!!!!!!!!!!!!!!!!!!!!!!!!!!!!!

    use fwbs_variables, only: dewmkg, denstl
    use process_output, only: oheadr, ovarre
    use structure_variables, only: aintmass, clgsmass, coldmass, fncmass, gsmass
    use tfcoil_variables, only: whttf, tcritsc, estotftgj, vtfskv, tftort
    implicit none

    !  Arguments

    integer, intent(in) :: iprint,outfile

    !  Local variables
    real(dp) :: intercoil_surface, M_intercoil, M_struc, msupstr
    ! !!!!!!!!!!!!!!!!!!!!!!!!!!!!!!!!!!!!!!!!!!!!!!!

    !  Tokamak-specific PF coil fence mass set to zero
    fncmass = 0.0D0

    !  Reactor core gravity support mass
    gsmass = 0.0D0 !? Not sure about this.


    !!!!!!!!! This is the previous scaling law for intercoil structure
    !!!!!!!!! We keep is here as a reference to the new model, which
    !!!!!!!!! we do not really trust yet.
    !  Mass of support structure (includes casing) (tonnes)
    !  Scaling for required structure mass (Steel) from:
    !  F.C. Moon, J. Appl. Phys. 53(12) (1982) 9112
    !
    !  Values based on regression analysis by Greifswald, March 2014
    M_struc = 1.3483D0 * (1000.0D0 * estotftgj)**0.7821D0
    msupstr = 1000.0D0*M_struc  !  kg


    !!!!!!!!!!!!!!!!!!!!!!!!!!!!!!!!!!!!!!!!!!!!!!!!!!!!!!!!!!!!!!!!
    ! Intercoil support structure calculation:
    ! Calculate the intercoil bolted plates structure from the coil surface
    ! which needs to be precalculated (or calculated in PROCESS but this not done here)
    ! The coil width is subtracted from that:
    !total_coil_width = b + 2* d_ic + 2* case_thickness_constant
    !total_coil_thickness = h + 2* d_ic + 2* case_thickness_constant

    ! The following line is correct AS LONG AS we do not scale the coil sizes
    intercoil_surface = config%coilsurface * f_r**2 &
                         - tftort * config%coillength* f_r * f_N 


    ! This 0.18 m is an effective thickness which is scaled with empirial 1.5 law. 5.6 T is reference point of Helias
    ! The thickness 0.18m was obtained as a measured value from Schauer, F. and Bykov, V. design of Helias 5-B. (Nucl Fus. 2013)
    aintmass = 0.18D0 *f_B**2 * intercoil_surface * denstl 
    
    clgsmass = 0.2D0*aintmass    ! Very simple approximation for the gravity support.
                                 ! This fits for the Helias 5b reactor design point ( F. and Bykov, V. design of Helias 5-B. (nucl Fus. 2013)).


    !  Total mass of cooled components
    coldmass = whttf + aintmass + dewmkg

    !  Output section

    if (iprint == 0) return

    call oheadr(outfile,'Support Structure')
    call ovarre(outfile,'Intercoil support structure mass (from intercoil calculation) (kg)', &
         '(aintmass)',aintmass)
    call ovarre(outfile,'Intercoil support structure mass (scaling, for comparison) (kg)', &
         '(empiricalmass)',msupstr)
    call ovarre(outfile,'Gravity support structure mass (kg)', &
         '(clgsmass)',clgsmass)
    call ovarre(outfile,'Mass of cooled components (kg)', &
         '(coldmass)',coldmass)

  end subroutine ststrc

  subroutine stdiv(outfile,iprint)

    !! Routine to call the stellarator divertor model
    !! author: P J Knight, CCFE, Culham Science Centre
    !! author: F Warmer, IPP Greifswald
    !! outfile : input integer : output file unit
    !! iprint : input integer : switch for writing to output file (1=yes)
    !! This routine calls the divertor model for a stellarator,
    !! developed by Felix Warmer.
    !! Stellarator Divertor Model for the Systems
    !! Code PROCESS, F. Warmer, 21/06/2013
    !
    ! !!!!!!!!!!!!!!!!!!!!!!!!!!!!!!!!!!!!!!!!!!!!!!!

    use divertor_variables, only: anginc, divsur, hldiv, tdiv, xpertin
    use physics_variables, only: afuel, pdivt, rmajor
    use process_output, only: oheadr, ovarre, ovarin
    use stellarator_variables, only: bmn, f_asym, f_rad, f_w, fdivwet, &
      flpitch, m_res, n_res, shear
    use constants, only: echarge, twopi, pi, umass
    use fwbs_variables, only: fdiv
    use build_variables, only: fwarea

    implicit none

    !  Arguments

    integer, intent(in) :: iprint,outfile

    !  Local variables

    real(dp) :: R,alpha,xi_p,T_scrape,Theta,darea
    real(dp) :: E,c_s,w_r,Delta,L_P,L_X_T,l_q,l_b
    real(dp) :: F_x,L_D,L_T,L_W,P_div,A_eff,q_div

    ! !!!!!!!!!!!!!!!!!!!!!!!!!!!!!!!!!!!!!!!!!!!!!!!

    ! PROCESS variables to local variables

    Theta = flpitch !  ~bmn [rad] field line pitch
    R = rmajor
    P_div = pdivt
    alpha = anginc
    xi_p = xpertin
    T_scrape = tdiv

    !  Scrape-off temperature in Joules

    E = T_scrape*echarge

    !  Sound speed of particles (m/s)

    c_s = sqrt(E/(afuel*umass))

    !  Island size (m)

    w_r = 4.0D0*sqrt(bmn * R/(shear*n_res))

    !  Perpendicular (to plate) distance from X-point to divertor plate (m)

    Delta = f_w*w_r

    !  Length 'along' plasma (m)

    L_P = twopi*R*(dble(m_res)/n_res)

    !  Connection length from X-point to divertor plate (m)

    L_X_T = Delta/Theta

    !  Power decay length (m)

    l_q = sqrt(xi_p*(L_X_T/c_s))

    !  Channel broadening length (m)

    l_b = sqrt(xi_p*L_P/(c_s))

    !  Channel broadening factor

    F_x = 1.0D0 + (l_b / (L_P*Theta))

    !  Length of a single divertor plate (m)

    L_D = F_x*L_P*(Theta/alpha)

    !  Total length of divertor plates (m)

    L_T = 2.0D0*n_res*L_D

    !  Wetted area (m2)

    A_eff = L_T*l_q

    !  Divertor plate width (m): assume total area is wetted area/fdivwet

    darea = A_eff / fdivwet
    L_W = darea / L_T

    !  Divertor heat load (MW/m2)

    q_div = f_asym*(P_div/A_eff)

    !  Transfer to global variables

    hldiv = q_div
    divsur = darea

    
    fdiv = darea/fwarea

    if (iprint == 0) return

    call oheadr(outfile,'Divertor')

    call ovarre(outfile,'Power to divertor (MW)','(pdivt.)',pdivt)
    call ovarre(outfile,'Angle of incidence (deg)','(anginc)',anginc*180.0D0/pi)
    call ovarre(outfile,'Perp. heat transport coefficient (m2/s)', &
         '(xpertin)',xpertin)
    call ovarre(outfile,'Divertor plasma temperature (eV)','(tdiv)',tdiv)
    call ovarre(outfile,'Radiated power fraction in SOL','(f_rad)',f_rad)
    call ovarre(outfile,'Heat load peaking factor','(f_asym)',f_asym)
    call ovarin(outfile,'Poloidal resonance number','(m_res)',m_res)
    call ovarin(outfile,'Toroidal resonance number','(n_res)',n_res)
    call ovarre(outfile,'Relative radial field perturbation','(bmn)',bmn)
    call ovarre(outfile,'Field line pitch (rad)','(flpitch)',flpitch)
    call ovarre(outfile,'Island size fraction factor','(f_w)',f_w)
    call ovarre(outfile,'Magnetic shear (/m)','(shear)',shear)
    call ovarre(outfile,'Divertor wetted area (m2)','(A_eff)',A_eff)
    call ovarre(outfile,'Wetted area fraction of total plate area','(fdivwet)',fdivwet)
    call ovarre(outfile,'Divertor plate length (m)','(L_d)',L_d)
    call ovarre(outfile,'Divertor plate width (m)','(L_w)',L_w)
    call ovarre(outfile,'Flux channel broadening factor','(F_x)',F_x)
    call ovarre(outfile,'Power decay width (cm)','(100*l_q)',100.0D0*l_q)
    call ovarre(outfile,'Island width (m)','(w_r)',w_r)
    call ovarre(outfile,'Perp. distance from X-point to plate (m)', &
         '(Delta)',Delta)
    call ovarre(outfile,'Peak heat load (MW/m2)','(hldiv)',hldiv)

  end subroutine stdiv

  subroutine stcoil(outfile,iprint)

    !! Routine that performs the calculations for stellarator coils
    !! author: J Lion, IPP Greifswald
    !! outfile : input integer : output file unit
    !! iprint : input integer : switch for writing to output file (1=yes)
    !! This routine calculates the properties of the coils for
    !! a stellarator device.
    !! <P>Some precalculated effective parameters for a stellarator power
    !! plant design are used as the basis for the calculations. The coils
    !! are assumed to be a fixed shape, but are scaled in size
    !! appropriately for the machine being modelled.
    !
    ! !!!!!!!!!!!!!!!!!!!!!!!!!!!!!!!!!!!!!!!!!!!!!!!

    use build_variables, only: blnkith, blnkoth, dh_tf_inner_bore, &
      dr_tf_inner_bore, fwith, fwoth, gapds, gapsto, hmax, r_tf_outboard_mid, &
      r_tf_outboard_mid, scrapli, scraplo, shldith, shldoth, tfcth, tfthko, &
      r_tf_inboard_mid, vvblgap, d_vv_in, d_vv_out
    use fwbs_variables, only: denstl
    use error_handling, only: report_error, fdiags, idiags
    use physics_variables, only: bt, rmajor, rminor, aspect
    use stellarator_variables, only: hportamax, hporttmax, hportpmax, &
      vportamax, vportpmax, vporttmax
    use structure_variables, only: aintmass
    use tfcoil_variables, only: acasetf, acndttf, acond, acstf, aiwp, arealeg, &
      aswp, avwp, bmaxtf, casthi, casths, cpttf, dcase, estotftgj, &
      fcutfsu, jwptf, n_tf, oacdcp, rbmax, ritfc, tfareain, &
      tfcryoarea, tficrn, tfleng, tfocrn, tfsai, tfsao, tftmp, tftort, &
      thicndut, thkcas, dr_tf_wp, thwcndut, tinstf, n_tf_turn, vftf, whtcas, whtgw, &
      whtcon, whtconcu, whtconsc, whtconsh, whttf, wwp1, dcond, awphec, dcondins, &
      i_tf_sc_mat, jwdgpro, max_force_density, sigvvall, sig_tf_wp, taucq, &
      tdmptf, tmaxpro, toroidalgap, vtfkv, whtconin, wwp2, vdalw, bcritsc, fhts, &
      tcritsc, vtfskv, t_turn_tf, b_crit_upper_nbti, t_crit_nbti
		use constants, only: rmu0, twopi, pi, dcopper
		use maths_library, only: find_y_nonuniform_x, tril, sumup3, ellipke
    use superconductors, only : jcrit_rebco, jcrit_nbti, bi2212, itersc, wstsc, GL_nbti, GL_REBCO
    use rebco_variables, only: copperA_m2, copperA_m2_max
    use constraint_variables, only: fiooic
    implicit none

    !  Arguments

    integer, intent(in) :: outfile,iprint


    real(dp) :: r_coil_major, r_coil_minor, case_thickness_constant, coilcurrent
    real(dp) :: t_cable, inductance

    real(dp), allocatable, dimension(:) ::   jcrit_vector,RHS,LHS,wp_width_r, B_max_k

    real(dp) :: ap,vd,f_scu, wp_width_r_min, awpc, awp_tor, awp_rad, &
               b_vert_max, awptf, r_tf_inleg_mid, radvv, tf_total_h_width, &
               tfborev, min_bending_radius, jwdgpro2, coilcoilgap, &
               max_lateral_force_density, max_radial_force_density, &
               centering_force_max_MN, centering_force_min_MN, centering_force_avg_MN, &
               max_force_density_MNm, f_VV_actual

    integer :: N_it,k

    !  Local variables

    ! Sets major and minor coil radius (important for machine scalings) 
   
    r_coil_major = config%coil_rmajor * f_r
    r_coil_minor = config%coil_rminor * f_r


   !!!!!!!!!!!!!!!!!!!!!!!!!!!!!!!!!!!!!!!!!!!!!!!!!!!!!!!!!!!!!!!!!!!!!!!!!!!!!!!!!!!!!!!!
   ! Winding Pack Geometry: for one conductor
   !
     ! This one conductor will just be multiplied later to fit the winding pack size.
     !
     ! [m] Dimension of square cable space inside insulation
     !     and case of the conduit of each turn
     t_cable = t_turn_tf - 2.0D0 * (thwcndut + thicndut)  !  t_cable = t_w
     if(t_cable<0) print *, "t_cable is negative. Check t_turn, thwcndut and thicndut."
     ! [m^2] Cross-sectional area of cable space per turn
     acstf = 0.9D0 * t_cable**2 ! 0.9 to include some rounded corners. (acstf = pi (t_cable/2)**2 = pi/4 *t_cable**2 for perfect round conductor). This factor depends on how round the corners are.
     ! [m^2] Cross-sectional area of conduit case per turn
     acndttf = (t_cable + 2.0D0*thwcndut)**2 - acstf
   !!!!!!!!!!!!!!!!!!!!!!!!!!!!!!!!!!!!!!!!!!!!!!!!!!!!!!!!!!!!!!!!!!!!!!!!!!!!!!!!!!!!!!!


   !!!!!!!!!!!!!!!!!!!!!!!!!!!!!!!!!!!!!!!!!!!!!!!!!!!!!!!!!!!!!!!!!!!!!!!!!!!!!!!!!!!!!!!
   ! Winding Pack total size:
   !
     ! Total coil current (MA)
     coilcurrent = f_b * config%I0 * f_r /f_N
     f_i = coilcurrent/config%I0


     N_it = 200     ! number of iterations

     allocate(RHS(n_it),LHS(n_it))
     allocate(jcrit_vector(n_it),wp_width_r(n_it),b_max_k(n_it))
 
     do k = 1,N_it

       ! Sample coil winding pack
       wp_width_r(k) = (r_coil_minor/40.0D0 + (dble(k)-1d0) / (dble(N_it)-1d0) * (r_coil_minor/1.0D0-r_coil_minor/40.0D0))
       if (i_tf_sc_mat==6) wp_width_r(k) =(r_coil_minor/150.0D0 + (dble(k)-1d0) / (dble(N_it)-1d0)&
                * (r_coil_minor/1.0D0-r_coil_minor/150.0D0))
 
       !  B-field calculation
       B_max_k(k) = bmax_from_awp(wp_width_r(k),coilcurrent)
 
       ! jcrit for this bmax:
       jcrit_vector(k) = jcrit_frommaterial(B_max_k(k),tftmp+1.5) ! Get here a temperature margin of 1.5K.

     end do

     ! The operation current density weighted with the global iop/icrit fraction
     LHS = fiooic * jcrit_vector

     ! Conduct fraction of conduit * Superconductor fraction in conductor
     f_scu = (acstf*(1.0D0-vftf))/(t_turn_tf**2)*(1.0D0-fcutfsu) !fraction that is SC of wp.
     !print *, "f_scu. ",f_scu,"Awp min: ",Awp(1)
 
     RHS = coilcurrent/(wp_width_r(:)**2/config%WP_ratio*f_scu) ! f_scu should be the fraction of the sc that is in the winding pack.
 
     wp_width_r_min = (r_coil_minor/10.0D0)**2 ! Initial guess for intersection routine
     if (i_tf_sc_mat==6) wp_width_r_min = (r_coil_minor/20.0D0)**2 ! If REBCO, then start at smaller winding pack ratios
 
     ! Find the intersection between LHS and RHS (or: how much awp do I need to get to the desired coil current)
     call intersect(wp_width_r,LHS,N_it,wp_width_r,RHS,N_it,wp_width_r_min)
 
     ! Maximum field at superconductor surface (T)
     wp_width_r_min = Max(t_turn_tf**2,wp_width_r_min)
 
     ! Recalculate bmaxtf at the found awp_min:
     bmaxtf = bmax_from_awp(wp_width_r_min,coilcurrent)
 
     ! Winding pack toroidal, radial cross-sections (m)
     awp_tor = wp_width_r_min / config%WP_ratio ! Toroidal dimension
     awp_rad = wp_width_r_min ! Radial dimension
 
     wwp1 = awp_tor                ! [m] toroidal thickness of winding pack
     wwp2 = awp_tor                ! [m] toroidal thickness of winding pack (region in front)
     dr_tf_wp = awp_rad               ! [m] radial thickness of winding pack

     !  [m^2] winding-pack cross sectional area including insulation (not global)
     awpc = (dr_tf_wp + 2.0D0*tinstf)*(wwp1 + 2.0D0*tinstf)


     awptf = awp_tor*awp_rad                 ! [m^2] winding-pack cross sectional area
     jwptf = coilcurrent*1.0D6/awptf         ! [A/m^2] winding pack current density
     n_tf_turn = awptf / (t_turn_tf**2)           !  estimated number of turns for a given turn size (not global). Take at least 1.
     cpttf = coilcurrent*1.0D6 / n_tf_turn     ! [A] current per turn - estimation
     ! [m^2] Total conductor cross-sectional area, taking account of void area
     acond = acstf*n_tf_turn * (1.0D0-vftf)
     ! [m^2] Void area in cable, for He
     avwp = acstf*n_tf_turn*vftf
     ! [m^2] Insulation area (not including ground-wall)
     aiwp = n_tf_turn * (t_turn_tf**2 - acndttf - acstf)
     ! [m^2] Structure area for cable
     aswp = n_tf_turn*acndttf
   ! End of winding pack calculations
   !!!!!!!!!!!!!!!!!!!!!!!!!!!!!!!!!!!!!!!!!!!!!!!!!!!!!!!!!!!!!!!!!!!!!!!!!!!!!!!!!!!!!!!


   !!!!!!!!!!!!!!!!!!!!!!!!!!!!!!!!!!!!!!!!!!!!!!!!!!!!!!!!!!!!!!!!!!!!!!!!!!!!!!!!!!!!!!!
   !  Casing calculations
   !  
    ! Coil case thickness (m). Here assumed to be constant 
    ! until something better comes up.
    ! case_thickness_constant = thkcas !0.2D0 ! !? Leave this constant for now... Check this!! Should be scaled with forces I think.
    !  For now assumed to be constant in a bolted plate model.
    ! 
    casthi = thkcas ! [m] coil case thickness outboard distance (radial)
    !thkcas = case_thickness_constant/2.0D0 ! [m] coil case thickness inboard distance  (radial).
    casths = thkcas ! [m] coil case thickness toroidal distance (toroidal)
 
   ! End of casing calculations
   !!!!!!!!!!!!!!!!!!!!!!!!!!!!!!!!!!!!!!!!!!!!!!!!!!!!!!!!!!!!!!!!!!!!!!!!!!!!!!!!!!!!!!!


   !!!!!!!!!!!!!!!!!!!!!!!!!!!!!!!!!!!!!!!!!!!!!!!!!!!!!!!!!!!!!!!!!!!!!!!!!!!!!!!!!!!!!!!
   !  Port calculations
   !
     !  Maximal toroidal port size (vertical ports) (m)
     !  The maximal distance is correct but the vertical extension of this port is not clear!
     !  This is simplified for now and can be made more accurate in the future!
     vporttmax = 0.4D0 * config%max_portsize_width * f_r /f_n  ! This is not accurate yet. Needs more insight!
  
     !  Maximal poloidal port size (vertical ports) (m)
     vportpmax = 2.0* vporttmax ! Simple approximation

     !  Maximal vertical port clearance area (m2)
     vportamax = vporttmax*vportpmax

     !  Horizontal ports
     !  Maximal toroidal port size (horizontal ports) (m)
     hporttmax =  0.8D0 * config%max_portsize_width *f_r/f_n ! Factor 0.8 to take the variation with height into account
  
     !  Maximal poloidal port size (horizontal ports) (m)
     hportpmax = 2.0D0 * hporttmax ! Simple approximation

     !  Maximal horizontal port clearance area (m2)
     hportamax = hporttmax*hportpmax
   ! End of port calculations
   !!!!!!!!!!!!!!!!!!!!!!!!!!!!!!!!!!!!!!!!!!!!!!!!!!!!!!!!!!!!!!!!!!!!!!!!!!!!!!!!!!!!!!!


   !!!!!!!!!!!!!!!!!!!!!!!!!!!!!!!!!!!!!!!!!!!!!!!!!!!!!!!!!!!!!!!!!!!!!!!!!!!!!!!!!!!!!!!
   !  General Coil Geometry values
   !
     tftort = wwp1 + 2.0D0*casths+ 2.0D0*tinstf     ! [m] Thickness of inboard leg in toroidal direction

     tfcth = thkcas + dr_tf_wp + casthi+ 2.0D0*tinstf  ! [m] Thickness of inboard leg in radial direction
     tfthko = thkcas + dr_tf_wp + casthi+ 2.0D0*tinstf ! [m] Thickness of outboard leg in radial direction (same as inboard)
     arealeg = tfcth*tftort                         ! [m^2] overall coil cross-sectional area (assuming inboard and
                                                    !       outboard leg are the same)
     acasetf = (tfcth*tftort)-awpc                  ! [m^2] Cross-sectional area of surrounding case

     tfocrn = 0.5D0*tftort                          ! [m] Half-width of side of coil nearest torus centreline
     tficrn = 0.5D0*tftort                          ! [m] Half-width of side of coil nearest plasma

     ! [m^2] Total surface area of coil side facing plasma: inboard region
     tfsai = n_tf*tftort * 0.5D0*tfleng
     ! [m^2] Total surface area of coil side facing plasma: outboard region
     tfsao = tfsai  !  depends, how 'inboard' and 'outboard' are defined

     ! [m] Minimal distance in toroidal direction between two stellarator coils (from mid to mid)
     ! Consistency with coil width is checked in constraint equation 82
     toroidalgap = config%dmin * (r_coil_major-r_coil_minor)/(config%coil_rmajor-config%coil_rminor)
     ! Left-Over coil gap between two coils (m)
     coilcoilgap = toroidalgap - tftort
  
     !  Variables for ALL coils.
     tfareain = n_tf*arealeg                              ! [m^2] Total area of all coil legs (midplane)
     ritfc = n_tf * coilcurrent * 1.0D6                   ! [A] Total current in ALL coils
     oacdcp = ritfc/tfareain                              ! [A / m^2] overall current density
     rbmax = r_coil_major-r_coil_minor+awp_rad            ! [m] radius of peak field occurrence, average
                                                          ! jlion: not sure what this will be used for. Not very
                                                          ! useful for stellarators
 
     ! This uses the reference value for the inductance and scales it with a^2/R (toroid inductance scaling)
     inductance = (config%inductance/f_r*(r_coil_minor/config%coil_rminor)**2*f_n**2)
     estotftgj = 0.5D0 * (config%inductance/f_r*(r_coil_minor/config%coil_rminor)**2*f_n**2)&
                   * (ritfc/n_tf)**2 * 1.0D-9             ! [GJ] Total magnetic energy

     !  Coil dimensions
     hmax = 0.5D0 * config%maximal_coil_height *(r_coil_minor/config%coil_rminor)   ! [m] maximum half-height of coil
     r_tf_inleg_mid =  r_coil_major-r_coil_minor          ! This is not very well defined for a stellarator.
                                                          ! Though, this is taken as an average value.
     tf_total_h_width = r_coil_minor                      !? not really sure what this is supposed to be. Estimated as
                                                          ! the average minor coil radius


     tfborev = 2.0D0*hmax                   ! [m] estimated vertical coil bore
     
     
     tfleng = config%coillength*(r_coil_minor/config%coil_rminor)/n_tf                     ! [m] estimated average length of a coil
 
     ! [m^2] Total surface area of toroidal shells covering coils
     tfcryoarea = config%coilsurface *(r_coil_minor/config%coil_rminor)**2 *1.1D0 !1.1 to scale it out a bit. Should be coupled to winding pack maybe.
 
     ! Minimal bending radius:
     min_bending_radius = config%min_bend_radius * f_r * 1.0/(1.0-dr_tf_wp/(2.0*r_coil_minor))

   ! End of general coil geometry values
   !!!!!!!!!!!!!!!!!!!!!!!!!!!!!!!!!!!!!!!!!!!!!!!!!!!!!!!!!!!!!!!!!!!!!!!!!!!!!!!!!!!!!!!


   !!!!!!!!!!!!!!!!!!!!!!!!!!!!!!!!!!!!!!!!!!!!!!!!!!!!!!!!!!!!!!!!!!!!!!!!!!!!!!!!!!!!!!!
   !  Masses of conductor constituents
   !
    ! [kg] Mass of case
    !  (no need for correction factors as is the case for tokamaks)
    ! This is only correct if the winding pack is 'thin' (tfleng>>sqrt(acasetf)).
    whtcas = tfleng * acasetf * dcase
    ! Mass of ground-wall insulation [kg]
    ! (assumed to be same density/material as conduit insulation)
    whtgw = tfleng * (awpc-awptf) * dcondins
     ! [kg] mass of Superconductor
    whtconsc = (tfleng * n_tf_turn * acstf*(1.0D0-vftf) * (1.0D0-fcutfsu) - tfleng*awphec) &
               *dcond(i_tf_sc_mat) !awphec is 0 for a stellarator. but keep this term for now.
      ! [kg] mass of Copper in conductor
    whtconcu =  (tfleng * n_tf_turn * acstf*(1.0D0-vftf) * fcutfsu - tfleng*awphec) * dcopper
      ! [kg] mass of Steel conduit (sheath)
    whtconsh = tfleng*n_tf_turn*acndttf * denstl
    !if (i_tf_sc_mat==6)   whtconsh = fcondsteel * awptf *tfleng* denstl
      ! Conduit insulation mass [kg]
    ! (aiwp already contains n_tf_turn)
    whtconin = tfleng * aiwp * dcondins
      ! [kg] Total conductor mass
    whtcon = whtconsc + whtconcu + whtconsh + whtconin
      ! [kg] Total coil mass
    whttf = (whtcas + whtcon + whtgw) * n_tf
    ! End of general coil geometry values
   !!!!!!!!!!!!!!!!!!!!!!!!!!!!!!!!!!!!!!!!!!!!!!!!!!!!!!!!!!!!!!!!!!!!!!!!!!!!!!!!!!!!!!!


   !!!!!!!!!!!!!!!!!!!!!!!!!!!!!!!!!!!!!!!!!!!!!!!!!!!!!!!!!!!!!!!!!!!!!!!!!!!!!!!!!!!!!!!
   ! Quench protection:
   !
     ! This copied from the tokamak module:
     ! Radial position of vacuum vessel [m]
     radvv = rmajor - rminor - scrapli - fwith - blnkith - vvblgap - shldith

     ! Quench time [s]
     taucq = (bt * ritfc * rminor**2) / (radvv * sigvvall) ! (assumes tokamak reference value)
     
     ! Actual VV force density
     ! Based on reference values from W-7X:
     ! Bref = 3;
     ! Iref = 1.3*50;
     ! aref = 0.92;
     ! \[Tau]ref = 1.;
     ! Rref = 5.2;
     ! dref = 14*10^-3;
     f_VV_actual = 2.54D6*(3d0*1.3d0*50d0*0.92d0**2d0)/(1d0*5.2d0*0.014d0)* &
                     (bt*ritfc*rminor**2/((d_vv_in+d_vv_out)/2*taucq*radvv))**(-1)

     ! the conductor fraction is meant of the cable space!
     ! This is the old routine which is being replaced for now by the new one below
     !    protect(aio,  tfes,               acs,       aturn,   tdump,  fcond,  fcu,   tba,  tmax   ,ajwpro, vd)
     !call protect(cpttf,estotftgj/n_tf*1.0D9,acstf,   t_turn_tf**2   ,tdmptf,1-vftf,fcutfsu,tftmp,tmaxpro,jwdgpro2,vd)

     vd = u_max_protect_V(estotftgj/n_tf*1.0D9,tdmptf,cpttf)

     ! comparison
     ! the new quench protection routine, see #1047
     jwdgpro = j_max_protect_Am2(tdmptf,0.0d0,fcutfsu,1-vftf,tftmp,acstf,t_turn_tf**2)

     !print *, "Jmax, comparison: ", jwdgpro, "  ", jwdgpro2,"  ",jwptf/jwdgpro, "   , tdmptf: ",tdmptf, " fcutfsu: ",fcutfsu
     !print *, "acstf: ", acstf
     ! Also give the copper area for REBCO quench calculations:
     copperA_m2 = coilcurrent*1.0D6/(acond * fcutfsu)
     vtfskv = vd/1.0D3 ! Dump voltage
     !
   !!!!!!!!!!!!!!!!!!!!!!!!!!!!!!!!!!!!!!!!!!!!!!!!!!!!!!!!!!!!!!!!!!!!!!!!!!!!!!!!!!!!!!!

    !!!!!! Forces scaling !!!!!!!!!!!!!!
    max_force_density = config%max_force_density *f_I/f_N * bmaxtf/config%WP_bmax *config%WP_area/awptf

    ! Approximate, very simple maxiumum stress: (needed for limitation of icc 32)
    sig_tf_wp = max_force_density * dr_tf_wp *1.0D6 ! in Pa

    ! Units: MN/m
    max_force_density_MNm = config%max_force_density_MNm *f_I/f_N * bmaxtf/config%WP_bmax
    !
    max_lateral_force_density = config%max_lateral_force_density *f_I/f_N * bmaxtf/config%WP_bmax *config%WP_area/awptf
    max_radial_force_density = config%max_radial_force_density *f_I/f_N * bmaxtf/config%WP_bmax *config%WP_area/awptf
    !
    ! F = f*V = B*j*V \propto B/B0 * I/I0 * A0/A * A/A0 * len/len0
    centering_force_max_MN = config%centering_force_max_MN *f_I/f_N * bmaxtf/config%WP_bmax * config%coillength/n_tf/tfleng
    centering_force_min_MN = config%centering_force_min_MN *f_I/f_N * bmaxtf/config%WP_bmax * config%coillength/n_tf/tfleng
    centering_force_avg_MN = config%centering_force_avg_MN *f_I/f_N * bmaxtf/config%WP_bmax * config%coillength/n_tf/tfleng
    !
    !!!!!!!!!!!!!!!!!!!!!!!!!!!!!!!!!!!!

    if (iprint == 1) call stcoil_output(outfile)

   contains
    ! !!!!!!!!!!!!!!!!!!!!!!!!!!!!!!!!!!!!!!!!!!!!!!!!!!!!!!!!!!!!!!!!!!

    real(dp) function bmax_from_awp(wp_width_radial,current)

       !! Returns a fitted function for bmax for stellarators
       !! author: J Lion, IPP Greifswald
       !! Returns a fitted function for bmax in dependece
       !! of the winding pack. The stellarator type config
       !! is taken from the parent scope.
       !
       ! !!!!!!!!!!!!!!!!!!!!!!!!!!!!!!!!!!!!!!!!!!!!!!!

       implicit none

       ! t is the winding pack width (sqrt(awp) r8 now) divided by coil_rmajor
       real(dp), intent(in) ::wp_width_radial,current
 

       ! This funtion is exact in scaling of the winding pack but does not take scaling in n_tf into account, neither does
       ! it work for varying aspect ratio. (In 0th order its insenstive to different aspect ratios.)
       ! r_coil_major and r_coil_minor are taken from parent scope
       bmax_from_awp = 2.0D-1 * current*n_tf/(r_coil_major-r_coil_minor) &
                      * (config%a1+config%a2*r_coil_major/wp_width_radial)
    end function 

    real(dp) function jcrit_frommaterial(bmax,thelium)

       ! gives jcrit from material
  
        real(dp), intent(in) ::Bmax, thelium
  
        real(dp) :: strain, bc20m, tc0m, jcritsc, bcrit, tcrit
  
        real(dp) :: jstrand, jwp, fhe, tmarg
  
        real(dp) :: c0, jcritstr, fcu
  
        logical :: validity
  
        strain =   -0.005D0 ! for now a small value
        fhe = vftf     ! this is helium fraction in the superconductor (set it to the fixed global variable here)

        fcu = fcutfsu ! fcutfsu is a global variable. Is the copper fraction
                       ! of a cable conductor.



        ! This fraction is copied from sctfcoil.f90 10/2019
        select case (i_tf_sc_mat)

        case (1)  !  ITER Nb3Sn critical surface parameterization
           bc20m = 32.97D0 ! these are values taken from sctfcoil.f90
           tc0m = 16.06D0

           !  jcritsc returned by itersc is the critical current density in the
           !  superconductor - not the whole strand, which contains copper
           if(bmax>bc20m) then
              !print *,"bcrit too large!"
              jcritsc = 1.0D-9 ! Set to a small nonzero value
           else
              call itersc(thelium,bmax,strain,bc20m,tc0m,jcritsc,bcrit,tcrit)
           end if

           jcritstr = jcritsc * (1.0D0-fcu)

           ! This is needed right now. Can we change it later?
           jcritsc = Max(1.0D-9,jcritsc)
           jcritstr = Max(1.0D-9,jcritstr)
  
        case (2)  !  Bi-2212 high temperature superconductor parameterization

           !  Current density in a strand of Bi-2212 conductor
           !  N.B. jcrit returned by bi2212 is the critical current density
           !  in the strand, not just the superconducting portion.
           !  The parameterization for jcritstr assumes a particular strand
           !  composition that does not require a user-defined copper fraction,
           !  so this is irrelevant in this model

           jstrand = jwp / (1.0D0-fhe)

           call bi2212(bmax,jstrand,thelium,fhts,jcritstr,tmarg) ! bi2212 outputs jcritstr
           jcritsc = jcritstr / (1.0D0-fcu)
           tcrit = thelium + tmarg

        case (3)  !  NbTi data
           bc20m = 15.0D0
           tc0m = 9.3D0
           c0 = 1.0D10

           if(bmax>bc20m) then
              !print *,"bcrit too large!"
              jcritsc = 1.0D-9 ! Set to a small nonzero value
           else
              call jcrit_nbti(thelium,bmax,c0,bc20m,tc0m,jcritsc,tcrit)
              ! I dont need tcrit here so dont use it.
           end if
           jcritstr = jcritsc * (1.0D0-fcu)

           ! This is needed right now. Can we change it later?
           jcritsc = Max(1.0D-9,jcritsc)
           jcritstr = Max(1.0D-9,jcritstr)
  
        case (4)  !  As (1), but user-defined parameters
           bc20m = bcritsc
           tc0m = tcritsc
           call itersc(thelium,bmax,strain,bc20m,tc0m,jcritsc,bcrit,tcrit)
           jcritstr = jcritsc * (1.0D0-fcu)

        case (5) ! WST Nb3Sn parameterisation
              bc20m = 32.97D0
              tc0m = 16.06D0

              !  jcritsc returned by itersc is the critical current density in the
              !  superconductor - not the whole strand, which contains copper

              call wstsc(thelium,bmax,strain,bc20m,tc0m,jcritsc,bcrit,tcrit)
              jcritstr = jcritsc * (1.0D0-fcu)

        case (6) ! "REBCO" 2nd generation HTS superconductor in CrCo strand
            call jcrit_rebco(thelium,bmax,jcritsc,validity,0)
            jcritsc = Max(1.0D-9,jcritsc)
            jcritstr = jcritsc * (1.0D0-fcu)
      
        case (7) ! Durham Ginzburg-Landau Nb-Ti parameterisation
            bc20m = b_crit_upper_nbti
            tc0m = t_crit_nbti 
            call GL_nbti(thelium,bmax,strain,bc20m,tc0m,jcritsc,bcrit,tcrit)
            jcritstr = jcritsc  * (1.0D0-fcu)
      
        case (8) ! Branch YCBO model fit to Tallahassee data
            bc20m = 429D0
            tc0m = 185D0
            call GL_REBCO(thelium,bmax,strain,bc20m,tc0m,jcritsc,bcrit,tcrit) 
            ! A0 calculated for tape cross section already
            jcritstr = jcritsc * (1.0D0-fcu)


        case default  !  Error condition
           idiags(1) = i_tf_sc_mat ; call report_error(156)

        end select

        jcrit_frommaterial = jcritsc *1.0D-6 ! To get it in MA/m^2
        return
    end function



    real(dp) function j_max_protect_Am2(tau_quench,t_detect,fcu,fcond,temp,acs,aturn)
      !! Finds the current density limited by temperature rise limit
      !! author: J Lion, IPP Greifswald
      !! acs : input real : Cable space - inside area (m2)
      !! aturn : input real : Area per turn (i.e.  entire cable) (m2)
      !! tau_quench : input real : Dump time (sec)
      !! tau_detect : input real : Quench detection time (sec)
      !! fcond : input real : Fraction of cable space containing conductor
      !! fcu : input real : Fraction of conductor that is copper
      !! temp : input real : Operating He temperature (K)
      !! j_max_protect_Am2 : output real :  Winding pack current density from temperature
      !! rise protection (A/m2)
      !! issue #1047
      !!
      ! !!!!!!!!!!!!!!!!!!!!!!!!!!!!!!!!!!!!!!!!!!!!!!!
      use maths_library, only: find_y_nonuniform_x
      
      implicit none
      
      real(dp), intent(in) :: tau_quench, t_detect, fcu, fcond, temp, acs, aturn
      real(dp), dimension(13) :: temp_k, q_he_array_sA2m4, q_cu_array_sA2m4
      real(dp) :: q_cu, q_he
      
      temp_k = (/4,14,24,34,44,54,64,74,84,94,104,114,124/)

      q_cu_array_sA2m4 = (/ 1.08514d17, 1.12043d17, 1.12406d17, 1.05940d17, &
                            9.49741d16, 8.43757d16, 7.56346d16, 6.85924d16, &
                            6.28575d16, 5.81004d16, 5.40838d16, 5.06414d16, &
                            4.76531d16/)
      
      
      q_he_array_sA2m4 = (/ 3.44562d16, 9.92398d15, 4.90462d15, 2.41524d15, &
                            1.26368d15, 7.51617d14, 5.01632d14, 3.63641d14, &
                            2.79164d14, 2.23193d14, 1.83832d14, 1.54863d14, &
                            1.32773d14 /)
      
      ! Interpolate to find the correct value for the temperature
      q_he = find_y_nonuniform_x(temp,temp_k,q_he_array_sA2m4,13)
      q_cu = find_y_nonuniform_x(temp,temp_k,q_cu_array_sA2m4,13)
      
      
      ! This leaves out the contribution from the superconductor fraction for now
      j_max_protect_Am2 = (acs/aturn) * sqrt(1.0d0/(0.5d0 *tau_quench + t_detect)* &
                          (fcu**2*fcond**2 * q_cu + fcu* fcond* (1.0d0-fcond)* q_he))
      


      end function

      real(dp) function u_max_protect_V(tfes, tdump,aio)

         !! tfes : input real : Energy stored in one TF coil (J)
         !! tdump : input real : Dump time (sec)
         !! aio : input real : Operating current (A)
         
         implicit none
         
         real(dp), intent(in) :: tfes, tdump,aio
         
         !  Dump voltage
         u_max_protect_V = 2.0D0 * tfes/(tdump*aio)
         
         end function

    subroutine protect(aio,tfes,acs,aturn,tdump,fcond,fcu,tba,tmax,ajwpro,vd)

        !! Finds the current density limited by the protection limit
        !! author: P J Knight, CCFE, Culham Science Centre
        !! author: J Miller, ORNL
        !! aio : input real : Operating current (A)
        !! tfes : input real : Energy stored in one TF coil (J)
        !! acs : input real : Cable space - inside area (m2)
        !! aturn : input real : Area per turn (i.e.  entire cable) (m2)
        !! tdump : input real : Dump time (sec)
        !! fcond : input real : Fraction of cable space containing conductor
        !! fcu : input real : Fraction of conductor that is copper
        !! tba : input real : He temperature at peak field point (K)
        !! tmax : input real : Max conductor temperature during quench (K)
        !! ajwpro : output real :  Winding pack current density from temperature
        !! rise protection (A/m2)
        !! vd : output real :  Discharge voltage imposed on a TF coil (V)
        !! This routine calculates maximum conductor current density which
        !! limits the peak temperature in the winding to a given limit (tmax).
        !! It also finds the dump voltage.
        !! <P>These calculations are based on Miller's formulations.
        !! AEA FUS 251: A User's Guide to the PROCESS Systems Code
        !!
        ! !!!!!!!!!!!!!!!!!!!!!!!!!!!!!!!!!!!!!!!!!!!!!!!

         implicit none

         !  Arguments
   
         real(dp), intent(in) :: aio, tfes, acs, aturn, tdump, fcond, &
         fcu,tba,tmax
         real(dp), intent(out) :: ajwpro, vd
   
         !  Local variables

         integer :: no,np
         real(dp) :: aa,ai1,ai2,ai3,ajcp,bb,cc,dd,tav
         real(dp), dimension(11) :: p1, p2, p3
   
         ! !!!!!!!!!!!!!!!!!!!!!!!!!!!!!!!!!!!!!!!!!!!!!!!

         !  Integration coefficients p1,p2,p3

         p1(1) = 0.0D0
         p1(2) = 0.8D0
         p1(3) = 1.75D0
         p1(4) = 2.4D0
         p1(5) = 2.7D0
         p1(6) = 2.95D0
         p1(7) = 3.1D0
         p1(8) = 3.2D0
         p1(9) = 3.3D0
         p1(10) = 3.4D0
         p1(11) = 3.5D0

         p2(1) = 0.0D0
         p2(2) = 0.05D0
         p2(3) = 0.5D0
         p2(4) = 1.4D0
         p2(5) = 2.6D0
         p2(6) = 3.7D0
         p2(7) = 4.6D0
         p2(8) = 5.3D0
         p2(9) = 5.95D0
         p2(10) = 6.55D0
         p2(11) = 7.1D0

         p3(1) = 0.0D0
         p3(2) = 0.05D0
         p3(3) = 0.5D0
         p3(4) = 1.4D0
         p3(5) = 2.6D0
         p3(6) = 3.7D0
         p3(7) = 4.6D0
         p3(8) = 5.4D0
         p3(9) = 6.05D0
         p3(10) = 6.8D0
         p3(11) = 7.2D0

         !  Dump voltage
         vd = 2.0D0 * tfes/(tdump*aio)

         !  Current density limited by temperature rise during quench
         tav = 1.0D0 + (tmax-tba)/20.0D0
         no = int(tav)
         np = no+1
         np = min(np,11)

         ai1 = 1.0D16 * ( p1(no)+(p1(np)-p1(no)) * (tav - no) )
         ai2 = 1.0D16 * ( p2(no)+(p2(np)-p2(no)) * (tav - no) )
         ai3 = 1.0D16 * ( p3(no)+(p3(np)-p3(no)) * (tav - no) )

         aa = vd * aio/tfes
         bb = (1.0D0-fcond)*fcond*fcu*ai1
         cc = (fcu*fcond)**2 * ai2
         dd = (1.0D0-fcu)*fcu * fcond**2 * ai3
         ajcp = sqrt( aa* (bb+cc+dd) )
         ajwpro = ajcp*(acs/aturn)

    end subroutine protect

    subroutine intersect(x1,y1,n1,x2,y2,n2,x)

      !! Routine to find the x (abscissa) intersection point of two curves
      !! each defined by tabulated (x,y) values
      !! author: P J Knight, CCFE, Culham Science Centre
      !! x1(1:n1) : input real array : x values for first curve
      !! y1(1:n1) : input real array : y values for first curve
      !! n1       : input integer : length of arrays x1, y1
      !! x2(1:n2) : input real array : x values for first curve
      !! y2(1:n2) : input real array : y values for first curve
      !! n2       : input integer : length of arrays x2, y2
      !! x        : input/output real : initial x value guess on entry;
      !! x value at point of intersection on exit
      !! This routine estimates the x point (abscissa) at which two curves
      !! defined by tabulated (x,y) values intersect, using simple
      !! linear interpolation and the Newton-Raphson method.
      !! The routine will stop with an error message if no crossing point
      !! is found within the x ranges of the two curves.
      !! None
      !
      ! !!!!!!!!!!!!!!!!!!!!!!!!!!!!!!!!!!!!!!!!!!!!!!!

      implicit none

      integer, intent(in) :: n1, n2
      real(dp), dimension(n1), intent(in) :: x1, y1
      real(dp), dimension(n2), intent(in) :: x2, y2

      real(dp), intent(inout) :: x

      real(kind(1.0D0)) :: dx,xmin,xmax,ymin,ymax
      real(kind(1.0D0)) :: y01,y02,y,yleft,yright,epsy
      integer :: i
      integer, parameter :: nmax = 100

      ! !!!!!!!!!!!!!!!!!!!!!!!!!!!!!!!!!!!!!!!!!!!!!!!

      !  Find overlapping x range

      xmin = max(minval(x1),minval(x2))
      xmax = min(maxval(x1),maxval(x2))

      if (xmin >= xmax) then
         fdiags(1) = minval(x1) ; fdiags(2) = minval(x2)
         fdiags(3) = maxval(x1) ; fdiags(4) = maxval(x2)
         call report_error(111)
      end if

      !  Ensure input guess for x is within this range

      if (x < xmin) then
         x = xmin
      else if (x > xmax) then
         x = xmax
      else
         continue  !  x already in range
      end if

      !  Find overall y range, and set tolerance
      !  in final difference in y values

      ymin = min(minval(y1),minval(y2))
      ymax = max(maxval(y1),maxval(y2))

      epsy = 1.0D-6 * (ymax-ymin)

      !  Finite difference dx

      dx = 0.01D0/max(n1,n2) * (xmax-xmin)

      i = 0
      converge: do
         i = i+1

         !  Find difference in y values at x

         y01 = find_y_nonuniform_x(x,x1,y1,n1)
         y02 = find_y_nonuniform_x(x,x2,y2,n2)
         y = y01 - y02

         if (abs(y) < epsy) exit converge

         !  Find difference in y values at x+dx

         y01 = find_y_nonuniform_x(x+dx,x1,y1,n1)
         y02 = find_y_nonuniform_x(x+dx,x2,y2,n2)
         yright = y01 - y02

         !  Find difference in y values at x-dx

         y01 = find_y_nonuniform_x(x-dx,x1,y1,n1)
         y02 = find_y_nonuniform_x(x-dx,x2,y2,n2)
         yleft = y01 - y02

         !  Adjust x using Newton-Raphson method

         x = x - 2.0D0*dx*y/(yright-yleft)

         if (x < xmin) then
            fdiags(1) = x ; fdiags(2) = xmin
            call report_error(112)
            x = xmin
            exit converge
         end if
         if (x > xmax) then
            fdiags(1) = x ; fdiags(2) = xmax
            call report_error(113)
            x = xmax
            exit converge
         end if
         if (i > nmax) then
            idiags(1) = i ; idiags(2) = nmax
            call report_error(114)
            exit converge
         end if

      end do converge

    end subroutine intersect

    subroutine stcoil_output(outfile)

      !! Writes stellarator modular coil output to file
      !! author: P J Knight, CCFE, Culham Science Centre
      !! outfile : input integer : output file unit
      !! This routine writes the stellarator modular coil results
      !! to the output file.
      !! None
      !
      ! !!!!!!!!!!!!!!!!!!!!!!!!!!!!!!!!!!!!!!!!!!!!!!!
      use build_variables, only: dh_tf_inner_bore, dr_tf_inner_bore, hmax, &
         r_tf_inboard_mid, r_tf_outboard_mid, tfcth, tfthko
      use process_output, only: oheadr, osubhd, ovarre
      use stellarator_variables, only: hportamax, hportpmax, hporttmax, &
         vportamax, vportpmax, vporttmax
      use tfcoil_variables, only: acasetf, acond, acasetf, aiwp, aswp, bmaxtf, &
         casthi, casths, cpttf, estotftgj, fcutfsu, jwptf, jwdgpro, n_tf, oacdcp, ritfc, &
         tfareain, tficrn, tfleng, tfocrn, tftort, thicndut, thkcas, dr_tf_wp, &
         thwcndut, n_tf_turn, n_tf_turn, vftf, whtcas, whtcon, whtconcu, whtconsc, &
         whtconsh, whttf, wwp1, acstf, avwp, tinstf
      implicit none

      !  Arguments

      integer, intent(in) :: outfile

      ! !!!!!!!!!!!!!!!!!!!!!!!!!!!!!!!!!!!!!!!!!!!!!!!

      call oheadr(outfile,'Modular Coils')

      call osubhd(outfile,'General Coil Parameters :')
  

      call ovarre(outfile,'Number of modular coils','(n_tf)',n_tf)
      call ovarre(outfile,'Av. coil major radius','(coil_r)',r_coil_major)
      call ovarre(outfile,'Av. coil minor radius','(coil_a)',r_coil_minor)
      call ovarre(outfile,'Av. coil aspect ratio','(coil_aspect)',r_coil_major/r_coil_minor)

      call ovarre(outfile,'Cross-sectional area per coil (m2)','(tfarea/n_tf)', &
                  tfareain/n_tf)
      call ovarre(outfile,'Total inboard leg radial thickness (m)','(tfcth)',tfcth)
      call ovarre(outfile,'Total outboard leg radial thickness (m)','(tfthko)',tfthko)
      call ovarre(outfile,'Inboard leg outboard half-width (m)','(tficrn)',tficrn)
      call ovarre(outfile,'Inboard leg inboard half-width (m)','(tfocrn)',tfocrn)
      call ovarre(outfile,'Outboard leg toroidal thickness (m)','(tftort)',tftort)
      call ovarre(outfile,'Minimum coil distance (m)','(toroidalgap)',toroidalgap)
      call ovarre(outfile,'Minimal left gap between coils (m)', '(coilcoilgap)',coilcoilgap)
      call ovarre(outfile,'Minimum coil bending radius (m)', '(min_bend_radius)',min_bending_radius)
      call ovarre(outfile,'Mean coil circumference (m)','(tfleng)',tfleng)
      call ovarre(outfile,'Total current (MA)','(ritfc)',1.0D-6*ritfc)
      call ovarre(outfile,'Current per coil(MA)','(ritfc/n_tf)',1.0D-6*ritfc/n_tf)
      call ovarre(outfile,'Winding pack current density (A/m2)','(jwptf)',jwptf)
      call ovarre(outfile,'Max allowable current density as restricted by quench (A/m2)','(jwdgpro)',jwdgpro)
      call ovarre(outfile,'Overall current density (A/m2)','(oacdcp)',oacdcp)
      call ovarre(outfile,'Maximum field on superconductor (T)','(bmaxtf)',bmaxtf)
      call ovarre(outfile,'Total Stored energy (GJ)','(estotftgj)',estotftgj)
      call ovarre(outfile,'Inductance of TF Coils (H)','(inductance)',inductance)
      call ovarre(outfile,'Total mass of coils (kg)','(whttf)',whttf)

      call osubhd(outfile,'Coil Geometry :')
      call ovarre(outfile,'Inboard leg centre radius (m)','(r_tf_inleg_mid)',r_tf_inleg_mid)
      call ovarre(outfile,'Outboard leg centre radius (m)','(r_tf_outboard_mid)',r_tf_outboard_mid)
      call ovarre(outfile,'Maximum inboard edge height (m)','(hmax)',hmax)
      call ovarre(outfile,'Clear horizontal bore (m)','(tf_total_h_width)',tf_total_h_width)
      call ovarre(outfile,'Clear vertical bore (m)','(tfborev)',tfborev)

      call osubhd(outfile,'Conductor Information :')
      call ovarre(outfile,'Superconductor mass per coil (kg)','(whtconsc)',whtconsc)
      call ovarre(outfile,'Copper mass per coil (kg)','(whtconcu)',whtconcu)
      call ovarre(outfile,'Steel conduit mass per coil (kg)','(whtconsh)',whtconsh)
      call ovarre(outfile,'Total conductor cable mass per coil (kg)','(whtcon)',whtcon)
      call ovarre(outfile,'Cable conductor + void area (m2)','(acstf)',acstf)
      call ovarre(outfile,'Cable space coolant fraction','(vftf)',vftf)
      call ovarre(outfile,'Conduit case thickness (m)','(thwcndut)',thwcndut)
      call ovarre(outfile,'Cable insulation thickness (m)','(thicndut)',thicndut)

      ap = awptf
      call osubhd(outfile,'Winding Pack Information :')
      call ovarre(outfile,'Winding pack area','(ap)',ap)
      call ovarre(outfile,'Conductor fraction of winding pack','(acond/ap)',acond/ap)
      call ovarre(outfile,'Copper fraction of conductor','(fcutfsu)',fcutfsu)
      call ovarre(outfile,'Structure fraction of winding pack','(aswp/ap)',aswp/ap)
      call ovarre(outfile,'Insulator fraction of winding pack','(aiwp/ap)',aiwp/ap)
      call ovarre(outfile,'Helium fraction of winding pack','(avwp/ap)',avwp/ap)
      call ovarre(outfile,'Winding radial thickness (m)','(dr_tf_wp)',dr_tf_wp)
      call ovarre(outfile,'Winding toroidal thickness (m)','(wwp1)',wwp1)
      call ovarre(outfile,'Ground wall insulation thickness (m)','(tinstf)',tinstf)
      call ovarre(outfile,'Number of turns per coil','(n_tf_turn)',n_tf_turn)
      call ovarre(outfile,'Width of each turn (incl. insulation) (m)','(t_turn_tf)',t_turn_tf)
      call ovarre(outfile,'Current per turn (A)','(cpttf)',cpttf)
      call ovarre(outfile,'jop/jcrit','(fiooic)',fiooic)
      call ovarre(outfile,'Current density in conductor area (A/m2)','(ritfc/acond)',1.0D-6*ritfc/n_tf/acond)
      call ovarre(outfile,'Current density in SC area (A/m2)','(ritfc/acond/f_scu)',1.0D-6*ritfc/n_tf/ap/f_scu)
      call ovarre(outfile,'Superconductor faction of WP (1)','(f_scu)',f_scu)
  
      call osubhd(outfile,'Forces and Stress :')
      call ovarre(outfile,'Maximal toroidally and radially av. force density (MN/m3)','(max_force_density)',max_force_density)
      call ovarre(outfile,'Maximal force density (MN/m)','(max_force_density_Mnm)',max_force_density_Mnm)
      call ovarre(outfile,'Maximal stress (approx.) (MPa)','(sig_tf_wp)',sig_tf_wp*1.0D-6)

      call ovarre(outfile,'Maximal lateral force density (MN/m3)','(max_lateral_force_density)',max_lateral_force_density)
      call ovarre(outfile,'Maximal radial force density (MN/m3)','(max_radial_force_density)',max_radial_force_density)

      call ovarre(outfile,'Max. centering force (coil) (MN)','(centering_force_max_MN)',centering_force_max_MN)
      call ovarre(outfile,'Min. centering force (coil) (MN)','(centering_force_min_MN)',centering_force_min_MN)
      call ovarre(outfile,'Avg. centering force per coil (MN)','(centering_force_avg_MN)',centering_force_avg_MN)
      
      call osubhd(outfile,'Quench Restrictions :')
      call ovarre(outfile,'Allowable stress in vacuum vessel (VV) due to quench (Pa)','(sigvvall)',sigvvall)
      call ovarre(outfile,'Minimum allowed quench time due to stress in VV (s)','(taucq)',taucq, 'OP ')
      call ovarre(outfile,'Actual quench time (or time constant) (s)','(tdmptf)',tdmptf)
      call ovarre(outfile,'Actual quench vaccuum vessel force density (MN/m^3)','(f_vv_actual)',f_vv_actual)
      call ovarre(outfile,'Maximum allowed voltage during quench due to insulation (kV)', '(vdalw)', vdalw)
      call ovarre(outfile,'Actual quench voltage (kV)','(vtfskv)',vtfskv, 'OP ')
      call ovarre(outfile,'Current (A) per mm^2 copper (A/mm2)','(coppera_m2)',coppera_m2*1.0D-6)
      call ovarre(outfile,'Max Copper current fraction:','(coppera_m2/coppera_m2_max)',coppera_m2/coppera_m2_max)



      call osubhd(outfile,'External Case Information :')

      call ovarre(outfile,'Case thickness, plasma side (m)','(casthi)',casthi)
      call ovarre(outfile,'Case thickness, outer side (m)','(thkcas)',thkcas)
      call ovarre(outfile,'Case toroidal thickness (m)','(casths)',casths)
      call ovarre(outfile,'Case area per coil (m2)','(acasetf)',acasetf)
      call ovarre(outfile,'External case mass per coil (kg)','(whtcas)',whtcas)

      call osubhd(outfile,'Available Space for Ports :')

      call ovarre(outfile,'Max toroidal size of vertical ports (m)', &
           '(vporttmax)',vporttmax)
      call ovarre(outfile,'Max poloidal size of vertical ports (m)', &
           '(vportpmax)',vportpmax)
      call ovarre(outfile,'Max area of vertical ports (m2)', &
           '(vportamax)',vportamax)
      call ovarre(outfile,'Max toroidal size of horizontal ports (m)', &
           '(hporttmax)',hporttmax)
      call ovarre(outfile,'Max poloidal size of horizontal ports (m)', &
           '(hportpmax)',hportpmax)
      call ovarre(outfile,'Max area of horizontal ports (m2)', &
           '(hportamax)',hportamax)

    end subroutine stcoil_output

  end subroutine stcoil



end module stellarator_module<|MERGE_RESOLUTION|>--- conflicted
+++ resolved
@@ -270,7 +270,7 @@
     vol = f_r*f_a**2 * config%plasma_volume
 
     ! Plasma surface scaled from effective parameter:
-    sarea = f_r*f_a * config%plasma_surface 
+    sarea = f_r*f_a * config%plasma_surface
 
     ! Plasma cross section area. Approximated
     xarea = pi*rminor*rminor  ! average, could be calculated for every toroidal angle if desired
@@ -502,13 +502,13 @@
     if( any(icc == 5)) then
       call stdlim(bt,powerht,rmajor,rminor,dnelimt)
     end if
-   
-    ! Calculates the ECRH parameters 
+
+    ! Calculates the ECRH parameters
     call stdlim_ecrh(max_gyrotron_frequency,bt,ne0_max_ECRH,bt_ecrh)
 
     ne0_max_ECRH = min(ne0,ne0_max_ECRH)
     bt_ecrh = min(bt,bt_ecrh)
-    
+
 
     if (iprint == 1) call stopt_output(outfile)
 
@@ -690,17 +690,12 @@
     !  Calculate radiation power
     call radpwr(pbrempv,plinepv,psyncpv, pcoreradpv,pedgeradpv,pradpv)
 
-<<<<<<< HEAD
     pcoreradpv = max(pcoreradpv, 0.0d0)
     pedgeradpv = max(pedgeradpv, 0.0d0)
 
-    pcoreradmw = pcoreradpv*vol ! Should probably be vol_core
-    pedgeradmw = pedgeradpv*vol
-
-=======
-    pinnerzoneradmw = pcoreradpv*vol
+    pinnerzoneradmw = pcoreradpv*vol ! Should probably be vol_core
     pouterzoneradmw = pedgeradpv*vol
->>>>>>> b4f8c8a7
+
     pradmw = pradpv*vol
 
     !  Heating power to plasma (= Psol in divertor model)
@@ -832,33 +827,33 @@
          use physics_variables, only: Te0,ne0,falpha,palppv,pcoreradpv,alphan,alphaT,vol,sarea,rminor
          use const_and_precisions, only: e_
          use impurity_radiation_module, only: coreradius
-      
+
          implicit none
-      
+
          !  Arguments
-      
+
          !  Local variables
-      
+
          real(dp) :: chi, volscaling,surfacescaling,nominator,denominator
-      
+
          ! !!!!!!!!!!!!!!!!!!!!!!!!!!!!!!!!!!!!!!!!!!!!!!!
-      
+
          volscaling = vol * f_r * (coreradius*rminor/config%rminor_ref)**2
          surfacescaling = sarea * f_r * (coreradius*rminor/config%rminor_ref)
-      
+
          nominator = (falpha*palppv - pcoreradpv) *volscaling
-      
+
          denominator = (3.0d0 *ne0*e_*Te0 * 1.0d3 *(0d0*alphan+alphat)*coreradius* & ! include alphan if chi should be incorporate density gradients too
                         (1d0-coreradius**2)**(alphan+alphat-1d0))*surfacescaling * 1.0d-6
-      
+
          st_calc_eff_chi = nominator/denominator
-   
+
       end function st_calc_eff_chi
-   
+
       subroutine calc_neoclassics
          !! Routine to calculate the neoclassics sanity check related parameters
          !! author: J Lion, IPP Greifswald
-         !! This routine calculates the neoclassical fluxes and compares it to the 
+         !! This routine calculates the neoclassical fluxes and compares it to the
          !! Fluxes as arising from 0D calculated PROCESS values
          !
          ! !!!!!!!!!!!!!!!!!!!!!!!!!!!!!!!!!!!!!!!!!!!!!!!
@@ -867,22 +862,22 @@
          use const_and_precisions, only: keV_, pi, mp_
          use neoclassics_module, only: neoclassics,init_neoclassics
          use stellarator_variables, only: iotabar
-      
+
          implicit none
-      
+
          !  Arguments
-      
+
          !  Local variables
          type(neoclassics) :: neo_at_rhocore
 
-      
+
          neo_at_rhocore = init_neoclassics(r_eff=0.6d0,eps_eff=config%epseff,iota = iotabar)!, &
                            !D11_star_mono_input = config%D11_star_mono_input, nu_star_mono_input = config%nu_star_mono_input, &
                            !D13_star_mono_input = config%D11_star_mono_input)
          ! The commented out lines above are useful once we can pass monoenergetic D11 components to PROCESS. This is a placeholder for now.
-         
-         
-         
+
+
+
          q_PROCESS = (falpha*palppv - pcoreradpv) * vol/sarea * coreradius
 
          q_PROCESS_r1 = (falpha*palppv - pcoreradpv) * vol/sarea
@@ -921,7 +916,7 @@
                      (neo_at_rhocore%profiles%densities(1)* &
                      neo_at_rhocore%profiles%dr_temperatures(1) + neo_at_rhocore%profiles%temperatures(1)* &
                      neo_at_rhocore%profiles%dr_densities(1))
-         
+
          chi_PROCESS_e = st_calc_eff_chi()
 
          nu_star_e = neo_at_rhocore%nu_star_averaged(1)
@@ -930,8 +925,8 @@
 
 
       end subroutine calc_neoclassics
-      
-      
+
+
       subroutine calc_turbulence_sanity
          !! Routine to calculate the turbulence sanity check related parameters
          !! author: J Lion, IPP Greifswald
@@ -946,11 +941,11 @@
          use const_and_precisions, only: keV_, pi, mp_
          use neoclassics_module, only: neoclassics,init_neoclassics
          use stellarator_variables, only: iotabar
-      
+
          implicit none
-      
+
          !  Arguments
-      
+
          !  Local variables
          type(neoclassics) :: neo_at_rhocore
          real(dp) :: drte
@@ -965,7 +960,7 @@
          total_q_turb = 2.0d0 * q_turb
 
       end subroutine calc_turbulence_sanity
-      
+
 
   end subroutine stphys
 
@@ -1950,7 +1945,7 @@
    real(dp) ::ne0_max,te_old,dene_old, bt_old, bt_ecrh_max
 
    ! !!!!!!!!!!!!!!!!!!!!!!!!!!!!!!!!!!!!!!!!!!!!!!!
-   
+
    ! This routine calculates the physics again at ecrh density
    ! Save the current values:
    te_old = te
@@ -1967,7 +1962,7 @@
    bt = min(bt_ecrh_max,bt)
 
    call stphys(nout,0)
-   
+
    powerht_out = max(powerht,0.00001D0) ! the radiation module sometimes returns negative heating power
    pscalingmw_out = pscalingmw
 
@@ -1979,7 +1974,7 @@
 
    call stphys(nout,0)
 
-   
+
 
   end subroutine power_at_ignition_point
 
@@ -2146,13 +2141,13 @@
 
     ! The following line is correct AS LONG AS we do not scale the coil sizes
     intercoil_surface = config%coilsurface * f_r**2 &
-                         - tftort * config%coillength* f_r * f_N 
+                         - tftort * config%coillength* f_r * f_N
 
 
     ! This 0.18 m is an effective thickness which is scaled with empirial 1.5 law. 5.6 T is reference point of Helias
     ! The thickness 0.18m was obtained as a measured value from Schauer, F. and Bykov, V. design of Helias 5-B. (Nucl Fus. 2013)
-    aintmass = 0.18D0 *f_B**2 * intercoil_surface * denstl 
-    
+    aintmass = 0.18D0 *f_B**2 * intercoil_surface * denstl
+
     clgsmass = 0.2D0*aintmass    ! Very simple approximation for the gravity support.
                                  ! This fits for the Helias 5b reactor design point ( F. and Bykov, V. design of Helias 5-B. (nucl Fus. 2013)).
 
@@ -2284,7 +2279,7 @@
     hldiv = q_div
     divsur = darea
 
-    
+
     fdiv = darea/fwarea
 
     if (iprint == 0) return
@@ -2379,8 +2374,8 @@
 
     !  Local variables
 
-    ! Sets major and minor coil radius (important for machine scalings) 
-   
+    ! Sets major and minor coil radius (important for machine scalings)
+
     r_coil_major = config%coil_rmajor * f_r
     r_coil_minor = config%coil_rminor * f_r
 
@@ -2413,17 +2408,17 @@
 
      allocate(RHS(n_it),LHS(n_it))
      allocate(jcrit_vector(n_it),wp_width_r(n_it),b_max_k(n_it))
- 
+
      do k = 1,N_it
 
        ! Sample coil winding pack
        wp_width_r(k) = (r_coil_minor/40.0D0 + (dble(k)-1d0) / (dble(N_it)-1d0) * (r_coil_minor/1.0D0-r_coil_minor/40.0D0))
        if (i_tf_sc_mat==6) wp_width_r(k) =(r_coil_minor/150.0D0 + (dble(k)-1d0) / (dble(N_it)-1d0)&
                 * (r_coil_minor/1.0D0-r_coil_minor/150.0D0))
- 
+
        !  B-field calculation
        B_max_k(k) = bmax_from_awp(wp_width_r(k),coilcurrent)
- 
+
        ! jcrit for this bmax:
        jcrit_vector(k) = jcrit_frommaterial(B_max_k(k),tftmp+1.5) ! Get here a temperature margin of 1.5K.
 
@@ -2435,25 +2430,25 @@
      ! Conduct fraction of conduit * Superconductor fraction in conductor
      f_scu = (acstf*(1.0D0-vftf))/(t_turn_tf**2)*(1.0D0-fcutfsu) !fraction that is SC of wp.
      !print *, "f_scu. ",f_scu,"Awp min: ",Awp(1)
- 
+
      RHS = coilcurrent/(wp_width_r(:)**2/config%WP_ratio*f_scu) ! f_scu should be the fraction of the sc that is in the winding pack.
- 
+
      wp_width_r_min = (r_coil_minor/10.0D0)**2 ! Initial guess for intersection routine
      if (i_tf_sc_mat==6) wp_width_r_min = (r_coil_minor/20.0D0)**2 ! If REBCO, then start at smaller winding pack ratios
- 
+
      ! Find the intersection between LHS and RHS (or: how much awp do I need to get to the desired coil current)
      call intersect(wp_width_r,LHS,N_it,wp_width_r,RHS,N_it,wp_width_r_min)
- 
+
      ! Maximum field at superconductor surface (T)
      wp_width_r_min = Max(t_turn_tf**2,wp_width_r_min)
- 
+
      ! Recalculate bmaxtf at the found awp_min:
      bmaxtf = bmax_from_awp(wp_width_r_min,coilcurrent)
- 
+
      ! Winding pack toroidal, radial cross-sections (m)
      awp_tor = wp_width_r_min / config%WP_ratio ! Toroidal dimension
      awp_rad = wp_width_r_min ! Radial dimension
- 
+
      wwp1 = awp_tor                ! [m] toroidal thickness of winding pack
      wwp2 = awp_tor                ! [m] toroidal thickness of winding pack (region in front)
      dr_tf_wp = awp_rad               ! [m] radial thickness of winding pack
@@ -2480,16 +2475,16 @@
 
    !!!!!!!!!!!!!!!!!!!!!!!!!!!!!!!!!!!!!!!!!!!!!!!!!!!!!!!!!!!!!!!!!!!!!!!!!!!!!!!!!!!!!!!
    !  Casing calculations
-   !  
-    ! Coil case thickness (m). Here assumed to be constant 
+   !
+    ! Coil case thickness (m). Here assumed to be constant
     ! until something better comes up.
     ! case_thickness_constant = thkcas !0.2D0 ! !? Leave this constant for now... Check this!! Should be scaled with forces I think.
     !  For now assumed to be constant in a bolted plate model.
-    ! 
+    !
     casthi = thkcas ! [m] coil case thickness outboard distance (radial)
     !thkcas = case_thickness_constant/2.0D0 ! [m] coil case thickness inboard distance  (radial).
     casths = thkcas ! [m] coil case thickness toroidal distance (toroidal)
- 
+
    ! End of casing calculations
    !!!!!!!!!!!!!!!!!!!!!!!!!!!!!!!!!!!!!!!!!!!!!!!!!!!!!!!!!!!!!!!!!!!!!!!!!!!!!!!!!!!!!!!
 
@@ -2501,7 +2496,7 @@
      !  The maximal distance is correct but the vertical extension of this port is not clear!
      !  This is simplified for now and can be made more accurate in the future!
      vporttmax = 0.4D0 * config%max_portsize_width * f_r /f_n  ! This is not accurate yet. Needs more insight!
-  
+
      !  Maximal poloidal port size (vertical ports) (m)
      vportpmax = 2.0* vporttmax ! Simple approximation
 
@@ -2511,7 +2506,7 @@
      !  Horizontal ports
      !  Maximal toroidal port size (horizontal ports) (m)
      hporttmax =  0.8D0 * config%max_portsize_width *f_r/f_n ! Factor 0.8 to take the variation with height into account
-  
+
      !  Maximal poloidal port size (horizontal ports) (m)
      hportpmax = 2.0D0 * hporttmax ! Simple approximation
 
@@ -2545,7 +2540,7 @@
      toroidalgap = config%dmin * (r_coil_major-r_coil_minor)/(config%coil_rmajor-config%coil_rminor)
      ! Left-Over coil gap between two coils (m)
      coilcoilgap = toroidalgap - tftort
-  
+
      !  Variables for ALL coils.
      tfareain = n_tf*arealeg                              ! [m^2] Total area of all coil legs (midplane)
      ritfc = n_tf * coilcurrent * 1.0D6                   ! [A] Total current in ALL coils
@@ -2553,7 +2548,7 @@
      rbmax = r_coil_major-r_coil_minor+awp_rad            ! [m] radius of peak field occurrence, average
                                                           ! jlion: not sure what this will be used for. Not very
                                                           ! useful for stellarators
- 
+
      ! This uses the reference value for the inductance and scales it with a^2/R (toroid inductance scaling)
      inductance = (config%inductance/f_r*(r_coil_minor/config%coil_rminor)**2*f_n**2)
      estotftgj = 0.5D0 * (config%inductance/f_r*(r_coil_minor/config%coil_rminor)**2*f_n**2)&
@@ -2568,13 +2563,13 @@
 
 
      tfborev = 2.0D0*hmax                   ! [m] estimated vertical coil bore
-     
-     
+
+
      tfleng = config%coillength*(r_coil_minor/config%coil_rminor)/n_tf                     ! [m] estimated average length of a coil
- 
+
      ! [m^2] Total surface area of toroidal shells covering coils
      tfcryoarea = config%coilsurface *(r_coil_minor/config%coil_rminor)**2 *1.1D0 !1.1 to scale it out a bit. Should be coupled to winding pack maybe.
- 
+
      ! Minimal bending radius:
      min_bending_radius = config%min_bend_radius * f_r * 1.0/(1.0-dr_tf_wp/(2.0*r_coil_minor))
 
@@ -2620,7 +2615,7 @@
 
      ! Quench time [s]
      taucq = (bt * ritfc * rminor**2) / (radvv * sigvvall) ! (assumes tokamak reference value)
-     
+
      ! Actual VV force density
      ! Based on reference values from W-7X:
      ! Bref = 3;
@@ -2689,29 +2684,29 @@
 
        ! t is the winding pack width (sqrt(awp) r8 now) divided by coil_rmajor
        real(dp), intent(in) ::wp_width_radial,current
- 
+
 
        ! This funtion is exact in scaling of the winding pack but does not take scaling in n_tf into account, neither does
        ! it work for varying aspect ratio. (In 0th order its insenstive to different aspect ratios.)
        ! r_coil_major and r_coil_minor are taken from parent scope
        bmax_from_awp = 2.0D-1 * current*n_tf/(r_coil_major-r_coil_minor) &
                       * (config%a1+config%a2*r_coil_major/wp_width_radial)
-    end function 
+    end function
 
     real(dp) function jcrit_frommaterial(bmax,thelium)
 
        ! gives jcrit from material
-  
+
         real(dp), intent(in) ::Bmax, thelium
-  
+
         real(dp) :: strain, bc20m, tc0m, jcritsc, bcrit, tcrit
-  
+
         real(dp) :: jstrand, jwp, fhe, tmarg
-  
+
         real(dp) :: c0, jcritstr, fcu
-  
+
         logical :: validity
-  
+
         strain =   -0.005D0 ! for now a small value
         fhe = vftf     ! this is helium fraction in the superconductor (set it to the fixed global variable here)
 
@@ -2741,7 +2736,7 @@
            ! This is needed right now. Can we change it later?
            jcritsc = Max(1.0D-9,jcritsc)
            jcritstr = Max(1.0D-9,jcritstr)
-  
+
         case (2)  !  Bi-2212 high temperature superconductor parameterization
 
            !  Current density in a strand of Bi-2212 conductor
@@ -2774,7 +2769,7 @@
            ! This is needed right now. Can we change it later?
            jcritsc = Max(1.0D-9,jcritsc)
            jcritstr = Max(1.0D-9,jcritstr)
-  
+
         case (4)  !  As (1), but user-defined parameters
            bc20m = bcritsc
            tc0m = tcritsc
@@ -2795,17 +2790,17 @@
             call jcrit_rebco(thelium,bmax,jcritsc,validity,0)
             jcritsc = Max(1.0D-9,jcritsc)
             jcritstr = jcritsc * (1.0D0-fcu)
-      
+
         case (7) ! Durham Ginzburg-Landau Nb-Ti parameterisation
             bc20m = b_crit_upper_nbti
-            tc0m = t_crit_nbti 
+            tc0m = t_crit_nbti
             call GL_nbti(thelium,bmax,strain,bc20m,tc0m,jcritsc,bcrit,tcrit)
             jcritstr = jcritsc  * (1.0D0-fcu)
-      
+
         case (8) ! Branch YCBO model fit to Tallahassee data
             bc20m = 429D0
             tc0m = 185D0
-            call GL_REBCO(thelium,bmax,strain,bc20m,tc0m,jcritsc,bcrit,tcrit) 
+            call GL_REBCO(thelium,bmax,strain,bc20m,tc0m,jcritsc,bcrit,tcrit)
             ! A0 calculated for tape cross section already
             jcritstr = jcritsc * (1.0D0-fcu)
 
@@ -2837,35 +2832,35 @@
       !!
       ! !!!!!!!!!!!!!!!!!!!!!!!!!!!!!!!!!!!!!!!!!!!!!!!
       use maths_library, only: find_y_nonuniform_x
-      
+
       implicit none
-      
+
       real(dp), intent(in) :: tau_quench, t_detect, fcu, fcond, temp, acs, aturn
       real(dp), dimension(13) :: temp_k, q_he_array_sA2m4, q_cu_array_sA2m4
       real(dp) :: q_cu, q_he
-      
+
       temp_k = (/4,14,24,34,44,54,64,74,84,94,104,114,124/)
 
       q_cu_array_sA2m4 = (/ 1.08514d17, 1.12043d17, 1.12406d17, 1.05940d17, &
                             9.49741d16, 8.43757d16, 7.56346d16, 6.85924d16, &
                             6.28575d16, 5.81004d16, 5.40838d16, 5.06414d16, &
                             4.76531d16/)
-      
-      
+
+
       q_he_array_sA2m4 = (/ 3.44562d16, 9.92398d15, 4.90462d15, 2.41524d15, &
                             1.26368d15, 7.51617d14, 5.01632d14, 3.63641d14, &
                             2.79164d14, 2.23193d14, 1.83832d14, 1.54863d14, &
                             1.32773d14 /)
-      
+
       ! Interpolate to find the correct value for the temperature
       q_he = find_y_nonuniform_x(temp,temp_k,q_he_array_sA2m4,13)
       q_cu = find_y_nonuniform_x(temp,temp_k,q_cu_array_sA2m4,13)
-      
-      
+
+
       ! This leaves out the contribution from the superconductor fraction for now
       j_max_protect_Am2 = (acs/aturn) * sqrt(1.0d0/(0.5d0 *tau_quench + t_detect)* &
                           (fcu**2*fcond**2 * q_cu + fcu* fcond* (1.0d0-fcond)* q_he))
-      
+
 
 
       end function
@@ -2875,14 +2870,14 @@
          !! tfes : input real : Energy stored in one TF coil (J)
          !! tdump : input real : Dump time (sec)
          !! aio : input real : Operating current (A)
-         
+
          implicit none
-         
+
          real(dp), intent(in) :: tfes, tdump,aio
-         
+
          !  Dump voltage
          u_max_protect_V = 2.0D0 * tfes/(tdump*aio)
-         
+
          end function
 
     subroutine protect(aio,tfes,acs,aturn,tdump,fcond,fcu,tba,tmax,ajwpro,vd)
@@ -2913,17 +2908,17 @@
          implicit none
 
          !  Arguments
-   
+
          real(dp), intent(in) :: aio, tfes, acs, aturn, tdump, fcond, &
          fcu,tba,tmax
          real(dp), intent(out) :: ajwpro, vd
-   
+
          !  Local variables
 
          integer :: no,np
          real(dp) :: aa,ai1,ai2,ai3,ajcp,bb,cc,dd,tav
          real(dp), dimension(11) :: p1, p2, p3
-   
+
          ! !!!!!!!!!!!!!!!!!!!!!!!!!!!!!!!!!!!!!!!!!!!!!!!
 
          !  Integration coefficients p1,p2,p3
@@ -3137,7 +3132,7 @@
       call oheadr(outfile,'Modular Coils')
 
       call osubhd(outfile,'General Coil Parameters :')
-  
+
 
       call ovarre(outfile,'Number of modular coils','(n_tf)',n_tf)
       call ovarre(outfile,'Av. coil major radius','(coil_r)',r_coil_major)
@@ -3200,7 +3195,7 @@
       call ovarre(outfile,'Current density in conductor area (A/m2)','(ritfc/acond)',1.0D-6*ritfc/n_tf/acond)
       call ovarre(outfile,'Current density in SC area (A/m2)','(ritfc/acond/f_scu)',1.0D-6*ritfc/n_tf/ap/f_scu)
       call ovarre(outfile,'Superconductor faction of WP (1)','(f_scu)',f_scu)
-  
+
       call osubhd(outfile,'Forces and Stress :')
       call ovarre(outfile,'Maximal toroidally and radially av. force density (MN/m3)','(max_force_density)',max_force_density)
       call ovarre(outfile,'Maximal force density (MN/m)','(max_force_density_Mnm)',max_force_density_Mnm)
@@ -3212,7 +3207,7 @@
       call ovarre(outfile,'Max. centering force (coil) (MN)','(centering_force_max_MN)',centering_force_max_MN)
       call ovarre(outfile,'Min. centering force (coil) (MN)','(centering_force_min_MN)',centering_force_min_MN)
       call ovarre(outfile,'Avg. centering force per coil (MN)','(centering_force_avg_MN)',centering_force_avg_MN)
-      
+
       call osubhd(outfile,'Quench Restrictions :')
       call ovarre(outfile,'Allowable stress in vacuum vessel (VV) due to quench (Pa)','(sigvvall)',sigvvall)
       call ovarre(outfile,'Minimum allowed quench time due to stress in VV (s)','(taucq)',taucq, 'OP ')
