--- conflicted
+++ resolved
@@ -759,7 +759,7 @@
 
     
     if ( ANY( ixc == 5 ) ) then  ! Check if beta (iteration variable 5) is an iteration variable
-      call report_error(245)
+      call report_error(251)
     end if
 
     !  Set beta as a consequence:
@@ -2207,7 +2207,6 @@
        if (isumattf==6) Awp(k) =(r_coil_minor/150.0D0 + (dble(k)-1) / (dble(N_it)-1) * (r_coil_minor/1.0D0-r_coil_minor/150.0D0))**2
  
        !  B-field calculation
-<<<<<<< HEAD
        B_max_k(k) = bmax_from_awp(Awp(k)/r_coil_major**2,coilcurrent)
  
        ! jcrit for this bmax:
@@ -2372,308 +2371,6 @@
       ! [kg] mass of Copper in conductor
     whtconcu =  (tfleng * turnstf * acstf*(1.0D0-vftf) * fcutfsu - tfleng*awphec) * dcopper
       ! [kg] mass of Steel conduit (sheath)
-=======
-
-       call scaling_calculations(f_R, f_s, f_Q, f_I, n_tf, &
-            b_abs_max, b_abs_mittel)
-
-       B_k(k) = B_abs_mittel
-       B_max_k(k) = B_abs_max
-
-    end do
-
-    !  Ensure that the maximal field is smaller than the critical field of
-    !  Nb3SN / NbTi
-
-    if (i_tf_sc_mat == 1) then
-       Bc = Bco
-    else if (i_tf_sc_mat == 3) then
-       Bc = Bc2
-    else
-       idiags(1) = i_tf_sc_mat ; call report_error(110)
-    end if
-
-    if (maxval(B_max_k) > Bc) then
-       B_max_max = Bc - 1.0D0
-    else
-       B_max_max = maxval(B_max_k)
-    end if
-
-    if ( (i_tf_sc_mat == 3).and.(nbticool == 1) ) then
-       B_max_max = 10.0D0
-    end if
-
-    !  Calculate critical field for different coil cross-section scales
-
-    allocate(b_lin(n_it),f_q_crit_k(n_it))
-    do k = 1,n_it
-       b_lin(k) = minval(b_max_k) + dble(k-1)/(n_it-1) * (b_max_max - minval(b_max_k))
-    end do
-
-    if (i_tf_sc_mat == 1) then
-       !  Nb3Sn critical field scaling:
-       !  Y. Ilyin et al., Supercond. Sci. Technol. 20 (2007) 186
-       !  Normal helium cooling with T=4.2K intrinsically assumed
-       f_Q_crit_k(:) = 10.9D0 * sqrt(f_I) * (B_lin(:)**0.25D0) / (Bc - B_lin(:))
-
-    else if (i_tf_sc_mat == 3) then
-       ! NbTi critical field scaling:
-       ! F. Schauer et al., Mechanical Quench Test, see Documentation
-
-       alph = 0.59D0
-       T_c = 9.48D0
-       f_Q_crit_k(:) = 1.54D0 * sqrt(f_I) * &
-            (((Bc-B_lin(:))*((T_c/(Bc**alph))-(T_u/((Bc-B_lin(:))**alph))))**(-0.5D0))
-    end if
-
-    !  Find maximal field and final f_Q
-    !  This is the intersection between the critical Nb3Sn/NbTi scaling
-    !  and the scaling calculated by solenoid loop calculations
-
-    z1 = 0.5D0 * (maxval(B_lin) - minval(B_lin))
-    call intersect(B_max_k,f_k,n_it,B_lin,f_Q_crit_k,n_it,z1)
-    f_Q_final = find_y_nonuniform_x(z1,B_max_k,f_k,n_it)
-    Y = f_Q_final
-
-    !  Recalculate B-fields at intersection point of curves
-
-    call scaling_calculations(f_R, f_s, f_Q_final, f_I, n_tf, &
-         B_max_final, B0_final)
-
-    !  Maximum field at superconductor surface (T)
-
-    b_maxtf = B_max_final
-
-    !  Total stored magnetic energy calculation (GJ)
-    !  W_mag2 = k2.*(bt.^2).*(f_s.^2).*f_R;  ! alternative good approximation
-
-    W_mag = coil_energy(n_tf, f_R, f_s, f_I, f_Q_final)
-
-    !  Mass of support structure (includes casing) (tonnes)
-    !  Scaling for required structure mass (Steel) from:
-    !  F.C. Moon, J. Appl. Phys. 53(12) (1982) 9112
-    !
-    !  Values based on regression analysis by Greifswald, March 2014
-
-    M_struc = 1.3483D0 * (1000.0D0 * W_mag)**0.7821D0
-    msupstr = 1000.0D0*M_struc  !  kg
-
-    !  Coil cross sections, etc.
-
-    !  Winding pack toroidal, radial cross-sections (m)
-
-    b = Y * b5B
-    h = Y * h5B
-
-    !  Winding pack cross-sectional area (m2)
-
-    cr_area = b*h
-
-    !  Case scaling factor
-
-    S_case = ((W_mag/W5B)**0.75D0) / f_s
-
-    z2 = S_case + (b5B*h5B)/(bb5b*hh5b)*(Y**2 - S_case)
-    z = sqrt(z2)
-
-    kk = 100.0D0 / 150.0D0        !  Ratio of h_in and h_out in H5B
-    b_i = 0.5D0*(z*bb5b - b)      !  Toroidal casing thickness (m) (includes insulation)
-    h_insu_out = (z*hh5b - h) / (kk+1)  !  Radial casing thickness facing outer side (m)
-    h_insu_in = kk*h_insu_out     !  Radial casing thickness facing plasma side (m)
-
-    !  Bean-shaped cross-section: distance from superconducting centre inner side
-    !  of torus to superconducting centre outer side of torus
-    !  == minimal distance in a coil
-
-    w_coil = D_coil + 2.0D0*h_insu_in + h
-
-    !  Estimated maximal width of coil (m) based on Helias 5-B (coil type 1)
-
-    w_max = k4*w_coil
-
-    !  Estimated maximal height of coil (m) based on Helias 5-B (coil type 1)
-
-    h_max = k5*w_coil
-
-    !  Estimated average circumference of coil (m)
-
-    U = k6*w_coil
-
-    !  Estimated average coil radius (m)
-
-    r_avg = U / (2.0D0*pi)
-
-    !  Current density in superconductor (winding pack) (MA/m2)
-
-    j = I/cr_area
-
-    !  Vertical ports
-
-    !  Outer coil centre major radius, average (m)
-    !  (excludes half of coil thickness, otherwise equal to r_tf_outboard_mid)
-
-    R_occ = rmajor + rminor + scraplo + fwoth + blnkoth + shldoth + ddwi + gapsto
-
-    !  Average space between two coil centres (m)
-
-    dU = 2.0D0*pi * R_occ/n_tf
-
-    !  Average toroidal port size (m)
-
-    b_vert_avg = dU - (2.0D0*b_i + b) - 2.0D0*d_ic
-
-    !  Maximal toroidal port size (vertical ports) (m)
-
-    b_vert_max = 1.125D0 * b_vert_avg
-
-    !  Maximal poloidal port size (vertical ports) (m)
-
-    h_vert_max = f_s*4.3D0
-
-    !  Maximal vertical port clearance area (m2)
-
-    a_vert_max = b_vert_max*h_vert_max
-
-    !  Horizontal ports
-
-    b_hor_avg = b_vert_avg
-
-    !  Maximal toroidal port size (horizontal ports) (m)
-
-    b_hor_max = 1.125D0 * b_hor_avg
-
-    !  Maximal poloidal port size (horizontal ports) (m)
-
-    h_hor_max = f_s*5.0D0
-
-    !  Maximal horizontal port clearance area (m2)
-
-    a_hor_max = b_hor_max*h_hor_max
-
-    !  Pass values back to PROCESS variables
-
-    bmaxtf = b_maxtf     ! [T] maximal magnetic field on SC surface
-    thkwp = h            ! [m] radial thickness of winding pack
-    wwp1 = b             ! [m] toroidal thickness of winding pack
-    awptf = thkwp*wwp1   ! [m^2] winding-pack cross sectional area
-    casthi = h_insu_in   ! [m] coil case thickness (plasma side)
-    thkcas = h_insu_out  ! [m] coil case thickness (external sides)
-    casths = b_i         ! [m] coil case thickness (toroidal side)
-    tinstf = 0.0D0       ! insulation, already in casing:  casthi+tinstf == h_insu_in
-    awpc = (thkwp + 2.0D0*tinstf)*(wwp1 + 2.0D0*tinstf)
-    ! [m^2] winding-pack cross sectional area including insulation
-    tftort = wwp1 + 2.0D0*casths  ! [m] Thickness of inboard leg in toroidal direction
-    tfcth = thkcas + thkwp + casthi  ! [m] Thickness of inboard leg in radial direction
-    tfthko = tfcth                   ! [m] Thickness of outboard leg in radial direction
-    acasetf = (tfcth*tftort)-awpc    ! [m^2] Cross-sectional area of surrounding case
-
-    if (i_tf_sc_mat == 3) tftmp = T_u  ! [K] Helium coolant temperature for NbTi
-
-    !  Single turn outputs according to PROCESS variables
-
-    t_no = awptf / (t_w_i**2)  !  estimated number of turns for a given turn size
-    t_no2 = 156.0D0 * Y**2     !  estimated number of turns for Helias 5-B turns
-    cpttf = I*1.0D6 / t_no     ! [A] current per turn - estimation
-    cpttf2 = 86.0D3            ! [A] current per turn - H5B
-
-    !  Radius of rounded corners of cable space inside conduit
-    !  0.75 taken from the former PROCESS model
-    rbcndut = thwcndut*0.75D0
-
-    arealeg = tfcth*tftort  ! [m^2] overall coil cross-sectional area
-    r_tf_inboard_mid = rmajor - (0.5D0*tfcth+gapds+ddwi+shldith+blnkith+fwith+scrapli+rminor)
-    ! [m] radius of centre of inboard leg, average
-    rcoil = r_tf_inboard_mid + 0.5D0*tfcth  ! [m] radius of outer edge of inboard leg, average
-    tfareain = n_tf*tfcth*tftort  ! [m^2] Total area of all coil legs
-    tfarea_sc = n_tf*awptf        ! [m^2] Total area of all coil winding packs
-    ritfc = n_tf * I * 1.0D6      ! [A] Total current in ALL coils
-    oacdcp = ritfc/tfareain       ! [A / m^2] overall current density
-    rbmax = rcoil                 ! [m] radius of peak field occurrence, average
-                                  !  N.B. different to tokamak SCTF calculation
-    hmax = 0.5D0*h_max - tfcth    ! [m] maximum half-height of coil
-    dr_tf_inner_bore = D_coil     ! [m] estimated horizontal coil bore
-    dh_tf_inner_bore = 2.0D0*hmax ! [m] estimated vertical coil bore
-    tfleng = U                    ! [m] estimated average length of a coil
-
-    estotftgj = W_mag             ! [GJ] Total magnetic energy
-
-    !jwptf = ritfc/(n_tf*awptf)
-    jwptf = j*1.0D6               ! [A/m^2] winding pack current density
-
-    !leno = sqrt(cpttf/jwptf)
-    leno = t_w_i                  ! [m] Dimension of square cross-section of each turn
-
-    ! [m] Dimension of square cable space inside insulation
-    !     and case of the conduit of each turn
-
-    leni = leno - 2.0D0*(thwcndut + thicndut)  !  leni = t_w
-
-    ! [m^2] Cross-sectional area of cable space per turn
-
-    acstf = leni**2 - (4.0D0-pi)*rbcndut**2
-
-    ! [m^2] Cross-sectional area of conduit case per turn
-
-    acndttf = (leni + 2.0D0*thwcndut)**2 - acstf
-
-    !  Total number of turns per coil
-
-    turnstf = t_no
-
-    ! [m^2] Total conductor cross-sectional area, taking account of void area
-
-    acond = acstf*turnstf * (1.0D0-vftf)
-
-    ! [m^2] Void area in cable, for He
-
-    avwp = acstf*turnstf*vftf
-
-    ! [m^2] Insulation area (not including ground-wall)
-
-    aiwp = turnstf * (leno**2 - acndttf - acstf)
-
-    ! [m^2] Structure area for cable
-
-    aswp = turnstf*acndttf
-
-    ! [m] Half-width of side of coil nearest torus centreline
-
-    tfocrn = 0.5D0*tftort
-
-    ! [m] Half-width of side of coil nearest plasma
-
-    tficrn = 0.5D0*tftort
-
-    ! [m^2] Total surface area of coil side facing plasma: inboard region
-
-    tfsai = n_tf*tftort * 0.5D0*tfleng
-
-    ! [m^2] Total surface area of coil side facing plasma: outboard region
-
-    tfsao = tfsai  !  depends, how 'inboard' and 'outboard' are defined
-
-    ! [m^2] Total surface area of toroidal shells covering coils
-
-    tfcryoarea = 2.0D0 * tfleng * twopi*0.5D0*(r_tf_inboard_mid+r_tf_outboard_mid)
-
-    !  Masses of conductor constituents
-
-    ! [kg] Mass of case
-    !  (no need for correction factors as is the case for tokamaks)
-
-    whtcas = tfleng*acasetf * dcase
-
-    ! [kg] mass of Superconductor
-
-    whtconsc = tfleng*turnstf*acstf*(1.0D0-vftf)*(1.0D0-fcutfsu) * dcond(i_tf_sc_mat)
-
-    ! [kg] mass of Copper in conductor
-
-    whtconcu = tfleng*turnstf*acstf*(1.0D0-vftf)*fcutfsu * dcopper
-
-    ! [kg] mass of Steel conduit (sheath)
-
->>>>>>> 9483ad68
     whtconsh = tfleng*turnstf*acndttf * denstl
     !if (isumattf==6)   whtconsh = fcondsteel * awptf *tfleng* denstl
       ! Conduit insulation mass [kg]
