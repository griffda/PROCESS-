module stellarator_module

  !! Module containing stellarator routines
  !! author: P J Knight, CCFE, Culham Science Centre
  !! N/A
  !! This module contains routines for calculating the
  !! parameters of the first wall, blanket and shield components
  !! of a fusion power plant.

  !! AEA FUS 251: A User's Guide to the PROCESS Systems Code
  !
  ! !!!!!!!!!!!!!!!!!!!!!!!!!!!!!!!!!!!!!!!!!!!!!!!
#ifndef dp
   use, intrinsic :: iso_fortran_env, only: dp=>real64
#endif

  use stellarator_configuration, only: stella_config

  implicit none


  type(stella_config) :: config


  real(dp), private :: f_n,f_r,f_aspect,f_b,f_i,f_a ! scaling parameters to reference point.

<<<<<<< HEAD

  logical :: first_call = .true.
  logical :: first_call_stfwbs = .true.
=======
  logical :: first_call

  ! Var in subroutine stfwbs requiring re-initialisation on each new run
  logical :: first_call_stfwbs
>>>>>>> 2769028f

  private :: config
  public :: stinit

contains

  subroutine init_stellarator_module
    !! Initialise module variables
    implicit none

    first_call = .true.
    first_call_stfwbs = .true.
    ! Init blank stellarator configuration
    config = stella_config("", 0, 0, 0.0D0, 0.0D0, 0.0D0, 0.0D0, 0.0D0, 0.0D0, &
      0.0D0, 0.0D0, 0.0D0, 0.0D0, 0.0D0, 0.0D0, 0.0D0, 0.0D0, 0.0D0, 0.0D0, &
      0.0D0, 0.0D0, 0.0D0, 0.0D0, 0.0D0, 0.0D0, 0.0D0, 0.0D0, 0.0D0, 0.0D0, &
      0.0D0, 0.0D0, 0.0D0, 0.0D0, 0.0D0, 0.0D0, [0.0D0], [0.0D0])
    f_n = 0.0D0
    f_r = 0.0D0
    f_a = 0.0D0
    f_b = 0.0D0
    f_i = 0.0D0
  end subroutine init_stellarator_module

  ! !!!!!!!!!!!!!!!!!!!!!!!!!!!!!!!!!!!!!!!!!!!!!!!!!!!!!!!!!!!!!!!!!!

  subroutine stinit

    !! Routine to initialise the variables relevant to stellarators
    !! author: P J Knight, CCFE, Culham Science Centre
    !! author: F Warmer, IPP Greifswald
    !! None
    !! This routine initialises the variables relevant to stellarators.
    !! Many of these may override the values set in routine
    !! <A HREF="initial.html">initial</A>.
    !! AEA FUS 251: A User's Guide to the PROCESS Systems Code
    !
    ! !!!!!!!!!!!!!!!!!!!!!!!!!!!!!!!!!!!!!!!!!!!!!!!

    use build_variables, only: gapoh, iohcl, ohcth, tfootfi
    use current_drive_variables, only: irfcd
    use pfcoil_variables, only: ohhghf
    use physics_variables, only: aspect, dnbeta, kappa, kappa95, q, rmajor, &
      triang, hfac, tauscl
    use numerics, only: boundl, boundu
    use stellarator_variables, only: istell
    use tfcoil_variables, only: n_tf
    use times_variables, only: tburn, tcycle, tdown, tdwell, theat, tohs, &
      tpulse, tqnch, tramp
		use global_variables, only: icase
		use constants, only: pi, rmu0, nout
    implicit none

    !  Arguments

    !  Local variables

    !real(dp) :: fsum

    ! !!!!!!!!!!!!!!!!!!!!!!!!!!!!!!!!!!!!!!!!!!!!!!!

    ! This routine is called before (!!!) the input file. put everything that depends on the input file in stcaller
    if (istell == 0) return

    !  Numerics quantities

    !boundl(1) = 5.0D0

    !boundu(1) = 40.0D0
    !boundu(3) = 30.0D0
    !boundu(29) = 20.0D0

    !  These lines switch off tokamak specifics (solenoid, pf coils, pulses etc.).
    !  Are they still up to date? (11/03/20 JL)
    !  Build quantities

    ohcth = 0.0D0
    iohcl = 0
    ohhghf = 0.0D0
    gapoh = 0.0D0
    tfootfi = 1.0D0

    !  Physics quantities

    dnbeta = 0.0D0
    kappa95 = 1.0D0
    triang = 0.0D0
    q = 1.03D0

    !  Turn off current drive

    irfcd = 0

    !  Times for different phases

    tramp = 0.0D0
    tohs = 0.0D0
    tburn = 3.15576D7  !  one year
    tqnch = 0.0D0
    tpulse = tohs + theat + tburn + tqnch
    tdown  = tramp + tohs + tqnch + tdwell
    tcycle = tramp + tohs + theat + tburn + tqnch + tdwell


    !  Blanket properties
    !secondary_cycle = 0  !  simple thermal hydraulic model assumed

    !  CCFE HCPB blanket model
	!if (iblanket == 1) then
    !  fsum = fbltibe12 + fblli2sio4 + fblss + vfcblkt + vfpblkt
    !  if (abs(fsum-1.0D0) > 1.0D-4) then
    !    idiags(1) = iblanket
    !    fdiags(2) = fbltibe12
    !    fdiags(3) = fblli2sio4
    !    fdiags(4) = fblss
    !    fdiags(5) = vfcblkt
    !    fdiags(6) = vfpblkt
    !    fdiags(7) = fsum
    !    call report_error(165)
    !  end if
    !end if

    !if (ipowerflow == 0) blkttype = 3

    !  Coolant fluid type

    !if ((blkttype == 1).or.(blkttype == 2)) then
    !   coolwh = 2  !  water
    !else
    !   coolwh = 1  !  helium
    !end if

    !  But... set coolant to water if blktmodel > 0
    !  Although the *blanket* is by definition helium-cooled in this case,
    !  the shield etc. are assumed to be water-cooled, and since water is
    !  heavier (and the unit cost of pumping it is higher), the calculation
    !  for coolmass is better done with coolwh=2 if blktmodel > 0 to give
    !  slightly pessimistic results.

    !if (blktmodel > 0) then
    !   secondary_cycle = 0
    !   blkttype = 3  !  HCPB
    !   coolwh = 2
    !end if

    !  Ensure that blanket material fractions add up to 1.0

    !if (blkttype < 3) then
    !   fsum = fblli2o + fblbe + vfblkt + fblss + fblvd
    !   if (abs(fsum-1.0D0) > 1.0D-4) then
    !      idiags(1) = blkttype
    !      fdiags(1) = fblli2o
    !      fdiags(2) = fblbe
    !      fdiags(3) = vfblkt
    !      fdiags(4) = fblss
    !      fdiags(5) = fblvd
    !      fdiags(6) = fsum
    !      call report_error(165)
    !   end if
    !else
    !   fsum = fbllipb + fblli + vfblkt + fblss + fblvd
    !   if (abs(fsum-1.0D0) > 1.0D-4) then
    !      idiags(1) = blkttype
    !      fdiags(1) = fbllipb
    !      fdiags(2) = fblli
    !      fdiags(3) = vfblkt
    !      fdiags(4) = fblss
    !      fdiags(5) = fblvd
    !      fdiags(6) = fsum
    !      call report_error(165)
    !   end if
    !end if

  end subroutine stinit

  subroutine stnewconfig
    !! author: J Lion, IPP Greifswald
    !! Routine to initialise the stellarator configuration
    !!
    !! Routine to initialise the stellarator configuration.
    !! This routine is called right before the calculation and could
    !! in principle overwrite variables from the input file.
    !! It overwrites rminor with rmajor and aspect ratio e.g.
    !
    ! !!!!!!!!!!!!!!!!!!!!!!!!!!!!!!!!!!!!!!!!!!!!!!!
    use physics_variables, only: aspect, bt, rmajor, rminor, eps, te, dene,hfact
    use tfcoil_variables, only: n_tf
    use stellarator_variables, only: istell
    use stellarator_configuration, only: new_stella_config
    use numerics, only: ixc
    implicit none

    config = new_stella_config(istell)

    ! If aspect ratio is not in ixc set it to default value
    ! Or when you call it the first time
    if(all(ixc .ne. 1) .or. first_call) then
      aspect = config%aspect_ref
    end if

    ! Set the rminor radius as result here.
    rminor = rmajor/aspect
    eps = 1.0D0/aspect

    n_tf = config%coilspermodule*config%symmetry !! This overwrites n_tf in input file.

    !  Factors used to scale the reference point.
    f_R = rmajor/config%rmajor_ref       !  Size scaling factor with respect to the reference calculation
    f_a = rminor/config%rminor_ref       !  Size scaling factor with respect to the reference calculation

    f_aspect = aspect / config%aspect_ref
    f_N = n_tf/(config%coilspermodule * config%symmetry)       !  Coil number factor
    f_B = bt/config%bt_ref            !  B-field scaling factor



  end subroutine stnewconfig

  subroutine stgeom
    !! author: J Lion, IPP Greifswald
    !! Routine to calculate the plasma volume and surface area for
    !! a stellarator using precalculated effective values
    !!
    !! This routine calculates the plasma volume and surface area for
    !! a stellarator configuration.
    !! It is simple scaling based on a Fourier representation based on
    !! that described in Geiger documentation.
    !!
    !! J. Geiger, IPP Greifswald internal document:  'Darstellung von
    !! ineinandergeschachtelten toroidal geschlossenen Flaechen mit
    !! Fourierkoeffizienten' ('Representation of nested, closed
    !! surfaces with Fourier coefficients')
    !
    ! !!!!!!!!!!!!!!!!!!!!!!!!!!!!!!!!!!!!!!!!!!!!!!!
    use physics_variables, only: aspect, rmajor, rminor, sarea, sareao, &
      vol, xarea, bt
		use constants, only: pi
    implicit none

    ! Plasma volume scaled from effective parameter:
    vol = f_r*f_a**2 * config%plasma_volume

<<<<<<< HEAD
    ! Plasma surface scaled from effective parameter:
    sarea = f_r*f_a * config%plasma_surface 
=======
    sarea = rmajor*rminor * config%s0
>>>>>>> 2769028f

    ! Plasma cross section area. Approximated
    xarea = pi*rminor*rminor  ! average, could be calculated for every toroidal angle if desired

    !  sareao is retained only for obsolescent fispact calculation...

    !  Cross-sectional area, averaged over toroidal angle
    sareao = 0.5D0*sarea  !  Used only in the divertor model; approximate as for tokamaks



  end subroutine stgeom

  subroutine stbild(outfile,iprint)

    !! Routine to determine the build of a stellarator machine
    !! author: P J Knight, CCFE, Culham Science Centre
    !! author: F Warmer, IPP Greifswald
    !! outfile : input integer : output file unit
    !! iprint : input integer : switch for writing to output file (1=yes)
    !! This routine determines the build of the stellarator machine.
    !! The values calculated are based on the mean minor radius, etc.,
    !! as the actual radial and vertical build thicknesses vary with
    !! toroidal angle.
    !! AEA FUS 251: A User's Guide to the PROCESS Systems Code
    !
    ! !!!!!!!!!!!!!!!!!!!!!!!!!!!!!!!!!!!!!!!!!!!!!!!

    use build_variables, only: blbmith, blbmoth, blbpith, blbpoth, blbuith, &
      blbuoth, blnkith, blnkoth, blnktth, bore, d_vv_in, d_vv_out, fwarea, &
      fwith, fwoth, gapds, gapoh, gapomin, gapsto, hmax, ohcth, &
      r_tf_outboard_mid, rbld, rsldi, rsldo, rspo, scrapli, scraplo, shldith, &
      shldoth, shldtth, tfcth, tfthko, available_radial_space, f_avspace, &
      required_radial_space
    use fwbs_variables, only: afw, blktmodel, fdiv, fhcd, fhole, fw_wall
    use heat_transport_variables, only: ipowerflow
    use physics_variables, only: rmajor, rminor, sarea
    use process_output, only: oheadr, obuild, ovarre
		use constants, only: mfile
    implicit none

    !  Arguments

    integer, intent(in) :: iprint,outfile

    !  Local variables

    real(dp) :: drbild,radius,awall

    ! !!!!!!!!!!!!!!!!!!!!!!!!!!!!!!!!!!!!!!!!!!!!!!!

    !  Calculate total blanket thicknesses if blktmodel > 0

    if (blktmodel > 0) then
       blnkith = blbuith + blbmith + blbpith
       blnkoth = blbuoth + blbmoth + blbpoth
       shldtth = 0.5D0*(shldith+shldoth)
    end if

    !  Top/bottom blanket thickness

    blnktth = 0.5D0*(blnkith+blnkoth)

    ! First Wall
    fwith = 2.0D0*afw + 2.0D0*fw_wall
    fwoth = fwith


    bore = rmajor - (ohcth + gapoh + tfcth + gapds + &
         d_vv_in + shldith + blnkith + fwith + scrapli + rminor)

    !  Radial build to centre of plasma (should be equal to rmajor)
    rbld = bore + ohcth + gapoh + tfcth + gapds + &
         d_vv_in + shldith + blnkith + fwith + scrapli + rminor


    ! Bc stellarators cannot scale rminor reasonably well an additional constraint equation is required,
    ! that ensures that there is enough space between coils and plasma.
    required_radial_space = (tfcth/2.0D0 + gapds + d_vv_in + shldith + blnkith + fwith + scrapli)

    ! derivative_min_LCFS_coils_dist  for how strong the stellarator shape changes wrt to aspect ratio
    available_radial_space = f_r*(config%derivative_min_LCFS_coils_dist*config%rminor_ref*(1/f_aspect-1) + &
         config%min_plasma_coil_distance)

    !  Radius to inner edge of inboard shield
    rsldi = rmajor - rminor - scrapli - fwith - blnkith - shldith

    !  Radius to outer edge of outboard shield
    rsldo = rmajor + rminor + scraplo + fwoth + blnkoth + shldoth

    !  Thickness of outboard TF coil legs
    tfthko = tfcth

    !  Radius to centre of outboard TF coil legs

    gapsto = gapomin
    r_tf_outboard_mid = rsldo + d_vv_out + gapsto + 0.5D0*tfthko

    !  Height to inside edge of TF coil
    !  Roughly equal to average of (inboard build from TF coil to plasma
    !  centre) and (outboard build from plasma centre to TF coil)

    hmax = 0.5D0 * ( &
         (gapds+d_vv_in+shldith+blnkith+fwith+scrapli+rminor) + &
         (rminor+scraplo+fwoth+blnkoth+shldoth+d_vv_out+gapsto) )

    !  Outer divertor strike point radius, set equal to major radius

    rspo = rmajor

    !  First wall area: scales with minor radius

    ! Average minor radius of the first wall
    awall = rminor + 0.5D0*(scrapli + scraplo)
    fwarea = sarea * awall/rminor

    if (ipowerflow == 0) then
       fwarea = (1.0D0-fhole) * fwarea
    else
       fwarea = (1.0D0-fhole-fdiv-fhcd) * fwarea
    end if

    if (iprint == 0) return

    !  Print out device build


    call oheadr(outfile,'Radial Build')

    call ovarre(outfile,'Avail. Space (m)','(available_radial_space)',available_radial_space)
    call ovarre(outfile,'Req. Space (m)','(required_radial_space)',required_radial_space)
    call ovarre(outfile,'f value: ','(f_avspace)',f_avspace)



    write(outfile,10)
   10  format(t43,'Thickness (m)',t60,'Radius (m)')

    radius = 0.0D0
    call obuild(outfile,'Device centreline',0.0D0,radius)

    drbild = bore + ohcth + gapoh
    radius = radius + drbild
    call obuild(outfile,'Machine bore',drbild,radius,'(bore)')
    call ovarre(mfile,'Machine bore (m)','(bore)',drbild)

    radius = radius + tfcth
    call obuild(outfile,'Coil inboard leg',tfcth,radius,'(tfcth)')
    call ovarre(mfile,'Coil inboard leg (m)','(deltf)',tfcth)

    radius = radius + gapds
    call obuild(outfile,'Gap',gapds,radius,'(gapds)')
    call ovarre(mfile,'Gap (m)','(gapds)',gapds)

    radius = radius + d_vv_in
    call obuild(outfile,'Vacuum vessel',d_vv_in,radius,'(d_vv_in)')
    call ovarre(mfile,'Vacuum vessel radial thickness (m)','(d_vv_in)',d_vv_in)

    radius = radius + shldith
    call obuild(outfile,'Inboard shield',shldith,radius,'(shldith)')
    call ovarre(mfile,'Inner radiation shield radial thickness (m)','(shldith)',shldith)

    radius = radius + blnkith
    call obuild(outfile,'Inboard blanket',blnkith,radius,'(blnkith)')
    call ovarre(mfile,'Inboard blanket radial thickness (m)','(blnkith)',blnkith)

    radius = radius + fwith
    call obuild(outfile,'Inboard first wall',fwith,radius,'(fwith)')
    call ovarre(mfile,'Inboard first wall radial thickness (m)','(fwith)',fwith)

    radius = radius + scrapli
    call obuild(outfile,'Inboard scrape-off',scrapli,radius,'(scrapli)')
    call ovarre(mfile,'Inboard scrape-off radial thickness (m)','(scrapli)',scrapli)

    radius = radius + rminor
    call obuild(outfile,'Plasma geometric centre',rminor,radius,'(rminor)')

    radius = radius + rminor
    call obuild(outfile,'Plasma outboard edge',rminor,radius,'(rminor)')

    radius = radius + scraplo
    call obuild(outfile,'Outboard scrape-off',scraplo,radius,'(scraplo)')
    call ovarre(mfile,'Outboard scrape-off radial thickness (m)','(scraplo)',scraplo)

    radius = radius + fwoth
    call obuild(outfile,'Outboard first wall',fwoth,radius,'(fwoth)')
    call ovarre(mfile,'Outboard first wall radial thickness (m)','(fwoth)',fwoth)

    radius = radius + blnkoth
    call obuild(outfile,'Outboard blanket',blnkoth,radius,'(blnkoth)')
    call ovarre(mfile,'Outboard blanket radial thickness (m)','(blnkoth)',blnkoth)

    radius = radius + shldoth
    call obuild(outfile,'Outboard shield',shldoth,radius,'(shldoth)')
    call ovarre(mfile,'Outer radiation shield radial thickness (m)','(shldoth)',shldoth)

    radius = radius + d_vv_out
    call obuild(outfile,'Vacuum vessel',d_vv_out,radius,'(d_vv_out)')

    radius = radius + gapsto
    call obuild(outfile,'Gap',gapsto,radius,'(gapsto)')
    call ovarre(mfile,'Gap (m)','(gapsto)',gapsto)

    radius = radius + tfthko
    call obuild(outfile,'Coil outboard leg',tfthko,radius,'(tfthko)')
    call ovarre(mfile,'Coil outboard leg radial thickness (m)','(tfthko)',tfthko)

  end subroutine stbild

  subroutine stopt(outfile,iprint)
    !! Routine to reiterate the physics loop
    !! author: J Lion, IPP Greifswald
    !! None
    !! This routine reiterates some physics modules.
    !
    ! !!!!!!!!!!!!!!!!!!!!!!!!!!!!!!!!!!!!!!!!!!!!!!!
    use physics_variables, only: bt, dene, rmajor, rminor, powerht, dnelimt, ne0
    use stellarator_variables, only: max_gyrotron_frequency,te0_ecrh_achievable,isthtr
    use constraint_variables, only: fecrh_ignition
    use numerics, only: icc

    implicit none

    !  Arguments
    integer, intent(in) :: outfile,iprint
    real(dp) :: ne0_max_ECRH, bt_ecrh, powerht_local,pscalingmw_local

    !  Calculate sudo density limit if density constraint is active
    if( any(icc == 5)) then
      call stdlim(bt,powerht,rmajor,rminor,dnelimt)
    end if
   
    ! Calculates the ECRH parameters 
    call stdlim_ecrh(max_gyrotron_frequency,bt,ne0_max_ECRH,bt_ecrh)

    ne0_max_ECRH = min(ne0,ne0_max_ECRH)
    bt_ecrh = min(bt,bt_ecrh)
    
    ! Check if the ECRH Calculation is in the icc vector.
    ! If yes: Calculate heating power at ECRH operatable point. Otherwise don't calculate it
    if ( any(icc == 88) ) then
      if (isthtr .ne. 1) then
         ! ECRH constraint called without indicated ECRH as heating scheme
         write(*,*) 'Warning in routine STOPT:'
         write(*,*) 'isthtr is not set to 1 but icc=88 (ECRH) was called.'
      end if

      call power_at_ignition_point(max_gyrotron_frequency,te0_ecrh_achievable,powerht_local,pscalingmw_local)
    end if


    if (iprint == 1) call stopt_output(outfile)

  contains

   subroutine stopt_output(outfile)
      !! Prints if the operating point can be ignited using ECRH
      !! author: J Lion, IPP Greifswald
      !
      ! !!!!!!!!!!!!!!!!!!!!!!!!!!!!!!!!!!!!!!!!!!!!!!!
      use process_output, only: oheadr, ovarre, ovarst, ovarin
      use physics_variables, only: te0, ne0
      integer, intent(in) :: outfile


      call oheadr(outfile,'ECRH Ignition at lower values. Information:')

      call ovarre(outfile,'Maximal available gyrotron freq (input)','(max_gyro_frequency)',max_gyrotron_frequency)

      call ovarre(outfile,'Operating point: bfield','(bt)',bt)
      call ovarre(outfile,'Operating point: Peak density','(ne0)',ne0)
      call ovarre(outfile,'Operating point: Peak temperature','(te0)',te0)

      call ovarre(outfile,'Ignition point: bfield (T)','(bt_ecrh)',bt_ecrh)
      call ovarre(outfile,'Ignition point: density (/m3)','(ne0_max_ECRH)',ne0_max_ECRH)
      call ovarre(outfile,'Maximum reachable ECRH temperature (pseudo) (keV)','(te0_ecrh_achievable)',te0_ecrh_achievable)

      call power_at_ignition_point(max_gyrotron_frequency,te0_ecrh_achievable,powerht_local,pscalingmw_local)
      call ovarre(outfile,'Ignition point: Heating Power (MW)','(powerht_ecrh)',powerht_local)
      call ovarre(outfile,'Ignition point: Loss Power (MW)','(pscalingmw_ecrh)',pscalingmw_local)

      if (powerht_local .ge. pscalingmw_local) then
         call ovarin(outfile, 'Operation point ECRH ignitable?', '(ecrh_bool)',1)
      else
         call ovarin(outfile, 'Operation point ECRH ignitable?', '(ecrh_bool)',0)
      end if

   end subroutine stopt_output

  end subroutine stopt


  subroutine stphys(outfile,iprint)

    !! Routine to calculate stellarator plasma physics information
    !! author: P J Knight, CCFE, Culham Science Centre
    !! author: F Warmer, IPP Greifswald
    !! None
    !! This routine calculates the physics quantities relevant to
    !! a stellarator device.
    !! AEA FUS 251: A User's Guide to the PROCESS Systems Code
    !! AEA FUS 172: Physics Assessment for the European Reactor Study
    !
    ! !!!!!!!!!!!!!!!!!!!!!!!!!!!!!!!!!!!!!!!!!!!!!!!
    use build_variables, only: fwarea
    use constraint_variables, only: peakfactrad, peakradwallload
    use current_drive_variables, only: cnbeam, enbeam, ftritbm, pinjmw, pnbeam
    use fwbs_variables, only: fdiv, fhcd, fhole
    use heat_transport_variables, only: ipowerflow
    use physics_functions_module, only: palph, beamfus, palph2
    use physics_module, only: plasma_composition, rether, pcond, phyaux
    use physics_variables, only: afuel, alphan, alpharate, alphat, aspect, &
      beamfus0, beta, betaft, betalim, betanb, betap, betbm0, bp, bt, btot, &
      burnup, dene, deni, dlamie, dnalp, dnbeam2, dnelimt, dnitot, dnla, &
      dntau, ealphadt, eps, falpe, falpha, falpi, fdeut, fhe3, figmer, ftrit, &
      fusionrate, hfact, ifalphap, ignite, iinvqd, iradloss, isc, iwalld, kappa, &
      kappa95, kappaa, palpepv, palpepv, palpfwmw, palpipv, palpmw, pbrempv, &
      pchargemw, pcoreradmw, pcoreradpv, pdd, pdhe3, pdivt, pdt, pedgeradmw, &
      pfuscmw, pedgeradpv, photon_wall, piepv, plascur, plinepv, pneutmw, &
      pneutpv, pohmmw, powerht, powfmw, pradmw, pradpv, protonrate, &
      pscalingmw, psolradmw, psyncpv, ptremw, ptrepv, ptrimw, ptripv, q, q95, &
      qfuel, qstar, rad_fraction, rmajor, rminor, rndfuel, sarea, tauee, &
      taueff, tauei, taup, te, ten, ti, tin, vol, wallmw, xarea, zeff, zeffai, &
      ffwal, palpnb, palppv, pchargepv, dtdrho_max,dndrho_max,rho_max_dt, rho_max_dn
    use profiles_module, only: plasma_profiles
    use stellarator_variables, only: f_rad, iotabar
    use physics_functions_module, only: radpwr
    use constants, only: echarge, nout, pi, rmu0
    use numerics, only: ixc
    use error_handling, only: report_error
    implicit none

    !  Arguments
    integer, intent(in) :: outfile,iprint

    !  Local variables
    real(dp) :: fusrat,pddpv,pdtpv,pdhe3pv,powht,sbar,sigvdt,zion
    logical :: ignitable
    ! These parameters are outputs for the stellarator neoclassics module
    real(dp) :: chi_neo_e, chi_PROCESS_e, q_neo, q_PROCESS,q_PROCESS_r1, gamma_neo, gamma_PROCESS, total_q_neo,&
                  q_neo_e, q_neo_D, q_neo_a, q_neo_T, g_neo_e, g_neo_D, g_neo_a, g_neo_T, &
                  dndt_neo_e, dndt_neo_D, dndt_neo_a, dndt_neo_T, dndt_neo_fuel, dmdt_neo_fuel,dmdt_neo_fuel_from_e, &
                  total_q_neo_e

    ! These parameters are used for the stellarator 0.5D turbulence module
    real(dp) :: q_turb, chi_turb, total_q_turb

    ! !!!!!!!!!!!!!!!!!!!!!!!!!!!!!!!!!!!!!!!!!!!!!!!
    !  Calculate plasma composition
    ! Issue #261 Remove old radiation model
    call plasma_composition

    !  Calculate density and temperature profile quantities

    call plasma_profiles


    !  Total field
    btot = sqrt(bt**2 + bp**2)


    if ( ANY( ixc == 5 ) ) then  ! Check if beta (iteration variable 5) is an iteration variable
      call report_error(251)
    end if

    !  Set beta as a consequence:
    !  This replaces constraint equation 1 as it is just an equality.
    beta = (betaft + betanb + 2.0D3*rmu0*echarge * (dene*ten + dnitot*tin)/btot**2)


    q95 = q

    !  Calculate poloidal field using rotation transform
    bp = rminor * bt / rmajor * iotabar

    !  Poloidal beta

    !betap = beta * ( btot/bp )**2 ! Dont need this I think.

    !  Perform auxiliary power calculations

    call stheat(nout,0)

    !  Calculate fusion power

    call palph(alphan,alphat,deni,fdeut,fhe3,ftrit,ti,palppv,pchargepv,pneutpv, &
         sigvdt,fusionrate,alpharate,protonrate,pdtpv,pdhe3pv,pddpv)

    pdt = pdtpv * vol
    pdhe3 = pdhe3pv * vol
    pdd = pddpv * vol

    !  Calculate neutral beam slowing down effects
    !  If ignited, then ignore beam fusion effects

    if ((pnbeam /= 0.0D0).and.(ignite == 0)) then
       call beamfus(beamfus0,betbm0,bp,bt,cnbeam,dene,deni,dlamie, &
            ealphadt,enbeam,fdeut,ftrit,ftritbm,sigvdt,ten,tin,vol, &
            zeffai,betanb,dnbeam2,palpnb)
       fusionrate = fusionrate + 1.0D6*palpnb / (1.0D3*ealphadt*echarge) / vol
       alpharate = alpharate + 1.0D6*palpnb / (1.0D3*ealphadt*echarge) / vol
    end if

    pdt = pdt + 5.0D0*palpnb

    call palph2(bt,bp,dene,deni,dnitot,falpe,falpi,palpnb, &
         ifalphap,pchargepv,pneutpv,ten,tin,vol,palpmw,pneutmw,pchargemw, &
         betaft,palppv,palpipv,palpepv,pfuscmw,powfmw)

    !  Neutron wall load

    if (iwalld == 1) then
       wallmw = ffwal * pneutmw / sarea
    else
       if (ipowerflow == 0) then
          wallmw = (1.0D0-fhole)*pneutmw / fwarea
       else
          wallmw = (1.0D0-fhole-fhcd-fdiv)*pneutmw / fwarea
       end if
    end if

    !  Calculate ion/electron equilibration power

    call rether(alphan,alphat,dene,dlamie,te,ti,zeffai,piepv)

    !  Calculate radiation power
    call radpwr(pbrempv,plinepv,psyncpv, pcoreradpv,pedgeradpv,pradpv)

    pcoreradpv = max(pcoreradpv, 0.0d0)
    pedgeradpv = max(pedgeradpv, 0.0d0)

    pcoreradmw = pcoreradpv*vol ! Should probably be vol_core
    pedgeradmw = pedgeradpv*vol

    pradmw = pradpv*vol

    !  Heating power to plasma (= Psol in divertor model)
    !  Ohmic power is zero in a stellarator
    !  pradmw here is core + edge (no SOL)

    powht = falpha*palpmw + pchargemw + pohmmw - pradpv*vol
    powht = max(0.00001D0, powht) ! To avoid negative heating power. This line is VERY important

    if (ignite == 0) then
       powht = powht + pinjmw ! if not ignited add the auxiliary power
    endif

    ! Here the implementation sometimes leaves the accessible regime when pradmw> powht which is unphysical and
    ! is not taken care of by the rad module. We restrict the radiation power here by the heating power:
    !pradmw = min(pradmw, powht) 
    pradmw = max(0.0d0,pradmw)

    !  Power to divertor, = (1-f_rad)*Psol

    ! The SOL radiation needs to be smaller than the pradmw
    psolradmw = f_rad * powht
    pdivt = powht - psolradmw

    ! Add SOL Radiation to total

    pradmw = pradmw + psolradmw
    pradpv = pradmw / vol ! this line OVERWRITES the original definition of pradpv

    !  The following line is unphysical, but prevents -ve sqrt argument
    !  Should be obsolete if constraint eqn 17 is turned on (but beware -
    !  this may not be quite correct for stellarators)
    pdivt = max(0.001D0, pdivt)

    !  Power transported to the first wall by escaped alpha particles

    palpfwmw = palpmw * (1.0D0-falpha)

    !  Nominal mean photon wall load

    if (iwalld == 1) then
        photon_wall = ffwal * pradmw / sarea
    else
        if (ipowerflow == 0) then
            photon_wall = (1.0D0-fhole)*pradmw / fwarea
        else
            photon_wall = (1.0D0-fhole-fhcd-fdiv)*pradmw / fwarea
        end if
    end if

    peakradwallload = photon_wall * peakfactrad

    rad_fraction = pradmw / (falpha*palpmw+pchargemw+pohmmw+pinjmw)

    !  Calculate transport losses and energy confinement time using the
    !  chosen scaling law
    !  N.B. iotabar replaces tokamak q95 in argument list

    call pcond(afuel,palpmw,aspect,bt,dnitot,dene,dnla,eps,hfact, &
         iinvqd,isc,ignite,kappa,kappa95,kappaa,pchargemw,pinjmw, &
         plascur,pcoreradpv,rmajor,rminor,te,ten,tin,iotabar,qstar,vol, &
         xarea,zeff,ptrepv,ptripv,tauee,tauei,taueff,powerht)

    ptremw = ptrepv*vol
    ptrimw = ptripv*vol

    pscalingmw = ptremw + ptrimw

    !  Calculate auxiliary physics related information
    !  for the rest of the code

    sbar = 1.0D0
    call phyaux(aspect,dene,deni,fusionrate,alpharate,plascur,sbar,dnalp, &
         taueff,vol,burnup,dntau,figmer,fusrat,qfuel,rndfuel,taup)

<<<<<<< HEAD
    ! Calculate beta limit. Does nothing atm so commented out
    ! call stblim(betalim)

    ! Calculate the neoclassical sanity check with PROCESS parameters
    call calc_neoclassics

    
=======
    !  Calculate beta limit. Does nothing atm so commented out

    call stblim(betalim)
>>>>>>> 2769028f


    if (iprint == 1) call stphys_output(outfile)

   contains

      subroutine stphys_output(outfile)
         !! Prints stellarator specific physics parameters
         !! author: J Lion, IPP Greifswald
         !
         ! !!!!!!!!!!!!!!!!!!!!!!!!!!!!!!!!!!!!!!!!!!!!!!!
         use process_output, only: oheadr, ovarre
         integer, intent(in) :: outfile


         call oheadr(outfile,'Stellarator Specific Physics:')

         call ovarre(outfile,'Total 0D heat flux (r=rhocore) (MW/m2)','(q_PROCESS)',q_PROCESS)
         !call ovarre(outfile,'Total neoclassical flux (r=rhocore) (MW/m2)','(total_q_neo)',total_q_neo)
         call ovarre(outfile,'Total neoclassical flux from 4*q_e (r=rhocore) (MW/m2)','(total_q_neo_e)',total_q_neo_e)
         !call ovarre(outfile,'Total turbulence flux from 2*q_e (r=rhocore) (MW/m2)','(total_q_turb)',total_q_turb)

         !call ovarre(outfile,'Total heat flux due to neoclassical energy transport (MW/m2): ','(q_neo)',q_neo)
         !call ovarre(outfile,'Total heat flux due to neoclassical particle transport (MW/m2): ','(gamma_neo)',gamma_neo)
         !call ovarre(outfile,'Total fuel (DT) particle flux due to neoclassical particle transport (1/s): ',&
         !                        '(dndt_neo_fuel)',dndt_neo_fuel)
         !call ovarre(outfile,'Total fuel (DT) mass flux due to neoclassical particle transport (mg/s): ', &
         !                        '(dmdt_neo_fuel)',dmdt_neo_fuel)
         call ovarre(outfile,'Total fuel (DT) mass flux by using 4 * neoclassical e transport (mg/s): ', &
                                 '(dmdt_neo_fuel_from_e)',dmdt_neo_fuel_from_e)
         call ovarre(outfile,'Considered Heatflux by LCFS heat flux ratio (1)','(q_PROCESS/q_PROCESS_r1)',q_PROCESS/q_PROCESS_r1)

         call ovarre(outfile,'Resulting electron effective chi (0D) (r=rhocore): ','(chi_PROCESS_e)',chi_PROCESS_e)
         call ovarre(outfile,'Neoclassical electron effective chi (r=rhocore): ','(chi_neo_e)',chi_neo_e)

         call ovarre(outfile,'Heat flux due to neoclassical energy transport (e) (MW/m2): ','(q_neo_e)',q_neo_e)
         !call ovarre(outfile,'Heat flux due to neoclassical energy transport (D) (MW/m2): ','(q_neo_D)',q_neo_D)
         !call ovarre(outfile,'Heat flux due to neoclassical energy transport (T) (MW/m2): ','(q_neo_T)',q_neo_T)
         !call ovarre(outfile,'Heat flux due to neoclassical energy transport (a) (MW/m2): ','(q_neo_a)',q_neo_a)

         call ovarre(outfile,'Heat flux due to neoclassical particle transport (e) (MW/m2): ','(g_neo_e)',g_neo_e)
         !call ovarre(outfile,'Heat flux due to neoclassical particle transport (D) (MW/m2): ','(g_neo_D)',g_neo_D)
         !call ovarre(outfile,'Heat flux due to neoclassical particle transport (T) (MW/m2): ','(g_neo_T)',g_neo_T)
         !call ovarre(outfile,'Heat flux due to neoclassical particle transport (a) (MW/m2): ','(g_neo_a)',g_neo_a)

         call ovarre(outfile,'Particle flux due to neoclassical particle transport (e) (1/m2/s): ','(dndt_neo_e)',dndt_neo_e)
         !call ovarre(outfile,'Particle flux due to neoclassical particle transport (D) (1/m2/s): ','(dndt_neo_D)',dndt_neo_D)
         !call ovarre(outfile,'Particle flux due to neoclassical particle transport (T) (1/m2/s): ','(dndt_neo_T)',dndt_neo_T)
         !call ovarre(outfile,'Particle flux due to neoclassical particle transport (a) (1/m2/s): ','(dndt_neo_a)',dndt_neo_a)

         call ovarre(outfile,'Radius of Maximum ne gradient (m)','(r_max_dn)',rho_max_dn*rminor)
         call ovarre(outfile,'Radius of Maximum te gradient (m)','(r_max_dt)',rho_max_dt*rminor)
         call ovarre(outfile,'Maxium ne gradient (/m4)','(drdn_max)',dndrho_max/rminor)
         call ovarre(outfile,'Maxium te gradient (keV/m)','(drdt_max)',dtdrho_max/rminor)

      end subroutine stphys_output


      real(dp) function st_calc_eff_chi()
         !! Routine to calculate a maximal allowable chi given the profiles used
         !! author: J Lion, IPP Greifswald
         !! st_calc_eff_chi : output real : The needed chi to fulfil heat tranposrt in 1Dish (m2/s)
         !! This routine calculates a maximal allowable chi given the profiles. It uses
         !  an approximation of the 1D energy continuity equation with a constant chi
         !
         ! !!!!!!!!!!!!!!!!!!!!!!!!!!!!!!!!!!!!!!!!!!!!!!!
         use physics_variables, only: Te0,ne0,falpha,palppv,pcoreradpv,alphan,alphaT,vol,sarea,rminor
         use const_and_precisions, only: e_
         use impurity_radiation_module, only: coreradius
      
         implicit none
      
         !  Arguments
      
         !  Local variables
      
         real(dp) :: chi, volscaling,surfacescaling,nominator,denominator
      
         ! !!!!!!!!!!!!!!!!!!!!!!!!!!!!!!!!!!!!!!!!!!!!!!!
      
         volscaling = vol * f_r * (coreradius*rminor/config%rminor_ref)**2
         surfacescaling = sarea * f_r * (coreradius*rminor/config%rminor_ref)
      
         nominator = (falpha*palppv - pcoreradpv) *volscaling
      
         denominator = (3 *ne0*e_*Te0 * 1.0d3 *(0*alphan+alphat)*coreradius* &
                        (1-coreradius**2)**(alphan+alphat-1))*surfacescaling * 1.0d-6
      
         st_calc_eff_chi = nominator/denominator
   
      end function st_calc_eff_chi
   
      subroutine calc_neoclassics
         !! Routine to calculate the neoclassics sanity check related parameters
         !! author: J Lion, IPP Greifswald
         !! This routine calculates the neoclassical fluxes and compares it to the 
         !! Fluxes as arising from 0D calculated PROCESS values
         !
         ! !!!!!!!!!!!!!!!!!!!!!!!!!!!!!!!!!!!!!!!!!!!!!!!
         use physics_variables, only: falpha,palppv,pcoreradpv,vol,sarea,rminor,te,powerht,afuel
         use impurity_radiation_module, only: coreradius
         use const_and_precisions, only: keV_, pi, mp_
         use neoclassics_module, only: neoclassics,init_neoclassics
         use stellarator_variables, only: iotabar
      
         implicit none
      
         !  Arguments
      
         !  Local variables
         type(neoclassics) :: neo_at_rhocore

      
         neo_at_rhocore = init_neoclassics(r_eff=0.6d0,eps_eff=config%epseff,iota = iotabar)!, &
                           !D11_star_mono_input = config%D11_star_mono_input, nu_star_mono_input = config%nu_star_mono_input, &
                           !D13_star_mono_input = config%D11_star_mono_input)
         ! The commented out lines above are useful once we can pass monoenergetic D11 components to PROCESS. This is a placeholder for now.
         
         
         
         q_PROCESS = (falpha*palppv - pcoreradpv) * vol/sarea * coreradius

         q_PROCESS_r1 = (falpha*palppv - pcoreradpv) * vol/sarea



         q_neo = sum(neo_at_rhocore%q_flux*1e-6)
         gamma_neo =  sum(neo_at_rhocore%Gamma_flux * neo_at_rhocore%profiles%temperatures*1e-6)

         total_q_neo = sum(neo_at_rhocore%q_flux*1e-6 + neo_at_rhocore%Gamma_flux * neo_at_rhocore%profiles%temperatures*1e-6)

         !               Factor 4 to encounter for ion contribution and Er effects
         total_q_neo_e = 2.0d0*2.0d0* (neo_at_rhocore%q_flux(1)*1e-6 + neo_at_rhocore%Gamma_flux(1)* &
                         neo_at_rhocore%profiles%temperatures(1)*1e-6)

         q_neo_e = neo_at_rhocore%q_flux(1)*1e-6
         q_neo_D = neo_at_rhocore%q_flux(2)*1e-6
         q_neo_a = neo_at_rhocore%q_flux(4)*1e-6
         q_neo_T = neo_at_rhocore%q_flux(3)*1e-6

         g_neo_e = neo_at_rhocore%Gamma_flux(1)*1e-6 * neo_at_rhocore%profiles%temperatures(1)
         g_neo_D = neo_at_rhocore%Gamma_flux(2)*1e-6 * neo_at_rhocore%profiles%temperatures(2)
         g_neo_a = neo_at_rhocore%Gamma_flux(4)*1e-6 * neo_at_rhocore%profiles%temperatures(4)
         g_neo_T = neo_at_rhocore%Gamma_flux(3)*1e-6 * neo_at_rhocore%profiles%temperatures(3)

         dndt_neo_e = neo_at_rhocore%Gamma_flux(1)
         dndt_neo_D = neo_at_rhocore%Gamma_flux(2)
         dndt_neo_a = neo_at_rhocore%Gamma_flux(4)
         dndt_neo_T = neo_at_rhocore%Gamma_flux(3)

         dndt_neo_fuel = (dndt_neo_D + dndt_neo_T) * sarea * coreradius
         dmdt_neo_fuel = dndt_neo_fuel * afuel * mp_ * 1.0d6 ! mg
         dmdt_neo_fuel_from_e = 4 * dndt_neo_e * sarea * coreradius * afuel * mp_ * 1.0d6  ! kg

         chi_neo_e =  -(neo_at_rhocore%q_flux(1)+neo_at_rhocore%Gamma_flux(1)*neo_at_rhocore%profiles%temperatures(1))/ &
                     (neo_at_rhocore%profiles%densities(1)* &
                     neo_at_rhocore%profiles%dr_temperatures(1) + neo_at_rhocore%profiles%temperatures(1)* &
                     neo_at_rhocore%profiles%dr_densities(1))
         
         chi_PROCESS_e = st_calc_eff_chi()



      end subroutine calc_neoclassics
      
      
      subroutine calc_turbulence_sanity
         !! Routine to calculate the turbulence sanity check related parameters
         !! author: J Lion, IPP Greifswald
         !! This routine calculates the heat fluxes due to turbulence by using
         !  a crude approximation (consider this to be a placeholder)
         !  Turkin (2011): https://doi.org/10.1063/1.3553025
         !
         !  NOT used at the moment.
         ! !!!!!!!!!!!!!!!!!!!!!!!!!!!!!!!!!!!!!!!!!!!!!!!
         use physics_variables, only: powerht,alphan,rminor,te0,ne0
         use impurity_radiation_module, only: coreradius
         use const_and_precisions, only: keV_, pi, mp_
         use neoclassics_module, only: neoclassics,init_neoclassics
         use stellarator_variables, only: iotabar
      
         implicit none
      
         !  Arguments
      
         !  Local variables
         type(neoclassics) :: neo_at_rhocore
         real(dp) :: drte

         chi_turb = 0.035d0 * powerht**0.75/(((1+alphan) * (1-coreradius**2))**alphan) ! m^2/s

         !       drho/dr      * dte/drho
         drte = -1.0d0/rminor * 2.0d0 * coreradius * (1.0d0 - coreradius**2)**(-1.0d0 + alphat) * te0*alphat

         q_turb = - chi_turb * ne0 * (1.0d0-coreradius**2)**alphat * drte * 1.0d-6 * keV_

         total_q_turb = 2.0d0 * q_turb

      end subroutine calc_turbulence_sanity
      

  end subroutine stphys

  subroutine stheat(outfile,iprint)

    !! Routine to calculate the auxiliary heating power
    !! in a stellarator
    !! author: P J Knight, CCFE, Culham Science Centre
    !! outfile : input integer : output file unit
    !! iprint : input integer : switch for writing to output file (1=yes)
    !! This routine calculates the auxiliary heating power for
    !! a stellarator device.
    !! AEA FUS 251: A User's Guide to the PROCESS Systems Code
    !! AEA FUS 172: Physics Assessment for the European Reactor Study
    !
    ! !!!!!!!!!!!!!!!!!!!!!!!!!!!!!!!!!!!!!!!!!!!!!!!

    use current_drive_variables, only: bigq, cnbeam, echpwr, enbeam, &
      etacd, etaech, etalh, etanbi, forbitloss, frbeam, nbshield, nbshinef, &
      pheat, pinjemw, pinjimw, pinjmw, plhybd, pnbeam, porbitlossmw, &
      rtanbeam, rtanmax, taubeam
    use current_drive_module, only: culnbi
    use heat_transport_variables, only: pinjwp
    use error_handling, only: idiags, report_error
    use physics_variables, only: ignite, pohmmw, powfmw
    use process_output, only: oheadr, ocmmnt, oblnkl, ovarre
    use stellarator_variables, only: isthtr
    implicit none

    !  Arguments

    integer, intent(in) :: iprint,outfile

    !  Local variables

    real(dp), save :: effnbss,fpion

    ! !!!!!!!!!!!!!!!!!!!!!!!!!!!!!!!!!!!!!!!!!!!!!!!

    !  Assign heating power to the desired mechanism

    select case (isthtr)

    case (1)  !  Electron cyclotron resonance heating

       echpwr = pheat
       pinjimw = 0.0D0
       pinjemw = echpwr
       etacd = etaech
       pinjwp = (pinjimw + pinjemw)/etacd

    case (2)  !  Lower Hybrid heating

       plhybd = pheat
       pinjimw = 0.0D0
       pinjemw = plhybd
       etacd = etalh
       pinjwp = (pinjimw + pinjemw)/etacd

    case (3)  !  Neutral beam injection heating

       !  Use routine described in AEA FUS 172, but discard the current
       !  drive efficiency as this is irrelevant for stellarators. We are
       !  only really interested in fpion, nbshinef and taubeam.

       call culnbi(effnbss,fpion,nbshinef)

       pnbeam = pheat * (1.0D0-forbitloss)
       porbitlossmw = pheat * forbitloss
       pinjimw = pnbeam * fpion
       pinjemw = pnbeam * (1.0D0-fpion)
       etacd = etanbi
       pinjwp = (pinjimw + pinjemw)/etacd

    case default

       idiags(1) = isthtr ; call report_error(107)

    end select

    !  Total injected power

    pinjmw = pinjemw + pinjimw

    !  Calculate neutral beam current

    if (abs(pnbeam) > 1.0D-8) then
       cnbeam = 1.0D-3 * (pnbeam*1.0D6) / enbeam
    else
       cnbeam = 0.0D0
    end if

    !  Ratio of fusion to input (injection+ohmic) power

    if (abs(pinjmw + porbitlossmw + pohmmw) < 1.0D-6) then
       bigq = 1.0D18
    else
       bigq = powfmw / (pinjmw + porbitlossmw + pohmmw)
    end if

    if (iprint == 0) return

    !  Output section

    call oheadr(outfile,'Auxiliary Heating System')

    select case (isthtr)
    case (1)
       call ocmmnt(outfile,'Electron Cyclotron Resonance Heating')
    case (2)
       call ocmmnt(outfile,'Lower Hybrid Heating')
    case (3)
       call ocmmnt(outfile,'Neutral Beam Injection Heating')
    end select
    if (ignite == 1) then
       call ocmmnt(outfile, &
            'Ignited plasma; injected power only used for start-up phase')
    end if
    call oblnkl(outfile)

    call ovarre(outfile,'Auxiliary power supplied to plasma (MW)', &
         '(pheat)',pheat)
    call ovarre(outfile,'Fusion gain factor Q','(bigq)',bigq)

    if (abs(pnbeam) > 1.0D-8) then
       call ovarre(outfile,'Neutral beam energy (keV)','(enbeam)',enbeam)
       call ovarre(outfile,'Neutral beam current (A)','(cnbeam)',cnbeam)
       call ovarre(outfile,'Fraction of beam energy to ions','(fpion)', &
            fpion)
       call ovarre(outfile,'Neutral beam shine-through fraction','(nbshinef)', &
            nbshinef)
       call ovarre(outfile,'Neutral beam orbit loss power (MW)','(porbitlossmw)', &
            porbitlossmw)
       call ovarre(outfile,'Beam duct shielding thickness (m)','(nbshield)',nbshield)
       call ovarre(outfile,'R injection tangent / R-major','(frbeam)', &
            frbeam)
       call ovarre(outfile,'Beam centreline tangency radius (m)','(rtanbeam)', &
            rtanbeam)
       call ovarre(outfile,'Maximum possible tangency radius (m)','(rtanmax)', &
            rtanmax)
       call ovarre(outfile,'Beam decay lengths to centre','(taubeam)', &
            taubeam)
    end if

  end subroutine stheat

  subroutine stfwbs(outfile,iprint)
    !! Routine to calculate first wall, blanket and shield properties
    !! for a stellarator
    !! author: P J Knight, CCFE, Culham Science Centre
    !! author: F Warmer, IPP Greifswald
    !! outfile : input integer : Fortran output unit identifier
    !! iprint : input integer : Switch to write output to file (1=yes)
    !! This routine calculates a stellarator's first wall, blanket and
    !! shield properties.
    !! It calculates the nuclear heating in the blanket / shield, and
    !! estimates the volume and masses of the first wall,
    !! blanket, shield and vacuum vessel.
    !! <P>The arrays <CODE>coef(i,j)</CODE> and <CODE>decay(i,j)</CODE>
    !! are used for exponential decay approximations of the
    !! (superconducting) TF coil nuclear parameters.
    !! <UL><P><LI><CODE>j = 1</CODE> : stainless steel shield (assumed)
    !! <P><LI><CODE>j = 2</CODE> : tungsten shield (not used)</UL>
    !! Note: Costing and mass calculations elsewhere assume
    !! stainless steel only.
    !! <P>The method is the same as for tokamaks (as performed via
    !! <A HREF="fwbs.html">fwbs</A>), except for the volume calculations,
    !! which scale the surface area of the components from that
    !! of the plasma.
    !! AEA FUS 251: A User's Guide to the PROCESS Systems Code
    !
    ! !!!!!!!!!!!!!!!!!!!!!!!!!!!!!!!!!!!!!!!!!!!!!!!

    use build_variables, only: blarea, blareaib, blbmith, blbmoth, blbpith, &
      blbpoth, blbuith, blbuoth, blnkith, blnkoth, blnktth, ddwex, d_vv_in, &
      d_vv_out, fwarea, fwareaib, fwareaob, fwith, fwoth, r_tf_outboard_mid, &
      scrapli, scraplo, sharea, shareaib, shareaob, shldith, shldoth, shldtth, &
      tfthko, blareaob
    use cost_variables, only: abktflnc, tlife
    use current_drive_variables, only: porbitlossmw
    use divertor_variables, only: divclfr, divdens, divmas, divplt, divsur
    use fwbs_module, only: tsat, blanket_neutronics, &
      sctfcoil_nuclear_heating_iter90
    use fwbs_variables, only: afwi, afwo, bktlife, blktmodel, blkttype, &
      breedmat, coolmass, coolp, coolwh, declblkt, declfw, declshld, &
      densbreed, denstl, dewmkg, emult, emultmw, fblbe, fblbreed, fblhebmi, &
      fblhebmo, fblli, fbllipb, fblss, fblvd, fdiv, fhcd, fhole, fvoldw, &
      fvolso, fwclfr, fwlife, fwmass, hcdportsize, li6enrich, nflutf, &
      npdiv, nphcdin, nphcdout, outlet_temp, pnucblkt, pnuc_cp, pnucdiv, &
      pnucdiv, pnucfw, pnuchcd, pnucloss, pnucshld, praddiv, pradfw, pradhcd, &
      pradloss, primary_pumping, ptfnuc, rdewex, rpf2dewar, secondary_cycle, &
      tbr, tritprate, vdewex, vdewin, vfblkt, vfshld, volblkt, volblkti, &
      volblkto, volshld, vvmass, wallpf, whtblbe, whtblbreed, whtblkt, &
      whtblli, whtblss, whtblvd, whtshld, wpenshld, wtblli2o, wtbllipb, &
      fblhebpi, fblhebpo, fblli2o, fvolsi
    use heat_transport_variables, only: fpumpblkt, fpumpdiv, fpumpfw, &
      fpumpshld, htpmw_blkt, htpmw_div, htpmw_fw, htpmw_shld, ipowerflow
    use kit_blanket_model, only: nflutfi, nflutfo, pnuctfi, pnuctfo, &
      t_bl_y, vvhemaxi, vvhemaxo, vvhemini, vvhemino
    use error_handling, only: report_error
    use physics_variables, only: pdivt, pneutmw, pradmw, rminor, rmajor, &
      sarea, wallmw
    use process_output, only: oheadr, ovarre, osubhd, ovarin, ocmmnt, oblnkl
    use tfcoil_variables, only: i_tf_sup
		use constants, only: pi
		use maths_library, only: linesolv, eshellarea
    implicit none

    !  Arguments

    integer, intent(in) :: outfile, iprint

    !  Local variables

    real(dp) :: adewex,bfwi,bfwo,coilhtmx,coolvol,decaybl,decaybzi, &
         decaybzo,decayfwi,decayfwo,decayshldi,decayshldo,dpacop,htheci, &
         pheci,pheco,pneut2,pnucbsi,pnucbso,pnucbzi,pnucbzo,pnucfwbs, &
         pnucfwbsi,pnucfwbso,pnucfwi,pnucfwo,pnucshldi,pnucshldo,pnucsi, &
         pnucso,psurffwi,psurffwo,ptfiwp,ptfowp,r1,raddose,vffwi,vffwo, &
         volshldi,volshldo


    ! !!!!!!!!!!!!!!!!!!!!!!!!!!!!!!!!!!!!!!!!!!!!!!!

    !  First wall full-power lifetime (years)
    !  May be recalculated below if ipowerflow=1 and secondary_cycle>0,
    !  and also by the availability model

    fwlife = min(abktflnc/wallmw, tlife)

    !  First wall inboard, outboard areas (assume 50% of total each)
    fwareaib = 0.5D0*fwarea
    fwareaob = 0.5D0*fwarea

    !  Blanket volume; assume that its surface area is scaled directly from the
    !  plasma surface area.
    !  Uses fhole etc. to take account of gaps due to ports etc.

    r1 = rminor + 0.5D0*(scrapli+fwith + scraplo+fwoth)
    if (ipowerflow == 0) then
       blarea = sarea * r1/rminor * (1.0D0-fhole)
    else
       blarea = sarea * r1/rminor * (1.0D0-fhole-fdiv-fhcd)
    end if
    blareaib = 0.5D0*blarea
    blareaob = 0.5D0*blarea

    volblkti = blareaib * blnkith
    volblkto = blareaob * blnkoth
    volblkt = volblkti + volblkto

    !  Shield volume
    !  Uses fvolsi, fvolso as area coverage factors

    r1 = r1 + 0.5D0*(blnkith+blnkoth)
    sharea = sarea * r1/rminor
    shareaib = 0.5D0*sharea * fvolsi
    shareaob = 0.5D0*sharea * fvolso

    volshldi = shareaib * shldith
    volshldo = shareaob * shldoth
    volshld = volshldi + volshldo

    !  Neutron power lost through holes in first wall (eventually absorbed by
    !  shield)

    pnucloss = pneutmw * fhole


    ! The peaking factor, obtained as precalculated parameter
    wallpf = config%neutron_peakfactor

    !  Blanket neutronics calculations

    if (blktmodel == 1) then

       call blanket_neutronics

       if (ipowerflow == 1) then
          pnucdiv = pneutmw * fdiv
          pnuchcd = pneutmw * fhcd
          pnucfw = pneutmw - pnucdiv - pnucloss - pnuchcd

          pradloss = pradmw * fhole
          praddiv = pradmw * fdiv
          pradhcd = pradmw * fhcd
          pradfw = pradmw - praddiv - pradloss - pradhcd

          htpmw_fw = fpumpfw * (pnucfw + pradfw + porbitlossmw)
          htpmw_blkt = fpumpblkt * pnucblkt
          htpmw_shld = fpumpshld * pnucshld
          htpmw_div = fpumpdiv * (pdivt + pnucdiv + praddiv)

          !  Void fraction in first wall / breeding zone,
          !  for use in fwmass and coolvol calculation below

          vffwi = 1.0D0 - fblbe - fblbreed - fblss
          vffwo = vffwi
       end if

    else

       pnuc_cp = 0.0D0

       if (ipowerflow == 0) then

          !  Energy-multiplied neutron power

          pneut2 = (pneutmw - pnucloss - pnuc_cp) * emult

          emultmw = pneut2 - (pneutmw - pnucloss - pnuc_cp)

          !  Nuclear heating in the blanket

          decaybl = 0.075D0 / (1.0D0 - vfblkt - fblli2o - fblbe)

          pnucblkt = pneut2 * (1.0D0 - exp(-blnkoth/decaybl))

          !  Nuclear heating in the shield
          pnucshld = pneut2 - pnucblkt

          !  Superconducting coil shielding calculations
          call sctfcoil_nuclear_heating_iter90(coilhtmx,dpacop,htheci,nflutf, &
               pheci,pheco,ptfiwp,ptfowp,raddose,ptfnuc)

       else  !  ipowerflow == 1

          !  Neutron power incident on divertor (MW)

          pnucdiv = pneutmw * fdiv

          !  Neutron power incident on HCD apparatus (MW)

          pnuchcd = pneutmw * fhcd

          !  Neutron power deposited in first wall, blanket and shield (MW)

          pnucfwbs = pneutmw - pnucdiv - pnucloss - pnuc_cp - pnuchcd

          !  Split between inboard and outboard by first wall area fractions

          pnucfwbsi = pnucfwbs * fwareaib/fwarea
          pnucfwbso = pnucfwbs * fwareaob/fwarea

          !  Radiation power incident on divertor (MW)

          praddiv = pradmw * fdiv

          !  Radiation power incident on HCD apparatus (MW)

          pradhcd = pradmw * fhcd

          !  Radiation power lost through holes (eventually hits shield) (MW)

          pradloss = pradmw * fhole

          !  Radiation power incident on first wall (MW)

          pradfw = pradmw - praddiv - pradloss - pradhcd

          !  Calculate the power deposited in the first wall, blanket and shield,
          !  and the required coolant pumping power

          !  If we have chosen pressurised water as the coolant, set the
          !  coolant outlet temperature as 20 deg C below the boiling point

          if (coolwh == 2) then
             outlet_temp = tsat(1.0D-6*coolp) - 20.0D0  !  in K
          end if

          bfwi = 0.5D0*fwith
          bfwo = 0.5D0*fwoth

          vffwi = afwi*afwi/(bfwi*bfwi)  !  inboard FW coolant void fraction
          vffwo = afwo*afwo/(bfwo*bfwo)  !  outboard FW coolant void fraction

          !  First wall decay length (m) - improved calculation required

          decayfwi = declfw
          decayfwo = declfw

          !  Surface heat flux on first wall (MW) (sum = pradfw)

          psurffwi = pradfw * fwareaib/fwarea
          psurffwo = pradfw * fwareaob/fwarea

          !  Simple blanket model (primary_pumping = 0 or 1) is assumed for stellarators

          !  The power deposited in the first wall, breeder zone and shield is
          !  calculated according to their dimensions and materials assuming
          !  an exponential attenuation of nuclear heating with increasing
          !  radial distance.  The pumping power for the coolant is calculated
          !  as a fraction of the total thermal power deposited in the
          !  coolant.

          pnucfwi = pnucfwbsi * (1.0D0 - exp(-2.0D0*bfwi/decayfwi))
          pnucfwo = pnucfwbso * (1.0D0 - exp(-2.0D0*bfwo/decayfwo))

          !  Neutron power reaching blanket and shield (MW)

          pnucbsi = pnucfwbsi - pnucfwi
          pnucbso = pnucfwbso - pnucfwo

          !  Blanket decay length (m) - improved calculation required

          decaybzi = declblkt
          decaybzo = declblkt

          !  Neutron power deposited in breeder zone (MW)

          pnucbzi = pnucbsi * (1.0D0 - exp(-blnkith/decaybzi))
          pnucbzo = pnucbso * (1.0D0 - exp(-blnkoth/decaybzo))

          !  Calculate coolant pumping powers from input fraction.
          !  The pumping power is assumed to be a fraction, fpump, of the
          !  incident thermal power to each component so that
          !  htpmw_i = fpump_i*C, where C is the non-pumping thermal power
          !  deposited in the coolant

          !  First wall and Blanket pumping power (MW)

          if (primary_pumping==0) then
          !    Use input
          else if (primary_pumping==1) then
              htpmw_fw = fpumpfw * (pnucfwi + pnucfwo + psurffwi + psurffwo + porbitlossmw)
              htpmw_blkt = fpumpblkt * (pnucbzi*emult + pnucbzo*emult)
          else
              call report_error(215)
          endif

          emultmw = fpumpblkt * (pnucbzi*emult + pnucbzo) * (emult - 1.0D0)

          !  Total nuclear heating of first wall (MW)

          pnucfw = pnucfwi + pnucfwo

          !  Total nuclear heating of blanket (MW)

          pnucblkt = (pnucbzi + pnucbzo)*emult

          emultmw = emultmw + (pnucbzi + pnucbzo) * (emult - 1.0D0)

          !  Calculation of shield and divertor powers
          !  Shield and divertor powers and pumping powers are calculated using the same
          !  simplified method as the first wall and breeder zone when primary_pumping = 1.
          !  i.e. the pumping power is a fraction of the total thermal power deposited in the
          !  coolant.

          !  Neutron power reaching the shield (MW)
          !  The power lost from the fhole area fraction is assumed to be incident upon the shield

          pnucsi = pnucbsi - pnucbzi + (pnucloss + pradloss) * fwareaib/fwarea
          pnucso = pnucbso - pnucbzo + (pnucloss + pradloss) * fwareaob/fwarea

          !  Improved calculation of shield power decay lengths required

          decayshldi = declshld
          decayshldo = declshld

          !  Neutron power deposited in the shield (MW)

          pnucshldi = pnucsi * (1.0D0 - exp(-shldith/decayshldi))
          pnucshldo = pnucso * (1.0D0 - exp(-shldoth/decayshldo))

          pnucshld = pnucshldi + pnucshldo

          !  Calculate coolant pumping powers from input fraction.
          !  The pumping power is assumed to be a fraction, fpump, of the incident
          !  thermal power to each component so that,
          !     htpmw_i = fpump_i*C
          !  where C is the non-pumping thermal power deposited in the coolant

          if (primary_pumping==0) then
              !    Use input
          else if (primary_pumping==1) then

              !  Shield pumping power (MW)
              htpmw_shld = fpumpshld*(pnucshldi + pnucshldo)

              !  Divertor pumping power (MW)
              htpmw_div = fpumpdiv*(pdivt + pnucdiv + praddiv)

          end if

          !  Remaining neutron power to coils and elsewhere. This is assumed
          !  (for superconducting coils at least) to be absorbed by the
          !  coils, and so contributes to the cryogenic load

          if (i_tf_sup == 1) then
             ptfnuc = pnucsi + pnucso - pnucshldi - pnucshldo
          else  !  resistive coils
             ptfnuc = 0.0D0
          end if

       end if  !  ipowerflow

    end if  !  blktmodel

    !  Divertor mass
    !  N.B. divsur is calculated in stdiv after this point, so will
    !  be zero on first lap, hence the initial approximation

    if (first_call_stfwbs) then
       divsur = 50.0D0
       first_call_stfwbs = .false.
    end if

    divmas = divsur * divdens * (1.0D0 - divclfr) * divplt

    !  Start adding components of the coolant mass:
    !  Divertor coolant volume (m3)

    coolvol = divsur * divclfr * divplt

    !  Blanket mass, excluding coolant

    if (blktmodel == 0) then
       if ((blkttype == 1).or.(blkttype == 2)) then  !  liquid breeder (WCLL or HCLL)
          wtbllipb = volblkt * fbllipb * 9400.0D0
          whtblli = volblkt * fblli * 534.0D0
          whtblkt = wtbllipb + whtblli
       else  !  solid breeder (HCPB); always for ipowerflow=0
          wtblli2o = volblkt * fblli2o * 2010.0D0
          whtblbe = volblkt * fblbe * 1850.0D0
          whtblkt = wtblli2o + whtblbe
       end if
       whtblss = volblkt * denstl * fblss
       whtblvd = volblkt * 5870.0D0  * fblvd

       whtblkt = whtblkt + whtblss + whtblvd

    else  !  volume fractions proportional to sub-assembly thicknesses
       whtblss = denstl * ( &
            volblkti/blnkith * ( &
            blbuith * fblss + &
            blbmith * (1.0D0-fblhebmi) + &
            blbpith * (1.0D0-fblhebpi) ) &
            + volblkto/blnkoth * ( &
            blbuoth * fblss + &
            blbmoth * (1.0D0-fblhebmo) + &
            blbpoth * (1.0D0-fblhebpo) ) )
       whtblbe = 1850.0D0 * fblbe * ( &
            (volblkti * blbuith/blnkith) + (volblkto * blbuoth/blnkoth) )
       whtblbreed = densbreed * fblbreed * ( &
            (volblkti * blbuith/blnkith) + (volblkto * blbuoth/blnkoth) )
       whtblkt = whtblss + whtblbe + whtblbreed

       vfblkt = volblkti/volblkt * ( &  !  inboard portion
            (blbuith/blnkith) * (1.0D0 - fblbe - fblbreed - fblss) &
            + (blbmith/blnkith) * fblhebmi &
            + (blbpith/blnkith) * fblhebpi )
       vfblkt = vfblkt + volblkto/volblkt * ( &  !  outboard portion
            (blbuoth/blnkoth) * (1.0D0 - fblbe - fblbreed - fblss) &
            + (blbmoth/blnkoth) * fblhebmo &
            + (blbpoth/blnkoth) * fblhebpo )

    end if

    !  When blktmodel > 0, although the blanket is by definition helium-cooled
    !  in this case, the shield etc. are assumed to be water-cooled, and since
    !  water is heavier the calculation for coolmass is better done with
    !  coolwh=2 if blktmodel > 0; thus we can ignore the helium coolant mass
    !  in the blanket.

    if (blktmodel == 0) then
       coolvol = coolvol + volblkt*vfblkt
    end if

    !  Shield mass

    whtshld = volshld * denstl * (1.0D0 - vfshld)
    coolvol = coolvol + volshld*vfshld

    !  Penetration shield (set = internal shield)

    wpenshld = whtshld

    if (ipowerflow == 0) then

       !  First wall mass
       !  (first wall area is calculated elsewhere)

       fwmass = fwarea * (fwith+fwoth)/2.0D0 * denstl * (1.0D0-fwclfr)

       !  Surface areas adjacent to plasma

       coolvol = coolvol + fwarea * (fwith+fwoth)/2.0D0 * fwclfr

    else

       fwmass = denstl * &
            (fwareaib*fwith*(1.0D0-vffwi) + fwareaob*fwoth*(1.0D0-vffwo))
       coolvol = coolvol + fwareaib*fwith*vffwi + fwareaob*fwoth*vffwo

       !  Average first wall coolant fraction, only used by old routines
       !  in fispact.f90, safety.f90

       fwclfr = (fwareaib*fwith*vffwi + fwareaob*fwoth*vffwo) / &
            (fwarea*0.5D0*(fwith+fwoth))

    end if

    !  Mass of coolant = volume * density at typical coolant
    !  temperatures and pressures
    !  N.B. for blktmodel > 0, mass of *water* coolant in the non-blanket
    !  structures is used (see comment above)

    if ((blktmodel > 0).or.(coolwh == 2)) then  !  pressurised water coolant
       coolmass = coolvol*806.719D0
    else  !  gaseous helium coolant
       coolmass = coolvol*1.517D0
    end if

    !  Assume external cryostat is a torus with circular cross-section,
    !  centred on plasma major radius.
    !  N.B. No check made to see if coils etc. lie wholly within cryostat...

    !  External cryostat outboard major radius (m)

    rdewex = r_tf_outboard_mid + 0.5D0*tfthko + rpf2dewar
    adewex = rdewex-rmajor

    !  External cryostat volume

    vdewex = 4.0D0*pi*pi*rmajor*adewex * ddwex

    !  Internal vacuum vessel volume
    !  fvoldw accounts for ports, support, etc. additions

    r1 = rminor + 0.5D0*(scrapli+fwith+blnkith+shldith &
         + scraplo+fwoth+blnkoth+shldoth)
    vdewin = (d_vv_in+d_vv_out)/2.0D0 * sarea * r1/rminor * fvoldw

    !  Vacuum vessel mass

    vvmass = vdewin * denstl

    !  Sum of internal vacuum vessel and external cryostat masses

    dewmkg = (vdewin + vdewex) * denstl

    if (iprint == 0) return

    !  Output section

    call oheadr(outfile,'First Wall / Blanket / Shield')
    call ovarre(outfile,'Average neutron wall load (MW/m2)','(wallmw)', wallmw)
    if (blktmodel > 0) then
       call ovarre(outfile,'Neutron wall load peaking factor','(wallpf)', wallpf)
    end if
    call ovarre(outfile,'First wall full-power lifetime (years)', &
         '(fwlife)',fwlife)

    call ovarre(outfile,'Inboard shield thickness (m)','(shldith)',shldith)
    call ovarre(outfile,'Outboard shield thickness (m)','(shldoth)',shldoth)
    call ovarre(outfile,'Top shield thickness (m)','(shldtth)',shldtth)

    if (blktmodel > 0) then
       call ovarre(outfile,'Inboard breeding zone thickness (m)', &
            '(blbuith)', blbuith)
       call ovarre(outfile,'Inboard box manifold thickness (m)', &
            '(blbmith)', blbmith)
       call ovarre(outfile,'Inboard back plate thickness (m)', &
            '(blbpith)', blbpith)
    end if
    call ovarre(outfile,'Inboard blanket thickness (m)','(blnkith)', blnkith)
    if (blktmodel > 0) then
       call ovarre(outfile,'Outboard breeding zone thickness (m)', &
            '(blbuoth)', blbuoth)
       call ovarre(outfile,'Outboard box manifold thickness (m)', &
            '(blbmoth)', blbmoth)
       call ovarre(outfile,'Outboard back plate thickness (m)', &
            '(blbpoth)', blbpoth)
    end if
    call ovarre(outfile,'Outboard blanket thickness (m)','(blnkoth)', blnkoth)
    call ovarre(outfile,'Top blanket thickness (m)','(blnktth)',blnktth)

    if ((ipowerflow == 0).and.(blktmodel == 0)) then
       call osubhd(outfile,'Coil nuclear parameters :')
       call ovarre(outfile,'Peak magnet heating (MW/m3)','(coilhtmx)', &
            coilhtmx)
       call ovarre(outfile,'Inboard coil winding pack heating (MW)', &
            '(ptfiwp)',ptfiwp)
       call ovarre(outfile,'Outboard coil winding pack heating (MW)', &
            '(ptfowp)',ptfowp)
       call ovarre(outfile,'Peak coil case heating (MW/m3)','(htheci)', &
            htheci)
       call ovarre(outfile,'Inboard coil case heating (MW)','(pheci)',pheci)
       call ovarre(outfile,'Outboard coil case heating (MW)','(pheco)',pheco)
       call ovarre(outfile,'Insulator dose (rad)','(raddose)',raddose)
       call ovarre(outfile,'Maximum neutron fluence (n/m2)','(nflutf)', &
            nflutf)
       call ovarre(outfile,'Copper stabiliser displacements/atom', &
            '(dpacop)',dpacop)
    end if

    if (blktmodel == 0) then
       call osubhd(outfile,'Nuclear heating :')
       call ovarre(outfile, &
            'Blanket heating (including energy multiplication) (MW)', &
            '(pnucblkt)',pnucblkt)
       call ovarre(outfile,'Shield nuclear heating (MW)', &
            '(pnucshld)',pnucshld)
       call ovarre(outfile,'Coil nuclear heating (MW)', &
            '(ptfnuc)',ptfnuc)
    else
       call osubhd(outfile,'Blanket neutronics :')
       call ovarre(outfile, &
            'Blanket heating (including energy multiplication) (MW)', &
            '(pnucblkt)',pnucblkt)
       call ovarre(outfile,'Shield heating (MW)','(pnucshld)',pnucshld)
       call ovarre(outfile,'Energy multiplication in blanket','(emult)',emult)
       call ovarin(outfile,'Number of divertor ports assumed','(npdiv)',npdiv)
       call ovarin(outfile,'Number of inboard H/CD ports assumed', &
            '(nphcdin)',nphcdin)
       call ovarin(outfile,'Number of outboard H/CD ports assumed', &
            '(nphcdout)',nphcdout)
       select case (hcdportsize)
       case (1)
          call ocmmnt(outfile,'     (small heating/current drive ports assumed)')
       case default
          call ocmmnt(outfile,'     (large heating/current drive ports assumed)')
       end select
       select case (breedmat)
       case (1)
          call ocmmnt(outfile,'Breeder material: Lithium orthosilicate (Li4Si04)')
       case (2)
          call ocmmnt(outfile,'Breeder material: Lithium methatitanate (Li2TiO3)')
       case (3)
          call ocmmnt(outfile,'Breeder material: Lithium zirconate (Li2ZrO3)')
       case default  !  shouldn't get here...
          call ocmmnt(outfile,'Unknown breeder material...')
       end select
       call ovarre(outfile,'Lithium-6 enrichment (%)','(li6enrich)',li6enrich)
       call ovarre(outfile,'Tritium breeding ratio','(tbr)',tbr)
       call ovarre(outfile,'Tritium production rate (g/day)','(tritprate)',tritprate)
       call ovarre(outfile,'Nuclear heating on i/b coil (MW/m3)','(pnuctfi)',pnuctfi)
       call ovarre(outfile,'Nuclear heating on o/b coil (MW/m3)','(pnuctfo)',pnuctfo)
       call ovarre(outfile,'Total nuclear heating on coil (MW)','(ptfnuc)',ptfnuc)
       call ovarre(outfile,'Fast neut. fluence on i/b coil (n/m2)', &
            '(nflutfi)',nflutfi*1.0D4)
       call ovarre(outfile,'Fast neut. fluence on o/b coil (n/m2)', &
            '(nflutfo)',nflutfo*1.0D4)
       call ovarre(outfile,'Minimum final He conc. in IB VV (appm)','(vvhemini)',vvhemini)
       call ovarre(outfile,'Minimum final He conc. in OB VV (appm)','(vvhemino)',vvhemino)
       call ovarre(outfile,'Maximum final He conc. in IB VV (appm)','(vvhemaxi)',vvhemaxi)
       call ovarre(outfile,'Maximum final He conc. in OB VV (appm)','(vvhemaxo)',vvhemaxo)
       call ovarre(outfile,'Blanket lifetime (full power years)','(bktlife)',bktlife)
       call ovarre(outfile,'Blanket lifetime (calendar years)','(t_bl_y)',t_bl_y)
    end if

    if ((ipowerflow == 1).and.(blktmodel == 0)) then
       call oblnkl(outfile)
       call ovarin(outfile, &
            'First wall / blanket thermodynamic model','(secondary_cycle)',secondary_cycle)
       if (secondary_cycle == 0) then
          call ocmmnt(outfile,'   (Simple calculation)')
       end if
    end if

    call osubhd(outfile,'Blanket / shield volumes and weights :')

    if (blktmodel == 0) then
       if ((blkttype == 1).or.(blkttype == 2)) then
          write(outfile,601) volblkti, volblkto, volblkt,  &
               whtblkt, vfblkt, fbllipb, wtbllipb, fblli, whtblli,  &
               fblss, whtblss, fblvd, whtblvd, volshldi, volshldo,  &
               volshld, whtshld, vfshld, wpenshld
       else  !  (also if ipowerflow=0)
          write(outfile,600) volblkti, volblkto, volblkt,  &
               whtblkt, vfblkt, fblbe, whtblbe, fblli2o, wtblli2o,  &
               fblss, whtblss, fblvd, whtblvd, volshldi, volshldo,  &
               volshld, whtshld, vfshld, wpenshld
       end if
    else
       write(outfile,602) volblkti, volblkto, volblkt, whtblkt, vfblkt, &
            (volblkti/volblkt * blbuith/blnkith + &
            volblkto/volblkt * blbuoth/blnkoth) * fblbe, whtblbe, &
            (volblkti/volblkt * blbuith/blnkith + &
            volblkto/volblkt * blbuoth/blnkoth) * fblbreed, whtblbreed, &
            volblkti/volblkt/blnkith * (blbuith * fblss &
            + blbmith * (1.0D0-fblhebmi) + blbpith * (1.0D0-fblhebpi)) + &
            volblkto/volblkt/blnkoth * (blbuoth * fblss &
            + blbmoth * (1.0D0-fblhebmo) + blbpoth * (1.0D0-fblhebpo)), &
            whtblss, &
            volshldi, volshldo, volshld, whtshld, vfshld, wpenshld
    end if

   600 format( &
         t32,'volume (m3)',t45,'vol fraction',t62,'weight (kg)'/ &
         t32,'-----------',t45,'------------',t62,'-----------'/ &
         '    Inboard blanket' ,t32,1pe10.3,/ &
         '    Outboard blanket' ,t32,1pe10.3,/ &
         '    Total blanket' ,t32,1pe10.3,t62,1pe10.3/ &
         '       Void fraction' ,t45,1pe10.3,/ &
         '       Blanket Be   ',t45,1pe10.3,t62,1pe10.3/ &
         '       Blanket Li2O ',t45,1pe10.3,t62,1pe10.3/ &
         '       Blanket ss   ',t45,1pe10.3,t62,1pe10.3/ &
         '       Blanket Vd   ',t45,1pe10.3,t62,1pe10.3/ &
         '    Inboard shield'  ,t32,1pe10.3,/ &
         '    Outboard shield'  ,t32,1pe10.3,/ &
         '    Primary shield',t32,1pe10.3,t62,1pe10.3/ &
         '       Void fraction' ,t45,1pe10.3,/ &
         '    Penetration shield'        ,t62,1pe10.3)

   601 format( &
         t32,'volume (m3)',t45,'vol fraction',t62,'weight (kg)'/ &
         t32,'-----------',t45,'------------',t62,'-----------'/ &
         '    Inboard blanket' ,t32,1pe10.3,/ &
         '    Outboard blanket' ,t32,1pe10.3,/ &
         '    Total blanket' ,t32,1pe10.3,t62,1pe10.3/ &
         '       Void fraction' ,t45,1pe10.3,/ &
         '       Blanket LiPb ',t45,1pe10.3,t62,1pe10.3/ &
         '       Blanket Li   ',t45,1pe10.3,t62,1pe10.3/ &
         '       Blanket ss   ',t45,1pe10.3,t62,1pe10.3/ &
         '       Blanket Vd   ',t45,1pe10.3,t62,1pe10.3/ &
         '    Inboard shield'  ,t32,1pe10.3,/ &
         '    Outboard shield'  ,t32,1pe10.3,/ &
         '    Primary shield',t32,1pe10.3,t62,1pe10.3/ &
         '       Void fraction' ,t45,1pe10.3,/ &
         '    Penetration shield'        ,t62,1pe10.3)

   602 format( &
         t32,'volume (m3)',t45,'vol fraction',t62,'weight (kg)'/ &
         t32,'-----------',t45,'------------',t62,'-----------'/ &
         '    Inboard blanket' ,t32,1pe10.3,/ &
         '    Outboard blanket' ,t32,1pe10.3,/ &
         '    Total blanket' ,t32,1pe10.3,t62,1pe10.3/ &
         '       Void fraction' ,t45,1pe10.3,/ &
         '       Blanket Be   ',t45,1pe10.3,t62,1pe10.3/ &
         '       Blanket breeder',t45,1pe10.3,t62,1pe10.3/ &
         '       Blanket steel',t45,1pe10.3,t62,1pe10.3/ &
         '    Inboard shield'  ,t32,1pe10.3,/ &
         '    Outboard shield'  ,t32,1pe10.3,/ &
         '    Primary shield',t32,1pe10.3,t62,1pe10.3/ &
         '       Void fraction' ,t45,1pe10.3,/ &
         '    Penetration shield'        ,t62,1pe10.3)

    call osubhd(outfile,'Other volumes, masses and areas :')
    call ovarre(outfile,'First wall area (m2)','(fwarea)',fwarea)
    call ovarre(outfile,'First wall mass (kg)','(fwmass)',fwmass)
    call ovarre(outfile,'External cryostat inner radius (m)','',rdewex-2.0D0*adewex)
    call ovarre(outfile,'External cryostat outer radius (m)','(rdewex)',rdewex)
    call ovarre(outfile,'External cryostat minor radius (m)','(adewex)',adewex)
    call ovarre(outfile,'External cryostat shell volume (m3)','(vdewex)',vdewex)
    call ovarre(outfile,'External cryostat mass (kg)','',dewmkg-vvmass)
    call ovarre(outfile,'Internal vacuum vessel shell volume (m3)','(vdewin)',vdewin)
    call ovarre(outfile,'Vacuum vessel mass (kg)','(vvmass)',vvmass)
    call ovarre(outfile,'Total cryostat + vacuum vessel mass (kg)','(dewmkg)',dewmkg)
    call ovarre(outfile,'Divertor area (m2)','(divsur)',divsur)
    call ovarre(outfile,'Divertor mass (kg)','(divmas)',divmas)

  end subroutine stfwbs

  subroutine stdlim(bt,powht,rmajor,rminor,dlimit)

    !! Routine to calculate the sudo density limit in a stellarator
    !! author: P J Knight, CCFE, Culham Science Centre
    !! bt     : input real : Toroidal field on axis (T)
    !! powht  : input real : Absorbed heating power (MW)
    !! rmajor : input real : Plasma major radius (m)
    !! rminor : input real : Plasma minor radius (m)
    !! dlimit : output real : Maximum volume-averaged plasma density (/m3)
    !! This routine calculates the density limit for a stellarator.
    !! S.Sudo, Y.Takeiri, H.Zushi et al., Scalings of Energy Confinement
    !! and Density Limit in Stellarator/Heliotron Devices, Nuclear Fusion
    !! vol.30, 11 (1990).
    !! AEA FUS 251: A User's Guide to the PROCESS Systems Code
    !
    ! !!!!!!!!!!!!!!!!!!!!!!!!!!!!!!!!!!!!!!!!!!!!!!!
    use error_handling, only: fdiags, report_error
    use physics_variables, only: dene, dnla
    implicit none

    !  Arguments

    real(dp), intent(in) :: bt,powht,rmajor,rminor
    real(dp), intent(out) :: dlimit

    !  Local variables

    real(dp) :: arg,dnlamx

    ! !!!!!!!!!!!!!!!!!!!!!!!!!!!!!!!!!!!!!!!!!!!!!!!

    arg = powht*bt / (rmajor*rminor*rminor)

    if (arg <= 0.0D0) then
       fdiags(1) = arg ; fdiags(2) = powht
       fdiags(3) = bt ; fdiags(4) = rmajor
       fdiags(5) = rminor
       call report_error(108)
    end if

    !  Maximum line-averaged electron density

    dnlamx = 0.25D20 * sqrt(arg)

    !  Scale the result so that it applies to the volume-averaged
    !  electron density

    dlimit = dnlamx * dene/dnla

  end subroutine stdlim

  subroutine stdlim_ecrh(gyro_frequency_max,bt_input,dlimit_ecrh,bt_max)

   !! Routine to calculate the density limit due to an ECRH heating scheme on axis
   !! depending on an assumed maximal available gyrotron frequency.
   !! author: J Lion, IPP Greifswald
   !! gyro_frequency_max     : input real : Maximal available Gyrotron frequency (1/s) NOT (rad/s)
   !! bt  : input real : Maximal magnetic field on axis (T)
   !! dlimit_ecrh : output real : Maximum peak plasma density by ECRH constraints (/m3)
   !! bt_max : output real : Maximum allowable b field for ecrh heating (T)
   !! This routine calculates the density limit due to an ECRH heating scheme on axis
   !
   ! !!!!!!!!!!!!!!!!!!!!!!!!!!!!!!!!!!!!!!!!!!!!!!!
   use physics_variables, only: ne0
   use const_and_precisions, only: pi
   use physics_variables, only: ipedestal,alphan
   implicit none

   !  Arguments

   real(dp), intent(in) :: bt_input,gyro_frequency_max
   real(dp), intent(out) :: dlimit_ecrh, bt_max

   !  Local variables

   real(dp) :: gyro_frequency,ne0_max

   ! !!!!!!!!!!!!!!!!!!!!!!!!!!!!!!!!!!!!!!!!!!!!!!!

   ! Restrict the gyrofrequency by the maximal av. gyrotron frequncy (input parameter)
   gyro_frequency = min(1.76d11 * bt_input,gyro_frequency_max * 2.0d0*pi)

   ! Restrict b field to the maximal available gyrotron frequency
   bt_max = (gyro_frequency_max * 2.0d0*pi)/1.76d11

   !                      me*e0/e^2       * w^2
   ne0_max = max(0.0d0, 3.142077d-4 * gyro_frequency**2)

   ! Check if parabolic profiles are used:
   if (ipedestal == 0) then
      ! Parabolic profiles used, use analytical formula:
      dlimit_ecrh = ne0_max
   else
      print *,"WARNING: It was used ipedestal = 1 in a stellarator routine. "
      print *,"PROCESS will pretend it got parabolic profiles (ipedestal = 0)."
      dlimit_ecrh = ne0_max
   end if

  end subroutine stdlim_ecrh

  subroutine power_at_ignition_point(gyro_frequency_max,te0_available,powerht_out,pscalingmw_out)

   !! Routine to calculate if the plasma is ignitable with the current values for the B field. Assumes
   !! current ECRH achievable peak temperature (which is inaccurate as the cordey pass should be calculated)
   !! author: J Lion, IPP Greifswald
   !! gyro_frequency_max : input real : Maximal available Gyrotron frequency (1/s) NOT (rad/s)
   !! te0_available : input real : Reachable peak electron temperature, reached by ECRH (keV)
   !! powerht_out : output real: Heating Power at ignition point (MW)
   !! pscalingmw_out : output real: Heating Power loss at ignition point (MW)
   !! This routine calculates the density limit due to an ECRH heating scheme on axis
   !! Assumes current peak temperature (which is inaccurate as the cordey pass should be calculated)
   !! Maybe use this: https://doi.org/10.1088/0029-5515/49/8/085026
   !!
   ! !!!!!!!!!!!!!!!!!!!!!!!!!!!!!!!!!!!!!!!!!!!!!!!

   use const_and_precisions, only: pi, keV_
   use physics_variables, only: te, dene, alphan, alphat, powerht, pscalingmw,vol, bt
   use constants, only: nout
   implicit none

   !  Arguments

   real(dp), intent(in) ::  gyro_frequency_max,te0_available
   real(dp), intent(out) :: powerht_out, pscalingmw_out

   !  Local variables
   integer:: i
   real(dp) ::ne0_max,te_old,dene_old, bt_old, bt_ecrh_max

   ! !!!!!!!!!!!!!!!!!!!!!!!!!!!!!!!!!!!!!!!!!!!!!!!
   
   ! This routine calculates the physics again at ecrh density
   ! Save the current values:
   te_old = te
   ! Volume averaged te from te0_achievable
   te = te0_available/(1.0D0+alphat)
   call stdlim_ecrh(gyro_frequency_max, bt,ne0_max,bt_ecrh_max)
   ! Now go to Ignition point where ECRH is still available
   ! In density..
   dene_old = dene
   dene = min(dene_old, ne0_max/(1.0d0+alphan))

   ! And B-field..
   bt_old = bt
   bt = min(bt_ecrh_max,bt)

   call stphys(nout,0)
   
   powerht_out = powerht
   pscalingmw_out = pscalingmw

   ! Reverse it and do it again because anything more efficiently isn't suitable with the current implementation
   ! This is bad practice but seems to be necessary as of now:
   te = te_old
   dene = dene_old
   bt = bt_old

   call stphys(nout,0)

   

  end subroutine power_at_ignition_point

  subroutine stblim(betamx)

    !! Routine to calculate the beta limit in a stellarator
    !! author: P J Knight, CCFE, Culham Science Centre
    !! betamx : output real : Maximum volume-averaged plasma beta
    !! This routine calculates the beta limit for a stellarator.
    !! J.F.Lyon, K.Gulec, R.L.Miller and L.El-Guebaly, Status of the U.S.
    !! Stellarator Reactor Study
    !! AEA FUS 251: A User's Guide to the PROCESS Systems Code
    !
    ! !!!!!!!!!!!!!!!!!!!!!!!!!!!!!!!!!!!!!!!!!!!!!!!

    implicit none

    !  Arguments

    real(dp), intent(out) :: betamx

    !  Local variables

    ! !!!!!!!!!!!!!!!!!!!!!!!!!!!!!!!!!!!!!!!!!!!!!!!

    betamx = 0.05D0

  end subroutine stblim

  subroutine stigma(outfile)

    !! Routine to calculate ignition margin at the final point
    !! with different stellarator confinement time scaling laws
    !! author: P J Knight, CCFE, Culham Science Centre
    !! outfile : input integer : output file unit
    !! This routine calculates the ignition margin at the final
    !! point with different stellarator confinement time scaling laws
    !! AEA FUS 251: A User's Guide to the PROCESS Systems Code
    !
    ! !!!!!!!!!!!!!!!!!!!!!!!!!!!!!!!!!!!!!!!!!!!!!!!

    use current_drive_variables, only: pinjmw
    use physics_module, only: fhfac, pcond
    use physics_variables, only: afuel, aspect, bt, dene, dnitot, dnla, &
      eps, ignite, iinvqd, kappa, kappa95, kappaa, palpmw, pchargemw, &
      pchargepv, plascur, qstar, rmajor, rminor, te, ten, tin, vol, xarea, &
      zeff, pcoreradpv, hfac, tauscl
    use process_output, only: osubhd, oblnkl
    use stellarator_variables, only: iotabar
    implicit none

    !  Arguments

    integer, intent(in) :: outfile

    !  Local variables

    real(dp) :: d2,powerhtz,ptrez,ptriz,taueez, &
         taueffz,taueiz
    integer :: i,iisc
    integer, parameter :: nstlaw = 5
    integer, dimension(nstlaw) :: istlaw

    ! !!!!!!!!!!!!!!!!!!!!!!!!!!!!!!!!!!!!!!!!!!!!!!!

    call osubhd(outfile,'Confinement times, and required H-factors :')

    write(outfile,10)
   10  format( &
            t5,'scaling law', &
            t30,'confinement time (s)', &
            t55,'H-factor for')

       write(outfile,20)
   20  format( &
         t34,'for H = 2', &
         t54,'power balance')

    call oblnkl(outfile)

    !  Label stellarator scaling laws (update if more are added)

    istlaw(1) = 21
    istlaw(2) = 22
    istlaw(3) = 23
    istlaw(4) = 37
    istlaw(5) = 38

    !  Calculate power balances for all stellarator scaling laws
    !  assuming H = 2

    d2 = 2.0D0
    do iisc = 1,nstlaw
       i = istlaw(iisc)

       call pcond(afuel,palpmw,aspect,bt,dnitot,dene,dnla,eps,d2, &
            iinvqd,i,ignite,kappa,kappa95,kappaa,pchargemw,pinjmw, &
            plascur,pcoreradpv,rmajor,rminor,te,ten,tin, &
            iotabar,qstar,vol,xarea,zeff,ptrez,ptriz,taueez,taueiz, &
            taueffz,powerhtz)

       hfac(iisc) = fhfac(i)
       write(outfile,30) tauscl(istlaw(iisc)),taueez,hfac(iisc)
    end do
   30  format(t2,a24,t34,f7.3,t58,f7.3)

  end subroutine stigma

  subroutine ststrc(outfile,iprint)

    !! Routine to calculate the structural masses for a stellarator
    !! author: P J Knight, CCFE, Culham Science Centre
    !! outfile : input integer : output file unit
    !! iprint : input integer : switch for writing to output file (1=yes)
    !! This routine calculates the structural masses for a stellarator.
    !! This is the stellarator version of routine
    !! <A HREF="struct.html">STRUCT</A>. In practice, many of the masses
    !! are simply set to zero to avoid double-counting of structural
    !! components that are specified differently for tokamaks.
    !! AEA FUS 251: A User's Guide to the PROCESS Systems Code
    !
    ! !!!!!!!!!!!!!!!!!!!!!!!!!!!!!!!!!!!!!!!!!!!!!!!

    use fwbs_variables, only: dewmkg, denstl
    use process_output, only: oheadr, ovarre
    use structure_variables, only: aintmass, clgsmass, coldmass, fncmass, gsmass
    use tfcoil_variables, only: whttf, tcritsc, estotftgj, vtfskv, tftort
    implicit none

    !  Arguments

    integer, intent(in) :: iprint,outfile

    !  Local variables
    real(dp) :: intercoil_surface, M_intercoil, M_struc, msupstr
    ! !!!!!!!!!!!!!!!!!!!!!!!!!!!!!!!!!!!!!!!!!!!!!!!

    !  Tokamak-specific PF coil fence mass set to zero
    fncmass = 0.0D0

    !  Reactor core gravity support mass
    gsmass = 0.0D0 !? Not sure about this.


    !!!!!!!!! This is the previous scaling law for intercoil structure
    !!!!!!!!! We keep is here as a reference to the new model, which
    !!!!!!!!! we do not really trust yet.
    !  Mass of support structure (includes casing) (tonnes)
    !  Scaling for required structure mass (Steel) from:
    !  F.C. Moon, J. Appl. Phys. 53(12) (1982) 9112
    !
    !  Values based on regression analysis by Greifswald, March 2014
    M_struc = 1.3483D0 * (1000.0D0 * estotftgj)**0.7821D0
    msupstr = 1000.0D0*M_struc  !  kg


    !!!!!!!!!!!!!!!!!!!!!!!!!!!!!!!!!!!!!!!!!!!!!!!!!!!!!!!!!!!!!!!!
    ! Intercoil support structure calculation:
    ! Calculate the intercoil bolted plates structure from the coil surface
    ! which needs to be precalculated (or calculated in PROCESS but this not done here)
    ! The coil width is subtracted from that:
    !total_coil_width = b + 2* d_ic + 2* case_thickness_constant
    !total_coil_thickness = h + 2* d_ic + 2* case_thickness_constant
<<<<<<< HEAD

    ! The following line is correct AS LONG AS we do not scale the coil sizes
    intercoil_surface = config%coilsurface * f_r**2 &
                         - tftort * config%coillength* f_r * f_N 


    ! This 0.18 m is an effective thickness which is scaled with empirial 1.5 law. 5.6 T is reference point of Helias
    ! The thickness 0.18m was obtained as a measured value from Schauer, F. and Bykov, V. design of Helias 5-B. (Nucl Fus. 2013)
    aintmass = 0.18D0 *f_B**2 * intercoil_surface * denstl 
    
=======
    !
    intercoil_surface = config%coilsurface *f_r**2 &
                         - tftort * config%coillength* f_r/f_a * f_N


    ! This 0.18 m is an effective thickness which is scaled with empirial 1.5 law. 5.6 T is reference point of Helias
    ! The thickness 0.18 was obtained as a measured value from Schauer, F. and Bykov, V. design of Helias 5-B. (Nucl Fus. 2013)
    aintmass = 0.18D0 *f_B**2 * intercoil_surface * denstl

>>>>>>> 2769028f
    clgsmass = 0.2D0*aintmass    ! Very simple approximation for the gravity support.
                                 ! This fits for the Helias 5b reactor design point ( F. and Bykov, V. design of Helias 5-B. (nucl Fus. 2013)).


    !  Total mass of cooled components
    coldmass = whttf + aintmass + dewmkg

    !  Output section

    if (iprint == 0) return

    call oheadr(outfile,'Support Structure')
    call ovarre(outfile,'Intercoil support structure mass (from intercoil calculation) (kg)', &
         '(aintmass)',aintmass)
    call ovarre(outfile,'Intercoil support structure mass (scaling, for comparison) (kg)', &
         '(empiricalmass)',msupstr)
    call ovarre(outfile,'Gravity support structure mass (kg)', &
         '(clgsmass)',clgsmass)
    call ovarre(outfile,'Mass of cooled components (kg)', &
         '(coldmass)',coldmass)

  end subroutine ststrc

  subroutine stdiv(outfile,iprint)

    !! Routine to call the stellarator divertor model
    !! author: P J Knight, CCFE, Culham Science Centre
    !! author: F Warmer, IPP Greifswald
    !! outfile : input integer : output file unit
    !! iprint : input integer : switch for writing to output file (1=yes)
    !! This routine calls the divertor model for a stellarator,
    !! developed by Felix Warmer.
    !! Stellarator Divertor Model for the Systems
    !! Code PROCESS, F. Warmer, 21/06/2013
    !
    ! !!!!!!!!!!!!!!!!!!!!!!!!!!!!!!!!!!!!!!!!!!!!!!!

    use divertor_variables, only: anginc, divsur, hldiv, tdiv, xpertin
    use physics_variables, only: afuel, pdivt, rmajor
    use process_output, only: oheadr, ovarre, ovarin
    use stellarator_variables, only: bmn, f_asym, f_rad, f_w, fdivwet, &
      flpitch, m_res, n_res, shear
    use constants, only: echarge, twopi, pi, umass
    use fwbs_variables, only: fdiv
    use build_variables, only: fwarea

    implicit none

    !  Arguments

    integer, intent(in) :: iprint,outfile

    !  Local variables

    real(dp) :: R,alpha,xi_p,T_scrape,Theta,darea
    real(dp) :: E,c_s,w_r,Delta,L_P,L_X_T,l_q,l_b
    real(dp) :: F_x,L_D,L_T,L_W,P_div,A_eff,q_div

    ! !!!!!!!!!!!!!!!!!!!!!!!!!!!!!!!!!!!!!!!!!!!!!!!

    ! PROCESS variables to local variables

    Theta = flpitch !  ~bmn [rad] field line pitch
    R = rmajor
    P_div = pdivt
    alpha = anginc
    xi_p = xpertin
    T_scrape = tdiv

    !  Scrape-off temperature in Joules

    E = T_scrape*echarge

    !  Sound speed of particles (m/s)

    c_s = sqrt(E/(afuel*umass))

    !  Island size (m)

    w_r = 4.0D0*sqrt(bmn * R/(shear*n_res))

    !  Perpendicular (to plate) distance from X-point to divertor plate (m)

    Delta = f_w*w_r

    !  Length 'along' plasma (m)

    L_P = twopi*R*(dble(m_res)/n_res)

    !  Connection length from X-point to divertor plate (m)

    L_X_T = Delta/Theta

    !  Power decay length (m)

    l_q = sqrt(xi_p*(L_X_T/c_s))

    !  Channel broadening length (m)

    l_b = sqrt(xi_p*L_P/(c_s))

    !  Channel broadening factor

    F_x = 1.0D0 + (l_b / (L_P*Theta))

    !  Length of a single divertor plate (m)

    L_D = F_x*L_P*(Theta/alpha)

    !  Total length of divertor plates (m)

    L_T = 2.0D0*n_res*L_D

    !  Wetted area (m2)

    A_eff = L_T*l_q

    !  Divertor plate width (m): assume total area is wetted area/fdivwet

    darea = A_eff / fdivwet
    L_W = darea / L_T

    !  Divertor heat load (MW/m2)

    q_div = f_asym*(P_div/A_eff)

    !  Transfer to global variables

    hldiv = q_div
    divsur = darea

    
    fdiv = darea/fwarea

    if (iprint == 0) return

    call oheadr(outfile,'Divertor')

    call ovarre(outfile,'Power to divertor (MW)','(pdivt.)',pdivt)
    call ovarre(outfile,'Angle of incidence (deg)','(anginc)',anginc*180.0D0/pi)
    call ovarre(outfile,'Perp. heat transport coefficient (m2/s)', &
         '(xpertin)',xpertin)
    call ovarre(outfile,'Divertor plasma temperature (eV)','(tdiv)',tdiv)
    call ovarre(outfile,'Radiated power fraction in SOL','(f_rad)',f_rad)
    call ovarre(outfile,'Heat load peaking factor','(f_asym)',f_asym)
    call ovarin(outfile,'Poloidal resonance number','(m_res)',m_res)
    call ovarin(outfile,'Toroidal resonance number','(n_res)',n_res)
    call ovarre(outfile,'Relative radial field perturbation','(bmn)',bmn)
    call ovarre(outfile,'Field line pitch (rad)','(flpitch)',flpitch)
    call ovarre(outfile,'Island size fraction factor','(f_w)',f_w)
    call ovarre(outfile,'Magnetic shear (/m)','(shear)',shear)
    call ovarre(outfile,'Divertor wetted area (m2)','(A_eff)',A_eff)
    call ovarre(outfile,'Wetted area fraction of total plate area','(fdivwet)',fdivwet)
    call ovarre(outfile,'Divertor plate length (m)','(L_d)',L_d)
    call ovarre(outfile,'Divertor plate width (m)','(L_w)',L_w)
    call ovarre(outfile,'Flux channel broadening factor','(F_x)',F_x)
    call ovarre(outfile,'Power decay width (cm)','(100*l_q)',100.0D0*l_q)
    call ovarre(outfile,'Island width (m)','(w_r)',w_r)
    call ovarre(outfile,'Perp. distance from X-point to plate (m)', &
         '(Delta)',Delta)
    call ovarre(outfile,'Peak heat load (MW/m2)','(hldiv)',hldiv)

  end subroutine stdiv

  subroutine stcoil(outfile,iprint)

    !! Routine that performs the calculations for stellarator coils
    !! author: J Lion, IPP Greifswald
    !! outfile : input integer : output file unit
    !! iprint : input integer : switch for writing to output file (1=yes)
    !! This routine calculates the properties of the coils for
    !! a stellarator device.
    !! <P>Some precalculated effective parameters for a stellarator power
    !! plant design are used as the basis for the calculations. The coils
    !! are assumed to be a fixed shape, but are scaled in size
    !! appropriately for the machine being modelled.
    !
    ! !!!!!!!!!!!!!!!!!!!!!!!!!!!!!!!!!!!!!!!!!!!!!!!

    use build_variables, only: blnkith, blnkoth, dh_tf_inner_bore, &
      dr_tf_inner_bore, fwith, fwoth, gapds, gapsto, hmax, r_tf_outboard_mid, &
      r_tf_outboard_mid, scrapli, scraplo, shldith, shldoth, tfcth, tfthko, &
      r_tf_inboard_mid, vvblgap, d_vv_in, d_vv_out
    use fwbs_variables, only: denstl
    use error_handling, only: report_error, fdiags, idiags
    use physics_variables, only: bt, rmajor, rminor, aspect
    use stellarator_variables, only: hportamax, hporttmax, hportpmax, &
      vportamax, vportpmax, vporttmax
    use structure_variables, only: aintmass
    use tfcoil_variables, only: acasetf, acndttf, acond, acstf, aiwp, arealeg, &
      aswp, avwp, bmaxtf, casthi, casths, cpttf, dcase, estotftgj, &
      fcutfsu, jwptf, n_tf, oacdcp, rbmax, ritfc, tfareain, &
      tfcryoarea, tficrn, tfleng, tfocrn, tfsai, tfsao, tftmp, tftort, &
      thicndut, thkcas, dr_tf_wp, thwcndut, tinstf, n_tf_turn, vftf, whtcas, whtgw, &
      whtcon, whtconcu, whtconsc, whtconsh, whttf, wwp1, dcond, awphec, dcondins, &
      i_tf_sc_mat, jwdgpro, max_force_density, sigvvall, sig_tf_wp, taucq, &
      tdmptf, tmaxpro, toroidalgap, vtfkv, whtconin, wwp2, vdalw, bcritsc, fhts, &
      tcritsc, vtfskv, t_turn_tf, b_crit_upper_nbti, t_crit_nbti
		use constants, only: rmu0, twopi, pi, dcopper
		use maths_library, only: find_y_nonuniform_x, tril, sumup3, ellipke
    use superconductors, only : jcrit_rebco, jcrit_nbti, bi2212, itersc, wstsc, GL_nbti, GL_REBCO
    use rebco_variables, only: copperA_m2, copperA_m2_max
    use constraint_variables, only: fiooic
    implicit none

    !  Arguments

    integer, intent(in) :: outfile,iprint


    real(dp) :: r_coil_major, r_coil_minor, case_thickness_constant, coilcurrent
    real(dp) :: t_cable, inductance

    real(dp), allocatable, dimension(:) ::   jcrit_vector,RHS,LHS,wp_width_r, B_max_k

    real(dp) :: ap,vd,f_scu, wp_width_r_min, awpc, awp_tor, awp_rad, &
               b_vert_max, awptf, r_tf_inleg_mid, radvv, tf_total_h_width, &
               tfborev, min_bending_radius, jwdgpro2, coilcoilgap, &
               max_lateral_force_density, max_radial_force_density, &
               centering_force_max_MN, centering_force_min_MN, centering_force_avg_MN, &
               max_force_density_MNm, f_VV_actual

    integer :: N_it,k

    !  Local variables

<<<<<<< HEAD
    ! Sets major and minor coil radius (important for machine scalings) 
   
    r_coil_major = config%coil_rmajor * f_r
    r_coil_minor = config%coil_rminor * f_r
=======
    ! Sets major and minor coil radius (important for machine scalings)

    r_coil_major = config%coil_to_plasma_ratio * rmajor
    r_coil_minor = config%coil_epsilon * r_coil_major * config%aspect_ref/aspect ! This aspect scaling is only valid close to the intended aspect ratio.

    ! Coil case thickness (m). Here assumed to be constant
    ! until something better comes up.
    case_thickness_constant = 0.12D0 ! !? Leave this constant for now... Check this!!
>>>>>>> 2769028f


   !!!!!!!!!!!!!!!!!!!!!!!!!!!!!!!!!!!!!!!!!!!!!!!!!!!!!!!!!!!!!!!!!!!!!!!!!!!!!!!!!!!!!!!!
   ! Winding Pack Geometry: for one conductor
   !
     ! This one conductor will just be multiplied later to fit the winding pack size.
     !
     ! [m] Dimension of square cable space inside insulation
     !     and case of the conduit of each turn
     t_cable = t_turn_tf - 2.0D0 * (thwcndut + thicndut)  !  t_cable = t_w
     if(t_cable<0) print *, "t_cable is negative. Check t_turn, thwcndut and thicndut."
     ! [m^2] Cross-sectional area of cable space per turn
     acstf = 0.9D0 * t_cable**2 ! 0.9 to include some rounded corners. (acstf = pi (t_cable/2)**2 = pi/4 *t_cable**2 for perfect round conductor). This factor depends on how round the corners are.
     ! [m^2] Cross-sectional area of conduit case per turn
     acndttf = (t_cable + 2.0D0*thwcndut)**2 - acstf
   !!!!!!!!!!!!!!!!!!!!!!!!!!!!!!!!!!!!!!!!!!!!!!!!!!!!!!!!!!!!!!!!!!!!!!!!!!!!!!!!!!!!!!!


   !!!!!!!!!!!!!!!!!!!!!!!!!!!!!!!!!!!!!!!!!!!!!!!!!!!!!!!!!!!!!!!!!!!!!!!!!!!!!!!!!!!!!!!
   ! Winding Pack total size:
   !
     ! Total coil current (MA)
<<<<<<< HEAD
     coilcurrent = f_b * config%I0 * f_r /f_N
     f_i = coilcurrent/config%I0

=======
     coilcurrent = bt * config%I0 * r_coil_major /f_N
>>>>>>> 2769028f

     N_it = 200     ! number of iterations

     allocate(RHS(n_it),LHS(n_it))
<<<<<<< HEAD
     allocate(jcrit_vector(n_it),wp_width_r(n_it),b_max_k(n_it))
 
=======
     allocate(jcrit_vector(n_it),Awp(n_it),b_max_k(n_it))

>>>>>>> 2769028f
     do k = 1,N_it

       ! Sample coil winding pack
<<<<<<< HEAD
       wp_width_r(k) = (r_coil_minor/40.0D0 + (dble(k)-1) / (dble(N_it)-1) * (r_coil_minor/1.0D0-r_coil_minor/40.0D0))
       if (i_tf_sc_mat==6) wp_width_r(k) =(r_coil_minor/150.0D0 + (dble(k)-1) / (dble(N_it)-1)&
                * (r_coil_minor/1.0D0-r_coil_minor/150.0D0))
 
       !  B-field calculation
       B_max_k(k) = bmax_from_awp(wp_width_r(k),coilcurrent)
 
=======
       Awp(k) = (r_coil_minor/50.0D0 + (dble(k)-1) / (dble(N_it)-1) * (r_coil_minor/1.0D0-r_coil_minor/50.0D0))**2
       if (i_tf_sc_mat==6) Awp(k) =(r_coil_minor/150.0D0 + (dble(k)-1) / (dble(N_it)-1)&
                * (r_coil_minor/1.0D0-r_coil_minor/150.0D0))**2

       !  B-field calculation
       B_max_k(k) = bmax_from_awp(Awp(k)/r_coil_major**2,coilcurrent)

>>>>>>> 2769028f
       ! jcrit for this bmax:
       jcrit_vector(k) = jcrit_frommaterial(B_max_k(k),tftmp+1.5) ! Get here a temperature margin of 1.5K.

     end do

     ! The operation current density weighted with the global iop/icrit fraction
     LHS = fiooic * jcrit_vector

     ! Conduct fraction of conduit * Superconductor fraction in conductor
     f_scu = (acstf*(1.0D0-vftf))/(t_turn_tf**2)*(1.0D0-fcutfsu) !fraction that is SC of wp.
     !print *, "f_scu. ",f_scu,"Awp min: ",Awp(1)
<<<<<<< HEAD
 
     RHS = coilcurrent/(wp_width_r(:)**2/config%WP_ratio*f_scu) ! f_scu should be the fraction of the sc that is in the winding pack.
 
     wp_width_r_min = (r_coil_minor/10.0D0)**2 ! Initial guess for intersection routine
     if (i_tf_sc_mat==6) wp_width_r_min = (r_coil_minor/20.0D0)**2 ! If REBCO, then start at smaller winding pack ratios
 
     ! Find the intersection between LHS and RHS (or: how much awp do I need to get to the desired coil current)
     call intersect(wp_width_r,LHS,N_it,wp_width_r,RHS,N_it,wp_width_r_min)
 
     ! Maximum field at superconductor surface (T)
     wp_width_r_min = Max(t_turn_tf**2,wp_width_r_min)
 
     ! Recalculate bmaxtf at the found awp_min:
     bmaxtf = bmax_from_awp(wp_width_r_min,coilcurrent)
 
     ! Winding pack toroidal, radial cross-sections (m)
     awp_tor = wp_width_r_min / config%WP_ratio ! Toroidal dimension
     awp_rad = wp_width_r_min ! Radial dimension
 
=======

     RHS = coilcurrent/(Awp(:)*f_scu) ! f_scu should be the fraction of the sc that is in the winding pack.

     Awp_min = (r_coil_minor/10.0D0)**2 ! Initial guess for intersection routine
     if (i_tf_sc_mat==6) Awp_min = (r_coil_minor/100.0D0)**2 ! If REBCO, then start at smaller winding pack ratios

     ! Find the intersection between LHS and RHS (or: how much awp do I need to get to the desired coil current)
     call intersect(Awp,LHS,N_it,Awp,RHS,N_it,Awp_min)

     ! Maximum field at superconductor surface (T)
     Awp_min = Max(t_turn_tf**2,Awp_min)

     ! Recalculate bmaxtf at the found awp_min:
     bmaxtf = bmax_from_awp(Awp_min/r_coil_major**2,coilcurrent)

     ! Winding pack toroidal, radial cross-sections (m)
     awp_tor = sqrt(awp_min) / sqrt(config%WP_ratio) ! Toroidal dimension
     awp_rad = sqrt(awp_min) * sqrt(config%WP_ratio) ! Radial dimension

>>>>>>> 2769028f
     wwp1 = awp_tor                ! [m] toroidal thickness of winding pack
     wwp2 = awp_tor                ! [m] toroidal thickness of winding pack (region in front)
     dr_tf_wp = awp_rad               ! [m] radial thickness of winding pack

     !  [m^2] winding-pack cross sectional area including insulation (not global)
     awpc = (dr_tf_wp + 2.0D0*tinstf)*(wwp1 + 2.0D0*tinstf)


     awptf = awp_tor*awp_rad                 ! [m^2] winding-pack cross sectional area
     jwptf = coilcurrent*1.0D6/awptf         ! [A/m^2] winding pack current density
     n_tf_turn = awptf / (t_turn_tf**2)           !  estimated number of turns for a given turn size (not global). Take at least 1.
     cpttf = coilcurrent*1.0D6 / n_tf_turn     ! [A] current per turn - estimation
     ! [m^2] Total conductor cross-sectional area, taking account of void area
     acond = acstf*n_tf_turn * (1.0D0-vftf)
     ! [m^2] Void area in cable, for He
     avwp = acstf*n_tf_turn*vftf
     ! [m^2] Insulation area (not including ground-wall)
     aiwp = n_tf_turn * (t_turn_tf**2 - acndttf - acstf)
     ! [m^2] Structure area for cable
     aswp = n_tf_turn*acndttf
   ! End of winding pack calculations
   !!!!!!!!!!!!!!!!!!!!!!!!!!!!!!!!!!!!!!!!!!!!!!!!!!!!!!!!!!!!!!!!!!!!!!!!!!!!!!!!!!!!!!!


   !!!!!!!!!!!!!!!!!!!!!!!!!!!!!!!!!!!!!!!!!!!!!!!!!!!!!!!!!!!!!!!!!!!!!!!!!!!!!!!!!!!!!!!
   !  Casing calculations
<<<<<<< HEAD
   !  
    ! Coil case thickness (m). Here assumed to be constant 
    ! until something better comes up.
    ! case_thickness_constant = thkcas !0.2D0 ! !? Leave this constant for now... Check this!! Should be scaled with forces I think.
    !  For now assumed to be constant in a bolted plate model.
    ! 
    casthi = thkcas ! [m] coil case thickness outboard distance (radial)
    !thkcas = case_thickness_constant/2.0D0 ! [m] coil case thickness inboard distance  (radial).
    casths = thkcas ! [m] coil case thickness toroidal distance (toroidal)
 
=======
   !
    !  For now assumed to be constant in a bolted plate model.
    !
    casthi = case_thickness_constant/2.0D0 ! [m] coil case thickness outboard distance (radial)
    thkcas = case_thickness_constant/2.0D0 ! [m] coil case thickness inboard distance  (radial).
    casths = case_thickness_constant/2.0D0 ! [m] coil case thickness toroidal distance (toroidal)

>>>>>>> 2769028f
   ! End of casing calculations
   !!!!!!!!!!!!!!!!!!!!!!!!!!!!!!!!!!!!!!!!!!!!!!!!!!!!!!!!!!!!!!!!!!!!!!!!!!!!!!!!!!!!!!!


   !!!!!!!!!!!!!!!!!!!!!!!!!!!!!!!!!!!!!!!!!!!!!!!!!!!!!!!!!!!!!!!!!!!!!!!!!!!!!!!!!!!!!!!
   !  Port calculations
   !
     !  Maximal toroidal port size (vertical ports) (m)
     !  The maximal distance is correct but the vertical extension of this port is not clear!
     !  This is simplified for now and can be made more accurate in the future!
<<<<<<< HEAD
     vporttmax = 0.4D0 * config%max_portsize_width * f_r /f_n  ! This is not accurate yet. Needs more insight!
  
=======
     vporttmax = 0.4D0 * config%max_portsize_width /f_n  ! This is not accurate yet. Needs more insight!

>>>>>>> 2769028f
     !  Maximal poloidal port size (vertical ports) (m)
     vportpmax = 2.0* vporttmax ! Simple approximation

     !  Maximal vertical port clearance area (m2)
     vportamax = vporttmax*vportpmax

     !  Horizontal ports
     !  Maximal toroidal port size (horizontal ports) (m)
<<<<<<< HEAD
     hporttmax =  0.8D0 * config%max_portsize_width *f_r/f_n ! Factor 0.8 to take the variation with height into account
  
=======
     hporttmax =  0.8D0 * config%max_portsize_width /f_n ! Factor 0.8 to take the variation with height into account

>>>>>>> 2769028f
     !  Maximal poloidal port size (horizontal ports) (m)
     hportpmax = 2.0D0 * hporttmax ! Simple approximation

     !  Maximal horizontal port clearance area (m2)
     hportamax = hporttmax*hportpmax
   ! End of port calculations
   !!!!!!!!!!!!!!!!!!!!!!!!!!!!!!!!!!!!!!!!!!!!!!!!!!!!!!!!!!!!!!!!!!!!!!!!!!!!!!!!!!!!!!!


   !!!!!!!!!!!!!!!!!!!!!!!!!!!!!!!!!!!!!!!!!!!!!!!!!!!!!!!!!!!!!!!!!!!!!!!!!!!!!!!!!!!!!!!
   !  General Coil Geometry values
   !
     tftort = wwp1 + 2.0D0*casths+ 2.0D0*tinstf     ! [m] Thickness of inboard leg in toroidal direction

     !? There was a factor of 2 in fron of thkcas. Is this right now (jlion, 21/01/2021)
     tfcth = thkcas + dr_tf_wp + casthi+ 2.0D0*tinstf  ! [m] Thickness of inboard leg in radial direction
     tfthko = thkcas + dr_tf_wp + casthi+ 2.0D0*tinstf ! [m] Thickness of outboard leg in radial direction (same as inboard)
     arealeg = tfcth*tftort                         ! [m^2] overall coil cross-sectional area (assuming inboard and
                                                    !       outboard leg are the same)
     acasetf = (tfcth*tftort)-awpc                  ! [m^2] Cross-sectional area of surrounding case

     tfocrn = 0.5D0*tftort                          ! [m] Half-width of side of coil nearest torus centreline
     tficrn = 0.5D0*tftort                          ! [m] Half-width of side of coil nearest plasma

     ! [m^2] Total surface area of coil side facing plasma: inboard region
     tfsai = n_tf*tftort * 0.5D0*tfleng
     ! [m^2] Total surface area of coil side facing plasma: outboard region
     tfsao = tfsai  !  depends, how 'inboard' and 'outboard' are defined

     ! [m] Minimal distance in toroidal direction between two stellarator coils (from mid to mid)
     ! Consistency with coil width is checked in constraint equation 82
<<<<<<< HEAD
     toroidalgap = config%dmin * (r_coil_major-r_coil_minor)/(config%coil_rmajor-config%coil_rminor)
     ! Left-Over coil gap between two coils (m)
     coilcoilgap = toroidalgap - tftort
  
=======
     toroidalgap = config%dmin * rmajor / config%rmajor_ref

>>>>>>> 2769028f
     !  Variables for ALL coils.
     tfareain = n_tf*arealeg                              ! [m^2] Total area of all coil legs (midplane)
     ritfc = n_tf * coilcurrent * 1.0D6                   ! [A] Total current in ALL coils
     oacdcp = ritfc/tfareain                              ! [A / m^2] overall current density
     rbmax = r_coil_major-r_coil_minor+awp_rad            ! [m] radius of peak field occurrence, average
                                                          ! jlion: not sure what this will be used for. Not very
                                                          ! useful for stellarators
<<<<<<< HEAD
 
     ! This uses the reference value for the inductance and scales it with a^2/R (toroid inductance scaling)
     inductance = (config%inductance/f_r*(r_coil_minor/config%coil_rminor)**2*f_n**2)
     estotftgj = 0.5D0 * (config%inductance/f_r*(r_coil_minor/config%coil_rminor)**2*f_n**2)&
=======


     estotftgj = 0.5D0 * (config%inductivity*rmajor/aspect**2)&
>>>>>>> 2769028f
                   * (ritfc/n_tf)**2 * 1.0D-9             ! [GJ] Total magnetic energy

     !  Coil dimensions
     hmax = 0.5D0 * config%maximal_coil_height *(r_coil_minor/config%coil_rminor)   ! [m] maximum half-height of coil
     r_tf_inleg_mid =  r_coil_major-r_coil_minor          ! This is not very well defined for a stellarator.
                                                          ! Though, this is taken as an average value.
     tf_total_h_width = r_coil_minor                      !? not really sure what this is supposed to be. Estimated as
                                                          ! the average minor coil radius


     tfborev = 2.0D0*hmax                   ! [m] estimated vertical coil bore
<<<<<<< HEAD
     
     
     tfleng = config%coillength*(r_coil_minor/config%coil_rminor)/n_tf                     ! [m] estimated average length of a coil
 
     ! [m^2] Total surface area of toroidal shells covering coils
     tfcryoarea = config%coilsurface *(r_coil_minor/config%coil_rminor)**2**2 *1.1D0 !1.1 to scale it out a bit. Should be coupled to winding pack maybe.
 
     ! Minimal bending radius:
     min_bending_radius = config%min_bend_radius * f_r * 1/(1-dr_tf_wp/(2*r_coil_minor))
=======


     tfleng = config%coillength/n_tf                      ! [m] estimated average length of a coil

     ! [m^2] Total surface area of toroidal shells covering coils
     tfcryoarea = config%coilsurface * f_r**2 / f_a *1.1D0 !1.1 to scale it out a bit. Should be coupled to winding pack maybe.

>>>>>>> 2769028f

   ! End of general coil geometry values
   !!!!!!!!!!!!!!!!!!!!!!!!!!!!!!!!!!!!!!!!!!!!!!!!!!!!!!!!!!!!!!!!!!!!!!!!!!!!!!!!!!!!!!!


   !!!!!!!!!!!!!!!!!!!!!!!!!!!!!!!!!!!!!!!!!!!!!!!!!!!!!!!!!!!!!!!!!!!!!!!!!!!!!!!!!!!!!!!
   !  Masses of conductor constituents
   !
    ! [kg] Mass of case
    !  (no need for correction factors as is the case for tokamaks)
    ! This is only correct if the winding pack is 'thin' (tfleng>>sqrt(acasetf)).
    whtcas = tfleng * acasetf * dcase
    ! Mass of ground-wall insulation [kg]
    ! (assumed to be same density/material as conduit insulation)
    whtgw = tfleng * (awpc-awptf) * dcondins
     ! [kg] mass of Superconductor
    whtconsc = (tfleng * n_tf_turn * acstf*(1.0D0-vftf) * (1.0D0-fcutfsu) - tfleng*awphec) &
               *dcond(i_tf_sc_mat) !awphec is 0 for a stellarator. but keep this term for now.
      ! [kg] mass of Copper in conductor
    whtconcu =  (tfleng * n_tf_turn * acstf*(1.0D0-vftf) * fcutfsu - tfleng*awphec) * dcopper
      ! [kg] mass of Steel conduit (sheath)
    whtconsh = tfleng*n_tf_turn*acndttf * denstl
    !if (i_tf_sc_mat==6)   whtconsh = fcondsteel * awptf *tfleng* denstl
      ! Conduit insulation mass [kg]
    ! (aiwp already contains n_tf_turn)
    whtconin = tfleng * aiwp * dcondins
      ! [kg] Total conductor mass
    whtcon = whtconsc + whtconcu + whtconsh + whtconin
      ! [kg] Total coil mass
    whttf = (whtcas + whtcon + whtgw) * n_tf
    ! End of general coil geometry values
   !!!!!!!!!!!!!!!!!!!!!!!!!!!!!!!!!!!!!!!!!!!!!!!!!!!!!!!!!!!!!!!!!!!!!!!!!!!!!!!!!!!!!!!


   !!!!!!!!!!!!!!!!!!!!!!!!!!!!!!!!!!!!!!!!!!!!!!!!!!!!!!!!!!!!!!!!!!!!!!!!!!!!!!!!!!!!!!!
   ! Quench protection:
   !
     ! This copied from the tokamak module:
     ! Radial position of vacuum vessel [m]
     radvv = rmajor - rminor - scrapli - fwith - blnkith - vvblgap - shldith

     ! Quench time [s]
<<<<<<< HEAD
     taucq = (bt * ritfc * rminor**2) / (radvv * sigvvall) ! (assumes tokamak reference value)
     
     ! Actual VV force density
     ! Based on reference values from W-7X:
     ! Bref = 3;
     ! Iref = 1.3*50;
     ! aref = 0.92;
     ! \[Tau]ref = 1.;
     ! Rref = 5.2;
     ! dref = 14*10^-3;
     f_VV_actual = 2.54D6*(3*1.3*50*0.92**2)/(1*5.2*0.014)*(bt*ritfc*rminor**2/((d_vv_in+d_vv_out)/2*taucq*radvv))**(-1)

     ! the conductor fraction is meant of the cable space!
     ! This is the old routine which is being replaced for now by the new one below
     !    protect(aio,  tfes,               acs,       aturn,   tdump,  fcond,  fcu,   tba,  tmax   ,ajwpro, vd)
     !call protect(cpttf,estotftgj/n_tf*1.0D9,acstf,   t_turn_tf**2   ,tdmptf,1-vftf,fcutfsu,tftmp,tmaxpro,jwdgpro2,vd)

     vd = u_max_protect_V(estotftgj/n_tf*1.0D9,tdmptf,cpttf)

     ! comparison
     ! the new quench protection routine, see #1047
     jwdgpro = j_max_protect_Am2(tdmptf,0.0d0,fcutfsu,1-vftf,tftmp,acstf,t_turn_tf**2)

     !print *, "Jmax, comparison: ", jwdgpro, "  ", jwdgpro2,"  ",jwptf/jwdgpro, "   , tdmptf: ",tdmptf, " fcutfsu: ",fcutfsu
     !print *, "acstf: ", acstf
     ! Also give the copper area for REBCO quench calculations:
     copperA_m2 = coilcurrent*1.0D6/(acond * fcutfsu)
     vtfskv = vd/1.0D3 ! Dump voltage
     !
=======
     taucq = (bt * ritfc * rminor * rminor) / (radvv * sigvvall)

     ! the conductor fraction is meant of the cable space!
     call protect(cpttf,estotftgj/n_tf*1.0D9,acstf, t_turn_tf**2 ,tdmptf,1-vftf,fcutfsu,tftmp,tmaxpro,jwdgpro,vd)

     ! Also give the copper area for REBCO quench calculations:
     copperA_m2 = coilcurrent*1.0D6/(acond * fcutfsu)
     vtfskv = vd/1.0D3 ! Dump voltage

>>>>>>> 2769028f
   !!!!!!!!!!!!!!!!!!!!!!!!!!!!!!!!!!!!!!!!!!!!!!!!!!!!!!!!!!!!!!!!!!!!!!!!!!!!!!!!!!!!!!!

    !!!!!! Forces scaling !!!!!!!!!!!!!!
    max_force_density = config%max_force_density *f_I/f_N * bmaxtf/config%WP_bmax *config%WP_area/awptf

    ! Approximate, very simple maxiumum stress: (needed for limitation of icc 32)
    sig_tf_wp = max_force_density * dr_tf_wp *1.0D6 ! in Pa

    ! Units: MN/m
    max_force_density_MNm = config%max_force_density_MNm *f_I/f_N * bmaxtf/config%WP_bmax
    !
    max_lateral_force_density = config%max_lateral_force_density *f_I/f_N * bmaxtf/config%WP_bmax *config%WP_area/awptf
    max_radial_force_density = config%max_radial_force_density *f_I/f_N * bmaxtf/config%WP_bmax *config%WP_area/awptf
    !
    ! F = f*V = B*j*V \propto B/B0 * I/I0 * A0/A * A/A0 * len/len0
    centering_force_max_MN = config%centering_force_max_MN *f_I/f_N * bmaxtf/config%WP_bmax * config%coillength/n_tf/tfleng
    centering_force_min_MN = config%centering_force_min_MN *f_I/f_N * bmaxtf/config%WP_bmax * config%coillength/n_tf/tfleng
    centering_force_avg_MN = config%centering_force_avg_MN *f_I/f_N * bmaxtf/config%WP_bmax * config%coillength/n_tf/tfleng
    !
    !!!!!!!!!!!!!!!!!!!!!!!!!!!!!!!!!!!!

    if (iprint == 1) call stcoil_output(outfile)

   contains
    ! !!!!!!!!!!!!!!!!!!!!!!!!!!!!!!!!!!!!!!!!!!!!!!!!!!!!!!!!!!!!!!!!!!

    real(dp) function bmax_from_awp(wp_width_radial,current)

       !! Returns a fitted function for bmax for stellarators
       !! author: J Lion, IPP Greifswald
       !! Returns a fitted function for bmax in dependece
       !! of the winding pack. The stellarator type config
       !! is taken from the parent scope.
       !
       ! !!!!!!!!!!!!!!!!!!!!!!!!!!!!!!!!!!!!!!!!!!!!!!!

       implicit none

       ! t is the winding pack width (sqrt(awp) r8 now) divided by coil_rmajor
<<<<<<< HEAD
       real(dp), intent(in) ::wp_width_radial,current
 
=======
       real(kind(1.0D0)), intent(in) ::awp_dimensionless,current

>>>>>>> 2769028f

       ! This funtion is exact in scaling of the winding pack but does not take scaling in n_tf into account, neither does
       ! it work for varying aspect ratio. (In 0th order its insenstive to different aspect ratios.)
       ! r_coil_major and r_coil_minor are taken from parent scope
       bmax_from_awp = 2.0D-1 * current*n_tf/(r_coil_major-r_coil_minor) &
<<<<<<< HEAD
                      * (config%a1+config%a2*r_coil_major/wp_width_radial)
    end function 
=======
                      * (config%a1+config%a2/(sqrt(awp_dimensionless)))
    end function
>>>>>>> 2769028f

    real(dp) function jcrit_frommaterial(bmax,thelium)

       ! gives jcrit from material
<<<<<<< HEAD
  
        real(dp), intent(in) ::Bmax, thelium
  
        real(dp) :: strain, bc20m, tc0m, jcritsc, bcrit, tcrit
  
        real(dp) :: jstrand, jwp, fhe, tmarg
  
        real(dp) :: c0, jcritstr, fcu
  
        logical :: validity
  
        strain =   -0.005D0 ! for now a small value
=======

        real(kind(1.0D0)), intent(in) ::Bmax, thelium

        real(kind(1.0D0)) :: strain, bc20m, tc0m, jcritsc, bcrit, tcrit

        real(kind(1.0D0)) :: jstrand, jwp, fhe, tmarg

        real(kind(1.0D0)) :: c0, jcritstr, fcu

        logical :: validity

        strain = 0.0D0  ! for now
>>>>>>> 2769028f
        fhe = vftf     ! this is helium fraction in the superconductor (set it to the fixed global variable here)

        fcu = fcutfsu ! fcutfsu is a global variable. Is the copper fraction
                       ! of a cable conductor.



        ! This fraction is copied from sctfcoil.f90 10/2019
        select case (i_tf_sc_mat)

        case (1)  !  ITER Nb3Sn critical surface parameterization
           bc20m = 32.97D0 ! these are values taken from sctfcoil.f90
           tc0m = 16.06D0

           !  jcritsc returned by itersc is the critical current density in the
           !  superconductor - not the whole strand, which contains copper
           if(bmax>bc20m) then
              !print *,"bcrit too large!"
              jcritsc = 1.0D-9 ! Set to a small nonzero value
           else
              call itersc(thelium,bmax,strain,bc20m,tc0m,jcritsc,bcrit,tcrit)
           end if

           jcritstr = jcritsc * (1.0D0-fcu)

           ! This is needed right now. Can we change it later?
<<<<<<< HEAD
           jcritsc = Max(1.0D-9,jcritsc)
           jcritstr = Max(1.0D-9,jcritstr)
  
=======
           if(jcritsc .lt. 0.0D0) then
              jcritsc = 1.0D-9
           end if

>>>>>>> 2769028f
        case (2)  !  Bi-2212 high temperature superconductor parameterization

           !  Current density in a strand of Bi-2212 conductor
           !  N.B. jcrit returned by bi2212 is the critical current density
           !  in the strand, not just the superconducting portion.
           !  The parameterization for jcritstr assumes a particular strand
           !  composition that does not require a user-defined copper fraction,
           !  so this is irrelevant in this model

           jstrand = jwp / (1.0D0-fhe)

           call bi2212(bmax,jstrand,thelium,fhts,jcritstr,tmarg) ! bi2212 outputs jcritstr
           jcritsc = jcritstr / (1.0D0-fcu)
           tcrit = thelium + tmarg

        case (3)  !  NbTi data
           bc20m = 15.0D0
           tc0m = 9.3D0
           c0 = 1.0D10

           if(bmax>bc20m) then
              !print *,"bcrit too large!"
              jcritsc = 1.0D-9 ! Set to a small nonzero value
           else
              call jcrit_nbti(thelium,bmax,c0,bc20m,tc0m,jcritsc,tcrit)
              ! I dont need tcrit here so dont use it.
           end if
           jcritstr = jcritsc * (1.0D0-fcu)

           ! This is needed right now. Can we change it later?
<<<<<<< HEAD
           jcritsc = Max(1.0D-9,jcritsc)
           jcritstr = Max(1.0D-9,jcritstr)
  
=======
           if(jcritsc .lt. 0.0D0) then

              jcritstr = 1.0D-9* (1.0D0-fcu)
           end if

>>>>>>> 2769028f
        case (4)  !  As (1), but user-defined parameters
           bc20m = bcritsc
           tc0m = tcritsc
           call itersc(thelium,bmax,strain,bc20m,tc0m,jcritsc,bcrit,tcrit)
           jcritstr = jcritsc * (1.0D0-fcu)

        case (5) ! WST Nb3Sn parameterisation
              bc20m = 32.97D0
              tc0m = 16.06D0

              !  jcritsc returned by itersc is the critical current density in the
              !  superconductor - not the whole strand, which contains copper

              call wstsc(thelium,bmax,strain,bc20m,tc0m,jcritsc,bcrit,tcrit)
              jcritstr = jcritsc * (1.0D0-fcu)

        case (6) ! "REBCO" 2nd generation HTS superconductor in CrCo strand
            call jcrit_rebco(thelium,bmax,jcritsc,validity,0)
            jcritsc = Max(1.0D-9,jcritsc)
            jcritstr = jcritsc * (1.0D0-fcu)
      
        case (7) ! Durham Ginzburg-Landau Nb-Ti parameterisation
            bc20m = b_crit_upper_nbti
            tc0m = t_crit_nbti 
            call GL_nbti(thelium,bmax,strain,bc20m,tc0m,jcritsc,bcrit,tcrit)
            jcritstr = jcritsc  * (1.0D0-fcu)
      
        case (8) ! Branch YCBO model fit to Tallahassee data
            bc20m = 429D0
            tc0m = 185D0
            call GL_REBCO(thelium,bmax,strain,bc20m,tc0m,jcritsc,bcrit,tcrit) 
            ! A0 calculated for tape cross section already
            jcritstr = jcritsc * (1.0D0-fcu)


        case default  !  Error condition
           idiags(1) = i_tf_sc_mat ; call report_error(156)

        end select

        jcrit_frommaterial = jcritsc *1.0D-6 ! To get it in MA/m^2
        return
    end function



    real(dp) function j_max_protect_Am2(tau_quench,t_detect,fcu,fcond,temp,acs,aturn)
      !! Finds the current density limited by temperature rise limit
      !! author: J Lion, IPP Greifswald
      !! acs : input real : Cable space - inside area (m2)
      !! aturn : input real : Area per turn (i.e.  entire cable) (m2)
      !! tau_quench : input real : Dump time (sec)
      !! tau_detect : input real : Quench detection time (sec)
      !! fcond : input real : Fraction of cable space containing conductor
      !! fcu : input real : Fraction of conductor that is copper
      !! temp : input real : Operating He temperature (K)
      !! j_max_protect_Am2 : output real :  Winding pack current density from temperature
      !! rise protection (A/m2)
      !! issue #1047
      !!
      ! !!!!!!!!!!!!!!!!!!!!!!!!!!!!!!!!!!!!!!!!!!!!!!!
      use maths_library, only: find_y_nonuniform_x
      
      implicit none
      
      real(dp), intent(in) :: tau_quench, t_detect, fcu, fcond, temp, acs, aturn
      real(dp), dimension(13) :: temp_k, q_he_array_sA2m4, q_cu_array_sA2m4
      real(dp) :: q_cu, q_he
      
      temp_k = (/4,14,24,34,44,54,64,74,84,94,104,114,124/)

      q_cu_array_sA2m4 = (/ 1.08514d17, 1.12043d17, 1.12406d17, 1.05940d17, &
                            9.49741d16, 8.43757d16, 7.56346d16, 6.85924d16, &
                            6.28575d16, 5.81004d16, 5.40838d16, 5.06414d16, &
                            4.76531d16/)
      
      
      q_he_array_sA2m4 = (/ 3.44562d16, 9.92398d15, 4.90462d15, 2.41524d15, &
                            1.26368d15, 7.51617d14, 5.01632d14, 3.63641d14, &
                            2.79164d14, 2.23193d14, 1.83832d14, 1.54863d14, &
                            1.32773d14 /)
      
      ! Interpolate to find the correct value for the temperature
      q_he = find_y_nonuniform_x(temp,temp_k,q_he_array_sA2m4,13)
      q_cu = find_y_nonuniform_x(temp,temp_k,q_cu_array_sA2m4,13)
      
      
      ! This leaves out the contribution from the superconductor fraction for now
      j_max_protect_Am2 = (acs/aturn) * sqrt(1.0d0/(0.5d0 *tau_quench + t_detect)* &
                          (fcu**2*fcond**2 * q_cu + fcu* fcond* (1.0d0-fcond)* q_he))
      


      end function

      real(dp) function u_max_protect_V(tfes, tdump,aio)

         !! tfes : input real : Energy stored in one TF coil (J)
         !! tdump : input real : Dump time (sec)
         !! aio : input real : Operating current (A)
         
         implicit none
         
         real(dp), intent(in) :: tfes, tdump,aio
         
         !  Dump voltage
         u_max_protect_V = 2.0D0 * tfes/(tdump*aio)
         
         end function

    subroutine protect(aio,tfes,acs,aturn,tdump,fcond,fcu,tba,tmax,ajwpro,vd)

        !! Finds the current density limited by the protection limit
        !! author: P J Knight, CCFE, Culham Science Centre
        !! author: J Miller, ORNL
        !! aio : input real : Operating current (A)
        !! tfes : input real : Energy stored in one TF coil (J)
        !! acs : input real : Cable space - inside area (m2)
        !! aturn : input real : Area per turn (i.e.  entire cable) (m2)
        !! tdump : input real : Dump time (sec)
        !! fcond : input real : Fraction of cable space containing conductor
        !! fcu : input real : Fraction of conductor that is copper
        !! tba : input real : He temperature at peak field point (K)
        !! tmax : input real : Max conductor temperature during quench (K)
        !! ajwpro : output real :  Winding pack current density from temperature
        !! rise protection (A/m2)
        !! vd : output real :  Discharge voltage imposed on a TF coil (V)
        !! This routine calculates maximum conductor current density which
        !! limits the peak temperature in the winding to a given limit (tmax).
        !! It also finds the dump voltage.
        !! <P>These calculations are based on Miller's formulations.
        !! AEA FUS 251: A User's Guide to the PROCESS Systems Code
        !!
        ! !!!!!!!!!!!!!!!!!!!!!!!!!!!!!!!!!!!!!!!!!!!!!!!

         implicit none

         !  Arguments
<<<<<<< HEAD
   
         real(dp), intent(in) :: aio, tfes, acs, aturn, tdump, fcond, &
         fcu,tba,tmax
         real(dp), intent(out) :: ajwpro, vd
   
=======

         real(kind(1.0D0)), intent(in) :: aio, tfes, acs, aturn, tdump, fcond, &
         fcu,tba,tmax
         real(kind(1.0D0)), intent(out) :: ajwpro, vd

>>>>>>> 2769028f
         !  Local variables

         integer :: no,np
<<<<<<< HEAD
         real(dp) :: aa,ai1,ai2,ai3,ajcp,bb,cc,dd,tav
         real(dp), dimension(11) :: p1, p2, p3
   
=======
         real(kind(1.0D0)) :: aa,ai1,ai2,ai3,ajcp,bb,cc,dd,tav
         real(kind(1.0D0)), dimension(11) :: p1, p2, p3

>>>>>>> 2769028f
         ! !!!!!!!!!!!!!!!!!!!!!!!!!!!!!!!!!!!!!!!!!!!!!!!

         !  Integration coefficients p1,p2,p3

         p1(1) = 0.0D0
         p1(2) = 0.8D0
         p1(3) = 1.75D0
         p1(4) = 2.4D0
         p1(5) = 2.7D0
         p1(6) = 2.95D0
         p1(7) = 3.1D0
         p1(8) = 3.2D0
         p1(9) = 3.3D0
         p1(10) = 3.4D0
         p1(11) = 3.5D0

         p2(1) = 0.0D0
         p2(2) = 0.05D0
         p2(3) = 0.5D0
         p2(4) = 1.4D0
         p2(5) = 2.6D0
         p2(6) = 3.7D0
         p2(7) = 4.6D0
         p2(8) = 5.3D0
         p2(9) = 5.95D0
         p2(10) = 6.55D0
         p2(11) = 7.1D0

         p3(1) = 0.0D0
         p3(2) = 0.05D0
         p3(3) = 0.5D0
         p3(4) = 1.4D0
         p3(5) = 2.6D0
         p3(6) = 3.7D0
         p3(7) = 4.6D0
         p3(8) = 5.4D0
         p3(9) = 6.05D0
         p3(10) = 6.8D0
         p3(11) = 7.2D0

         !  Dump voltage
         vd = 2.0D0 * tfes/(tdump*aio)

         !  Current density limited by temperature rise during quench
<<<<<<< HEAD
=======

>>>>>>> 2769028f
         tav = 1.0D0 + (tmax-tba)/20.0D0
         no = int(tav)
         np = no+1
         np = min(np,11)

         ai1 = 1.0D16 * ( p1(no)+(p1(np)-p1(no)) * (tav - no) )
         ai2 = 1.0D16 * ( p2(no)+(p2(np)-p2(no)) * (tav - no) )
         ai3 = 1.0D16 * ( p3(no)+(p3(np)-p3(no)) * (tav - no) )

         aa = vd * aio/tfes
         bb = (1.0D0-fcond)*fcond*fcu*ai1
         cc = (fcu*fcond)**2 * ai2
         dd = (1.0D0-fcu)*fcu * fcond**2 * ai3
         ajcp = sqrt( aa* (bb+cc+dd) )
         ajwpro = ajcp*(acs/aturn)

    end subroutine protect

    subroutine intersect(x1,y1,n1,x2,y2,n2,x)

      !! Routine to find the x (abscissa) intersection point of two curves
      !! each defined by tabulated (x,y) values
      !! author: P J Knight, CCFE, Culham Science Centre
      !! x1(1:n1) : input real array : x values for first curve
      !! y1(1:n1) : input real array : y values for first curve
      !! n1       : input integer : length of arrays x1, y1
      !! x2(1:n2) : input real array : x values for first curve
      !! y2(1:n2) : input real array : y values for first curve
      !! n2       : input integer : length of arrays x2, y2
      !! x        : input/output real : initial x value guess on entry;
      !! x value at point of intersection on exit
      !! This routine estimates the x point (abscissa) at which two curves
      !! defined by tabulated (x,y) values intersect, using simple
      !! linear interpolation and the Newton-Raphson method.
      !! The routine will stop with an error message if no crossing point
      !! is found within the x ranges of the two curves.
      !! None
      !
      ! !!!!!!!!!!!!!!!!!!!!!!!!!!!!!!!!!!!!!!!!!!!!!!!

      implicit none

      integer, intent(in) :: n1, n2
      real(dp), dimension(n1), intent(in) :: x1, y1
      real(dp), dimension(n2), intent(in) :: x2, y2

      real(dp), intent(inout) :: x

      real(kind(1.0D0)) :: dx,xmin,xmax,ymin,ymax
      real(kind(1.0D0)) :: y01,y02,y,yleft,yright,epsy
      integer :: i
      integer, parameter :: nmax = 100

      ! !!!!!!!!!!!!!!!!!!!!!!!!!!!!!!!!!!!!!!!!!!!!!!!

      !  Find overlapping x range

      xmin = max(minval(x1),minval(x2))
      xmax = min(maxval(x1),maxval(x2))

      if (xmin >= xmax) then
         fdiags(1) = minval(x1) ; fdiags(2) = minval(x2)
         fdiags(3) = maxval(x1) ; fdiags(4) = maxval(x2)
         call report_error(111)
      end if

      !  Ensure input guess for x is within this range

      if (x < xmin) then
         x = xmin
      else if (x > xmax) then
         x = xmax
      else
         continue  !  x already in range
      end if

      !  Find overall y range, and set tolerance
      !  in final difference in y values

      ymin = min(minval(y1),minval(y2))
      ymax = max(maxval(y1),maxval(y2))

      epsy = 1.0D-6 * (ymax-ymin)

      !  Finite difference dx

      dx = 0.01D0/max(n1,n2) * (xmax-xmin)

      i = 0
      converge: do
         i = i+1

         !  Find difference in y values at x

         y01 = find_y_nonuniform_x(x,x1,y1,n1)
         y02 = find_y_nonuniform_x(x,x2,y2,n2)
         y = y01 - y02

         if (abs(y) < epsy) exit converge

         !  Find difference in y values at x+dx

         y01 = find_y_nonuniform_x(x+dx,x1,y1,n1)
         y02 = find_y_nonuniform_x(x+dx,x2,y2,n2)
         yright = y01 - y02

         !  Find difference in y values at x-dx

         y01 = find_y_nonuniform_x(x-dx,x1,y1,n1)
         y02 = find_y_nonuniform_x(x-dx,x2,y2,n2)
         yleft = y01 - y02

         !  Adjust x using Newton-Raphson method

         x = x - 2.0D0*dx*y/(yright-yleft)

         if (x < xmin) then
            fdiags(1) = x ; fdiags(2) = xmin
            call report_error(112)
            x = xmin
            exit converge
         end if
         if (x > xmax) then
            fdiags(1) = x ; fdiags(2) = xmax
            call report_error(113)
            x = xmax
            exit converge
         end if
         if (i > nmax) then
            idiags(1) = i ; idiags(2) = nmax
            call report_error(114)
            exit converge
         end if

      end do converge

    end subroutine intersect

    subroutine stcoil_output(outfile)

      !! Writes stellarator modular coil output to file
      !! author: P J Knight, CCFE, Culham Science Centre
      !! outfile : input integer : output file unit
      !! This routine writes the stellarator modular coil results
      !! to the output file.
      !! None
      !
      ! !!!!!!!!!!!!!!!!!!!!!!!!!!!!!!!!!!!!!!!!!!!!!!!
      use build_variables, only: dh_tf_inner_bore, dr_tf_inner_bore, hmax, &
         r_tf_inboard_mid, r_tf_outboard_mid, tfcth, tfthko
      use process_output, only: oheadr, osubhd, ovarre
      use stellarator_variables, only: hportamax, hportpmax, hporttmax, &
         vportamax, vportpmax, vporttmax
      use tfcoil_variables, only: acasetf, acond, acasetf, aiwp, aswp, bmaxtf, &
         casthi, casths, cpttf, estotftgj, fcutfsu, jwptf, jwdgpro, n_tf, oacdcp, ritfc, &
         tfareain, tficrn, tfleng, tfocrn, tftort, thicndut, thkcas, dr_tf_wp, &
         thwcndut, n_tf_turn, n_tf_turn, vftf, whtcas, whtcon, whtconcu, whtconsc, &
         whtconsh, whttf, wwp1, acstf, avwp, tinstf
      implicit none

      !  Arguments

      integer, intent(in) :: outfile

      ! !!!!!!!!!!!!!!!!!!!!!!!!!!!!!!!!!!!!!!!!!!!!!!!

      call oheadr(outfile,'Modular Coils')

      call osubhd(outfile,'General Coil Parameters :')
<<<<<<< HEAD
  
=======
>>>>>>> 2769028f

      call ovarre(outfile,'Number of modular coils','(n_tf)',n_tf)
      call ovarre(outfile,'Av. coil major radius','(coil_r)',r_coil_major)
      call ovarre(outfile,'Av. coil minor radius','(coil_a)',r_coil_minor)
      call ovarre(outfile,'Av. coil aspect ratio','(coil_aspect)',r_coil_major/r_coil_minor)

      call ovarre(outfile,'Cross-sectional area per coil (m2)','(tfarea/n_tf)', &
                  tfareain/n_tf)
      call ovarre(outfile,'Total inboard leg radial thickness (m)','(tfcth)',tfcth)
      call ovarre(outfile,'Total outboard leg radial thickness (m)','(tfthko)',tfthko)
      call ovarre(outfile,'Inboard leg outboard half-width (m)','(tficrn)',tficrn)
      call ovarre(outfile,'Inboard leg inboard half-width (m)','(tfocrn)',tfocrn)
      call ovarre(outfile,'Outboard leg toroidal thickness (m)','(tftort)',tftort)
      call ovarre(outfile,'Minimum coil distance (m)','(toroidalgap)',toroidalgap)
      call ovarre(outfile,'Minimal left gap between coils (m)', '(coilcoilgap)',coilcoilgap)
      call ovarre(outfile,'Minimum coil bending radius (m)', '(min_bend_radius)',min_bending_radius)
      call ovarre(outfile,'Mean coil circumference (m)','(tfleng)',tfleng)
      call ovarre(outfile,'Total current (MA)','(ritfc)',1.0D-6*ritfc)
      call ovarre(outfile,'Current per coil(MA)','(ritfc/n_tf)',1.0D-6*ritfc/n_tf)
      call ovarre(outfile,'Winding pack current density (A/m2)','(jwptf)',jwptf)
      call ovarre(outfile,'Max allowable current density as restricted by quench (A/m2)','(jwdgpro)',jwdgpro)
      call ovarre(outfile,'Overall current density (A/m2)','(oacdcp)',oacdcp)
      call ovarre(outfile,'Maximum field on superconductor (T)','(bmaxtf)',bmaxtf)
      call ovarre(outfile,'Total Stored energy (GJ)','(estotftgj)',estotftgj)
      call ovarre(outfile,'Inductance of TF Coils (H)','(inductance)',inductance)
      call ovarre(outfile,'Total mass of coils (kg)','(whttf)',whttf)

      call osubhd(outfile,'Coil Geometry :')
      call ovarre(outfile,'Inboard leg centre radius (m)','(r_tf_inleg_mid)',r_tf_inleg_mid)
      call ovarre(outfile,'Outboard leg centre radius (m)','(r_tf_outboard_mid)',r_tf_outboard_mid)
      call ovarre(outfile,'Maximum inboard edge height (m)','(hmax)',hmax)
      call ovarre(outfile,'Clear horizontal bore (m)','(tf_total_h_width)',tf_total_h_width)
      call ovarre(outfile,'Clear vertical bore (m)','(tfborev)',tfborev)

      call osubhd(outfile,'Conductor Information :')
      call ovarre(outfile,'Superconductor mass per coil (kg)','(whtconsc)',whtconsc)
      call ovarre(outfile,'Copper mass per coil (kg)','(whtconcu)',whtconcu)
      call ovarre(outfile,'Steel conduit mass per coil (kg)','(whtconsh)',whtconsh)
      call ovarre(outfile,'Total conductor cable mass per coil (kg)','(whtcon)',whtcon)
      call ovarre(outfile,'Cable conductor + void area (m2)','(acstf)',acstf)
      call ovarre(outfile,'Cable space coolant fraction','(vftf)',vftf)
      call ovarre(outfile,'Conduit case thickness (m)','(thwcndut)',thwcndut)
      call ovarre(outfile,'Cable insulation thickness (m)','(thicndut)',thicndut)
<<<<<<< HEAD
=======

>>>>>>> 2769028f

      ap = awptf
      call osubhd(outfile,'Winding Pack Information :')
      call ovarre(outfile,'Winding pack area','(ap)',ap)
      call ovarre(outfile,'Conductor fraction of winding pack','(acond/ap)',acond/ap)
      call ovarre(outfile,'Copper fraction of conductor','(fcutfsu)',fcutfsu)
      call ovarre(outfile,'Structure fraction of winding pack','(aswp/ap)',aswp/ap)
      call ovarre(outfile,'Insulator fraction of winding pack','(aiwp/ap)',aiwp/ap)
      call ovarre(outfile,'Helium fraction of winding pack','(avwp/ap)',avwp/ap)
      call ovarre(outfile,'Winding radial thickness (m)','(dr_tf_wp)',dr_tf_wp)
      call ovarre(outfile,'Winding toroidal thickness (m)','(wwp1)',wwp1)
      call ovarre(outfile,'Ground wall insulation thickness (m)','(tinstf)',tinstf)
      call ovarre(outfile,'Number of turns per coil','(n_tf_turn)',n_tf_turn)
      call ovarre(outfile,'Width of each turn (incl. insulation) (m)','(t_turn_tf)',t_turn_tf)
      call ovarre(outfile,'Current per turn (A)','(cpttf)',cpttf)
      call ovarre(outfile,'jop/jcrit','(fiooic)',fiooic)
<<<<<<< HEAD
      call ovarre(outfile,'Current density in conductor area (A/m2)','(ritfc/acond)',1.0D-6*ritfc/n_tf/acond)
      call ovarre(outfile,'Current density in SC area (A/m2)','(ritfc/acond/f_scu)',1.0D-6*ritfc/n_tf/ap/f_scu)
      call ovarre(outfile,'Superconductor faction of WP (1)','(f_scu)',f_scu)
  
=======

>>>>>>> 2769028f
      call osubhd(outfile,'Forces and Stress :')
      call ovarre(outfile,'Maximal toroidally and radially av. force density (MN/m3)','(max_force_density)',max_force_density)
      call ovarre(outfile,'Maximal force density (MN/m)','(max_force_density_Mnm)',max_force_density_Mnm)
      call ovarre(outfile,'Maximal stress (approx.) (MPa)','(sig_tf_wp)',sig_tf_wp*1.0D-6)

<<<<<<< HEAD
      call ovarre(outfile,'Maximal lateral force density (MN/m3)','(max_lateral_force_density)',max_lateral_force_density)
      call ovarre(outfile,'Maximal radial force density (MN/m3)','(max_radial_force_density)',max_radial_force_density)

      call ovarre(outfile,'Max. centering force (coil) (MN)','(centering_force_max_MN)',centering_force_max_MN)
      call ovarre(outfile,'Min. centering force (coil) (MN)','(centering_force_min_MN)',centering_force_min_MN)
      call ovarre(outfile,'Avg. centering force per coil (MN)','(centering_force_avg_MN)',centering_force_avg_MN)
      
=======
>>>>>>> 2769028f
      call osubhd(outfile,'Quench Restrictions :')
      call ovarre(outfile,'Allowable stress in vacuum vessel (VV) due to quench (Pa)','(sigvvall)',sigvvall)
      call ovarre(outfile,'Minimum allowed quench time due to stress in VV (s)','(taucq)',taucq, 'OP ')
      call ovarre(outfile,'Actual quench time (or time constant) (s)','(tdmptf)',tdmptf)
      call ovarre(outfile,'Actual quench vaccuum vessel force density (MN/m^3)','(f_vv_actual)',f_vv_actual)
      call ovarre(outfile,'Maximum allowed voltage during quench due to insulation (kV)', '(vdalw)', vdalw)
      call ovarre(outfile,'Actual quench voltage (kV)','(vtfskv)',vtfskv, 'OP ')
      call ovarre(outfile,'Current (A) per mm^2 copper (A/mm2)','(coppera_m2)',coppera_m2*1.0D-6)
      call ovarre(outfile,'Max Copper current fraction:','(coppera_m2/coppera_m2_max)',coppera_m2/coppera_m2_max)



      call osubhd(outfile,'External Case Information :')

      call ovarre(outfile,'Case thickness, plasma side (m)','(casthi)',casthi)
      call ovarre(outfile,'Case thickness, outer side (m)','(thkcas)',thkcas)
      call ovarre(outfile,'Case toroidal thickness (m)','(casths)',casths)
      call ovarre(outfile,'Case area per coil (m2)','(acasetf)',acasetf)
      call ovarre(outfile,'External case mass per coil (kg)','(whtcas)',whtcas)

      call osubhd(outfile,'Available Space for Ports :')

      call ovarre(outfile,'Max toroidal size of vertical ports (m)', &
           '(vporttmax)',vporttmax)
      call ovarre(outfile,'Max poloidal size of vertical ports (m)', &
           '(vportpmax)',vportpmax)
      call ovarre(outfile,'Max area of vertical ports (m2)', &
           '(vportamax)',vportamax)
      call ovarre(outfile,'Max toroidal size of horizontal ports (m)', &
           '(hporttmax)',hporttmax)
      call ovarre(outfile,'Max poloidal size of horizontal ports (m)', &
           '(hportpmax)',hportpmax)
      call ovarre(outfile,'Max area of horizontal ports (m2)', &
           '(hportamax)',hportamax)

    end subroutine stcoil_output

  end subroutine stcoil



end module stellarator_module<|MERGE_RESOLUTION|>--- conflicted
+++ resolved
@@ -24,16 +24,9 @@
 
   real(dp), private :: f_n,f_r,f_aspect,f_b,f_i,f_a ! scaling parameters to reference point.
 
-<<<<<<< HEAD
 
   logical :: first_call = .true.
   logical :: first_call_stfwbs = .true.
-=======
-  logical :: first_call
-
-  ! Var in subroutine stfwbs requiring re-initialisation on each new run
-  logical :: first_call_stfwbs
->>>>>>> 2769028f
 
   private :: config
   public :: stinit
@@ -276,12 +269,8 @@
     ! Plasma volume scaled from effective parameter:
     vol = f_r*f_a**2 * config%plasma_volume
 
-<<<<<<< HEAD
     ! Plasma surface scaled from effective parameter:
     sarea = f_r*f_a * config%plasma_surface 
-=======
-    sarea = rmajor*rminor * config%s0
->>>>>>> 2769028f
 
     ! Plasma cross section area. Approximated
     xarea = pi*rminor*rminor  ! average, could be calculated for every toroidal angle if desired
@@ -791,7 +780,6 @@
     call phyaux(aspect,dene,deni,fusionrate,alpharate,plascur,sbar,dnalp, &
          taueff,vol,burnup,dntau,figmer,fusrat,qfuel,rndfuel,taup)
 
-<<<<<<< HEAD
     ! Calculate beta limit. Does nothing atm so commented out
     ! call stblim(betalim)
 
@@ -799,11 +787,6 @@
     call calc_neoclassics
 
     
-=======
-    !  Calculate beta limit. Does nothing atm so commented out
-
-    call stblim(betalim)
->>>>>>> 2769028f
 
 
     if (iprint == 1) call stphys_output(outfile)
@@ -2181,7 +2164,6 @@
     ! The coil width is subtracted from that:
     !total_coil_width = b + 2* d_ic + 2* case_thickness_constant
     !total_coil_thickness = h + 2* d_ic + 2* case_thickness_constant
-<<<<<<< HEAD
 
     ! The following line is correct AS LONG AS we do not scale the coil sizes
     intercoil_surface = config%coilsurface * f_r**2 &
@@ -2192,17 +2174,6 @@
     ! The thickness 0.18m was obtained as a measured value from Schauer, F. and Bykov, V. design of Helias 5-B. (Nucl Fus. 2013)
     aintmass = 0.18D0 *f_B**2 * intercoil_surface * denstl 
     
-=======
-    !
-    intercoil_surface = config%coilsurface *f_r**2 &
-                         - tftort * config%coillength* f_r/f_a * f_N
-
-
-    ! This 0.18 m is an effective thickness which is scaled with empirial 1.5 law. 5.6 T is reference point of Helias
-    ! The thickness 0.18 was obtained as a measured value from Schauer, F. and Bykov, V. design of Helias 5-B. (Nucl Fus. 2013)
-    aintmass = 0.18D0 *f_B**2 * intercoil_surface * denstl
-
->>>>>>> 2769028f
     clgsmass = 0.2D0*aintmass    ! Very simple approximation for the gravity support.
                                  ! This fits for the Helias 5b reactor design point ( F. and Bykov, V. design of Helias 5-B. (nucl Fus. 2013)).
 
@@ -2429,21 +2400,10 @@
 
     !  Local variables
 
-<<<<<<< HEAD
     ! Sets major and minor coil radius (important for machine scalings) 
    
     r_coil_major = config%coil_rmajor * f_r
     r_coil_minor = config%coil_rminor * f_r
-=======
-    ! Sets major and minor coil radius (important for machine scalings)
-
-    r_coil_major = config%coil_to_plasma_ratio * rmajor
-    r_coil_minor = config%coil_epsilon * r_coil_major * config%aspect_ref/aspect ! This aspect scaling is only valid close to the intended aspect ratio.
-
-    ! Coil case thickness (m). Here assumed to be constant
-    ! until something better comes up.
-    case_thickness_constant = 0.12D0 ! !? Leave this constant for now... Check this!!
->>>>>>> 2769028f
 
 
    !!!!!!!!!!!!!!!!!!!!!!!!!!!!!!!!!!!!!!!!!!!!!!!!!!!!!!!!!!!!!!!!!!!!!!!!!!!!!!!!!!!!!!!!
@@ -2466,28 +2426,18 @@
    ! Winding Pack total size:
    !
      ! Total coil current (MA)
-<<<<<<< HEAD
      coilcurrent = f_b * config%I0 * f_r /f_N
      f_i = coilcurrent/config%I0
 
-=======
-     coilcurrent = bt * config%I0 * r_coil_major /f_N
->>>>>>> 2769028f
 
      N_it = 200     ! number of iterations
 
      allocate(RHS(n_it),LHS(n_it))
-<<<<<<< HEAD
      allocate(jcrit_vector(n_it),wp_width_r(n_it),b_max_k(n_it))
  
-=======
-     allocate(jcrit_vector(n_it),Awp(n_it),b_max_k(n_it))
-
->>>>>>> 2769028f
      do k = 1,N_it
 
        ! Sample coil winding pack
-<<<<<<< HEAD
        wp_width_r(k) = (r_coil_minor/40.0D0 + (dble(k)-1) / (dble(N_it)-1) * (r_coil_minor/1.0D0-r_coil_minor/40.0D0))
        if (i_tf_sc_mat==6) wp_width_r(k) =(r_coil_minor/150.0D0 + (dble(k)-1) / (dble(N_it)-1)&
                 * (r_coil_minor/1.0D0-r_coil_minor/150.0D0))
@@ -2495,15 +2445,6 @@
        !  B-field calculation
        B_max_k(k) = bmax_from_awp(wp_width_r(k),coilcurrent)
  
-=======
-       Awp(k) = (r_coil_minor/50.0D0 + (dble(k)-1) / (dble(N_it)-1) * (r_coil_minor/1.0D0-r_coil_minor/50.0D0))**2
-       if (i_tf_sc_mat==6) Awp(k) =(r_coil_minor/150.0D0 + (dble(k)-1) / (dble(N_it)-1)&
-                * (r_coil_minor/1.0D0-r_coil_minor/150.0D0))**2
-
-       !  B-field calculation
-       B_max_k(k) = bmax_from_awp(Awp(k)/r_coil_major**2,coilcurrent)
-
->>>>>>> 2769028f
        ! jcrit for this bmax:
        jcrit_vector(k) = jcrit_frommaterial(B_max_k(k),tftmp+1.5) ! Get here a temperature margin of 1.5K.
 
@@ -2515,7 +2456,6 @@
      ! Conduct fraction of conduit * Superconductor fraction in conductor
      f_scu = (acstf*(1.0D0-vftf))/(t_turn_tf**2)*(1.0D0-fcutfsu) !fraction that is SC of wp.
      !print *, "f_scu. ",f_scu,"Awp min: ",Awp(1)
-<<<<<<< HEAD
  
      RHS = coilcurrent/(wp_width_r(:)**2/config%WP_ratio*f_scu) ! f_scu should be the fraction of the sc that is in the winding pack.
  
@@ -2535,27 +2475,6 @@
      awp_tor = wp_width_r_min / config%WP_ratio ! Toroidal dimension
      awp_rad = wp_width_r_min ! Radial dimension
  
-=======
-
-     RHS = coilcurrent/(Awp(:)*f_scu) ! f_scu should be the fraction of the sc that is in the winding pack.
-
-     Awp_min = (r_coil_minor/10.0D0)**2 ! Initial guess for intersection routine
-     if (i_tf_sc_mat==6) Awp_min = (r_coil_minor/100.0D0)**2 ! If REBCO, then start at smaller winding pack ratios
-
-     ! Find the intersection between LHS and RHS (or: how much awp do I need to get to the desired coil current)
-     call intersect(Awp,LHS,N_it,Awp,RHS,N_it,Awp_min)
-
-     ! Maximum field at superconductor surface (T)
-     Awp_min = Max(t_turn_tf**2,Awp_min)
-
-     ! Recalculate bmaxtf at the found awp_min:
-     bmaxtf = bmax_from_awp(Awp_min/r_coil_major**2,coilcurrent)
-
-     ! Winding pack toroidal, radial cross-sections (m)
-     awp_tor = sqrt(awp_min) / sqrt(config%WP_ratio) ! Toroidal dimension
-     awp_rad = sqrt(awp_min) * sqrt(config%WP_ratio) ! Radial dimension
-
->>>>>>> 2769028f
      wwp1 = awp_tor                ! [m] toroidal thickness of winding pack
      wwp2 = awp_tor                ! [m] toroidal thickness of winding pack (region in front)
      dr_tf_wp = awp_rad               ! [m] radial thickness of winding pack
@@ -2582,7 +2501,6 @@
 
    !!!!!!!!!!!!!!!!!!!!!!!!!!!!!!!!!!!!!!!!!!!!!!!!!!!!!!!!!!!!!!!!!!!!!!!!!!!!!!!!!!!!!!!
    !  Casing calculations
-<<<<<<< HEAD
    !  
     ! Coil case thickness (m). Here assumed to be constant 
     ! until something better comes up.
@@ -2593,15 +2511,6 @@
     !thkcas = case_thickness_constant/2.0D0 ! [m] coil case thickness inboard distance  (radial).
     casths = thkcas ! [m] coil case thickness toroidal distance (toroidal)
  
-=======
-   !
-    !  For now assumed to be constant in a bolted plate model.
-    !
-    casthi = case_thickness_constant/2.0D0 ! [m] coil case thickness outboard distance (radial)
-    thkcas = case_thickness_constant/2.0D0 ! [m] coil case thickness inboard distance  (radial).
-    casths = case_thickness_constant/2.0D0 ! [m] coil case thickness toroidal distance (toroidal)
-
->>>>>>> 2769028f
    ! End of casing calculations
    !!!!!!!!!!!!!!!!!!!!!!!!!!!!!!!!!!!!!!!!!!!!!!!!!!!!!!!!!!!!!!!!!!!!!!!!!!!!!!!!!!!!!!!
 
@@ -2612,13 +2521,8 @@
      !  Maximal toroidal port size (vertical ports) (m)
      !  The maximal distance is correct but the vertical extension of this port is not clear!
      !  This is simplified for now and can be made more accurate in the future!
-<<<<<<< HEAD
      vporttmax = 0.4D0 * config%max_portsize_width * f_r /f_n  ! This is not accurate yet. Needs more insight!
   
-=======
-     vporttmax = 0.4D0 * config%max_portsize_width /f_n  ! This is not accurate yet. Needs more insight!
-
->>>>>>> 2769028f
      !  Maximal poloidal port size (vertical ports) (m)
      vportpmax = 2.0* vporttmax ! Simple approximation
 
@@ -2627,13 +2531,8 @@
 
      !  Horizontal ports
      !  Maximal toroidal port size (horizontal ports) (m)
-<<<<<<< HEAD
      hporttmax =  0.8D0 * config%max_portsize_width *f_r/f_n ! Factor 0.8 to take the variation with height into account
   
-=======
-     hporttmax =  0.8D0 * config%max_portsize_width /f_n ! Factor 0.8 to take the variation with height into account
-
->>>>>>> 2769028f
      !  Maximal poloidal port size (horizontal ports) (m)
      hportpmax = 2.0D0 * hporttmax ! Simple approximation
 
@@ -2665,15 +2564,10 @@
 
      ! [m] Minimal distance in toroidal direction between two stellarator coils (from mid to mid)
      ! Consistency with coil width is checked in constraint equation 82
-<<<<<<< HEAD
      toroidalgap = config%dmin * (r_coil_major-r_coil_minor)/(config%coil_rmajor-config%coil_rminor)
      ! Left-Over coil gap between two coils (m)
      coilcoilgap = toroidalgap - tftort
   
-=======
-     toroidalgap = config%dmin * rmajor / config%rmajor_ref
-
->>>>>>> 2769028f
      !  Variables for ALL coils.
      tfareain = n_tf*arealeg                              ! [m^2] Total area of all coil legs (midplane)
      ritfc = n_tf * coilcurrent * 1.0D6                   ! [A] Total current in ALL coils
@@ -2681,16 +2575,10 @@
      rbmax = r_coil_major-r_coil_minor+awp_rad            ! [m] radius of peak field occurrence, average
                                                           ! jlion: not sure what this will be used for. Not very
                                                           ! useful for stellarators
-<<<<<<< HEAD
  
      ! This uses the reference value for the inductance and scales it with a^2/R (toroid inductance scaling)
      inductance = (config%inductance/f_r*(r_coil_minor/config%coil_rminor)**2*f_n**2)
      estotftgj = 0.5D0 * (config%inductance/f_r*(r_coil_minor/config%coil_rminor)**2*f_n**2)&
-=======
-
-
-     estotftgj = 0.5D0 * (config%inductivity*rmajor/aspect**2)&
->>>>>>> 2769028f
                    * (ritfc/n_tf)**2 * 1.0D-9             ! [GJ] Total magnetic energy
 
      !  Coil dimensions
@@ -2702,7 +2590,6 @@
 
 
      tfborev = 2.0D0*hmax                   ! [m] estimated vertical coil bore
-<<<<<<< HEAD
      
      
      tfleng = config%coillength*(r_coil_minor/config%coil_rminor)/n_tf                     ! [m] estimated average length of a coil
@@ -2712,15 +2599,6 @@
  
      ! Minimal bending radius:
      min_bending_radius = config%min_bend_radius * f_r * 1/(1-dr_tf_wp/(2*r_coil_minor))
-=======
-
-
-     tfleng = config%coillength/n_tf                      ! [m] estimated average length of a coil
-
-     ! [m^2] Total surface area of toroidal shells covering coils
-     tfcryoarea = config%coilsurface * f_r**2 / f_a *1.1D0 !1.1 to scale it out a bit. Should be coupled to winding pack maybe.
-
->>>>>>> 2769028f
 
    ! End of general coil geometry values
    !!!!!!!!!!!!!!!!!!!!!!!!!!!!!!!!!!!!!!!!!!!!!!!!!!!!!!!!!!!!!!!!!!!!!!!!!!!!!!!!!!!!!!!
@@ -2763,7 +2641,6 @@
      radvv = rmajor - rminor - scrapli - fwith - blnkith - vvblgap - shldith
 
      ! Quench time [s]
-<<<<<<< HEAD
      taucq = (bt * ritfc * rminor**2) / (radvv * sigvvall) ! (assumes tokamak reference value)
      
      ! Actual VV force density
@@ -2793,17 +2670,6 @@
      copperA_m2 = coilcurrent*1.0D6/(acond * fcutfsu)
      vtfskv = vd/1.0D3 ! Dump voltage
      !
-=======
-     taucq = (bt * ritfc * rminor * rminor) / (radvv * sigvvall)
-
-     ! the conductor fraction is meant of the cable space!
-     call protect(cpttf,estotftgj/n_tf*1.0D9,acstf, t_turn_tf**2 ,tdmptf,1-vftf,fcutfsu,tftmp,tmaxpro,jwdgpro,vd)
-
-     ! Also give the copper area for REBCO quench calculations:
-     copperA_m2 = coilcurrent*1.0D6/(acond * fcutfsu)
-     vtfskv = vd/1.0D3 ! Dump voltage
-
->>>>>>> 2769028f
    !!!!!!!!!!!!!!!!!!!!!!!!!!!!!!!!!!!!!!!!!!!!!!!!!!!!!!!!!!!!!!!!!!!!!!!!!!!!!!!!!!!!!!!
 
     !!!!!! Forces scaling !!!!!!!!!!!!!!
@@ -2843,30 +2709,19 @@
        implicit none
 
        ! t is the winding pack width (sqrt(awp) r8 now) divided by coil_rmajor
-<<<<<<< HEAD
        real(dp), intent(in) ::wp_width_radial,current
  
-=======
-       real(kind(1.0D0)), intent(in) ::awp_dimensionless,current
-
->>>>>>> 2769028f
 
        ! This funtion is exact in scaling of the winding pack but does not take scaling in n_tf into account, neither does
        ! it work for varying aspect ratio. (In 0th order its insenstive to different aspect ratios.)
        ! r_coil_major and r_coil_minor are taken from parent scope
        bmax_from_awp = 2.0D-1 * current*n_tf/(r_coil_major-r_coil_minor) &
-<<<<<<< HEAD
                       * (config%a1+config%a2*r_coil_major/wp_width_radial)
     end function 
-=======
-                      * (config%a1+config%a2/(sqrt(awp_dimensionless)))
-    end function
->>>>>>> 2769028f
 
     real(dp) function jcrit_frommaterial(bmax,thelium)
 
        ! gives jcrit from material
-<<<<<<< HEAD
   
         real(dp), intent(in) ::Bmax, thelium
   
@@ -2879,20 +2734,6 @@
         logical :: validity
   
         strain =   -0.005D0 ! for now a small value
-=======
-
-        real(kind(1.0D0)), intent(in) ::Bmax, thelium
-
-        real(kind(1.0D0)) :: strain, bc20m, tc0m, jcritsc, bcrit, tcrit
-
-        real(kind(1.0D0)) :: jstrand, jwp, fhe, tmarg
-
-        real(kind(1.0D0)) :: c0, jcritstr, fcu
-
-        logical :: validity
-
-        strain = 0.0D0  ! for now
->>>>>>> 2769028f
         fhe = vftf     ! this is helium fraction in the superconductor (set it to the fixed global variable here)
 
         fcu = fcutfsu ! fcutfsu is a global variable. Is the copper fraction
@@ -2919,16 +2760,9 @@
            jcritstr = jcritsc * (1.0D0-fcu)
 
            ! This is needed right now. Can we change it later?
-<<<<<<< HEAD
            jcritsc = Max(1.0D-9,jcritsc)
            jcritstr = Max(1.0D-9,jcritstr)
   
-=======
-           if(jcritsc .lt. 0.0D0) then
-              jcritsc = 1.0D-9
-           end if
-
->>>>>>> 2769028f
         case (2)  !  Bi-2212 high temperature superconductor parameterization
 
            !  Current density in a strand of Bi-2212 conductor
@@ -2959,17 +2793,9 @@
            jcritstr = jcritsc * (1.0D0-fcu)
 
            ! This is needed right now. Can we change it later?
-<<<<<<< HEAD
            jcritsc = Max(1.0D-9,jcritsc)
            jcritstr = Max(1.0D-9,jcritstr)
   
-=======
-           if(jcritsc .lt. 0.0D0) then
-
-              jcritstr = 1.0D-9* (1.0D0-fcu)
-           end if
-
->>>>>>> 2769028f
         case (4)  !  As (1), but user-defined parameters
            bc20m = bcritsc
            tc0m = tcritsc
@@ -3108,31 +2934,17 @@
          implicit none
 
          !  Arguments
-<<<<<<< HEAD
    
          real(dp), intent(in) :: aio, tfes, acs, aturn, tdump, fcond, &
          fcu,tba,tmax
          real(dp), intent(out) :: ajwpro, vd
    
-=======
-
-         real(kind(1.0D0)), intent(in) :: aio, tfes, acs, aturn, tdump, fcond, &
-         fcu,tba,tmax
-         real(kind(1.0D0)), intent(out) :: ajwpro, vd
-
->>>>>>> 2769028f
          !  Local variables
 
          integer :: no,np
-<<<<<<< HEAD
          real(dp) :: aa,ai1,ai2,ai3,ajcp,bb,cc,dd,tav
          real(dp), dimension(11) :: p1, p2, p3
    
-=======
-         real(kind(1.0D0)) :: aa,ai1,ai2,ai3,ajcp,bb,cc,dd,tav
-         real(kind(1.0D0)), dimension(11) :: p1, p2, p3
-
->>>>>>> 2769028f
          ! !!!!!!!!!!!!!!!!!!!!!!!!!!!!!!!!!!!!!!!!!!!!!!!
 
          !  Integration coefficients p1,p2,p3
@@ -3177,10 +2989,6 @@
          vd = 2.0D0 * tfes/(tdump*aio)
 
          !  Current density limited by temperature rise during quench
-<<<<<<< HEAD
-=======
-
->>>>>>> 2769028f
          tav = 1.0D0 + (tmax-tba)/20.0D0
          no = int(tav)
          np = no+1
@@ -3350,10 +3158,7 @@
       call oheadr(outfile,'Modular Coils')
 
       call osubhd(outfile,'General Coil Parameters :')
-<<<<<<< HEAD
   
-=======
->>>>>>> 2769028f
 
       call ovarre(outfile,'Number of modular coils','(n_tf)',n_tf)
       call ovarre(outfile,'Av. coil major radius','(coil_r)',r_coil_major)
@@ -3397,10 +3202,6 @@
       call ovarre(outfile,'Cable space coolant fraction','(vftf)',vftf)
       call ovarre(outfile,'Conduit case thickness (m)','(thwcndut)',thwcndut)
       call ovarre(outfile,'Cable insulation thickness (m)','(thicndut)',thicndut)
-<<<<<<< HEAD
-=======
-
->>>>>>> 2769028f
 
       ap = awptf
       call osubhd(outfile,'Winding Pack Information :')
@@ -3417,20 +3218,15 @@
       call ovarre(outfile,'Width of each turn (incl. insulation) (m)','(t_turn_tf)',t_turn_tf)
       call ovarre(outfile,'Current per turn (A)','(cpttf)',cpttf)
       call ovarre(outfile,'jop/jcrit','(fiooic)',fiooic)
-<<<<<<< HEAD
       call ovarre(outfile,'Current density in conductor area (A/m2)','(ritfc/acond)',1.0D-6*ritfc/n_tf/acond)
       call ovarre(outfile,'Current density in SC area (A/m2)','(ritfc/acond/f_scu)',1.0D-6*ritfc/n_tf/ap/f_scu)
       call ovarre(outfile,'Superconductor faction of WP (1)','(f_scu)',f_scu)
   
-=======
-
->>>>>>> 2769028f
       call osubhd(outfile,'Forces and Stress :')
       call ovarre(outfile,'Maximal toroidally and radially av. force density (MN/m3)','(max_force_density)',max_force_density)
       call ovarre(outfile,'Maximal force density (MN/m)','(max_force_density_Mnm)',max_force_density_Mnm)
       call ovarre(outfile,'Maximal stress (approx.) (MPa)','(sig_tf_wp)',sig_tf_wp*1.0D-6)
 
-<<<<<<< HEAD
       call ovarre(outfile,'Maximal lateral force density (MN/m3)','(max_lateral_force_density)',max_lateral_force_density)
       call ovarre(outfile,'Maximal radial force density (MN/m3)','(max_radial_force_density)',max_radial_force_density)
 
@@ -3438,8 +3234,6 @@
       call ovarre(outfile,'Min. centering force (coil) (MN)','(centering_force_min_MN)',centering_force_min_MN)
       call ovarre(outfile,'Avg. centering force per coil (MN)','(centering_force_avg_MN)',centering_force_avg_MN)
       
-=======
->>>>>>> 2769028f
       call osubhd(outfile,'Quench Restrictions :')
       call ovarre(outfile,'Allowable stress in vacuum vessel (VV) due to quench (Pa)','(sigvvall)',sigvvall)
       call ovarre(outfile,'Minimum allowed quench time due to stress in VV (s)','(taucq)',taucq, 'OP ')
