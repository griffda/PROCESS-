
module read_and_get_atomic_data
  !! Module for reading atomic data
  !! author: M Kovari, CCFE, Culham Science Centre
  !! N/A
  !! This module reads atomic data for the PROCESS Kallenbach divertor model
  !! 
  !
  ! !!!!!!!!!!!!!!!!!!!!!!!!!!!!!!!!!!!!!!!!!!!!!!!

  ! Modules to import !
  ! !!!!!!!!!!!!!!!!!!!!

  use, intrinsic :: iso_fortran_env, only: dp=>real64
  implicit none

  ! Var for subroutine get_h_rates requiring re-initialisation on each new run
  logical, save :: FirstCall

contains
  character(len=300) function hdatadir()
        implicit none
        character(len=200) :: process_dir
        CALL get_environment_variable("PYTHON_PROCESS_ROOT", process_dir)
        if (process_dir == "") then
          hdatadir = INSTALLDIR//'/process/data/h_data/'
        else
          hdatadir = trim(process_dir)//'/data/h_data/' 
        end if
        
  end function hdatadir

  subroutine init_read_and_get_atomic_data
    !! Initialise module variables
    implicit none

    FirstCall = .true.
  end subroutine init_read_and_get_atomic_data

  subroutine get_h_rates(density, temperature, s, al, Rcx, plt, prb, mass, verbose)
    !! 
    !! author: M Kovari, CCFE, Culham Science Centre
    !! density : input real : electron density  (m^-3)
    !! temperature : input real : electron temperature  (eV)
    !! s : output real : ionisation rate coefficient (m^3/s)
    !! al : output real : recombination rate coefficient (m^3/s)
    !! Rcx : output real : charge exchange rate coefficient (m^3/s)
    !! plt : output real : line radiation power rate coefficient (Wm^3)
    !! prb : output real : continuum radiation power rate coefficient (Wm^3)
    !! mass : input real : relative atomic mass for CX rate coefficient
    !! verbose : input logical : verbose switch
    !! 
    !! 
    !
    ! !!!!!!!!!!!!!!!!!!!!!!!!!!!!!!!!!!!!!!!!!!!!!!!

    use maths_library, only: interpolate
    implicit none

    ! Subroutine declarations !
    ! !!!!!!!!!!!!!!!!!!!!!!!!!!

    real(dp), intent(in) :: density, temperature, mass

    real(dp), intent(out) :: s, al, Rcx, plt, prb

    logical, intent(in) :: verbose

    integer :: m

    ! These arrays are read only once and then saved
    ! Density values: "_d"
    real(dp), save, dimension(24) :: scd_d, acd_d, ccd_d, plt_d,prb_d

    ! Temperature values: "_t"
    real(dp), save, dimension(29) :: scd_t,acd_t,ccd_t, plt_t, prb_t

    ! Rate coefficients: "_r"
    real(dp), save, dimension(24,29) :: scd_r, acd_r, ccd_r, plt_r,prb_r

    character(len=100) :: acd_file, scd_file, plt_file, prb_file, ccd_file

    real(dp) :: logdens, logtemp

    logical :: iexist

    integer :: ine, ite

<<<<<<< HEAD
    !    character(len=120), save :: hdatadir = trim(ROOTDIR//'/data/h_data/')
    character(len=200) :: hdatadir = trim(INSTALLDIR//'/data/h_data/')

=======
>>>>>>> 745527c1
    ! Maxima for log density and log temperature in each data file
    real(dp), save :: max_scd_d, max_scd_t
    real(dp), save :: max_acd_d, max_acd_t
    real(dp), save :: max_ccd_d, max_ccd_t
    real(dp), save :: max_plt_d, max_plt_t
    real(dp), save :: max_prb_d, max_prb_t

    ine = 24
    ite = 29

    logdens = log10(density/1.0D6)
    logtemp = log10(temperature)

    ! Read the data
    if(FirstCall) then

      FirstCall=.false.

      !  Add trailing / to hdatadir() if necessary
      ! if (index(hdatadir(),'/',.true.) .ne. len(trim(hdatadir()))) hdatadir() = hdatadir()//'/'
      ! if (index(hdatadir(),'\',.true.) .ne. len(trim(hdatadir()))) hdatadir() = hdatadir()//'\'

      acd_file = trim(hdatadir())//'acd96_h.dat'
      scd_file = trim(hdatadir())//'scd96_h.dat'
      plt_file = trim(hdatadir())//'plt96_h.dat'
      prb_file = trim(hdatadir())//'prb96_h.dat'

      m = floor(mass+0.5)                     ! round to an integer
      ! Select the correct atomic species for the CX rates: H, D or T
      if      (m == 1) then
          ccd_file = trim(hdatadir())//'ccd96_h.dat'
      elseif (m == 2) then
          ccd_file = trim(hdatadir())//'ccd96_d.dat'
      elseif (m == 3) then
          ccd_file = trim(hdatadir())//'ccd96_t.dat'
      else
          write(*,*) 'The atomic mass is ', m, '.  It must be in the range 1-3.'
      end if

      inquire(file=trim(acd_file), exist=iexist)
      if (.not.iexist) write(*,*) "ERROR  File "// acd_file // ' does not exist'
      inquire(file=trim(scd_file), exist=iexist)
      if (.not.iexist) write(*,*) "ERROR  File "// scd_file // ' does not exist'
      inquire(file=trim(plt_file), exist=iexist)
      if (.not.iexist) write(*,*) "ERROR  File "// plt_file // ' does not exist'
      inquire(file=trim(prb_file), exist=iexist)
      if (.not.iexist) write(*,*) "ERROR  File "// prb_file // ' does not exist'
      inquire(file=trim(ccd_file), exist=iexist)
      if (.not.iexist) write(*,*) "ERROR  File "// ccd_file // ' does not exist'

      ! ionisation data
      call read_atomdat(scd_d,scd_t,scd_r, ine=24, ite=29, filename=scd_file, verbose=verbose)
      ! recombination data
      call read_atomdat(acd_d,acd_t,acd_r, ine=24, ite=29, filename=acd_file, verbose=verbose)
      ! CX data
      call read_atomdat(ccd_d,ccd_t,ccd_r, ine=24, ite=29, filename=ccd_file, verbose=verbose)
      ! line radiation data
      call read_atomdat(plt_d,plt_t,plt_r, ine=24, ite=29, filename=plt_file, verbose=verbose)
      ! continuum radiation data
      call read_atomdat(prb_d,prb_t,prb_r, ine=24, ite=29, filename=prb_file, verbose=verbose)

      ! Store the maxima for log density and log temperature in each data file
      ! Subtract a smidgen to ensure that the values submitted for interpolation are
      ! the range.
      max_scd_d=maxval(scd_d) - 0.00001
      max_scd_t=maxval(scd_t) - 0.00001

      max_acd_d=maxval(acd_d) - 0.00001
      max_acd_t=maxval(acd_t) - 0.00001

      max_ccd_d=maxval(ccd_d) - 0.00001
      max_ccd_t=maxval(ccd_t) - 0.00001

      max_plt_d=maxval(plt_d) - 0.00001
      max_plt_t=maxval(plt_t) - 0.00001

      max_prb_d=maxval(prb_d) - 0.00001
      max_prb_t=maxval(prb_t) - 0.00001

    end if

    ! Using function interpolate(x_len, x_array, y_len, y_array, f, x, y, delta)
    ! ionisation
    s   = 1.d-6*10.0**(interpolate(ine, scd_d, ite, scd_t, scd_r,   &
                                  min(logdens,max_scd_d),           &
                                  min(logtemp,max_scd_t)))
    ! recombination
    al  = 1.d-6*10.0**(interpolate(ine, acd_d, ite, acd_t, acd_r,   &
                                  min(logdens,max_acd_d),           &
                                  min(logtemp,max_acd_t)))
    ! Rcx
    Rcx  = 1.d-6*10.0**(interpolate(ine, ccd_d, ite, ccd_t, ccd_r,   &
                                  min(logdens,max_ccd_d),           &
                                  min(logtemp,max_ccd_t)))
    ! line radiation
    plt = 1.d-6*10.0**(interpolate(ine, plt_d, ite, plt_t, plt_r,   &
                                  min(logdens,max_plt_d),           &
                                  min(logtemp,max_plt_t)))
    ! continuum radiation
    prb = 1.d-6*10.0**(interpolate(ine, prb_d, ite, prb_t, prb_r,   &
                                  min(logdens,max_prb_d),           &
                                  min(logtemp,max_prb_t)))

  end subroutine get_h_rates

  ! !!!!!!!!!!!!!!!!!!!!!!!!!!!!!!!!!!!!!!!!!!!!!!!!!!!!!!!!!!

  subroutine read_atomdat(density,temperature,rates, ine, ite, filename, verbose)
    !! 
    !! author: M Kovari, CCFE, Culham Science Centre
    !! density : input real : electron density  (m^-3)
    !! temperature : input real : electron temperature  (eV)
    !! s : input  : ionisation rate coefficient (m^3/s)
    !! al : input  : recombination rate coefficient (m^3/s)
    !! Rcx : input  : charge exchange rate coefficient (m^3/s)
    !! plt : input  : line radiation power rate coefficient (Wm^3)
    !! prb : input  : continuum radiation power rate coefficient (Wm^3)
    !! mass : input  : relative atomic mass for CX rate coefficient
    !! verbose : output  : verbose switch
    !! 
    !! 
    !
    ! !!!!!!!!!!!!!!!!!!!!!!!!!!!!!!!!!!!!!!!!!!!!!!!

    implicit none

    ! Subroutine declarations !
    ! !!!!!!!!!!!!!!!!!!!!!!!!!!

    real(dp), dimension(ine) :: density
    real(dp), dimension(ite):: temperature
    real(dp), dimension(ine,ite) :: rates
    character(len=100), intent(in) :: filename
    logical, intent(in), optional::verbose
    integer, intent(in)::ine,ite
    integer::i, l

    if (verbose) write(*,*) filename

    !  Open the input/output external files
    open(unit=8,file=filename,status='old')
    read(8,*)
    read(8,*)
    read(8,'(8(f10.5))')(density(i), i= 1, ine)
    read(8,'(8(f10.5))')(temperature(i), i= 1, ite)

    read(8,*)
    read(8,'(8(f10.5))')((rates(I,L),I=1,ine),L=1,ite)
    close(unit=8)

  end subroutine read_atomdat

  ! !!!!!!!!!!!!!!!!!!!!!!!!!!!!!!!!!!!!!!!!!!!!!!!!!!!!!!!!!!!!!!!!!!!!!!!!!!!!!

  subroutine unit_test_read()
        ! Radiative cooling function Lz
        ! To test the interpolation, use a point at the geometrical mean of the two
        ! first temperatures and the two first values of ne.tau
        use read_radiation, only: read_lz
        implicit none

        real(dp):: s, al, Rcx, plt, prb, density, temperature, mass
        real(dp):: te,netau,test_lz,estimate_lz
        
        te=sqrt(1.000 * 1.047)
        netau=sqrt(0.1*1.0)

        test_lz= read_lz('Ar', te, netau, mean_z=.false., mean_qz=.false., verbose=.true.)
        write(*,*) 'Compare Lz values from code with values interpolated by hand:'
        write(*,*)'test_lz = ',test_lz
        estimate_lz = sqrt(sqrt(1.772e-37))*sqrt(sqrt(2.916e-37))*sqrt(sqrt(1.772e-37))*sqrt(sqrt(2.916e-37))
        write(*,*)'estimate_lz = ',estimate_lz

        density = 10.0**((7.69897 + 8.00000)/2.0 +6.0)
        temperature = 10.0**((-0.69897 -0.52288)/2.0 )
        mass=2.0
        write(*,'(5(e12.5),2x)')density, temperature, mass

        call get_h_rates(density, temperature, &
                          s, al, Rcx, plt, prb, &
                          mass, verbose=.true.)

        write(*,*) 'Compare atomic rate values from code with values interpolated by hand:'
        write(*,'(5(e12.5),2x)')s, al, Rcx, plt, prb

        s  = 10.0**((-37.87042 -37.83901  -27.99641 -27.97238)/4.0) / 1.0e6
        al = 10.0**((-11.85004 -11.83456  -11.99890 -11.98826)/4.0) / 1.0e6
        Rcx = 10.0**((-8.59260  -8.59260    -8.50455  -8.50455)/4.0) / 1.0e6
        plt= 10.0**((-47.19666d0 -47.19666d0  -39.88720d0 -39.88720d0)/4.0d0) / 1.0d6
        prb= 10.0**((-29.50732 -29.49208  -29.65257 -29.64218)/4.0) / 1.0e6
        write(*,'(5(e12.5),2x)')s, al, Rcx, plt, prb
        return
  end subroutine unit_test_read

  ! !!!!!!!!!!!!!!!!!!!!!!!!!!!!!!!!!!!!!!!!!!!!!!!!!!!!!!!!!!!!!!!!!!!!!!!!!!!!!!

  subroutine plot_rates()
    ! Reads rate coefficients for deuterium.
    ! Compare to Figure 2 in Kallenbach 2016.
    real(dp):: s(3), al(3), Rcx
    real(dp):: plt(3), prb(3), mass
    real(dp):: lz_deuterium(3)
    real(dp):: dummy1, dummy2, dummy3, dummy4, dummy5
    integer::i,j
    real(dp), parameter ::te(15)=(/1.,2.,3.,4.,5.,6.,7.,8.,9.,10.,12.,14.,16.,18.,20./)
    real(dp), parameter ::density(3)=(/1.e19,1.e20,1.e21/)

    open(unit=12,file='rate_coefficients.txt',status='replace')
    write(12,'(30a11)')'te [eV]','Rcx', 'ionis19', 'recomb19', 'line rad19', 'cont rad19', 'tot rad19',&
                                       'ionis20', 'recomb20', 'line rad20', 'cont rad20', 'tot rad20',&
                                       'ionis21', 'recomb21', 'line rad21', 'cont rad21', 'tot rad21'
    mass=2.0D0
    ! Just read data
    call get_h_rates(1.d20, 1.0d0, dummy1, dummy2, dummy3, dummy4, dummy5, &
                          mass, verbose=.true.)
    do i=1,15
        do j=1,3
            call get_h_rates(density(j), te(i), s(j), al(j), Rcx, plt(j), prb(j), &
                             mass, verbose=.false.)
            lz_deuterium(j)=plt(j)+prb(j)
        enddo
        write(12,'(30es11.3)')te(i), Rcx, (s(j), al(j), plt(j), prb(j), lz_deuterium(j),  j=1,3)
    enddo
    close(unit=12)

  end subroutine plot_rates


end module read_and_get_atomic_data<|MERGE_RESOLUTION|>--- conflicted
+++ resolved
@@ -86,12 +86,6 @@
 
     integer :: ine, ite
 
-<<<<<<< HEAD
-    !    character(len=120), save :: hdatadir = trim(ROOTDIR//'/data/h_data/')
-    character(len=200) :: hdatadir = trim(INSTALLDIR//'/data/h_data/')
-
-=======
->>>>>>> 745527c1
     ! Maxima for log density and log temperature in each data file
     real(dp), save :: max_scd_d, max_scd_t
     real(dp), save :: max_acd_d, max_acd_t
