--- conflicted
+++ resolved
@@ -33,14 +33,10 @@
   !! density of tungsten (kg/m3)
   !#TODO: same as above with steel?
 
-<<<<<<< HEAD
+  real(dp) :: denwc
+  !! density of tungsten carbide (kg/m3)
+
   real(dp) :: dewmkg
-=======
-  real(8) :: denwc
-  !! density of tungsten carbide (kg/m3)
-
-  real(8) :: dewmkg
->>>>>>> 94a0ea59
   !! total mass of vacuum vessel + cryostat (kg) (calculated if blktmodel>0)
   !# TODO: blktmodel needs consolidating with iblanket
 
