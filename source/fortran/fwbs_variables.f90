--- conflicted
+++ resolved
@@ -31,14 +31,10 @@
   !! density of tungsten (kg/m3)
   !#TODO: same as above with steel?
 
-<<<<<<< HEAD
-  real(dp) :: denwc
+  real(8) :: denwc
   !! density of tungsten carbide (kg/m3)
 
-  real(dp) :: dewmkg
-=======
   real(8) :: dewmkg
->>>>>>> 233418f0
   !! total mass of vacuum vessel + cryostat (kg) (calculated if blktmodel>0)
   !# TODO: blktmodel needs consolidating with iblanket
 
