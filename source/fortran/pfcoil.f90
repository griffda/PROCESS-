! !!!!!!!!!!!!!!!!!!!!!!!!!!!!!!!!!!!!!!!!!!!!!!!!!!!!!!!!!!!!!!!!!!

module pfcoil_module

   !! Module containing PF coil routines
   !! author: P J Knight, CCFE, Culham Science Centre
   !! author: R Kemp, CCFE, Culham Science Centre
   !! N/A
   !! This module contains routines for calculating the
   !! parameters of the PF coil systems for a fusion power plant.
   !! AEA FUS 251: A User's Guide to the PROCESS Systems Code
   !
   ! !!!!!!!!!!!!!!!!!!!!!!!!!!!!!!!!!!!!!!!!!!!!!!!
   use, intrinsic :: iso_fortran_env, only: dp=>real64
   use resistive_materials, only: volume_fractions, supercon_strand
   use pfcoil_variables, only: nfixmx, ngrpmx, nclsmx, ngc2
   implicit none
 
   private
   public :: pfcoil, outpf, outvolt, induct, vsec, bfield, brookscoil
 
   !  Local variables
 
   integer :: nef,nfxf
   real(dp) :: ricpf, ssq0, sig_axial, sig_hoop
   real(dp) :: axial_force
   real(dp), dimension(nfixmx) :: rfxf,zfxf,cfxf,xind
   real(dp), dimension(ngrpmx,nclsmx) :: rcls,zcls
   real(dp), dimension(ngrpmx) :: ccls,ccl0
   real(dp), dimension(ngc2) :: bpf2
   real(dp), dimension(ngc2,3) :: vsdum
 
   type(volume_fractions):: conductorpf
   type(supercon_strand)::croco_strand
 
 contains
 
   ! !!!!!!!!!!!!!!!!!!!!!!!!!!!!!!!!!!!!!!!!!!!!!!!!!!!!!!!!!!!!!!!!!!
 
   subroutine pfcoil
 
     !! Routine to perform calculations for the PF and Central Solenoid coils
     !! author: P J Knight, CCFE, Culham Science Centre
     !! author: R Kemp, CCFE, Culham Science Centre
     !! None
     !! This subroutine performs the calculations for the PF and
     !! Central Solenoid coils, to determine their size, location, current waveforms,
     !! stresses etc.
     !! AEA FUS 251: A User's Guide to the PROCESS Systems Code
     !
     ! !!!!!!!!!!!!!!!!!!!!!!!!!!!!!!!!!!!!!!!!!!!!!!!
 
     use build_variables, only: iohcl, hpfdif, hpfu, hmax, ohcth, tfthko, &
         tfcth, r_tf_outboard_mid, bore
     use error_handling, only: idiags, report_error
     use fwbs_variables, only: denstl
     use pfcoil_variables, only: rpf1, whtpfs, curpff, nohc, pfrmax, fcohbop, &
         rjconpf, ngrp, rohc, ncls, zpf, cptdin, pfcaseth, itr_sum, sigpfcf, &
         ohhghf, ipfloc, wts, powpfres, nptsmx, curpfb, routr, ric, fcohbof, &
         rpf2, nfxfh, bpf, zl, wtc, vf, turns, curpfs, rpf, zref, &
         pfmmax, ipfres, alfapf, ncirt, pfclres, cpt, waves, sxlg, sigpfcalw, &
         coheof, zh, fcohbof, ra, rb, isumatpf, whtpf, fcupfsu, cohbop, rjpfalw
     use physics_variables, only: bvert, kappa, rli, itartpf, vsres, plascur, &
         triang, rminor, vsind, aspect, itart, betap, rmajor
     use tfcoil_variables, only: tftmp, dcond, i_tf_sup, fhts, &
         tcritsc, strncon_pf, bcritsc,b_crit_upper_nbti, t_crit_nbti 
     use times_variables, only: tim, tramp, tburn, tohs, tqnch, theat
     use constants, only: pi, nout, dcopper
     implicit none
 
     !  Arguments
 
     !  Local variables
 
     integer, parameter :: lrow1 = 2*nptsmx + ngrpmx
     integer, parameter :: lcol1 = ngrpmx
 
     integer :: i,ii,iii,ij,it,j,k,c,m,n,ncl,nfxf0,ng2,ngrp0,nng,nocoil,npts,npts0
     integer :: ccount, top_bottom
     integer, dimension(ngrpmx) :: pcls0
     integer, dimension(ngrpmx+2) :: ncls0
 
     real(dp) :: area,areaspf,bmax,bri,bro,bzi,bzo,ioheof, &
          drpdz,drpt,dx,dz,forcepf,rclsnorm,respf,rll,rpt0,ssqef,volpf, &
          pfflux,csflux,dics,ddics,jstrand,jsc,tmarg
     real(dp), dimension(ngrpmx,nclsmx) :: rcls0,zcls0
     real(dp), dimension(ngrpmx/2) :: ccls0
     real(dp), dimension(ngrpmx) :: sigma,work2
     real(dp), dimension(nclsmx) :: rc,zc,cc,xc
     real(dp), dimension(nptsmx) :: brin,bzin,rpts,zpts
     real(dp), dimension(lrow1) :: bfix,bvec
     real(dp), dimension(lrow1,lcol1) :: gmat,umat,vmat
     real(dp), dimension(2) :: signn
 
     real(dp), dimension(ngc2) :: aturn
 
     logical :: first_call = .true.
 
     ! !!!!!!!!!!!!!!!!!!!!!!!!!!!!!!!!!!!!!!!!!!!!!!!
 
     !  Toggle switch for ipfloc()=2 coils above/below midplane
 
     top_bottom = 1
 
     !  Set up the number of PF coils including the Central Solenoid (nohc),
     !  and the number of PF circuits including the plasma (ncirt)
     if (ngrp > ngrpmx) then
        idiags(1) = ngrp ; idiags(2) = ngrpmx
        call report_error(64)
     end if
 
     !  Total the number of PF coils in all groups, and check that none
     !  exceeds the limit
     nohc = 0
     do i = 1,ngrp
        if (ncls(i) > nclsmx) then
           idiags(1) = i ; idiags(2) = ncls(i) ; idiags(3) = nclsmx
           call report_error(65)
        end if
        nohc = nohc + ncls(i)
     end do
 
     !  Add one if an Central Solenoid is present, and make an extra group
     if (iohcl /= 0) then
        nohc = nohc + 1
        ncls(ngrp+1) = 1
     end if
 
     !  Add one for the plasma
     ncirt = nohc + 1
 
     !  Overall current density in the Central Solenoid at beginning of pulse
     cohbop = coheof * fcohbop
 
     !  Set up array of times
     tim(1) = 0.0D0
     tim(2) = tramp
     tim(3) = tim(2) + tohs
     tim(4) = tim(3) + theat
     tim(5) = tim(4) + tburn
     tim(6) = tim(5) + tqnch
 
     !  Set up call to MHD scaling routine for coil currents.
     !  First break up Central Solenoid solenoid into 'filaments'
 
     !  Central Solenoid radius
     rohc = bore + 0.5D0*ohcth
 
     !  nfxf is the total no of filaments into which the Central Solenoid is split,
     !  if present
     if (iohcl == 0) then
        nfxf = 0
        ioheof = 0.0D0
     else
        nfxf = 2*nfxfh
 
        !  total Central Solenoid current at EOF
        ioheof = -hmax*ohhghf*ohcth*2.0D0*coheof  
 
        if (nfxf > nfixmx) then
           idiags(1) = nfxf ; idiags(2) = nfixmx
           call report_error(66)
        end if
 
        !  Symmetric up/down Central Solenoid : Find (R,Z) and current of each filament at BOP
 
        do nng = 1,nfxfh
           rfxf(nng) = rohc
           rfxf(nng+nfxfh) = rfxf(nng)
           zfxf(nng) = hmax*ohhghf/nfxfh * (nng-0.5D0)
           zfxf(nng+nfxfh) = -zfxf(nng)
           cfxf(nng) = -ioheof/nfxf * fcohbop
           cfxf(nng+nfxfh) = cfxf(nng)
        end do
     end if
 
     !  Scale PF coil locations
     signn(1) =  1.0D0
     signn(2) = -1.0D0
     rclsnorm = r_tf_outboard_mid + 0.5D0*tfthko + routr
 
     !  N.B. Problems here if k=ncls(group) is greater than 2.
     do j = 1,ngrp
 
        if (ipfloc(j) == 1) then
 
           !  PF coil is stacked on top of the Central Solenoid
           do k = 1,ncls(j)
              rcls(j,k) = rohc + rpf1
 
              !  Z coordinate of coil enforced so as not
              !  to occupy the same space as the Central Solenoid
              zcls(j,k) = signn(k) * ( hmax*ohhghf + 0.1D0 + &
                   0.5D0 * ( hmax*(1.0D0-ohhghf) + tfcth + 0.1D0) )
           end do
 
        else if (ipfloc(j) == 2) then
 
           !  PF coil is on top of the TF coil
           do k = 1,ncls(j)
              rcls(j,k) = rmajor + rpf2*triang*rminor
              if (itart==1.and.itartpf==0) then
                 zcls(j,k) = (hmax-zref(j)) * signn(k)
              else
                 !zcls(j,k) = (hmax + tfcth + 0.86D0) * signn(k)
                 if (top_bottom == 1) then  !  this coil is above midplane
                    zcls(j,k) = hpfu + 0.86D0
                    top_bottom = -1
                 else  !  this coil is below midplane
                    zcls(j,k) = -1.0D0 * (hpfu - 2.0D0*hpfdif + 0.86D0)
                    top_bottom = 1
                 end if
              end if
           end do
 
        else if (ipfloc(j) == 3) then
 
           !  PF coil is radially outside the TF coil
           do k = 1,ncls(j)
              zcls(j,k) = rminor * zref(j) * signn(k)
              !  Coil radius follows TF coil curve for SC TF (D-shape)
              !  otherwise stacked for resistive TF (rectangle-shape)
              if (i_tf_sup /= 1) then
                  rcls(j,k) = rclsnorm
              else
                  rcls(j,k) = sqrt(rclsnorm**2 - zcls(j,k)**2)
              end if
           end do
 
        else
           idiags(1) = j ; idiags(2) = ipfloc(j)
           call report_error(67)
        end if
 
     end do
 
     if (cohbop /= 0.0D0) then
 
        !  Find currents for plasma initiation to null field across plasma
        npts = 32  !  Number of test points across plasma midplane
        if (npts > nptsmx) then
           idiags(1) = npts ; idiags(2) = nptsmx
           call report_error(68)
        end if
 
        !  Position and B-field at each test point
        drpt = 2.0D0 * rminor / (npts-1)
        rpt0 = rmajor - rminor
 
        do i = 1,npts
           rpts(i) = rpt0 + (i-1)*drpt
           zpts(i) = 0.0D0
           brin(i) = 0.0D0
           bzin(i) = 0.0D0
        end do
 
        !  Calculate currents in coils to produce the given field
        call efc(ngrpmx,nclsmx,nptsmx,nfixmx,lrow1,lcol1,npts,rpts, &
             zpts,brin,bzin,nfxf,rfxf,zfxf,cfxf,ngrp,ncls,rcls,zcls, &
             alfapf,bfix,gmat,bvec,rc,zc,cc,xc,umat,vmat,sigma, &
             work2,ssq0,ccl0)
 
     end if
 
     !  Simple coil current scaling for STs (good only for A < about 1.8)
     if (itart==1.and.itartpf==0) then
 
        do i = 1,ngrp
 
           if (ipfloc(i) == 1) then
 
              !  PF coil is stacked on top of the Central Solenoid
              ccls(i) = 0.0D0
              idiags(1) = i ; call report_error(69)
 
           else if (ipfloc(i) == 2) then
 
              !  PF coil is on top of the TF coil
              ccls(i) = 0.3D0 * aspect**1.6D0 * plascur
 
           else if (ipfloc(i) == 3) then
 
              !  PF coil is radially outside the TF coil
              ccls(i) = -0.4D0 * plascur
 
           else
              idiags(1) = i ; idiags(2) = ipfloc(i)
              call report_error(70)
           end if
 
        end do
 
        !  Vertical field (T)
        bvert = -1.0D-7 * plascur/rmajor * &
             (log(8.0D0*aspect) + betap + (rli/2.0D0) - 1.5D0)
 
     else
 
        !  Conventional aspect ratio scaling
        nfxf0 = 0 ; ngrp0 = 0 ; nocoil = 0
        do i = 1,ngrp
 
           if (ipfloc(i) == 1) then
 
              !  PF coil is stacked on top of the Central Solenoid
              !  This coil is to balance Central Solenoid flux and should not be involved
              !  in equilibrium calculation -- RK 07/12
              ccls(i) = 0.0D0
              nfxf0 = nfxf0 + ncls(i)
              do ccount = 1,ncls(i)
                 nocoil = nocoil + 1
                 rfxf(nocoil) = rcls(i, ccount)
                 zfxf(nocoil) = zcls(i, ccount)
                 cfxf(nocoil) = ccls(i)
              end do
 
           else if (ipfloc(i) == 2) then
 
              !  PF coil is on top of the TF coil; divertor coil
              !  This is a fixed current for this calculation -- RK 07/12
 
              ccls(i) = plascur * 2.0D0 * &
                   ( 1.0D0 - (kappa * rminor)/abs(zcls(i,1)) )
              nfxf0 = nfxf0 + ncls(i)
              do ccount = 1, ncls(i)
                 nocoil = nocoil + 1
                 rfxf(nocoil) = rcls(i, ccount)
                 zfxf(nocoil) = zcls(i, ccount)
                 cfxf(nocoil) = ccls(i)
              end do
 
           else if (ipfloc(i) == 3) then
 
              !  PF coil is radially outside the TF coil
              !  This is a free current and must be solved for
 
              ngrp0 = ngrp0 + 1
              pcls0(ngrp0) = i
 
           else
              idiags(1) = i ; idiags(2) = ipfloc(i)
              call report_error(70)
           end if
 
        end do
 
        do ccount = 1, ngrp0
           ncls0(ccount) = 2
           rcls0(ccount,1) = rcls(pcls0(ccount),1)
           rcls0(ccount,2) = rcls(pcls0(ccount),2)
           zcls0(ccount,1) = zcls(pcls0(ccount),1)
           zcls0(ccount,2) = zcls(pcls0(ccount),2)
        end do
 
        npts0 = 1
        rpts(1) = rmajor
        zpts(1) = 0.0D0
        brin(1) = 0.0D0
 
        !  Added rli term correctly -- RK 07/12
 
        bzin(1) = -1.0D-7 * plascur/rmajor * &
             (log(8.0D0*aspect) + betap + (rli/2.0D0) - 1.5D0)
 
        bvert = bzin(1)
 
        call efc(ngrpmx,nclsmx,nptsmx,nfixmx,lrow1,lcol1,npts0, &
             rpts,zpts,brin,bzin,nfxf0,rfxf,zfxf,cfxf,ngrp0,ncls0, &
             rcls0,zcls0,alfapf,bfix,gmat,bvec,rc,zc,cc,xc,umat,vmat, &
             sigma,work2,ssqef,ccls0)
 
        do ccount = 1,ngrp0
           ccls(pcls0(ccount)) = ccls0(ccount)
        end do
 
     end if
 
     !  Flux swing from vertical field
 
     !  If this is the first visit to the routine the inductance matrix
     !  sxlg and the turns array have not yet been calculated, so we set
     !  them to (very) approximate values to avoid strange behaviour...
     if (first_call) then
        sxlg(:,:) = 1.0D0
        turns(:) = 100.0D0
        first_call = .false.
     end if
 
     pfflux = 0.0D0
     nocoil = 0
     do ccount = 1, ngrp
        do i = 1, ncls(ccount)
           nocoil = nocoil + 1
           pfflux = pfflux + (ccls(ccount) * sxlg(nocoil,ncirt) &
                / turns(nocoil))
        end do
     end do
 
     !  Flux swing required from CS coil
     csflux = -(vsres + vsind) - pfflux
 
     if (iohcl == 1) then
 
        !  Required current change in CS coil
 
        !  Proposed new calculation...
        !dics = csflux / sxlg(nohc,ncirt)
        !  BUT... sxlg(nohc,ncirt) is around 2000 times ddics below...
 
        ddics = 4.0D-7 * pi*pi * ( &
             (bore*bore) + (ohcth*ohcth)/6.0D0 + (ohcth*bore)/2.0D0 ) &
             / (hmax*ohhghf*2.0D0)
        dics = csflux / ddics
 
        fcohbof = ((-ioheof * fcohbop) + dics)/ioheof
        fcohbof = min(fcohbof,  1.0D0)  !  constrains abs(fcohbof) <= 1.0;
        fcohbof = max(fcohbof, -1.0D0)  !  probably un-necessary
 
     else
        dics = 0.0D0
        fcohbof = 1.0D0
        call report_error(71)
     end if
 
     !  Split groups of coils into one set containing ncl coils
     ncl = 0
     do nng = 1,ngrp
        do ng2 = 1,ncls(nng)
           ncl = ncl + 1
           rpf(ncl) = rcls(nng,ng2)
           zpf(ncl) = zcls(nng,ng2)
 
           !  Currents at different times:
 
           !  Beginning of pulse: t = tramp
           curpfs(ncl) = 1.0D-6 * ccl0(nng)
 
           !  Beginning of flat-top: t = tramp+tohs
           curpff(ncl) = 1.0D-6 * (ccls(nng) - (ccl0(nng) * fcohbof/fcohbop))
 
           !  End of flat-top: t = tramp+tohs+theat+tburn
           curpfb(ncl) = 1.0D-6 * (ccls(nng) - (ccl0(nng) * (1.0D0/fcohbop)))
        end do
     end do
 
     !  Current in Central Solenoid as a function of time
     !  N.B. If the Central Solenoid is not present then ioheof is zero.
     curpfs(ncl+1) = -1.0D-6 * ioheof * fcohbop
     curpff(ncl+1) = 1.0D-6 * ioheof * fcohbof
     curpfb(ncl+1) = 1.0D-6 * ioheof
 
     !  Set up coil current waveforms, normalised to the peak current in
     !  each coil
     call waveform  !  returns ric(), waves()
 
     !  Calculate PF coil geometry, current and number of turns
     !  Dimensions are those of the winding pack, and exclude
     !  the steel supporting case
     i = 0
     pfrmax = 0.0D0
 
     do ii = 1,ngrp
        do ij = 1,ncls(ii)
           i = i + 1
 
           if (ipfloc(ii) == 1) then
 
              !  PF coil is stacked on top of the Central Solenoid
              dx = 0.5D0 * ohcth
              dz = 0.5D0 * (hmax*(1.0D0-ohhghf) + tfcth + 0.1D0)  !  ???
              area = 4.0D0 * dx * dz
 
              !  Number of turns
              !  CPTDIN(I) is the current per turn (input)
              turns(i) = abs( (ric(i)*1.0D6)/cptdin(i) )
              aturn(i) = area / turns(i)
 
              !  Actual winding pack current density
              rjconpf(i) = 1.0D6*abs(ric(i))/area
 
              !  Location of edges of each coil:
              !  ra = inner radius, rb = outer radius
              !  zl = 'lower' edge z (i.e. edge nearer to midplane)
              !  zh = 'upper' edge z (i.e. edge further from midplane)
              ra(i) = rpf(i) - dx
              rb(i) = rpf(i) + dx
 
              zl(i) = zpf(i) - dz
              if (zpf(i) < 0.0D0) zl(i) = zpf(i) + dz
 
              zh(i) = zpf(i) + dz
              if (zpf(i) < 0.0D0) zh(i) = zpf(i) - dz
 
           else
 
              !  Other coils. N.B. Current density RJCONPF(I) is defined in
              !  routine INITIAL for these coils.
              area = abs(ric(i)*1.0D6/rjconpf(i))
 
              turns(i) = abs( (ric(i)*1.0D6)/cptdin(i) )
              aturn(i) = area / turns(i)
 
              dx = 0.5D0 * sqrt(area)  !  square cross-section
 
              ra(i) = rpf(i) - dx
              rb(i) = rpf(i) + dx
 
              zl(i) = zpf(i) - dx
              if (zpf(i) < 0.0D0) zl(i) = zpf(i) + dx
 
              zh(i) = zpf(i) + dx
              if (zpf(i) < 0.0D0) zh(i) = zpf(i) - dx
 
           end if
 
           !  Outside radius of largest PF coil (m)
           pfrmax = max(pfrmax, rb(i))
 
        end do
     end do
 
     !  Calculate peak field, allowable current density, resistive
     !  power losses and volumes and weights for each PF coil
     i = 0
     powpfres = 0.0D0
     pfmmax = 0.0D0
 
     do ii = 1,ngrp
        iii = ii
        do ij = 1,ncls(ii)
           i = i + 1
 
           !  Peak field
 
           if (ij == 1) call peakb(i,iii,it,bri,bro,bzi,bzo)  !  returns bpf, bpf2
 
           !  Allowable current density (for superconducting coils)
 
           if (ipfres == 0) then
              bmax = max(abs(bpf(i)), abs(bpf2(i)))
              call superconpf(bmax,vf(i),fcupfsu,rjconpf(i),isumatpf,fhts, &
                   strncon_pf,tftmp,bcritsc,tcritsc,rjpfalw(i),jstrand,jsc,tmarg)
           end if
 
           !  Length of conductor
 
           rll = 2.0D0*pi*rpf(i)*turns(i)
 
           !  Resistive coils
 
           if (ipfres == 1) then
 
              !  Coil resistance (vf is the void fraction)
 
              respf = pfclres * rll / ( aturn(i) * (1.0D0-vf(i)) )
 
              !  Sum resistive power losses
 
              powpfres = powpfres + respf * (1.0D6 * curpfb(i)/turns(i))**2
 
           end if
 
           !  Winding pack volume
 
           volpf = aturn(i) * rll
 
           !  Conductor weight (vf is the void fraction)
 
           if (ipfres == 0) then
              wtc(i) = volpf * dcond(isumatpf) * (1.0D0-vf(i))
           else
              wtc(i) = volpf * dcopper * (1.0D0-vf(i))
           end if
 
           !  (J x B) force on coil
 
           forcepf = 0.5D6 * (bpf(i) + bpf2(i)) * abs(ric(i)) * rpf(i)
 
           !  Stress ==> cross-sectional area of supporting steel to use
 
           if (ipfres == 0) then
 
              !  Superconducting coil
              !  Previous assumptions: 500 MPa stress limit with 2/3 of the force
              !  supported in the outer (steel) case.
              !  Now, 500 MPa replaced by sigpfcalw, 2/3 factor replaced by sigpfcf
 
              areaspf = sigpfcf * forcepf / (sigpfcalw*1.0D6)
 
              !  Assume a case of uniform thickness around coil cross-section
              !  Thickness found via a simple quadratic equation
 
              drpdz = rb(i) - ra(i) + abs(zh(i) - zl(i))  !  dr + dz
              pfcaseth(i) = 0.25D0 * (-drpdz + sqrt(drpdz*drpdz + 4.0D0*areaspf))
 
           else
              areaspf = 0.0D0  !  Resistive coil - no steel needed
              pfcaseth(i) = 0.0D0
           end if
 
           !  Weight of steel case
 
           wts(i) = areaspf * 2.0D0*pi*rpf(i) * denstl
 
           !  Mass of heaviest PF coil (tonnes)
 
           pfmmax = max(pfmmax, (1.0D-3*(wtc(i)+wts(i))) )
 
        end do
     end do
 
     !  Find sum of current x turns x radius for all coils for 2015 costs model
     c = 0
     itr_sum = 0.0D0
     do m=1, ngrp
        do n=1, ncls(m)
           c = c + 1
           itr_sum = itr_sum + (rpf(c) * turns(c) * cptdin(c))
        end do
     end do
     itr_sum = itr_sum + ((bore + 0.5*ohcth) * turns(nohc) * cptdin(nohc))
 
     !  Find Central Solenoid information
     if (iohcl /= 0) call ohcalc
 
     !  Summation of weights and current
     whtpf = 0.0D0 ; whtpfs = 0.0D0 ; ricpf = 0.0D0
     do i = 1,nohc
        whtpf = whtpf + wtc(i)
        whtpfs = whtpfs + wts(i)
        ricpf = ricpf + abs(ric(i))
     end do
 
     !  Plasma size and shape
     zh(nohc+1) =  rminor*kappa
     zl(nohc+1) = -rminor*kappa
     ra(nohc+1) = rmajor - rminor
     rb(nohc+1) = rmajor + rminor
     turns(nohc+1) = 1.0D0
 
     !  Generate coil currents as a function of time using
     !  user-provided waveforms etc. (cptdin, fcohbop, fcohbof)
     do k = 1,6  !  time points
        do i = 1,ncirt-1
           cpt(i,k) = waves(i,k) * sign(cptdin(i), ric(i))
        end do
     end do
 
     !  Plasma wave form
     cpt(ncirt,1) = 0.0D0
     cpt(ncirt,2) = 0.0D0
     cpt(ncirt,3) = plascur
     cpt(ncirt,4) = plascur
     cpt(ncirt,5) = plascur
     cpt(ncirt,6) = 0.0D0
 
   end subroutine pfcoil
 
   ! !!!!!!!!!!!!!!!!!!!!!!!!!!!!!!!!!!!!!!!!!!!!!!!!!!!!!!!!!!!!!!!!!!
 
   subroutine ohcalc
 
     !! Routine to perform calculations for the Central Solenoid solenoid
     !! author: P J Knight, CCFE, Culham Science Centre
     !! None
     !! This subroutine performs the calculations for the
     !! Central Solenoid solenoid coil.
     !! AEA FUS 251: A User's Guide to the PROCESS Systems Code
     !
     ! !!!!!!!!!!!!!!!!!!!!!!!!!!!!!!!!!!!!!!!!!!!!!!!
 
     use build_variables, only: hmax, ohcth
     use fwbs_variables, only: denstl
     use error_handling, only: idiags, report_error
     use pfcoil_variables, only: nohc, bmaxoh, i_cs_stress, coheof, rohc, &
         vfohc, jstrandoh_bop, fcuohsu, isumatoh, ohhghf, areaoh, powpfres, &
         jstrandoh_eof, powohres, rjohc0, s_tresca_oh, awpoh, oh_steel_frac, &
         bmaxoh0, rjohc, tmargoh, ipfres, rjpfalw, pfclres, vf, ric, bpf, &
         jscoh_eof, zpf, rb, ra, jscoh_bop, cptdin, pfcaseth, rpf, cohbop, zh, &
         wtc, zl, turns, wts, a_oh_turn
     use tfcoil_variables, only: dcond, tftmp, tcritsc, strncon_cs, &
        fhts, bcritsc,b_crit_upper_nbti, t_crit_nbti
     use constants, only: pi, dcopper
     implicit none
 
     !  Arguments
 
     !  Local variables
 
     integer :: timepoint
 
     real(dp) :: areaspf, bmaxoh2, bohci, bohco, bri, bro, &
          bzi, bzo, da, forcepf, hohc, jcritwp, sgn, tmarg1, tmarg2
 
     ! !!!!!!!!!!!!!!!!!!!!!!!!!!!!!!!!!!!!!!!!!!!!!!!
 
     !  Half-height of Central Solenoid
     hohc = hmax * ohhghf
 
     !  Z coordinates of coil edges
     zh(nohc) = hohc
     zl(nohc) = -zh(nohc)
 
     !  (R,Z) coordinates of coil centre
     rpf(nohc) = rohc
     zpf(nohc) = 0.0D0
 
     !  Radius of outer edge
     rb(nohc) = rohc + 0.5D0*ohcth
 
     !  Radius of inner edge
     ra(nohc) = rb(nohc) - ohcth
 
     !  Total cross-sectional area
     areaoh = 2.0D0 * hohc * ohcth
 
     !  Maximum current (MA-turns) in Central Solenoid, at either BOP or EOF
     if (cohbop > coheof) then
        sgn = 1.0D0
        ric(nohc) = sgn * 1.0D-6*cohbop*areaoh
     else
        sgn = -1.0D0
        ric(nohc) = sgn * 1.0D-6*coheof*areaoh
     end if
 
     !  Number of turns
     turns(nohc) = 1.0D6 * abs(ric(nohc))/cptdin(nohc)
 
     ! Turn vertical cross-sectionnal area       
     a_oh_turn = areaoh / turns(nohc)
 
     !  Non-steel area void fraction for coolant
     vf(nohc) = vfohc
 
     !  Peak field at the End-Of-Flattop (EOF)
     !  Occurs at inner edge of coil; bmaxoh2 and bzi are of opposite sign at EOF
 
     !  Peak field due to Central Solenoid itself
     bmaxoh2 = bfmax(coheof,ra(nohc),rb(nohc),hohc)
 
     !  Peak field due to other PF coils plus plasma
     timepoint = 5 ; call peakb(nohc,99,timepoint,bri,bro,bzi,bzo)
 
     bmaxoh = abs(bzi - bmaxoh2)
     bohci = bmaxoh
 
     !  Peak field on outboard side of Central Solenoid
     !  (self-field is assumed to be zero - long solenoid approximation)
     bohco = abs(bzo)
 
     !  Peak field at the Beginning-Of-Pulse (BOP)
     !  Occurs at inner edge of coil; bmaxoh0 and bzi are of same sign at BOP
     bmaxoh0 = bfmax(cohbop,ra(nohc),rb(nohc),hohc)
     timepoint = 2 ; call peakb(nohc,99,timepoint,bri,bro,bzi,bzo)
 
     bmaxoh0 = abs(bmaxoh0 + bzi)
 
     !  Maximum field values
     bpf(nohc) = max(bmaxoh, abs(bmaxoh0))
     bpf2(nohc) = max(bohco, abs(bzo))
 
     !  (J x B) hoop force on Central Solenoid (N)
     forcepf = 0.5D6 * (bpf(nohc)+bpf2(nohc))*abs(ric(nohc))*rpf(nohc)
 
     !  Stress ==> cross-sectional area of supporting steel to use
     if (ipfres == 0) then
 
        !  Superconducting coil
 
        ! New calculation from M. N. Wilson for hoop stress
        call hoop_stress(ra(nohc), sig_hoop)
 
        ! New calculation from Y. Iwasa for axial stress
        call axial_stress(sig_axial,axial_force)
 
        !  Allowable (hoop) stress (Pa) alstroh
        ! Now a user input
        ! alstroh = min( (2.0D0*csytf/3.0D0), (0.5D0*csutf) )
 
        ! Now steel area fraction is iteration variable and constraint
        ! equation is used for Central Solenoid stress
 
        ! Area of steel in Central Solenoid
        areaspf = oh_steel_frac*areaoh
        ! areaspf = forcepf / alstroh
 
        if (i_cs_stress == 1) then
            s_tresca_oh = max(ABS(sig_hoop-sig_axial), ABS(sig_axial-0.0D0), ABS(0.0D0 - sig_hoop))
        else
            s_tresca_oh = max(ABS(sig_hoop-0.0D0), ABS(0.0D0-0.0D0), ABS(0.0D0 - sig_hoop))
        end if
 
        !  Thickness of hypothetical steel cylinders assumed to encase the CS along
        !  its inside and outside edges; in reality, the steel is distributed
        !  throughout the conductor
        pfcaseth(nohc) = 0.25D0 * areaspf/hohc
 
     else
        areaspf = 0.0D0  !  Resistive Central Solenoid - no steel needed
        pfcaseth(nohc) = 0.0D0
     end if
 
     !  Weight of steel
     wts(nohc) = areaspf * 2.0D0*pi*rpf(nohc) * denstl
 
     !  Non-steel cross-sectional area
     awpoh = areaoh - areaspf
 
     !  Issue #97. Fudge to ensure awpoh is positive; result is continuous, smooth and
     !  monotonically decreases
 
     da = 0.0001D0  !  1 cm^2
     if (awpoh < da) awpoh = da*da / (2.0D0*da - awpoh)
 
     !  Weight of conductor in Central Solenoid
     if (ipfres == 0) then
        wtc(nohc) = awpoh * (1.0D0-vfohc) * 2.0D0*pi*rpf(nohc) * dcond(isumatoh)
     else
        wtc(nohc) = awpoh * (1.0D0-vfohc) * 2.0D0*pi*rpf(nohc) * dcopper
     end if
 
     if (ipfres == 0) then
 
        !  Allowable coil overall current density at EOF
        !  (superconducting coils only)
 
        call superconpf(bmaxoh,vfohc,fcuohsu,(abs(ric(nohc))/awpoh)*1.0D6, &
             isumatoh,fhts,strncon_cs,tftmp,bcritsc,tcritsc,jcritwp, &
             jstrandoh_eof,jscoh_eof,tmarg1)
 
        rjohc = jcritwp * awpoh/areaoh
 
        !  Allowable coil overall current density at BOP
 
        call superconpf(bmaxoh0,vfohc,fcuohsu,(abs(ric(nohc))/awpoh)*1.0D6, &
             isumatoh,fhts,strncon_cs,tftmp,bcritsc,tcritsc,jcritwp, &
             jstrandoh_bop,jscoh_bop,tmarg2)
 
        rjpfalw(nohc) = jcritwp * awpoh/areaoh
        rjohc0 = rjpfalw(nohc)
 
        tmargoh = min(tmarg1, tmarg2)
 
     else
        !  Resistive power losses (non-superconducting coil)
 
        powohres = 2.0D0 * pi * rohc * pfclres / &
             (areaoh * (1.0D0-vfohc)) * (1.0D6*ric(nohc))**2
        powpfres = powpfres + powohres
 
     end if   
 
   end subroutine ohcalc
 
   ! !!!!!!!!!!!!!!!!!!!!!!!!!!!!!!!!!!!!!!!!!!!!!!!!!!!!!!!!!!!!!!!!!!
 
   subroutine efc(ngrpmx,nclsmx,nptsmx,nfixmx,lrow1,lcol1,npts, &
        rpts,zpts,brin,bzin,nfix,rfix,zfix,cfix,ngrp,ncls,rcls,zcls, &
        alfa,bfix,gmat,bvec,rc,zc,cc,xc,umat,vmat,sigma,work2,ssq,ccls)
 
     !! Calculates field coil currents
     !! author: P J Knight, CCFE, Culham Science Centre
     !! author: D Strickler, ORNL
     !! author: J Galambos, ORNL
     !! author: P C Shipe, ORNL
     !! ngrpmx : input integer : maximum number of PF coil groups
     !! nclsmx : input integer : maximum number of coils in one group
     !! nptsmx : input integer : maximum number of points across the
     !! plasma midplane at which the magnetic
     !! field is fixed
     !! nfixmx : input integer : maximum number of fixed current coils
     !! lrow1 : input integer : row length of arrays bfix, bvec, gmat,
     !! umat, vmat; should be >= (2*nptsmx + ngrpmx)
     !! lcol1 : input integer : column length of arrays gmat, umat, vmat;
     !! should be >= ngrpmx
     !! npts : input integer : number of data points at which field is
     !! to be fixed; should be <= nptsmx
     !! rpts(nptsmx),zpts(nptsmx) : input real arrays : coords of data points (m)
     !! brin(nptsmx),bzin(nptsmx) : input real arrays : field components at
     !! data points (T)
     !! nfix : input integer : number of coils with fixed currents, <= nfixmx
     !! rfix(nfixmx),zfix(nfixmx) : input real arrays : coordinates of coils
     !! with fixed currents (m)
     !! cfix(nfixmx) : input real array : Fixed currents (A)
     !! ngrp : input integer : number of coil groups, where all coils in a
     !! group have the same current, <= ngrpmx
     !! ncls(ngrpmx+2) : input integer array : number of coils in each group,
     !! each value <= nclsmx
     !! rcls(ngrpmx,nclsmx),zcls(ngrpmx,nclsmx) : input real arrays : coords
     !! R(i,j), Z(i,j) of coil j in group i (m)
     !! alfa : input real : smoothing parameter (0 = no smoothing,
     !! 1.0D-9 = large smoothing)
     !! bfix(lrow1) : input/output real array : work array
     !! gmat(lrow1,lcol1) : input/output real array : work array
     !! bvec(lrow1) : input/output real array : work array
     !! rc(nclsmx) : input/output real array : work array
     !! zc(nclsmx) : input/output real array : work array
     !! cc(nclsmx) : input/output real array : work array
     !! xc(nclsmx) : input/output real array : work array
     !! umat(lrow1,lcol1) : input/output real array : work array
     !! vmat(lrow1,lcol1) : input/output real array : work array
     !! sigma(ngrpmx) : input/output real array : work array
     !! work2(ngrpmx) : input/output real array : work array
     !! ssq : output real : sum of squares of elements of residual vector
     !! ccls(ngrpmx) : output real array : solution vector of coil currents
     !! in each group (A)
     !! This routine calculates the currents required in a group
     !! of ring coils to produce a fixed field at prescribed
     !! locations. Additional ring coils with fixed currents are
     !! also allowed.
     !! None
     !
     ! !!!!!!!!!!!!!!!!!!!!!!!!!!!!!!!!!!!!!!!!!!!!!!!
 
       use maths_library, only: svd
     implicit none
 
     !  Arguments
 
     integer, intent(in) :: ngrpmx,nclsmx,nptsmx,nfixmx,lrow1,lcol1
     integer, intent(in) :: ngrp,npts,nfix
     integer, dimension(ngrpmx+2), intent(in) :: ncls
 
     real(dp), intent(in) :: alfa
     real(dp), dimension(ngrpmx,nclsmx), intent(in) :: rcls,zcls
     real(dp), dimension(nptsmx), intent(in) :: brin,bzin,rpts,zpts
     real(dp), dimension(nfixmx), intent(in) :: rfix,zfix,cfix
 
     real(dp), dimension(lrow1), intent(inout) :: bfix,bvec
     real(dp), dimension(lrow1,lcol1), intent(inout) :: gmat,umat,vmat
     real(dp), dimension(ngrpmx), intent(inout) :: sigma,work2
     real(dp), dimension(nclsmx), intent(inout) :: rc,zc,cc,xc
 
     real(dp), intent(out) :: ssq
     real(dp), dimension(ngrpmx), intent(out) :: ccls
 
     !  Local variables
 
     real(dp) :: brssq, brnrm, bzssq, bznrm
     integer :: nrws
 
     ! !!!!!!!!!!!!!!!!!!!!!!!!!!!!!!!!!!!!!!!!!!!!!!!
 
     !  Calculate field from the fixed current loops
 
     call fixb(nptsmx,nfixmx,lrow1,npts,rpts,zpts,nfix,rfix,zfix,cfix,bfix)
 
     !  Set up matrix equation
 
     call mtrx(nptsmx,ngrpmx,nclsmx,lrow1,lcol1,npts,rpts,zpts,brin, &
          bzin,ngrp,ncls,rcls,zcls,alfa,nrws,bfix,gmat,bvec,rc,zc,cc,xc)
 
     !  Solve matrix equation
 
     call solv(ngrpmx,lrow1,lcol1,ngrp,ccls,nrws,gmat,bvec,umat,vmat, &
          sigma,work2)
 
     !  Calculate the norm of the residual vectors
 
     call rsid(nptsmx,ngrpmx,lrow1,lcol1,npts,brin,bzin,nfix,ngrp,ccls, &
          brssq,brnrm,bzssq,bznrm,ssq,bfix,gmat)
 
   contains
 
     ! !!!!!!!!!!!!!!!!!!!!!!!!!!!!!!!!!!!!!!!!!!!!!!!!!!!!!!!!!!!!!!!!!!
 
     subroutine mtrx(nptsmx,ngrpmx,nclsmx,lrow1,lcol1,npts,rpts,zpts, &
          brin,bzin,ngrp,ncls,rcls,zcls,alfa,nrws,bfix,gmat,bvec, &
          rc,zc,cc,xc)
 
       !! Set up the matrix equation to calculate the currents
       !! in a group of ring coils
       !! author: P J Knight, CCFE, Culham Science Centre
       !! author: D Strickler, ORNL
       !! author: J Galambos, ORNL
       !! nptsmx : input integer : maximum number of points across the
       !! plasma midplane at which the magnetic
       !! field is fixed
       !! ngrpmx : input integer : maximum number of PF coil groups
       !! nclsmx : input integer : maximum number of coils in one group
       !! lrow1 : input integer : row length of arrays bfix, bvec, gmat,
       !! umat, vmat; should be >= (2*nptsmx + ngrpmx)
       !! lcol1 : input integer : column length of arrays gmat, umat, vmat;
       !! should be >= ngrpmx
       !! npts : input integer : number of data points at which field is
       !! to be fixed; should be <= nptsmx
       !! rpts(nptsmx),zpts(nptsmx) : input real arrays : coords of data points (m)
       !! lrow1 : input integer : row length of array bfix; should be >= nptsmx
       !! npts : input integer : number of data points at which field is
       !! to be fixed; should be <= nptsmx
       !! rpts(nptsmx),zpts(nptsmx) : input real arrays : coords of data points (m)
       !! brin(nptsmx),bzin(nptsmx) : input real arrays : field components at
       !! data points (T)
       !! ngrp : input integer : number of coil groups, where all coils in a
       !! group have the same current, <= ngrpmx
       !! ncls(ngrpmx+2) : input integer array : number of coils in each group,
       !! each value <= nclsmx
       !! rcls(ngrpmx,nclsmx),zcls(ngrpmx,nclsmx) : input real arrays : coords
       !! R(i,j), Z(i,j) of coil j in group i (m)
       !! alfa : input real : smoothing parameter (0 = no smoothing,
       !! 1.0D-9 = large smoothing)
       !! nrws : output integer : actual number of rows to use
       !! bfix(lrow1) : input real array : Fields at data points (T)
       !! gmat(lrow1,lcol1) : output real array : work array
       !! bvec(lrow1) : output real array : work array
       !! rc(nclsmx) : output real array : Coordinates of conductor loops (m)
       !! zc(nclsmx) : output real array : Coordinates of conductor loops (m)
       !! cc(nclsmx) : output real array : Currents in conductor loops (A)
       !! xc(nclsmx) : output real array : Mutual inductances (H)
       !! This routine sets up the matrix equation for calculating the
       !! currents in a group of ring coils.
       !! None
       !
       ! !!!!!!!!!!!!!!!!!!!!!!!!!!!!!!!!!!!!!!!!!!!!!!!
 
       implicit none
 
       !  Arguments
 
       integer, intent(in) :: nptsmx, ngrpmx, nclsmx, lrow1, lcol1, npts, ngrp
       integer, dimension(ngrpmx+2), intent(in) :: ncls
       real(dp), intent(in) :: alfa
       real(dp), dimension(ngrpmx,nclsmx), intent(in) :: rcls, zcls
       real(dp), dimension(nptsmx), intent(in) :: brin, bzin, rpts, zpts
       real(dp), dimension(lrow1), intent(in) :: bfix
 
       integer, intent(out) :: nrws
       real(dp), dimension(nclsmx), intent(out) :: rc, zc, cc, xc
       real(dp), dimension(lrow1), intent(out) :: bvec
       real(dp), dimension(lrow1,lcol1), intent(out) :: gmat
 
       !  Local variables
 
       integer :: i, j, k, nc
       real(dp) brw, bzw, psw
 
       ! !!!!!!!!!!!!!!!!!!!!!!!!!!!!!!!!!!!!!!!!!!!!!!!
 
       do i = 1,npts
          bvec(i) = brin(i) - bfix(i)
          bvec(i+npts) = bzin(i) - bfix(i + npts)
          do j = 1,ngrp
             nc = ncls(j)
             do k = 1,nc
                rc(k) = rcls(j,k)
                zc(k) = zcls(j,k)
                cc(k) = 1.0D0
             end do
             call bfield(nc,rc,zc,cc,xc,rpts(i),zpts(i),brw,bzw,psw)
             gmat(i,j) = brw
             gmat(i+npts,j) = bzw
          end do
       end do
 
       !  Add constraint equations
 
       nrws = 2 * npts
 
       do j = 1,ngrp
          bvec(nrws + j) = 0.0D0
          do i = 1,ngrp
             gmat(nrws + j,i) = 0.0D0
          end do
          nc = ncls(j)
          gmat(nrws + j,j) = nc * alfa
       end do
 
       nrws = 2*npts + ngrp
 
     end subroutine mtrx
 
     ! !!!!!!!!!!!!!!!!!!!!!!!!!!!!!!!!!!!!!!!!!!!!!!!!!!!!!!!!!!!!!!!!!!
 
     subroutine solv(ngrpmx,lrow1,lcol1,ngrp,ccls,nrws,gmat,bvec,umat, &
          vmat,sigma,work2)
 
       !! Solve a matrix using singular value decomposition
       !! author: P J Knight, CCFE, Culham Science Centre
       !! author: D Strickler, ORNL
       !! author: J Galambos, ORNL
       !! author: P C Shipe, ORNL
       !! ngrpmx : input integer : maximum number of PF coil groups
       !! lrow1 : input integer : row length of arrays bfix, bvec, gmat,
       !! umat, vmat; should be >= (2*nptsmx + ngrpmx)
       !! lcol1 : input integer : column length of arrays gmat, umat, vmat;
       !! should be >= ngrpmx
       !! ngrp : input integer : number of coil groups, where all coils in a
       !! group have the same current, <= ngrpmx
       !! ccls(ngrpmx) : output real array : solution vector of coil currents
       !! in each group (A)
       !! nrws : input integer : actual number of rows to use
       !! gmat(lrow1,lcol1) : input/output real array : work array
       !! bvec(lrow1) : input/output real array : work array
       !! umat(lrow1,lcol1) : output real array : work array
       !! vmat(lrow1,lcol1) : output real array : work array
       !! sigma(ngrpmx) : output real array : work array
       !! work2(ngrpmx) : output real array : work array
       !! This routine solves the matrix equation for calculating the
       !! currents in a group of ring coils.
       !! None
       !
       ! !!!!!!!!!!!!!!!!!!!!!!!!!!!!!!!!!!!!!!!!!!!!!!!
 
       implicit none
 
       !  Arguments
 
       integer, intent(in) :: ngrpmx,lrow1,lcol1,ngrp,nrws
       real(dp), dimension(lrow1), intent(inout) :: bvec
       real(dp), dimension(lrow1,lcol1), intent(inout) :: gmat
       real(dp), dimension(lrow1,lcol1), intent(out) :: umat,vmat
       real(dp), dimension(ngrpmx), intent(out) :: sigma, work2
       real(dp), dimension(ngrpmx), intent(out) :: ccls
 
       !  Local variables
 
       integer :: i,j,ierr
       real(dp) :: zvec,eps
       logical :: truth
 
       ! !!!!!!!!!!!!!!!!!!!!!!!!!!!!!!!!!!!!!!!!!!!!!!!
 
       truth = .true.
       eps = 1.0D-10
 
       call svd(lrow1,nrws,ngrp,gmat,sigma,truth,umat,truth,vmat,ierr,work2)
 
       do i = 1,ngrp
          work2(i) = 0.0D0
          do j = 1,nrws
             work2(i) = work2(i)+umat(j,i)*bvec(j)
          end do
       end do
 
       !  Compute currents
 
       do i = 1,ngrp
          ccls(i) = 0.0D0
          zvec = 0.0D0
          do j = 1,ngrp
             if (sigma(j) > eps) zvec = work2(j)/sigma(j)
             ccls(i) = ccls(i)+vmat(i,j)*zvec
          end do
       end do
 
     end subroutine solv
 
     ! !!!!!!!!!!!!!!!!!!!!!!!!!!!!!!!!!!!!!!!!!!!!!!!!!!!!!!!!!!!!!!!!!!
 
     subroutine rsid(nptsmx,ngrpmx,lrow1,lcol1,npts,brin,bzin,nfix, &
          ngrp,ccls,brssq,brnrm,bzssq,bznrm,ssq,bfix,gmat)
 
       !! Computes the norm of the residual vectors
       !! author: P J Knight, CCFE, Culham Science Centre
       !! author: D Strickler, ORNL
       !! author: J Galambos, ORNL
       !! author: P C Shipe, ORNL
       !! nptsmx : input integer : maximum number of points across the
       !! plasma midplane at which the magnetic
       !! field is fixed
       !! ngrpmx : input integer : maximum number of PF coil groups
       !! lrow1 : input integer : row length of arrays bfix, gmat;
       !! should be >= (2*nptsmx + ngrpmx)
       !! lcol1 : input integer : column length of array gmat; should be >= ngrpmx
       !! npts : input integer : number of data points at which field is
       !! to be fixed; should be <= nptsmx
       !! brin(nptsmx),bzin(nptsmx) : input real arrays : field components at
       !! data points (T)
       !! nfix : input integer : number of coils with fixed currents, <= nfixmx
       !! ngrp : input integer : number of coil groups, where all coils in a
       !! group have the same current, <= ngrpmx
       !! ccls(ngrpmx) : input real array : coil currents in each group (A)
       !! brssq : output real : sum of squares of radial field residues
       !! brnrm : output real : radial field residue norm
       !! bzssq : output real : sum of squares of vertical field residues
       !! bznrm : output real : vertical field residue norm
       !! ssq : output real : sum of squares of elements of residual vector
       !! bfix(lrow1) : input real array : work array
       !! gmat(lrow1,lcol1) : input real array : work array
       !! This routine calculates the residuals from the matrix
       !! equation for calculation of the currents in a group of ring coils.
       !! None
       !
       ! !!!!!!!!!!!!!!!!!!!!!!!!!!!!!!!!!!!!!!!!!!!!!!!
 
       implicit none
 
       !  Arguments
 
       integer, intent(in) :: nptsmx,ngrpmx,lrow1,lcol1,npts,nfix,ngrp
 
       real(dp), dimension(ngrpmx), intent(in) :: ccls
       real(dp), dimension(nptsmx), intent(in) :: brin, bzin
       real(dp), dimension(lrow1), intent(in) :: bfix
       real(dp), dimension(lrow1,lcol1), intent(in) :: gmat
 
       real(dp), intent(out) :: brssq,brnrm,bzssq,bznrm,ssq
 
       !  Local variables
 
       integer :: i,j
       real(dp) :: svec,rvec
 
       ! !!!!!!!!!!!!!!!!!!!!!!!!!!!!!!!!!!!!!!!!!!!!!!!
 
       brnrm = 0.0D0
       brssq = 0.0D0
 
       do i = 1,npts
          svec = 0.0D0
          if (nfix > 0) svec = bfix(i)
          do j = 1,ngrp
             svec = svec + gmat(i,j)*ccls(j)
          end do
          rvec = svec - brin(i)
          brnrm = brnrm + brin(i)**2
          brssq = brssq + rvec**2
       end do
 
       bznrm = 0.0D0
       bzssq = 0.0D0
 
       do i = 1,npts
          svec = 0.0D0
          if (nfix > 0) svec = bfix(i+npts)
          do j = 1,ngrp
             svec = svec + gmat(i+npts,j)*ccls(j)
          end do
          rvec = svec - bzin(i)
          bznrm = bznrm + bzin(i)**2
          bzssq = bzssq + rvec**2
       end do
 
       ssq = brssq/(1.0D0 + brnrm) + bzssq/(1.0D0+bznrm)
 
     end subroutine rsid
 
     ! !!!!!!!!!!!!!!!!!!!!!!!!!!!!!!!!!!!!!!!!!!!!!!!!!!!!!!!!!!!!!!!!!!
 
     subroutine fixb(nptsmx,nfixmx,lrow1,npts,rpts,zpts,nfix,rfix, &
          zfix,cfix,bfix)
 
       !! Calculates the field from the fixed current loops
       !! author: P J Knight, CCFE, Culham Science Centre
       !! author: D Strickler, ORNL
       !! author: J Galambos, ORNL
       !! nptsmx : input integer : maximum number of points across the
       !! plasma midplane at which the magnetic
       !! field is fixed
       !! nfixmx : input integer : maximum number of fixed current coils
       !! lrow1 : input integer : row length of array bfix; should be >= nptsmx
       !! npts : input integer : number of data points at which field is
       !! to be fixed; should be <= nptsmx
       !! rpts(nptsmx),zpts(nptsmx) : input real arrays : coords of data points (m)
       !! nfix : input integer : number of coils with fixed currents, <= nfixmx
       !! rfix(nfixmx),zfix(nfixmx) : input real arrays : coordinates of coils
       !! with fixed currents (m)
       !! cfix(nfixmx) : input real array : Fixed currents (A)
       !! bfix(lrow1) : output real array : Fields at data points (T)
       !! This routine calculates the fields at the points specified by
       !! (rpts,zpts) from the set of coils with fixed currents.
       !! None
       !
       ! !!!!!!!!!!!!!!!!!!!!!!!!!!!!!!!!!!!!!!!!!!!!!!!
 
       implicit none
 
       !  Arguments
 
       integer, intent(in) :: nptsmx, nfixmx, lrow1, npts, nfix
       real(dp), dimension(nptsmx), intent(in) :: rpts, zpts
       real(dp), dimension(nfixmx), intent(in) :: rfix, zfix, cfix
       real(dp), dimension(lrow1), intent(out) :: bfix
 
       !  Local variables
 
       integer :: i
       real(dp) brw,bzw,psw
       real(dp), dimension(nfixmx) :: work1
 
       ! !!!!!!!!!!!!!!!!!!!!!!!!!!!!!!!!!!!!!!!!!!!!!!!
 
       do i = 1,npts
          bfix(i) = 0.0D0
          bfix(npts + i) = 0.0D0
       end do
<<<<<<< HEAD
 
       if (nfix <= 0) return
 
       do i = 1,npts
          call bfield(nfix,rfix,zfix,cfix,work1,rpts(i),zpts(i),brw,bzw,psw)
          bfix(i) = brw
          bfix(npts + i) = bzw
       end do
 
     end subroutine fixb
 
   end subroutine efc
 
   ! !!!!!!!!!!!!!!!!!!!!!!!!!!!!!!!!!!!!!!!!!!!!!!!!!!!!!!!!!!!!!!!!!!
 
   subroutine bfield(nc, rc, zc, cc, xc, rp, zp, br, bz, psi)
 
     !! Calculate the field at a point due to currents in a number
     !! of circular poloidal conductor loops.
     !! author: P J Knight, CCFE, Culham Science Centre
     !! author: D Strickler, ORNL
     !! author: J Galambos, ORNL
     !! nc : input integer : number of loops
     !! rc(nc) : input real array : R coordinates of loops (m)
     !! zc(nc) : input real array : Z coordinates of loops (m)
     !! cc(nc) : input real array : Currents in loops (A)
     !! xc(nc) : output real array : Mutual inductances (H)
     !! rp, zp : input real : coordinates of point of interest (m)
     !! br : output real : radial field component at (rp,zp) (T)
     !! bz : output real : vertical field component at (rp,zp) (T)
     !! psi : output real : poloidal flux at (rp,zp) (Wb)
     !! This routine calculates the magnetic field components and
     !! the poloidal flux at an (R,Z) point, given the locations
     !! and currents of a set of conductor loops.
     !! <P>The mutual inductances between the loops and a poloidal
     !! filament at the (R,Z) point of interest is also found.
     !! None
     !
     ! !!!!!!!!!!!!!!!!!!!!!!!!!!!!!!!!!!!!!!!!!!!!!!!
 
       use constants, only: twopi, rmu0
     implicit none
 
     !  Arguments
 
     integer, intent(in) :: nc
     real(dp), intent(in) :: rp, zp
     real(dp), dimension(nc), intent(in) :: rc, zc, cc
     real(dp), dimension(nc), intent(out) :: xc
     real(dp), intent(out) :: br, bz, psi
 
     !  Local variables
 
     integer :: i
     real(dp) a0,a1,a2,a3,a4,b0,b1,b2,b3,b4,c1,c2,c3,c4,d1,d2,d3,d4
     real(dp) :: zs,dr,d,s,t,a,xk,xe,dz,sd,brx,bzx
 
     ! !!!!!!!!!!!!!!!!!!!!!!!!!!!!!!!!!!!!!!!!!!!!!!!
 
     !  Elliptic integral coefficients
 
     a0 = 1.38629436112D0
     a1 = 0.09666344259D0
     a2 = 0.03590092383D0
     a3 = 0.03742563713D0
     a4 = 0.01451196212D0
     b0 = 0.5D0
     b1 = 0.12498593597D0
     b2 = 0.06880248576D0
     b3 = 0.03328355346D0
     b4 = 0.00441787012D0
     c1 = 0.44325141463D0
     c2 = 0.06260601220D0
     c3 = 0.04757383546D0
     c4 = 0.01736506451D0
     d1 = 0.24998368310D0
     d2 = 0.09200180037D0
     d3 = 0.04069697526D0
     d4 = 0.00526449639D0
 
     br  = 0.0D0
     bz  = 0.0D0
     psi = 0.0D0
 
     do i = 1,nc
        d = (rp + rc(i))**2 + (zp - zc(i))**2
        s = 4.0D0*rp*rc(i)/d
 
        t = 1.0D0 - s
        a = log(1.0D0/t)
 
        dz = zp - zc(i)
        zs = dz**2
        dr = rp - rc(i)
        sd = sqrt(d)
 
        !  Evaluation of elliptic integrals
 
        xk = a0 + t*(a1 + t*(a2 + t*(a3 + a4*t))) &
             + a*(b0 + t*(b1 + t*(b2 + t*(b3 + b4*t))))
        xe = 1.0D0 + t*(c1 + t*(c2 + t*(c3 + c4*t))) &
             + a*t*(d1 + t*(d2 + t*(d3 + d4*t)))
 
        !  Mutual inductances
 
        xc(i) = 0.5D0*rmu0*sd*((2.0D0 - s)*xk - 2.0D0*xe)
 
        !  Radial, vertical fields
 
        brx = rmu0*cc(i)*dz/(twopi*rp*sd)*(- xk + &
             (rc(i)**2 + rp**2 + zs)/(dr**2 + zs)*xe)
        bzx = rmu0*cc(i)/(twopi*sd)*(xk + &
             (rc(i)**2 - rp**2 - zs)/(dr**2 + zs)*xe)
 
        !  Sum fields, flux
 
        br = br + brx
        bz = bz + bzx
        psi = psi + xc(i)*cc(i)
 
     end do
 
   end subroutine bfield
 
   ! !!!!!!!!!!!!!!!!!!!!!!!!!!!!!!!!!!!!!!!!!!!!!!!!!!!!!!!!!!!!!!!!!!
 
   subroutine peakb(i,ii,it,bri,bro,bzi,bzo)
 
     !! Calculates the peak field at a PF coil
     !! author: P J Knight, CCFE, Culham Science Centre
     !! i : input integer : coil number
     !! ii : input integer : group number
     !! it : input/output integer : time point at which field is highest
     !! bri : output real : radial field at inner edge (T)
     !! bro : output real : radial field at outer edge (T)
     !! bzi : output real : vertical field at inner edge (T)
     !! bzo : output real : vertical field at outer edge (T)
     !! This routine calculates the peak magnetic field components
     !! at the inner and outer edges of a given PF coil.
     !! The calculation includes the effects from all the coils
     !! and the plasma.
     !! AEA FUS 251: A User's Guide to the PROCESS Systems Code
     !
     ! !!!!!!!!!!!!!!!!!!!!!!!!!!!!!!!!!!!!!!!!!!!!!!!
 
       use build_variables, only: iohcl, hmax, ohcth
       use error_handling, only: idiags, report_error
     use pfcoil_variables, only: ra, nohc, ric, ohhghf, rb, rpf, waves, &
         coheof, ngrp, bpf, zpf, ncls, zl, curpfb, curpff, curpfs, cohbop, zh
       use physics_variables, only: rmajor, plascur
     implicit none
 
     !  Arguments
 
     integer, intent(in) :: i,ii
     integer, intent(inout) :: it
     real(dp), intent(out) :: bri,bro,bzi,bzo
 
     !  Local variables
 
     integer :: iii,iohc,jj,jjj,kk,n
     real(dp) :: bpfin,bpfout,dzpf,psi,sgn
 
     ! !!!!!!!!!!!!!!!!!!!!!!!!!!!!!!!!!!!!!!!!!!!!!!!
 
     !  Central Solenoid contribution
 
     if ((iohcl /= 0).and.(i == nohc)) then
        !  Peak field is to be calculated at the Central Solenoid itself,
        !  so exclude its own contribution; its self field is
        !  dealt with externally using routine BFMAX
        kk = 0
     else
 
        !  Check different times for maximum current
 
        if (abs(curpfs(i)-ric(i)) < 1.0D-12) then
           it = 2
        else if (abs(curpff(i)-ric(i)) < 1.0D-12) then
           it = 4
        else if (abs(curpfb(i)-ric(i)) < 1.0D-12) then
           it = 5
        else
           idiags(1) = it ; call report_error(72)
        end if
 
        if (iohcl == 0) then
           !  No Central Solenoid
           kk = 0
        else
           if (cohbop > coheof) then
              sgn = 1.0D0
           else
              sgn = -1.0D0
           end if
 
           !  Current in each filament representing part of the Central Solenoid
 
           do iohc = 1,nfxf
              cfxf(iohc) = waves(nohc,it)*coheof*sgn*ohcth*ohhghf &
                   * hmax / nfxf * 2.0D0
           end do
           kk = nfxf
        end if
 
     end if
 
     !  Non-Central Solenoid coils' contributions
 
     jj = 0
     do iii = 1,ngrp
        do jjj = 1,ncls(iii)
           jj = jj+1
 
           !  Radius, z-coordinate and current for each coil
 
           if (iii == ii) then
              !  Self field from coil (Lyle's Method)
 
              kk = kk + 1
              dzpf = zh(jj) - zl(jj)
              rfxf(kk) = rpf(jj)
              zfxf(kk) = zpf(jj) + dzpf * 0.125D0
              cfxf(kk) = ric(jj)*waves(jj,it) * 0.25D6
              kk = kk + 1
              rfxf(kk) = rpf(jj)
              zfxf(kk) = zpf(jj) + dzpf * 0.375D0
              cfxf(kk) = ric(jj)*waves(jj,it) * 0.25D6
              kk = kk + 1
              rfxf(kk) = rpf(jj)
              zfxf(kk) = zpf(jj) - dzpf * 0.125D0
              cfxf(kk) = ric(jj)*waves(jj,it) * 0.25D6
              kk = kk + 1
              rfxf(kk) = rpf(jj)
              zfxf(kk) = zpf(jj) - dzpf * 0.375D0
              cfxf(kk) = ric(jj)*waves(jj,it) * 0.25D6
 
           else
              !  Field from different coil
 
              kk = kk + 1
              rfxf(kk) = rpf(jj)
              zfxf(kk) = zpf(jj)
              cfxf(kk) = ric(jj)*waves(jj,it)*1.0D6
           end if
        end do
     end do
 
     !  Plasma contribution
 
     if (it > 2) then
        kk = kk + 1
        rfxf(kk) = rmajor
        zfxf(kk) = 0.0D0
        cfxf(kk) = plascur
     end if
 
     !  Calculate the field at the inner and outer edges
     !  of the coil of interest
 
     call bfield(kk,rfxf,zfxf,cfxf,xind,ra(i),zpf(i),bri,bzi,psi)
     call bfield(kk,rfxf,zfxf,cfxf,xind,rb(i),zpf(i),bro,bzo,psi)
 
     !  bpf and bpf2 for the Central Solenoid are calculated in OHCALC
 
     if ((iohcl /= 0).and.(i == nohc)) return
 
     bpfin  = sqrt(bri**2 + bzi**2)
     bpfout = sqrt(bro**2 + bzo**2)
     do n = 1,ncls(ii)
        bpf(i-1+n) = bpfin
        bpf2(i-1+n) = bpfout
     end do
 
   end subroutine peakb
 
   ! !!!!!!!!!!!!!!!!!!!!!!!!!!!!!!!!!!!!!!!!!!!!!!!!!!!!!!!!!!!!!!!!!!
 
   function bfmax(rj,a,b,h)
 
     !! Calculates the maximum field of a solenoid
     !! author: P J Knight, CCFE, Culham Science Centre
     !! rj : input real : overall current density (A/m2)
     !! a  : input real : solenoid inner radius (m)
     !! b  : input real : solenoid outer radius (m)
     !! h  : input real : solenoid half height (m)
     !! This routine calculates the peak field (T) at a solenoid's
     !! inner radius, using fits taken from the figure
     !! on p.22 of M. Wilson's book Superconducting Magnets,
     !! Clarendon Press, Oxford, N.Y., 1983
     !! See above
     !! AEA FUS 251: A User's Guide to the PROCESS Systems Code
     !
     ! !!!!!!!!!!!!!!!!!!!!!!!!!!!!!!!!!!!!!!!!!!!!!!!
 
       use constants, only: rmu0
     implicit none
 
     real(dp) :: bfmax
 
     !  Arguments
 
     real(dp), intent(in) :: rj,a,b,h
 
     !  Local variables
 
     real(dp) :: alpha,b0,b1,beta,f,rat
 
     ! !!!!!!!!!!!!!!!!!!!!!!!!!!!!!!!!!!!!!!!!!!!!!!!
 
     beta = h/a
     alpha = b/a
 
     !  Fits are for 1 < alpha < 2 , and 0.5 < beta < very large
 
     b0 = rj*rmu0*h * log( (alpha + sqrt(alpha**2+beta**2)) &
          / (1.0D0 + sqrt(1.0D0 + beta**2)) )
 
     if (beta > 3.0D0) then
 
        b1 = rmu0*rj*(b-a)
        f = (3.0D0/beta)**2
        bfmax = f*b0*(1.007D0 + (alpha-1.0D0)*0.0055D0) + (1.0D0-f)*b1
 
     else if (beta > 2.0D0) then
 
        rat = (1.025D0 - (beta-2.0D0)*0.018D0) + (alpha-1.0D0) * &
             (0.01D0 - (beta-2.0D0)*0.0045D0)
        bfmax = rat*b0
 
     else if (beta > 1.0D0) then
 
        rat = (1.117D0 - (beta-1.0D0)*0.092D0) + (alpha-1.0D0) * &
             (beta-1.0D0)*0.01D0
        bfmax = rat*b0
 
     else if (beta > 0.75D0) then
 
        rat = (1.30D0 - 0.732D0 * (beta-0.75D0)) + (alpha-1.0D0) * &
             (0.2D0*(beta-0.75D0) - 0.05D0)
        bfmax = rat * b0
 
     else
 
        rat = (1.65D0 - 1.4D0*(beta-0.5D0)) + (alpha - 1.0D0) * &
             (0.6D0*(beta-0.5D0) - 0.20D0)
        bfmax = rat * b0
 
     end if
 
   end function bfmax
 
   ! !!!!!!!!!!!!!!!!!!!!!!!!!!!!!!!!!!!!!!!!!!!!!!!!!!!!!!!!!!!!!!!!!!
 
   subroutine waveform
 
     !! Sets up the PF coil waveforms
     !! author: P J Knight, CCFE, Culham Science Centre
     !! None
     !! This routine sets up the PF coil current waveforms.
     !! <CODE>waves(i,j)</CODE> is the current in coil i, at time j,
     !! normalized to the peak current in that coil at any time.
     !! AEA FUS 251: A User's Guide to the PROCESS Systems Code
     !
     ! !!!!!!!!!!!!!!!!!!!!!!!!!!!!!!!!!!!!!!!!!!!!!!!
 
       use pfcoil_variables, only: ric, nohc, waves, curpfb, curpff, curpfs
     implicit none
 
     !  Arguments
 
     !  Local variables
 
     integer :: ic,it,nplas
 
     ! !!!!!!!!!!!!!!!!!!!!!!!!!!!!!!!!!!!!!!!!!!!!!!!
 
     !  Initialize plasma current waveform to 1.0
     !  (never actually used)
 
     nplas = nohc+1
     do it = 1,6
        waves(nplas,it) = 1.0D0
     end do
 
     do ic = 1,nohc
 
        !  Find where the peak current occurs
 
        !  Beginning of pulse, t = tramp
 
        if ( (abs(curpfs(ic)) >= abs(curpfb(ic))) .and. &
             (abs(curpfs(ic)) >= abs(curpff(ic))) ) &
             ric(ic) = curpfs(ic)
 
        !  Beginning of flat-top, t = tramp + tohs
 
        if ( (abs(curpff(ic)) >= abs(curpfb(ic))) .and. &
             (abs(curpff(ic)) >= abs(curpfs(ic))) ) &
             ric(ic) = curpff(ic)
 
        !  End of flat-top, t = tramp + tohs + theat + tburn
 
        if ( (abs(curpfb(ic)) >= abs(curpfs(ic))) .and. &
             (abs(curpfb(ic)) >= abs(curpff(ic))) ) &
             ric(ic) = curpfb(ic)
 
        !  Set normalized current waveforms
 
        waves(ic,1) = 0.0D0
        waves(ic,2) = curpfs(ic)/ric(ic)
        waves(ic,3) = curpff(ic)/ric(ic)
        waves(ic,4) = curpff(ic)/ric(ic)
        waves(ic,5) = curpfb(ic)/ric(ic)
        waves(ic,6) = 0.0D0
 
     end do
 
   end subroutine waveform
 
   ! !!!!!!!!!!!!!!!!!!!!!!!!!!!!!!!!!!!!!!!!!!!!!!!!!!!!!!!!!!!!!!!!!!
 
   subroutine superconpf(bmax,fhe,fcu,jwp,isumat,fhts,strain,thelium, &
        bcritsc,tcritsc,jcritwp,jcritstr,jcritsc,tmarg)
 
     !! Routine to calculate the PF coil superconductor properties
     !! author: P J Knight, CCFE, Culham Science Centre
     !! bmax : input real : Peak field at conductor (T)
     !! fhe : input real : Fraction of cable space that is for He cooling
     !! fcu : input real : Fraction of strand that is copper
     !! jwp : input real : Actual winding pack current density (A/m2)
     !! isumat : input integer : Switch for conductor type:
     !! 1 = ITER Nb3Sn, standard parameters,
     !! 2 = Bi-2212 High Temperature Superconductor,
     !! 3 = NbTi,
     !! 4 = ITER Nb3Sn, user-defined parameters
     !! 5 = WST Nb3Sn parameterisation
     !! 7 = Durham Ginzbug-Landau Nb-Ti parameterisation
     !! fhts    : input real : Adjustment factor (<= 1) to account for strain,
     !! radiation damage, fatigue or AC losses
     !! strain : input real : Strain on superconductor at operation conditions
     !! thelium : input real : He temperature at peak field point (K)
     !! bcritsc : input real : Critical field at zero temperature and strain (T) (isumat=4 only)
     !! tcritsc : input real : Critical temperature at zero field and strain (K) (isumat=4 only)
     !! jcritwp : output real : Critical winding pack current density (A/m2)
     !! jcritstr : output real : Critical strand current density (A/m2)
     !! jcritsc : output real : Critical superconductor current density (A/m2)
     !! tmarg : output real : Temperature margin (K)
     !! This routine calculates the superconductor critical winding pack
     !! current density for the PF coils, plus the temperature margin.
     !! It is based on the TF coil version, <CODE>supercon</CODE>.
     !! None
     !
     ! !!!!!!!!!!!!!!!!!!!!!!!!!!!!!!!!!!!!!!!!!!!!!!!
 
       use error_handling, only: fdiags, idiags, report_error
     use superconductors, only: jcrit_nbti, wstsc, jcrit_rebco, bi2212, &
       itersc, current_sharing_rebco, Gl_nbti, GL_REBCO
       use tfcoil_variables, only: tmargmin_cs, temp_margin, b_crit_upper_nbti, t_crit_nbti
       use maths_library, only: variable_error, secant_solve
     implicit none
 
     !  Arguments
 
     integer, intent(in) :: isumat
     real(dp), intent(in) :: bmax, fcu, fhe, fhts, jwp, &
          strain, thelium, bcritsc, tcritsc
     real(dp), intent(out) :: jcritwp, jcritstr, jcritsc, tmarg
     logical :: validity
 
     !  Local variables
 
     integer :: lap
     real(dp) :: b,bc20m,bcrit,c0,delt,jcrit0,jcritm, &
          jcritp,jsc,jstrand,jtol,t,tc0m,tcrit,ttest,ttestm,ttestp, icrit, iop
 
     real(dp) :: current_sharing_t
     real(dp)::x1,x2         ! Initial guesses for temperature
     logical::error                   ! True if the solver does not converge
     real(dp)::residual      ! Residual current density error
 
     ! !!!!!!!!!!!!!!!!!!!!!!!!!!!!!!!!!!!!!!!!!!!!!!!
 
     !  Find critical current density in superconducting strand, jcritstr
 
     select case (isumat)
 
     case (1)  !  ITER Nb3Sn critical surface parameterization
        bc20m = 32.97D0
        tc0m = 16.06D0
 
        !  jcritsc returned by itersc is the critical current density in the
        !  superconductor - not the whole strand, which contains copper
 
        call itersc(thelium,bmax,strain,bc20m,tc0m,jcritsc,bcrit,tcrit)
        jcritstr = jcritsc * (1.0D0-fcu)
 
     case (2)  !  Bi-2212 high temperature superconductor parameterization
 
        !  Current density in a strand of Bi-2212 conductor
        !  N.B. jcrit returned by bi2212 is the critical current density
        !  in the strand, not just the superconducting portion.
        !  The parameterization for jcritstr assumes a particular strand
        !  composition that does not require a user-defined copper fraction,
        !  so this is irrelevant in this model
 
        jstrand = jwp / (1.0D0-fhe)
 
        call bi2212(bmax,jstrand,thelium,fhts,jcritstr,tmarg)
        jcritsc = jcritstr / (1.0D0-fcu)
        tcrit = thelium + tmarg
 
     case (3)  !  NbTi data
        bc20m = 15.0D0
        tc0m = 9.3D0
        c0 = 1.0D10
        call jcrit_nbti(thelium,bmax,c0,bc20m,tc0m,jcritsc,tcrit)
        jcritstr = jcritsc * (1.0D0-fcu)
 
     case (4)  !  As (1), but user-defined parameters
        bc20m = bcritsc
        tc0m = tcritsc
        call itersc(thelium,bmax,strain,bc20m,tc0m,jcritsc,bcrit,tcrit)
        jcritstr = jcritsc * (1.0D0-fcu)
 
     case (5) ! WST Nb3Sn parameterisation
          bc20m = 32.97D0
          tc0m = 16.06D0
 
          !  jcritsc returned by itersc is the critical current density in the
          !  superconductor - not the whole strand, which contains copper
 
          call wstsc(thelium,bmax,strain,bc20m,tc0m,jcritsc,bcrit,tcrit)
          jcritstr = jcritsc * (1.0D0-fcu)
 
     case (6) ! "REBCO" 2nd generation HTS superconductor in CrCo strand
        call jcrit_rebco(thelium,bmax,jcritsc,validity,0)
        jcritstr = jcritsc * (1.0D0-fcu)
 
     case (7) ! Durham Ginzburg-Landau Nb-Ti parameterisation
          bc20m = b_crit_upper_nbti
          tc0m = t_crit_nbti 
          call GL_nbti(thelium,bmax,strain,bc20m,tc0m,jcritsc,bcrit,tcrit)
          jcritstr = jcritsc  * (1.0D0-fcu)
 
     case (8) ! Branch YCBO model fit to Tallahassee data
          bc20m = 429D0
          tc0m = 185D0
          call GL_REBCO(thelium,bmax,strain,bc20m,tc0m,jcritsc,bcrit,tcrit) 
          ! A0 calculated for tape cross section already
          jcritstr = jcritsc * (1.0D0-fcu)
 
          
 
     case default  !  Error condition
        idiags(1) = isumat ; call report_error(156)
 
     end select
 
     !  Critical current density in winding pack
 
     jcritwp = jcritstr * (1.0D0-fhe)
     jstrand = jwp / (1.0D0-fhe)
     jsc = jstrand / (1.0D0-fcu)
 
     !  Temperature margin (already calculated in bi2212 for isumat=2)
 
     if ((isumat==1).or.(isumat==4)) then
        !  Newton-Raphson method; start at requested minimum temperature margin
        ttest = thelium + tmargmin_cs
        delt = 0.01D0
        jtol = 1.0D4
        !  Actual current density in superconductor, which should be equal to jcrit(thelium+tmarg)
        !  when we have found the desired value of tmarg
        lap = 0
        solve_for_tmarg: do ; lap = lap+1
           if ((ttest <= 0.0D0).or.(lap > 100)) then
              idiags(1) = lap ; fdiags(1) = ttest
              call report_error(158)
              exit solve_for_tmarg
           end if
           ttestm = ttest - delt
           ttestp = ttest + delt
           select case (isumat)
           case (1,4)
              call itersc(ttest ,bmax,strain,bc20m,tc0m,jcrit0,b,t)
              if ((abs(jsc-jcrit0) <= jtol).and.(abs((jsc-jcrit0)/jsc) <= 0.01)) exit solve_for_tmarg
              call itersc(ttestm,bmax,strain,bc20m,tc0m,jcritm,b,t)
              call itersc(ttestp,bmax,strain,bc20m,tc0m,jcritp,b,t)
         !   case (3)
         !      call jcrit_nbti(ttest ,bmax,c0,bc20m,tc0m,jcrit0,t)
         !      write(*,*)'NbTi: ttest = ',ttest, '  jcrit0=', jcrit0, '  jsc=',jsc
         !      if ((abs(jsc-jcrit0) <= jtol).and.(abs((jsc-jcrit0)/jsc) <= 0.01)) exit solve_for_tmarg
         !      call jcrit_nbti(ttestm,bmax,c0,bc20m,tc0m,jcritm,t)
         !      call jcrit_nbti(ttestp,bmax,c0,bc20m,tc0m,jcritp,t)
         !   case (5)
         !      call wstsc(ttest ,bmax,strain,bc20m,tc0m,jcrit0,b,t)
         !      write(*,*)'WST Nb3Sn: ttest = ',ttest, '  jcrit0=', jcrit0, '  jsc=',jsc
         !      if ((abs(jsc-jcrit0) <= jtol).and.(abs((jsc-jcrit0)/jsc) <= 0.01)) exit solve_for_tmarg
         !      call wstsc(ttestm,bmax,strain,bc20m,tc0m,jcritm,b,t)
         !      call wstsc(ttestp,bmax,strain,bc20m,tc0m,jcritp,b,t)
           end select
           ttest = ttest - 2.0D0*delt*(jcrit0-jsc)/(jcritp-jcritm)
        end do solve_for_tmarg
        tmarg = ttest - thelium
=======
    end do

    deallocate(roh,zoh)

    !  Output section

    if (iprint == 0) return

    call oheadr(outfile,'PF Coil Inductances')
    call ocmmnt(outfile,'Inductance matrix [H] :')
    call oblnkl(outfile)

    do ig = 1,nef
       write(outfile,210) ig,(sxlg(ij,ig),ij=1,ncirt)
    end do
210 format(t3,i2,t9,20(1pe8.1))

    if (iohcl /= 0) write(outfile,230) (sxlg(ij,ncirt-1),ij=1,ncirt)
230 format('  CS',t9,20(1pe8.1))

    write(outfile,240) (sxlg(ij,ncirt),ij=1,ncirt)
240 format(' Plasma',t9,20(1pe8.1))

  end subroutine induct

  ! !!!!!!!!!!!!!!!!!!!!!!!!!!!!!!!!!!!!!!!!!!!!!!!!!!!!!!!!!!!!!!!!!

  function selfinductance(a,b,c,N)
    !! Calculates the selfinductance using Bunet's formula
    !! author: M. Kovari, CCFE
    !! a  : input real : mean radius of coil (m)
    !! b  : input real : length of coil (m) (given as l in the reference)
    !! c  : input real : radial winding thickness (m)
    !! N  : input real : number of turns
    !! This routine calculates the self inductance in Henries
    !! Radiotron Designers Handbook (4th Edition) chapter 10
    !
    ! !!!!!!!!!!!!!!!!!!!!!!!!!!!!!!!!!!!!!!!!!!!!!!!

    implicit none

    ! Function declarations
    real(dp) :: a, b, c, N, selfinductance

    ! Calculate self inductance
    selfinductance = (1.0d-6/0.0254d0)*a**2*N**2/(9.0d0*a + 10.0d0*b + 8.4d0*c + 3.2d0*c*b/a)

    ! OLD Formula
    ! JM - KEEP FOR NOW
    ! Formulas and tables for the calculation of mutual and self-inductance [Revised],
    ! Rosa and Grover, Scientific papers of the Bureau of Standards, No. 169, 3rd ed., 1916
    ! a = mean radius of coil
    ! b = length of coil
    ! c = radial winding thickness
    ! N = number of turns
    ! real(dp) :: a,b,c, N, selfinductance, r, r2_16a2, x, x2, q, at, lambda, mu, p

    ! !  Equation 88, p. 137
    ! x = b/c
    ! x2 = x**2
    ! q = log(1.0d0+x2)
    ! p = log(1.0d0+1.0d0/x2)
    ! at = atan(x)
    ! lambda = log(8.0d0*a/c) + 1/12.0d0 - pi*x/3.0d0 - 0.5d0*q + 1/(12.0d0*x2)*q &
    !           + 1/12.0d0*x2*p + 2.0d0/3.0d0*(x-1.0d0/x)*at

    ! mu = c**2/(96.0d0*a**2)*     &
    !      ((log(8.0d0*a/c)-0.5d0*q)*(1+3.0d0*x2) + 3.45d0*x2 + 221.0d0/60.0d0   &
    !      -1.6d0*pi*x**3 + 3.2d0*x**3*at - 0.1d0/x2*q + 0.5d0*x2**2*p)

    ! selfinductance = rmu0*a*N**2 * (lambda + mu)

    ! if((selfinductance<0.0d0).or.(selfinductance .ne. selfinductance).or.(selfinductance>1000.0d0)) then
    !     write(*,*) 'a = ',a, ' b = ', b
    !     write(*,*) 'c = ',c, ' x = ', x
    !     write(*,*) 'q = ',q, ' at = ', at
    !     write(*,*) 'x2 = ',x2, ' N = ', N
    !     write(*,*) 'lambda = ',lambda, ' mu = ', mu
    !     write(*,*) 'selfinductance = ',selfinductance
    ! end if

  end function selfinductance

  ! !!!!!!!!!!!!!!!!!!!!!!!!!!!!!!!!!!!!!!!!!!!!!!!!!!!!!!!!!!!!!!!!!

  subroutine brookscoil(outfile)
    ! http://www.nessengr.com/techdata/brooks/brooks.html
		use process_output, only: ovarre, oblnkl, ocmmnt
    implicit none
    real(dp) :: a,b,c, N, l, lp
    character(len=10) :: test
    integer, intent(in) :: outfile

    c = 1.0d0
    a = 1.5d0 * c
    b = c
    N = 1.0d0

    l = 0.025491d0 * c * 100.0d0 * N**2 * 1.0d-6
    lp = selfinductance(a,b,c,N)
    if ((l/lp < 1.05d0).and.(l/lp > 0.95d0)) then
        test = 'PASS'
    else
        test = 'FAIL'
>>>>>>> 21f7ad74
    end if
 
 
    ! MDK 13/7/18 Use secant solver for NbTi.
    if(isumat==3) then
        x1 = 4d0  ! Initial values of temperature
        x2 = 6d0
        ! Solve for deltaj_nbti = 0
        call secant_solve(deltaj_nbti,x1,x2,current_sharing_t,error,residual,100d0)
        tmarg = current_sharing_t - thelium
        call jcrit_nbti(current_sharing_t ,bmax,c0,bc20m,tc0m,jcrit0,t)
        if(variable_error(current_sharing_t))then  ! current sharing secant solver has failed.
            write(*,'(a24, 10(a12,es12.3))')'NbTi: current sharing ', 'temperature=', current_sharing_t, '  tmarg=', tmarg, &
                                            '  jsc=',jsc, '  jcrit0=',jcrit0,  '  residual=', residual
        end if
    end if
 
    ! MDK 13/7/18 Use secant solver for WST.
    if(isumat==5) then
        ! Current sharing temperature for WST Nb3Sn
        x1 = 4d0  ! Initial values of temperature
        x2 = 6d0
        ! Solve for deltaj_wst = 0
        call secant_solve(deltaj_wst,x1,x2,current_sharing_t,error,residual,100d0)
        tmarg = current_sharing_t - thelium
        call wstsc(current_sharing_t,bmax,strain,bc20m,tc0m,jcrit0,b,t)
        if(variable_error(current_sharing_t))then  ! current sharing secant solver has failed.
            write(*,'(a24, 10(a12,es12.3))')'WST: current sharing ', 'temperature=', current_sharing_t, '  tmarg=', tmarg, &
                                            '  jsc=',jsc, '  jcrit0=',jcrit0, '  residual=', residual
        end if
    end if
 
     ! Temperature margin: An alternative method using secant solver
    if (isumat == 6) then
       call current_sharing_rebco(current_sharing_t, bmax, jsc)
       tmarg = current_sharing_t - thelium
       temp_margin = tmarg
    end if
 
    ! SCM 16/03/20 Use secant solver for GL_nbti.
    if(isumat==7) then
       ! Current sharing temperature for Durham Ginzburg-Landau Nb-Ti
       x1 = 4.0d0  ! Initial values of temperature
       x2 = 6.0d0
       ! Solve for deltaj_GL_nbti = 0
       call secant_solve(deltaj_GL_nbti,x1,x2,current_sharing_t,error,residual,100d0)
       tmarg = current_sharing_t - thelium
       call GL_nbti(current_sharing_t,bmax,strain,bc20m,tc0m,jcrit0,b,t)
       if(variable_error(current_sharing_t))then  ! current sharing secant solver has failed.
           write(*,'(a24, 10(a12,es12.3))')'Gl_nbti: current sharing ', 'temperature=', current_sharing_t, '  tmarg=', tmarg, &
                                           '  jsc=',jsc, '  jcrit0=',jcrit0, '  residual=', residual
       end if
   end if
 
   ! SCM 10/08/20 Use secant solver for GL_REBCO.
   if(isumat==8) then
    ! Current sharing temperature for Durham Ginzburg-Landau Nb-Ti
    x1 = 4.0d0  ! Initial values of temperature
    x2 = 6.0d0
    ! Solve for deltaj_GL_REBCO = 0
    call secant_solve(deltaj_GL_REBCO,x1,x2,current_sharing_t,error,residual,100d0)
    tmarg = current_sharing_t - thelium
    call GL_REBCO(current_sharing_t,bmax,strain,bc20m,tc0m,jcrit0,b,t)
    if(variable_error(current_sharing_t))then  ! current sharing secant solver has failed.
        write(*,'(a24, 10(a12,es12.3))')'Gl_REBCO: current sharing ', 'temperature=', current_sharing_t, '  tmarg=', tmarg, &
                                        '  jsc=',jsc, '  jcrit0=',jcrit0, '  residual=', residual
    end if
 end if
 
 contains
     ! These functions are required because secant_solve requires a function not a subroutine
     ! They need to follow a 'contains' statement because 'jcrit0', 'bmax' and others
     ! must be available but cannot be passed, because secant_solve requires
     ! a function of one variable.
 
     function deltaj_nbti(temperature)
         real(dp), intent(in) :: temperature
         real(dp)::deltaj_nbti, jcrit0
         call jcrit_nbti(temperature,bmax,c0,bc20m,tc0m,jcrit0,t)
         if(variable_error(jcrit0))then  ! jcrit_nbti has failed.
             write(*,'(a24, 10(a12,es12.3))')'jcrit_nbti: ', 'bmax=', bmax, '  temperature=', temperature, &
                                             '  jcrit0=',jcrit0
         end if
         deltaj_nbti = jcrit0 - jsc
     end function deltaj_nbti
 
     function deltaj_wst(temperature)
         real(dp), intent(in) :: temperature
         real(dp)::deltaj_wst, jcrit0
         call wstsc(temperature,bmax,strain,bc20m,tc0m,jcrit0,b,t)
         if(variable_error(jcrit0))then  ! wstsc has failed.
             write(*,'(a24, 10(a12,es12.3))')'deltaj_wst: ', 'bmax=', bmax, '  temperature=', temperature, &
                                             '  jcrit0=',jcrit0
         end if
         deltaj_wst = jcrit0 - jsc
     end function deltaj_wst
 
     function deltaj_GL_nbti(temperature)
       real(dp), intent(in) :: temperature
       real(dp)::deltaj_Gl_nbti, jcrit0
       call GL_nbti(temperature,bmax,strain,bc20m,tc0m,jcrit0,b,t)
       if(variable_error(jcrit0))then  ! GL_Nbti has failed.
         write(*,'(a24, 10(a12,es12.3))')'deltaj_GL_nbti: ', 'bmax=', bmax, '  temperature=', temperature, &
                                           '  jcrit0=',jcrit0
       end if
       deltaj_GL_nbti = jcrit0 - jsc
     end function deltaj_GL_nbti
 
     function deltaj_GL_REBCO(temperature)
       real(dp), intent(in) :: temperature
       real(dp)::deltaj_Gl_REBCO, jcrit0
       call GL_REBCO(temperature,bmax,strain,bc20m,tc0m,jcrit0,b,t)
       if(variable_error(jcrit0))then  ! GL_REBCO has failed.
         write(*,'(a24, 10(a12,es12.3))')'deltaj_GL_REBCO: ', 'bmax=', bmax, '  temperature=', temperature, &
                                           '  jcrit0=',jcrit0
       end if
       deltaj_GL_REBCO = jcrit0 - jsc
     end function deltaj_GL_REBCO
 
 end subroutine superconpf
 
   ! !!!!!!!!!!!!!!!!!!!!!!!!!!!!!!!!!!!!!!!!!!!!!!!!!!!!!!!!!!!!!!!!!!
 
   subroutine vsec
 
     !! Calculation of volt-second capability of PF system
     !! author: P J Knight, CCFE, Culham Science Centre
     !! None
     !! This routine calculates the volt-second capability of the PF
     !! coil system.
     !! None
     !
     ! !!!!!!!!!!!!!!!!!!!!!!!!!!!!!!!!!!!!!!!!!!!!!!!
 
       use build_variables, only: iohcl
     use pfcoil_variables, only: vsefsu, vsbn, nohc, vsohbn, cpt, vsefbn, &
         vsohsu, vseft, vsoh, vssu, vstot, ncirt, sxlg
     implicit none
 
     !  Arguments
 
     !  Local variables
 
     integer :: i
 
     ! !!!!!!!!!!!!!!!!!!!!!!!!!!!!!!!!!!!!!!!!!!!!!!!
 
     !  PF volt-seconds during start-up
 
     if (iohcl.eq.0) then
        !  No Central Solenoid
        nef = ncirt - 1
     else
        nef = ncirt - 2
     end if
 
     vsefsu = 0.0D0
 
     do i = 1,nef
        vsdum(i,1) = sxlg(ncirt,i) * cpt(i,2)
        vsdum(i,2) = sxlg(ncirt,i) * cpt(i,3)
        vsefsu = vsefsu + ( vsdum(i,2) - vsdum(i,1) )
     end do
 
     !  Central Solenoid startup volt-seconds
 
     if (iohcl /= 0) then
        vsdum(nohc,1) = sxlg(ncirt,ncirt-1) * cpt(ncirt-1,2)
        vsdum(nohc,2) = sxlg(ncirt,ncirt-1) * cpt(ncirt-1,3)
        vsohsu = vsdum(nohc,2) - vsdum(nohc,1)
     end if
 
     !  Total available volt-seconds for start-up
 
     vssu = vsohsu + vsefsu
 
     !  Burn volt-seconds
 
     if (iohcl /= 0) then
        vsdum(nohc,3) = sxlg(ncirt,ncirt-1) * cpt(ncirt-1,5)
        vsohbn = vsdum(nohc,3) - vsdum(nohc,2)
     end if
 
     !  PF volt-seconds during burn
 
     vsefbn = 0.0D0
     do i = 1,nef
        vsdum(i,3) = sxlg(ncirt,i) * cpt(i,5)
        vsefbn = vsefbn + (vsdum(i,3) - vsdum(i,2) )
     end do
 
     vsbn = vsohbn + vsefbn
 
     vstot = vssu + vsbn
     vseft = vsefsu + vsefbn
     vsoh = vsohbn + vsohsu
 
   end subroutine vsec
 
   ! !!!!!!!!!!!!!!!!!!!!!!!!!!!!!!!!!!!!!!!!!!!!!!!!!!!!!!!!!!!!!!!!!!
 
   subroutine hoop_stress(r, s_hoop)
     !! Calculation of hoop stress of central solenoid
     !! author: J Morris, CCFE, Culham Science Centre
     !! r : input real : radial position a < r < b
     !! s_hoop : output real : hoop stress (MPa)
     !! This routine calculates the hoop stress of the central solenoid
     !! from "Superconducting magnets", M. N. Wilson OUP
     !! None
     !
     ! !!!!!!!!!!!!!!!!!!!!!!!!!!!!!!!!!!!!!!!!!!!!!!!
 
       use pfcoil_variables, only: oh_steel_frac, bmaxoh0, cohbop, nohc, rb, ra
       use tfcoil_variables, only: poisson_steel
     implicit none
 
     !  Arguments
     real(dp), intent(in) :: r
     real(dp), intent(out) :: s_hoop
 
     !  Local variables
     real(dp) :: K, M, a, b, B_a, B_b, alpha, epsilon, j
 
     real(dp) :: hp_term_1, hp_term_2, hp_term_3, hp_term_4
 
     real(dp) :: s_hoop_nom
 
     ! !!!!!!!!!!!!!!!!!!!!!!!!!!!!!!!!!!!!!!!!!!!!!!!
 
     ! Inner radius of Central Solenoid [m]
     a = ra(nohc)
 
     ! Outer radius of Central Solenoid [m]
     b = rb(nohc)
 
     ! alpha
     alpha = b/a
 
     ! epsilon
     epsilon = r/a
 
     ! Field at inner radius of coil [T]
     B_a = bmaxoh0
 
     ! Field at outer radius of coil [T]
     ! Assume to be 0 for now
     B_b = 0.0D0
 
     ! current density [A/m^2]
     j = cohbop
 
     ! K term
     K = ((alpha*B_a - B_b)*j*a)/(alpha - 1.0D0)
 
     ! M term
     M = ((B_a - B_b)*j*a)/(alpha - 1.0D0)
 
     ! calculate hoop stress terms
     hp_term_1 = K*((2.0D0 + poisson_steel)/(3.0D0*(alpha + 1.0D0)))
 
     hp_term_2 = alpha**2 + alpha + 1.0D0 + alpha**2/epsilon**2 - &
       epsilon*(((1.0D0 + 2.0D0*poisson_steel)*(alpha + 1.0D0)) / (2.0D0 + poisson_steel))
 
     hp_term_3 = M*((3.0D0 + poisson_steel) / (8.0D0))
 
     hp_term_4 = alpha**2 + 1.0D0 + alpha**2/epsilon**2 - &
             epsilon**2*((1.0D0 + 3.0D0*poisson_steel)/(3.0D0 + poisson_steel))
 
     s_hoop_nom = hp_term_1*hp_term_2 - hp_term_3*hp_term_4
 
     s_hoop = s_hoop_nom/oh_steel_frac
 
   end subroutine hoop_stress
 
   ! !!!!!!!!!!!!!!!!!!!!!!!!!!!!!!!!!!!!!!!!!!!!!!!!!!!!!!!!!!!!!!!!!!
 
   subroutine axial_stress(s_axial,axial_force)
     !! Calculation of axial stress of central solenoid
     !! author: J Morris, CCFE, Culham Science Centre
     !! r : input real : radial position a < r < b
     !! s_hoop : output real : hoop stress (MPa)
     !! This routine calculates the axial stress of the central solenoid
     !! from "Case studies in superconducting magnets", Y. Iwasa, Springer
     !! None
     !
     ! !!!!!!!!!!!!!!!!!!!!!!!!!!!!!!!!!!!!!!!!!!!!!!!
 
       use pfcoil_variables, only: oh_steel_frac, nohc, ra, ric, rb, zh
       use constants, only: pi, rmu0
       use maths_library, only: ellipke
     implicit none
 
     !  Arguments
     real(dp), intent(out) :: s_axial,axial_force
 
     !  Local variables
     real(dp) :: b, hl, ni, area_ax
 
     real(dp) :: kb2, k2b2, ekb2_1, ekb2_2, ek2b2_1, ek2b2_2
 
     !real(dp) :: kb, k2b
 
     real(dp) :: axial_term_1, axial_term_2, axial_term_3
 
     ! !!!!!!!!!!!!!!!!!!!!!!!!!!!!!!!!!!!!!!!!!!!!!!!
 
     ! Outer radius of Central Solenoid [m]
     b = rb(nohc)
 
     ! Half height of Central Solenoid [m]
     hl = zh(nohc)
 
     ! Central Solenoid current [A]
     ni = ric(nohc)*1.0E6
 
     ! kb term for elliptical integrals
     ! kb2 = SQRT((4.0D0*b**2)/(4.0D0*b**2 + hl**2))
     kb2 = (4.0D0*b**2)/(4.0D0*b**2 + hl**2)
 
     ! k2b term for elliptical integrals
     !k2b2 = SQRT((4.0D0*b**2)/(4.0D0*b**2 + 4.0D0*hl**2))
     k2b2 = (4.0D0*b**2)/(4.0D0*b**2 + 4.0D0*hl**2)
 
     ! term 1
     axial_term_1 = -(rmu0/2.0D0)*(ni/(2.0D0*hl))**2
 
     ! term 2
     call ellipke(kb2, ekb2_1, ekb2_2)
     axial_term_2 = 2.0D0*hl*(SQRT(4.0D0*b**2 + hl**2))*(ekb2_1 - ekb2_2)
 
     ! term 3
     call ellipke(k2b2, ek2b2_1, ek2b2_2)
     axial_term_3 = 2.0D0*hl*(SQRT(4.0D0*b**2 + 4.0D0*hl**2))*(ek2b2_1 - ek2b2_2)
 
     ! calculate axial force [N]
     axial_force = axial_term_1*(axial_term_2 - axial_term_3)
 
     ! axial area [m2]
     area_ax = pi*(rb(nohc)**2 - ra(nohc)**2)
 
     ! calculate unsmeared axial stress [MPa]
     s_axial = axial_force/(oh_steel_frac*0.5*area_ax)
 
   end subroutine axial_stress
 
   ! !!!!!!!!!!!!!!!!!!!!!!!!!!!!!!!!!!!!!!!!!!!!!!!!!!!!!!!!!!!!!!!!!!
 
   subroutine induct(outfile,iprint)
 
     !! Calculates PF coil set mutual inductance matrix
     !! author: P J Knight, CCFE, Culham Science Centre
     !! outfile : input integer : output file unit
     !! iprint : input integer : switch for writing to output file (1=yes)
     !! This routine calculates the mutual inductances between all the
     !! PF coils.
     !! None
     !
     ! !!!!!!!!!!!!!!!!!!!!!!!!!!!!!!!!!!!!!!!!!!!!!!!
 
       use build_variables, only: iohcl, ohcth
       use error_handling, only: fdiags, idiags, report_error
     use pfcoil_variables, only: nohc, turns, zpf, rpf, sxlg, rohc, ngrp, &
         ncls, zl, ncirt, ra, zh, rb
       use physics_variables, only: rmajor, rlp
     use process_output, only: oheadr, oblnkl, ocmmnt
       use constants, only: pi, rmu0
     implicit none
 
     !  Arguments
 
     integer, intent(in) :: iprint,outfile
 
     !  Local variables
 
     integer, parameter :: nohmax = 200 !  Maximum no. of segments for the Central Solenoid
     integer, parameter :: nplas = 1 !  Number of filaments describing the plasma
 
     real(dp), allocatable, dimension(:) :: roh,zoh
     real(dp), dimension(nplas) :: rplasma,zplasma
     real(dp), dimension(ngc2+nohmax) :: rc,zc,xc,cc,xcin,xcout
     real(dp) :: a,b,c,br,bz,deltar,delzoh,psi,reqv,rl,rp
     real(dp) :: xohpf,xohpl,xpfpl,zp
     integer :: i,ig,ii,ij,j,jj,k,nc,ncoilj,ncoils,nef,noh
 
     ! !!!!!!!!!!!!!!!!!!!!!!!!!!!!!!!!!!!!!!!!!!!!!!!
 
     br = 0.0D0
     bz = 0.0D0
     psi = 0.0D0
 
     rc(:) = 0.0D0
     zc(:) = 0.0D0
     xc(:) = 0.0D0
     cc(:) = 0.0D0
 
     sxlg(:,:) = 0.0D0
 
     !  Break Central Solenoid into noh segments
     !
     !  Choose noh so that the radial thickness of the coil is not thinner
     !  than each segment is tall, i.e. the segments are pancake-like,
     !  for the benefit of the mutual inductance calculations later
 
     noh = int( ceiling( 2.0D0*zh(nohc) / (rb(nohc)-ra(nohc)) ) )
 
     if (noh > nohmax) then
        idiags(1) = noh ; idiags(2) = nohmax
        fdiags(1) = ohcth
        call report_error(73)
     end if
 
     noh = min(noh,nohmax)
 
     allocate(roh(noh), zoh(noh))
 
     if (iohcl /= 0) then
 
        roh(:) = rohc
 
        delzoh = 2.0D0 * zh(nohc) / noh  !  zh(nohc) is the half-height of the coil
        do i = 1,noh
           zoh(i) = zh(nohc) - delzoh*(0.5D0+i-1)
        end do
 
     end if
 
     rplasma(1) = rmajor  !  assumes nplas==1
     zplasma(1) = 0.0D0
 
     !  Central Solenoid / plasma mutual inductance
     !
     !  Improved calculation: Each Central Solenoid segment is now split into two filaments,
     !  of radius reqv+deltar and reqv-deltar, respectively. The mutual inductance
     !  of the segment with a plasma circuit is the mean of that calculated
     !  using the two equivalent filaments.
     !  Formulas and tables for the calculation of mutual and self-inductance
     !  [Revised], Rosa and Grover, Scientific papers of the Bureau of Standards,
     !  No. 169, 3rd ed., 1916. page 33
 
     nc = nplas
     do i = 1,nplas
        rc(i) = rplasma(i)
        zc(i) = zplasma(i)
     end do
 
     if (iohcl /= 0) then
        xohpl = 0.0D0
        if (ohcth >= delzoh) then
           deltar = sqrt((ohcth**2 - delzoh**2)/12.0D0)
        else
           fdiags(1) = ohcth ; fdiags(2) = delzoh
           call report_error(74)
        end if
        do i = 1,noh
           rp = roh(i)
           zp = zoh(i)
 
           reqv = rp*(1.0D0 + delzoh**2 / (24.0D0*rp**2))
 
           call bfield(nc,rc,zc,cc,xcin, reqv-deltar,zp,br,bz,psi)
           call bfield(nc,rc,zc,cc,xcout,reqv+deltar,zp,br,bz,psi)
 
           do ii = 1,nplas
              xc(ii) = 0.5D0*(xcin(ii) + xcout(ii))
              xohpl = xohpl + xc(ii)
           end do
        end do
 
        sxlg(ncirt,nohc) = xohpl / (nplas*noh) * turns(nohc)
        sxlg(nohc,ncirt) = sxlg(ncirt,nohc)
     end if
 
     !  Plasma self inductance
 
     sxlg(ncirt,ncirt) = rlp
 
     !  PF coil / plasma mutual inductances
 
     ncoils = 0
     nc = nplas
     do i = 1,ngrp
        xpfpl = 0.0D0
        ncoils = ncoils + ncls(i)
        rp = rpf(ncoils)
        zp = zpf(ncoils)
        call bfield(nc,rc,zc,cc,xc,rp,zp,br,bz,psi)
        do ii = 1,nplas
           xpfpl = xpfpl + xc(ii)
        end do
        do j = 1,ncls(i)
           ncoilj = ncoils + 1 - j
           sxlg(ncoilj,ncirt) = xpfpl / nplas * turns(ncoilj)
           sxlg(ncirt,ncoilj) = sxlg(ncoilj,ncirt)
        end do
     end do
 
     if (iohcl /= 0) then
 
        !  Central Solenoid self inductance
        a = rohc                 !  mean radius of coil
        b = 2.0D0*zh(nohc)       !  length of coil
        c = rb(nohc) - ra(nohc)  !  radial winding thickness
        sxlg(nohc,nohc) = selfinductance(a,b,c,turns(nohc))
 
        !  Central Solenoid / PF coil mutual inductances
 
        nc = noh
        do i = 1,noh
           rc(i) = roh(i)
           zc(i) = zoh(i)
        end do
 
        ncoils = 0
        do i = 1,ngrp
           xohpf = 0.0D0
           ncoils = ncoils + ncls(i)
           rp = rpf(ncoils)
           zp = zpf(ncoils)
           call bfield(nc,rc,zc,cc,xc,rp,zp,br,bz,psi)
           do ii = 1,noh
              xohpf = xohpf + xc(ii)
           end do
           do j = 1,ncls(i)
              ncoilj = ncoils + 1 - j
              sxlg(ncoilj,nohc) = xohpf * turns(ncoilj) * turns(nohc)/noh
              sxlg(nohc,ncoilj) = sxlg(ncoilj,nohc)
           end do
        end do
 
     end if
 
     !  PF coil - PF coil inductances
 
     if (iohcl == 0) then
        nef = nohc
     else
        nef = nohc-1
     end if
 
     nc = nef-1
     do i = 1,nef
        do j = 1,nef-1
           if (j >= i) then
              jj = j+1
           else
              jj = j
           end if
           zc(j) = zpf(jj)
           rc(j) = rpf(jj)
        end do
        rp = rpf(i)
        zp = zpf(i)
        call bfield(nc,rc,zc,cc,xc,rp,zp,br,bz,psi)
        do k = 1,nef
           if (k < i)  then
              sxlg(i,k) = xc(k) * turns(k) * turns(i)
           else if (k == i)  then
              rl = abs(zh(k) - zl(k))/sqrt(pi)
              sxlg(k,k) = rmu0 * turns(k)**2 * rpf(k) * &
                   (log(8.0D0*rpf(k)/rl) - 1.75D0)
           else
              sxlg(i,k) = xc(k-1) * turns(k) * turns(i)
           end if
        end do
     end do
 
     deallocate(roh,zoh)
 
     !  Output section
 
     if (iprint == 0) return
 
     call oheadr(outfile,'PF Coil Inductances')
     call ocmmnt(outfile,'Inductance matrix (Henries-turns**2) :')
     call oblnkl(outfile)
 
     do ig = 1,nef
        write(outfile,210) ig,(sxlg(ij,ig),ij=1,ncirt)
     end do
 210 format(t3,i2,t9,20(1pe8.1))
 
     if (iohcl /= 0) write(outfile,230) (sxlg(ij,ncirt-1),ij=1,ncirt)
 230 format('  CS',t9,20(1pe8.1))
 
     write(outfile,240) (sxlg(ij,ncirt),ij=1,ncirt)
 240 format(' Plasma',t9,20(1pe8.1))
 
   end subroutine induct
 
   ! !!!!!!!!!!!!!!!!!!!!!!!!!!!!!!!!!!!!!!!!!!!!!!!!!!!!!!!!!!!!!!!!!
 
   function selfinductance(a,b,c,N)
     !! Calculates the selfinductance using Bunet's formula
     !! author: M. Kovari, CCFE
     !! a  : input real : mean radius of coil (m)
     !! b  : input real : length of coil (m) (given as l in the reference)
     !! c  : input real : radial winding thickness (m)
     !! N  : input real : number of turns
     !! This routine calculates the self inductance in Henries
     !! Radiotron Designers Handbook (4th Edition) chapter 10
     !
     ! !!!!!!!!!!!!!!!!!!!!!!!!!!!!!!!!!!!!!!!!!!!!!!!
 
     implicit none
 
     ! Function declarations
     real(dp) :: a, b, c, N, selfinductance
 
     ! Calculate self inductance
     selfinductance = (1.0d-6/0.0254d0)*a**2*N**2/(9.0d0*a + 10.0d0*b + 8.4d0*c + 3.2d0*c*b/a)
 
     ! OLD Formula
     ! JM - KEEP FOR NOW
     ! Formulas and tables for the calculation of mutual and self-inductance [Revised],
     ! Rosa and Grover, Scientific papers of the Bureau of Standards, No. 169, 3rd ed., 1916
     ! a = mean radius of coil
     ! b = length of coil
     ! c = radial winding thickness
     ! N = number of turns
     ! real(dp) :: a,b,c, N, selfinductance, r, r2_16a2, x, x2, q, at, lambda, mu, p
 
     ! !  Equation 88, p. 137
     ! x = b/c
     ! x2 = x**2
     ! q = log(1.0d0+x2)
     ! p = log(1.0d0+1.0d0/x2)
     ! at = atan(x)
     ! lambda = log(8.0d0*a/c) + 1/12.0d0 - pi*x/3.0d0 - 0.5d0*q + 1/(12.0d0*x2)*q &
     !           + 1/12.0d0*x2*p + 2.0d0/3.0d0*(x-1.0d0/x)*at
 
     ! mu = c**2/(96.0d0*a**2)*     &
     !      ((log(8.0d0*a/c)-0.5d0*q)*(1+3.0d0*x2) + 3.45d0*x2 + 221.0d0/60.0d0   &
     !      -1.6d0*pi*x**3 + 3.2d0*x**3*at - 0.1d0/x2*q + 0.5d0*x2**2*p)
 
     ! selfinductance = rmu0*a*N**2 * (lambda + mu)
 
     ! if((selfinductance<0.0d0).or.(selfinductance .ne. selfinductance).or.(selfinductance>1000.0d0)) then
     !     write(*,*) 'a = ',a, ' b = ', b
     !     write(*,*) 'c = ',c, ' x = ', x
     !     write(*,*) 'q = ',q, ' at = ', at
     !     write(*,*) 'x2 = ',x2, ' N = ', N
     !     write(*,*) 'lambda = ',lambda, ' mu = ', mu
     !     write(*,*) 'selfinductance = ',selfinductance
     ! end if
 
   end function selfinductance
 
   ! !!!!!!!!!!!!!!!!!!!!!!!!!!!!!!!!!!!!!!!!!!!!!!!!!!!!!!!!!!!!!!!!!
 
   subroutine brookscoil(outfile)
     ! http://www.nessengr.com/techdata/brooks/brooks.html
       use process_output, only: ovarre, oblnkl, ocmmnt
     implicit none
     real(dp) :: a,b,c, N, l, lp
     character(len=10) :: test
     integer, intent(in) :: outfile
 
     c = 1.0d0
     a = 1.5d0 * c
     b = c
     N = 1.0d0
 
     l = 0.025491d0 * c * 100.0d0 * N**2 * 1.0d-6
     lp = selfinductance(a,b,c,N)
     if ((l/lp < 1.05d0).and.(l/lp > 0.95d0)) then
         test = 'PASS'
     else
         test = 'FAIL'
     end if
     call ocmmnt(outfile,'Unit test of self-inductance formula: '//test)
     call ovarre(outfile,'Self-inductance of 1m Brooks coil: standard formula', '(l)',l, 'OP ')
     call ovarre(outfile,'Self-inductance of 1m Brooks coil: PROCESS formula', '(lp)',lp, 'OP ')
     call oblnkl(outfile)
     write(*,*) 'Test of self-inductance formula: '//test
 
   end subroutine brookscoil
 
 
   ! !!!!!!!!!!!!!!!!!!!!!!!!!!!!!!!!!!!!!!!!!!!!!!!!!!!!!!!!!!!!!!!!!!
 
   subroutine outpf(outfile)
 
     !! Routine to write output from PF coil module to file
     !! author: P J Knight, CCFE, Culham Science Centre
     !! outfile : input integer : output file unit
     !! This routine writes the PF coil information to the output file.
     !! AEA FUS 251: A User's Guide to the PROCESS Systems Code
     !
     ! !!!!!!!!!!!!!!!!!!!!!!!!!!!!!!!!!!!!!!!!!!!!!!!
 
       use build_variables, only: iohcl, ohcth, gapoh, bore
       use error_handling, only: report_error
     use pfcoil_variables, only: whtpfs, cohbop, nohc, jscoh_eof, bmaxoh, &
         alstroh, i_cs_stress, rjconpf, coheof, vfohc, isumatpf, zpf, &
         jstrandoh_bop, pfcaseth, fcuohsu, sigpfcf, jscoh_bop, isumatoh, &
         areaoh, powpfres, fcupfsu, ric, jstrandoh_eof, powohres, rjohc0, &
         sigpfcalw, bpf, s_tresca_oh, awpoh, zl, oh_steel_frac, bmaxoh0, ra, &
         turns, rpf, rjohc, tmargoh, ipfres, alfapf, rjpfalw, whtpf, rb, wts, &
         zh, wtc
       use physics_variables, only: rminor, rmajor, kappa
     use process_output, only: int_to_string2, ovarin, oheadr, &
       ovarre, osubhd, oblnkl, ocmmnt
     use tfcoil_variables, only: tmargmin_cs, strncon_cs, tftmp, b_crit_upper_nbti,&
       t_crit_nbti 
     use numerics, only: boundu
       use constants, only: mfile
     implicit none
 
     !  Arguments
 
     integer, intent(in) :: outfile
 
     !  Local variables
 
     integer :: k,nef
     character(len=2) :: intstring
     logical :: CSlimit=.false.
 
     ! !!!!!!!!!!!!!!!!!!!!!!!!!!!!!!!!!!!!!!!!!!!!!!!
 
     call oheadr(outfile,'Central Solenoid and PF Coils')
 
     if (iohcl == 0) then
        call ocmmnt(outfile,'No central solenoid included')
        call oblnkl(outfile)
        call ovarin(mfile,'Existence_of_central_solenoid','(iohcl)',iohcl)
     else
        if (ipfres == 0) then
           call ocmmnt(outfile,'Superconducting central solenoid')
 
           call ovarin(outfile,'Central solenoid superconductor material', &
                '(isumatoh)',isumatoh)
 
           select case (isumatoh)
           case (1)
              call ocmmnt(outfile,'  (ITER Nb3Sn critical surface model)')
           case (2)
              call ocmmnt(outfile,'  (Bi-2212 high temperature superconductor)')
           case (3)
              call ocmmnt(outfile,'  (NbTi)')
           case (4)
              call ocmmnt(outfile, &
                   '  (ITER Nb3Sn critical surface model, user-defined parameters)')
           case (5)
              call ocmmnt(outfile, ' (WST Nb3Sn critical surface model)')
           case (7)
              call ocmmnt(outfile, ' (Durham Ginzburg-Landau critical surface model for Nb-Ti)')
           case (8)
              call ocmmnt(outfile, ' (Durham Ginzburg-Landau critical surface model for REBCO)')
           end select
 
 
           call osubhd(outfile,'Central Solenoid Current Density Limits :')
           call ovarre(outfile,'Maximum field at Beginning Of Pulse (T)', &
                '(bmaxoh0)',bmaxoh0, 'OP ')
           call ovarre(outfile,'Critical superconductor current density at BOP (A/m2)', &
                '(jscoh_bop)',jscoh_bop, 'OP ')
           call ovarre(outfile,'Critical strand current density at BOP (A/m2)', &
                '(jstrandoh_bop)',jstrandoh_bop, 'OP ')
           call ovarre(outfile,'Allowable overall current density at BOP (A/m2)', &
                '(rjohc0)',rjohc0, 'OP ')
           call ovarre(outfile,'Actual overall current density at BOP (A/m2)', &
                '(cohbop)',cohbop, 'OP ')
           call oblnkl(outfile)
           call ovarre(outfile,'Maximum field at End Of Flattop (T)', &
                '(bmaxoh)',bmaxoh, 'OP ')
           call ovarre(outfile,'Critical superconductor current density at EOF (A/m2)', &
                '(jscoh_eof)',jscoh_eof, 'OP ')
           call ovarre(outfile,'Critical strand current density at EOF (A/m2)', &
                '(jstrandoh_eof)',jstrandoh_eof, 'OP ')
           call ovarre(outfile,'Allowable overall current density at EOF (A/m2)', &
                '(rjohc)',rjohc, 'OP ')
           call ovarre(outfile,'Actual overall current density at EOF (A/m2)', '(coheof)',coheof)
           call oblnkl(outfile)
           ! MDK add ohcth, bore and gapoh as they can be iteration variables
           call ovarre(outfile,'CS inside radius (m)', '(bore.)',bore)
           call ovarre(outfile,'CS thickness (m)', '(ohcth.)',ohcth)
           call ovarre(outfile,'Gap between central solenoid and TF coil (m)', '(gapoh)',gapoh)
           call ovarre(outfile,'CS overall cross-sectional area (m2)', &
                '(areaoh)',areaoh, 'OP ')
           call ovarre(outfile,'CS conductor+void cross-sectional area (m2)', &
                '(awpoh)',awpoh, 'OP ')
           call ovarre(outfile,'   CS conductor cross-sectional area (m2)', &
                '(awpoh*(1-vfohc))',awpoh*(1.0D0-vfohc), 'OP ')
           call ovarre(outfile,'   CS void cross-sectional area (m2)', &
                '(awpoh*vfohc)',awpoh*vfohc, 'OP ')
           call ovarre(outfile,'CS steel cross-sectional area (m2)', &
                '(areaoh-awpoh)',areaoh-awpoh, 'OP ')
           call ovarre(outfile,'CS steel area fraction', &
                '(oh_steel_frac)',oh_steel_frac)
           if (i_cs_stress == 1) then
             call ocmmnt(outfile, 'Hoop + axial stress considered')
           else
             call ocmmnt(outfile, 'Only hoop stress considered')
           end if
           call ovarin(outfile,'Switch for CS stress calculation', &
                '(i_cs_stress)',i_cs_stress)
           call ovarre(outfile,'Allowable stress in CS steel (Pa)', &
                '(alstroh)',alstroh)
           call ovarre(outfile,'Hoop stress in CS steel (Pa)', &
                '(sig_hoop)', sig_hoop, 'OP ')
           call ovarre(outfile,'Axial stress in CS steel (Pa)', &
                '(sig_axial)', sig_axial, 'OP ')
           call ovarre(outfile,'Tresca stress in CS steel (Pa)', &
                '(s_tresca_oh)', s_tresca_oh, 'OP ')
           call ovarre(outfile,'Axial force in CS (N)', &
                '(axial_force)', axial_force, 'OP ')
           call ovarre(outfile,'Strain on CS superconductor', &
                '(strncon_cs)',strncon_cs)
           call ovarre(outfile,'Copper fraction in strand', &
                '(fcuohsu)',fcuohsu)
           call ovarre(outfile,'Void (coolant) fraction in conductor', &
                '(vfohc)',vfohc)
           call ovarre(outfile,'Helium coolant temperature (K)', &
                '(tftmp)',tftmp)
           call ovarre(outfile,'CS temperature margin (K)', &
                '(tmargoh)',tmargoh, 'OP ')
           call ovarre(outfile,'Minimum permitted temperature margin (K)', &
                '(tmargmin_cs)',tmargmin_cs)
           ! Check whether CS coil is hitting any limits
           ! iteration variable (39) fjohc0
           ! iteration variable(38) fjohc
           if ( (abs(coheof) > 0.99D0*abs(boundu(38)*rjohc)).or. &
                (abs(cohbop) > 0.99D0*abs(boundu(39)*rjohc0)) ) CSlimit=.true.
           if (tmargoh < 1.01D0*tmargmin_cs) CSlimit=.true.
           if (.not.CSlimit) call report_error(135)

           !REBCO fractures in strains above ~+/- 0.7%
           if ((isumatoh == 8) .and. strncon_cs > 0.7D-2 .or. strncon_cs < -0.7D-2) then
                call report_error(262)
           end if
 
        else
           call ocmmnt(outfile,'Resistive central solenoid')
        end if
 
     end if
 
     if (ipfres == 0) then
        call oblnkl(outfile)
        call ocmmnt(outfile,'Superconducting PF coils')
 
        call ovarin(outfile,'PF coil superconductor material','(isumatpf)',isumatpf)
 
        select case (isumatpf)
        case (1)
           call ocmmnt(outfile,'  (ITER Nb3Sn critical surface model)')
        case (2)
           call ocmmnt(outfile,'  (Bi-2212 high temperature superconductor)')
        case (3)
           call ocmmnt(outfile,'  (NbTi)')
        case (4)
           call ocmmnt(outfile, &
                '  (ITER Nb3Sn critical surface model, user-defined parameters)')
        case (5)
           call ocmmnt(outfile, ' (WST Nb3Sn critical surface model)')
        case (7)
           call ocmmnt(outfile, ' (Durham Nb-Ti Ginzburg-Landau critical surface model)')
        case (8)
           call ocmmnt(outfile, ' (Durham REBCO Ginzburg-Landau critical surface model)')
        end select
 
        call ovarre(outfile,'Copper fraction in conductor','(fcupfsu)',fcupfsu)
 
        call osubhd(outfile,'PF Coil Case Stress :')
        call ovarre(outfile,'Maximum permissible tensile stress (MPa)', &
             '(sigpfcalw)',sigpfcalw)
        call ovarre(outfile,'JxB hoop force fraction supported by case', &
             '(sigpfcf)',sigpfcf)
 
     else
        call oblnkl(outfile)
        call ocmmnt(outfile,'Resistive PF coils')
 
        call osubhd(outfile,'Resistive Power :')
        call ovarre(outfile,'PF coil resistive power (W)','(powpfres)', powpfres, 'OP ')
        if (iohcl /= 0) then
           call ovarre(outfile,'Central solenoid resistive power (W)','(powohres)', &
                powohres, 'OP ')
        end if
 
     end if
 
     !  nef is the number of coils excluding the Central Solenoid
 
     nef = nohc
     if (iohcl /= 0) nef = nef - 1
 
     call osubhd(outfile, 'Geometry of PF coils, central solenoid and plasma :')
 
     write(outfile,10)
 10  format(' coil',t17,'R(m)',t29,'Z(m)',t41,'dR(m)',t53,'dZ(m)', &
          t65,'turns',t75,'steel thickness(m)')
     call oblnkl(outfile)
 
     !  PF coils
 
     write(outfile,20) (k,rpf(k),zpf(k),(rb(k)-ra(k)),abs(zh(k)-zl(k)), &
          turns(k),pfcaseth(k),k=1,nef)
 20  format('  PF',i1,t10,6f12.2)
 
     do k = 1,nef
        intstring = int_to_string2(k)
        call ovarre(mfile,'PF coil '//intstring//' radius (m)', &
             '(rpf('//intstring//'))',rpf(k))
        call ovarre(mfile,'PF coil '//intstring//' vertical position (m)', &
             '(zpf('//intstring//'))',zpf(k))
        call ovarre(mfile,'PF coil '//intstring//' radial thickness (m)', &
             '(pfdr'//intstring//')',(rb(k)-ra(k)))
        call ovarre(mfile,'PF coil '//intstring//' vertical thickness (m)', &
             '(pfdz'//intstring//')',(zh(k)-zl(k)))
        call ovarre(mfile,'PF coil '//intstring//' turns', &
             '(turns('//intstring//'))',turns(k))
        call ovarre(mfile,'PF coil '//intstring//' current (MA)', &
             '(ric('//intstring//'))',ric(k))
        call ovarre(mfile,'PF coil '//intstring//' field (T)', &
             '(bpf('//intstring//'))',bpf(k))
     end do
 
     !  Central Solenoid, if present
 
     if (iohcl /= 0) then
        write(outfile,30) rpf(nohc),zpf(nohc),(rb(nohc)-ra(nohc)), &
             abs(zh(nohc)-zl(nohc)),turns(nohc),pfcaseth(nohc)
 30     format('  CS',t10,6f12.2)
        call ovarre(mfile,'Central solenoid radius (m)', &
             '(rpf(nohc))',rpf(nohc))
        call ovarre(mfile,'Central solenoid vertical position (m)', &
             '(zpf(nohc))',zpf(nohc))
        call ovarre(mfile,'Central solenoid radial thickness (m)', &
             '(ohdr)',(rb(nohc)-ra(nohc)))
        call ovarre(mfile,'Central solenoid vertical thickness (m)', &
             '(ohdz)',(zh(nohc)-zl(nohc)))
        call ovarre(mfile,'Central solenoid turns', &
             '(turns(nohc))',turns(nohc))
        call ovarre(mfile,'Central solenoid current (MA)', &
             '(ric(nohc))',ric(nohc))
        call ovarre(mfile,'Central solenoid field (T)', &
             '(bpf(nohc))',bpf(nohc))
     end if
 
     !  Plasma
 
     write(outfile,40) rmajor,0.0D0,2.0D0*rminor,2.0D0*rminor*kappa,1.0D0
 40  format(' Plasma',t10,5f12.2)
 
     call osubhd(outfile,'PF Coil Information at Peak Current:')
 
     write(outfile,50)
 50  format(' coil', &
          t8, 'current', &
          t17,'allowed J', &
          t28,'actual J', &
          t39,'J', &
          t43,'cond. mass', &
          t56,'steel mass', &
          t71,'field')
 
     write(outfile,60)
 60  format( &
          t10,'(MA)', &
          t18,'(A/m2)', &
          t29,'(A/m2)', &
          t37,'ratio', &
          t46,'(kg)', &
          t60,'(kg)', &
          t72,'(T)')
 
     call oblnkl(outfile)
 
     !  PF coils
 
     do k = 1,nef
        if (ipfres == 0) then
           write(outfile,90) k,ric(k),rjpfalw(k),rjconpf(k), &
                (rjconpf(k)/rjpfalw(k)),wtc(k),wts(k),bpf(k)
        else
           write(outfile,90) k,ric(k),-1.0D0,rjconpf(k), &
                1.0D0,wtc(k),wts(k),bpf(k)
        end if
     end do
 
     !  The 0p syntax is needed here and on line 100
     !  to prevent a known compiler 'feature' from apparently
     !  multiplying the f-formatted numbers by 10.
 
 90  format('  PF',i1,f8.2,2(1pe11.3),0p,f6.2,1pe10.3,1pe12.3,1pe13.3)
 
     !  Central Solenoid, if present
 
     if (iohcl /= 0) then
        if (ipfres == 0) then
        ! Issue #328
           write(outfile,100) ric(nohc),rjpfalw(nohc),max(abs(cohbop),abs(coheof)), &
                (max(abs(cohbop),abs(coheof))/rjpfalw(nohc)),wtc(nohc),wts(nohc), &
                bpf(nohc)
        else
           write(outfile,100) ric(nohc),-1.0D0,max(abs(cohbop),abs(coheof)), &
                1.0D0,wtc(nohc),wts(nohc),bpf(nohc)
        end if
     end if
 
 100    format('  CS ',f8.2,2(1pe11.3),0p,f6.2,1pe10.3,1pe12.3,1pe13.3)
 
     !  Miscellaneous totals
 
     write(outfile,110)
 110 format(t8,'------',t43,'---------',t55,'---------')
 
     write(outfile,120) ricpf,whtpf,whtpfs
 120 format(t6,f8.2,t41,1pe11.3,1pe12.3)
 
     call osubhd(outfile,'PF coil current scaling information :')
     call ovarre(outfile,'Sum of squares of residuals ','(ssq0)',ssq0, 'OP ')
     call ovarre(outfile,'Smoothing parameter ','(alfapf)',alfapf)
 
   end subroutine outpf
 
   ! !!!!!!!!!!!!!!!!!!!!!!!!!!!!!!!!!!!!!!!!!!!!!!!!!!!!!!!!!!!!!!!!!!
 
   subroutine outvolt(outfile)
 
     !! Writes volt-second information to output file
     !! author: P J Knight, CCFE, Culham Science Centre
     !! author: R Kemp, CCFE, Culham Science Centre
     !! outfile : input integer : output file unit
     !! This routine writes the PF coil volt-second data to the
     !! output file.
     !! None
     !
     ! !!!!!!!!!!!!!!!!!!!!!!!!!!!!!!!!!!!!!!!!!!!!!!!
 
     use pfcoil_variables, only: nohc, turns, fcohbop, vstot, ncirt, vssu, cpt, &
       fcohbof, vsohsu, vsohbn, vsoh, vseft, vsefsu, vsefbn, vsbn
     use process_output, only: int_to_string2, ovarin, oheadr, ovarre, oshead, &
       osubhd, oblnkl, ocmmnt
       use times_variables, only: tim, timelabel
     implicit none
 
     !  Arguments
 
     integer, intent(in) :: outfile
 
     !  Local variables
     character(len=50) :: circuit_name, circuit_var_name
     integer :: jj,k,jjj
 
 
     ! !!!!!!!!!!!!!!!!!!!!!!!!!!!!!!!!!!!!!!!!!!!!!!!
 
     call oheadr(outfile,'Volt Second Consumption')
 
     write(outfile,10) vsefsu,vsefbn,vseft,vsohsu,vsohbn,vsoh,vssu,vsbn,vstot
 10  format(t15,'volt-sec',t30,'volt-sec',t45,'volt-sec'/ &
          t15,  'start-up',t32,'burn',t46,'total'// &
          t2,'PF coils :',t13,3(f10.2,5x)/ &
          t2,'CS coil  :',t13,3(f10.2,5x)/ &
          t15,8('-'),t30,8('-'),t45,8('-')/ &
          t2,'Total :   ',t13,3(f10.2,5x) )
 
     call oblnkl(outfile)
     call ovarre(outfile,'Total volt-second consumption by coils (Wb)','(vstot)',vstot, 'OP ')
 
     call osubhd(outfile, &
          'Summary of volt-second consumption by circuit (Wb) :')
 
     write(outfile,20)
 20  format(' circuit', t16,'BOP',t31,'BOF',t46,'EOF')
 
     call oblnkl(outfile)
 
     write(outfile,30) (k,vsdum(k,1),vsdum(k,2),vsdum(k,3),k=1,nef)
 30  format(t4,i3,t10,f10.3,5x,f10.3,5x,f10.3)
 
     write(outfile,40) vsdum(nohc,1),vsdum(nohc,2),vsdum(nohc,3)
 40  format(' CS coil',t10,f10.3,5x,f10.3,5x,f10.3)
 
     call oshead(outfile,'Waveforms')
     call ocmmnt(outfile,'Currents (Amps/coil) as a function of time :')
     call oblnkl(outfile)
 
     write(outfile,50)(tim(k),k=1,6)
 50  format(t40,'time (sec)'//t10,6f11.2)
 
     write(outfile,51)(timelabel(k),k=1,6)
 51  format(t16, 6a11)
     call ocmmnt(outfile,'circuit')
 
     do k = 1,ncirt-1
       write(outfile,60) k,((cpt(k,jj)*turns(k)),jj=1,6)
     end do
 60  format(t3,i2,t12,6(1pe11.3))
 
     write(outfile,70) (cpt(ncirt,jj),jj=1,6)
 70  format(' Plasma (A)',t12,6(1pe11.3))
 
     call oblnkl(outfile)
     call ocmmnt(outfile,'This consists of: CS coil field balancing:')
     do k = 1,ncirt-1
        write(outfile,80) k,cpt(k,1)*turns(k), &
             cpt(k,2)*turns(k), &
             -cpt(k,2)*turns(k)*(fcohbof/fcohbop), &
             -cpt(k,2)*turns(k)*(fcohbof/fcohbop), &
             -cpt(k,2)*turns(k)*(1.0D0/fcohbop), &
             cpt(k,6)*turns(k)
     end do
 80  format(t3,i2,t12,6(1pe11.3))
 
     call oblnkl(outfile)
     call ocmmnt(outfile,'And: equilibrium field:')
     do k = 1,ncirt-1
        write(outfile,90) k,0.0D0, &
             0.0D0, &
             (cpt(k,3)+cpt(k,2)*(fcohbof/fcohbop))*turns(k), &
             (cpt(k,4)+cpt(k,2)*(fcohbof/fcohbop))*turns(k), &
             (cpt(k,5)+cpt(k,2)*(1.0D0/fcohbop))*turns(k), &
             0.0D0
     end do
 90  format(t3,i2,t12,6(1pe11.3))
 
     call oblnkl(outfile)
     call ovarre(outfile,'Ratio of central solenoid current at beginning of Pulse / end of flat-top','(fcohbop)',fcohbop)
     call ovarre(outfile,'Ratio of central solenoid current at beginning of Flat-top / end of flat-top','(fcohbof)',fcohbof, 'OP ')
 
     call oshead(outfile,'PF Circuit Waveform Data')
     call ovarin(outfile,'Number of PF circuits including CS and plasma','(ncirt)',ncirt)
     do k = 1,ncirt
       do jjj = 1, 6
         if (k == ncirt) then
           circuit_name = 'Plasma ' // ' - Time point ' // int_to_string2(jjj) // ' (A)'
           circuit_var_name = '(plasma' // 't' // int_to_string2(jjj) // ')'
         else if (k == ncirt-1) then
           circuit_name = 'CS Circuit ' // ' - Time point ' // int_to_string2(jjj) // ' (A)'
           circuit_var_name = '(cs' // 't' // int_to_string2(jjj) // ')'
         else
           circuit_name = 'PF Circuit ' // int_to_string2(k) // ' - Time point ' // int_to_string2(jjj) // ' (A)'
           circuit_var_name = '(pfc' // int_to_string2(k) // 't' // int_to_string2(jjj) // ')'
         end if
         call ovarre(outfile,circuit_name,circuit_var_name, cpt(k,jjj)*turns(k))
       end do
     end do
 
   end subroutine outvolt
 
 end module pfcoil_module
 <|MERGE_RESOLUTION|>--- conflicted
+++ resolved
@@ -671,8 +671,8 @@
  
      use build_variables, only: hmax, ohcth
      use fwbs_variables, only: denstl
-     use error_handling, only: idiags, report_error
-     use pfcoil_variables, only: nohc, bmaxoh, i_cs_stress, coheof, rohc, &
+      use error_handling, only: idiags, report_error
+      use pfcoil_variables, only: nohc, bmaxoh, i_cs_stress, coheof, rohc, &
          vfohc, jstrandoh_bop, fcuohsu, isumatoh, ohhghf, areaoh, powpfres, &
          jstrandoh_eof, powohres, rjohc0, s_tresca_oh, awpoh, oh_steel_frac, &
          bmaxoh0, rjohc, tmargoh, ipfres, rjpfalw, pfclres, vf, ric, bpf, &
@@ -848,7 +848,7 @@
              (areaoh * (1.0D0-vfohc)) * (1.0D6*ric(nohc))**2
         powpfres = powpfres + powohres
  
-     end if   
+     end if
  
    end subroutine ohcalc
  
@@ -1284,7 +1284,6 @@
           bfix(i) = 0.0D0
           bfix(npts + i) = 0.0D0
        end do
-<<<<<<< HEAD
  
        if (nfix <= 0) return
  
@@ -1743,7 +1742,7 @@
        use error_handling, only: fdiags, idiags, report_error
      use superconductors, only: jcrit_nbti, wstsc, jcrit_rebco, bi2212, &
        itersc, current_sharing_rebco, Gl_nbti, GL_REBCO
-       use tfcoil_variables, only: tmargmin_cs, temp_margin, b_crit_upper_nbti, t_crit_nbti
+       use tfcoil_variables, only: tmargmin_cs, temp_margin, b_crit_upper_nbti, t_crit_nbti 
        use maths_library, only: variable_error, secant_solve
      implicit none
  
@@ -1824,19 +1823,21 @@
         call jcrit_rebco(thelium,bmax,jcritsc,validity,0)
         jcritstr = jcritsc * (1.0D0-fcu)
  
-     case (7) ! Durham Ginzburg-Landau Nb-Ti parameterisation
+    case (7) ! Durham Ginzburg-Landau Nb-Ti parameterisation
           bc20m = b_crit_upper_nbti
           tc0m = t_crit_nbti 
           call GL_nbti(thelium,bmax,strain,bc20m,tc0m,jcritsc,bcrit,tcrit)
           jcritstr = jcritsc  * (1.0D0-fcu)
  
      case (8) ! Branch YCBO model fit to Tallahassee data
-          bc20m = 429D0
-          tc0m = 185D0
-          call GL_REBCO(thelium,bmax,strain,bc20m,tc0m,jcritsc,bcrit,tcrit) 
-          ! A0 calculated for tape cross section already
-          jcritstr = jcritsc * (1.0D0-fcu)
- 
+           bc20m = 429D0
+           tc0m = 185D0
+           call GL_REBCO(thelium,bmax,strain,bc20m,tc0m,jcritsc,bcrit,tcrit) 
+           ! A0 calculated for tape cross section already
+           jcritstr = jcritsc * (1.0D0-fcu)
+  
+           
+       
           
  
      case default  !  Error condition
@@ -1890,112 +1891,6 @@
            ttest = ttest - 2.0D0*delt*(jcrit0-jsc)/(jcritp-jcritm)
         end do solve_for_tmarg
         tmarg = ttest - thelium
-=======
-    end do
-
-    deallocate(roh,zoh)
-
-    !  Output section
-
-    if (iprint == 0) return
-
-    call oheadr(outfile,'PF Coil Inductances')
-    call ocmmnt(outfile,'Inductance matrix [H] :')
-    call oblnkl(outfile)
-
-    do ig = 1,nef
-       write(outfile,210) ig,(sxlg(ij,ig),ij=1,ncirt)
-    end do
-210 format(t3,i2,t9,20(1pe8.1))
-
-    if (iohcl /= 0) write(outfile,230) (sxlg(ij,ncirt-1),ij=1,ncirt)
-230 format('  CS',t9,20(1pe8.1))
-
-    write(outfile,240) (sxlg(ij,ncirt),ij=1,ncirt)
-240 format(' Plasma',t9,20(1pe8.1))
-
-  end subroutine induct
-
-  ! !!!!!!!!!!!!!!!!!!!!!!!!!!!!!!!!!!!!!!!!!!!!!!!!!!!!!!!!!!!!!!!!!
-
-  function selfinductance(a,b,c,N)
-    !! Calculates the selfinductance using Bunet's formula
-    !! author: M. Kovari, CCFE
-    !! a  : input real : mean radius of coil (m)
-    !! b  : input real : length of coil (m) (given as l in the reference)
-    !! c  : input real : radial winding thickness (m)
-    !! N  : input real : number of turns
-    !! This routine calculates the self inductance in Henries
-    !! Radiotron Designers Handbook (4th Edition) chapter 10
-    !
-    ! !!!!!!!!!!!!!!!!!!!!!!!!!!!!!!!!!!!!!!!!!!!!!!!
-
-    implicit none
-
-    ! Function declarations
-    real(dp) :: a, b, c, N, selfinductance
-
-    ! Calculate self inductance
-    selfinductance = (1.0d-6/0.0254d0)*a**2*N**2/(9.0d0*a + 10.0d0*b + 8.4d0*c + 3.2d0*c*b/a)
-
-    ! OLD Formula
-    ! JM - KEEP FOR NOW
-    ! Formulas and tables for the calculation of mutual and self-inductance [Revised],
-    ! Rosa and Grover, Scientific papers of the Bureau of Standards, No. 169, 3rd ed., 1916
-    ! a = mean radius of coil
-    ! b = length of coil
-    ! c = radial winding thickness
-    ! N = number of turns
-    ! real(dp) :: a,b,c, N, selfinductance, r, r2_16a2, x, x2, q, at, lambda, mu, p
-
-    ! !  Equation 88, p. 137
-    ! x = b/c
-    ! x2 = x**2
-    ! q = log(1.0d0+x2)
-    ! p = log(1.0d0+1.0d0/x2)
-    ! at = atan(x)
-    ! lambda = log(8.0d0*a/c) + 1/12.0d0 - pi*x/3.0d0 - 0.5d0*q + 1/(12.0d0*x2)*q &
-    !           + 1/12.0d0*x2*p + 2.0d0/3.0d0*(x-1.0d0/x)*at
-
-    ! mu = c**2/(96.0d0*a**2)*     &
-    !      ((log(8.0d0*a/c)-0.5d0*q)*(1+3.0d0*x2) + 3.45d0*x2 + 221.0d0/60.0d0   &
-    !      -1.6d0*pi*x**3 + 3.2d0*x**3*at - 0.1d0/x2*q + 0.5d0*x2**2*p)
-
-    ! selfinductance = rmu0*a*N**2 * (lambda + mu)
-
-    ! if((selfinductance<0.0d0).or.(selfinductance .ne. selfinductance).or.(selfinductance>1000.0d0)) then
-    !     write(*,*) 'a = ',a, ' b = ', b
-    !     write(*,*) 'c = ',c, ' x = ', x
-    !     write(*,*) 'q = ',q, ' at = ', at
-    !     write(*,*) 'x2 = ',x2, ' N = ', N
-    !     write(*,*) 'lambda = ',lambda, ' mu = ', mu
-    !     write(*,*) 'selfinductance = ',selfinductance
-    ! end if
-
-  end function selfinductance
-
-  ! !!!!!!!!!!!!!!!!!!!!!!!!!!!!!!!!!!!!!!!!!!!!!!!!!!!!!!!!!!!!!!!!!
-
-  subroutine brookscoil(outfile)
-    ! http://www.nessengr.com/techdata/brooks/brooks.html
-		use process_output, only: ovarre, oblnkl, ocmmnt
-    implicit none
-    real(dp) :: a,b,c, N, l, lp
-    character(len=10) :: test
-    integer, intent(in) :: outfile
-
-    c = 1.0d0
-    a = 1.5d0 * c
-    b = c
-    N = 1.0d0
-
-    l = 0.025491d0 * c * 100.0d0 * N**2 * 1.0d-6
-    lp = selfinductance(a,b,c,N)
-    if ((l/lp < 1.05d0).and.(l/lp > 0.95d0)) then
-        test = 'PASS'
-    else
-        test = 'FAIL'
->>>>>>> 21f7ad74
     end if
  
  
@@ -2050,21 +1945,21 @@
        end if
    end if
  
-   ! SCM 10/08/20 Use secant solver for GL_REBCO.
-   if(isumat==8) then
-    ! Current sharing temperature for Durham Ginzburg-Landau Nb-Ti
-    x1 = 4.0d0  ! Initial values of temperature
-    x2 = 6.0d0
-    ! Solve for deltaj_GL_REBCO = 0
-    call secant_solve(deltaj_GL_REBCO,x1,x2,current_sharing_t,error,residual,100d0)
-    tmarg = current_sharing_t - thelium
-    call GL_REBCO(current_sharing_t,bmax,strain,bc20m,tc0m,jcrit0,b,t)
-    if(variable_error(current_sharing_t))then  ! current sharing secant solver has failed.
-        write(*,'(a24, 10(a12,es12.3))')'Gl_REBCO: current sharing ', 'temperature=', current_sharing_t, '  tmarg=', tmarg, &
-                                        '  jsc=',jsc, '  jcrit0=',jcrit0, '  residual=', residual
-    end if
- end if
- 
+ ! SCM 10/08/20 Use secant solver for GL_REBCO.
+    if(isumat==8) then
+     ! Current sharing temperature for Durham Ginzburg-Landau Nb-Ti
+     x1 = 4.0d0  ! Initial values of temperature
+     x2 = 6.0d0
+     ! Solve for deltaj_GL_REBCO = 0
+     call secant_solve(deltaj_GL_REBCO,x1,x2,current_sharing_t,error,residual,100d0)
+     tmarg = current_sharing_t - thelium
+     call GL_REBCO(current_sharing_t,bmax,strain,bc20m,tc0m,jcrit0,b,t)
+     if(variable_error(current_sharing_t))then  ! current sharing secant solver has failed.
+         write(*,'(a24, 10(a12,es12.3))')'Gl_REBCO: current sharing ', 'temperature=', current_sharing_t, '  tmarg=', tmarg, &
+                                         '  jsc=',jsc, '  jcrit0=',jcrit0, '  residual=', residual
+     end if
+  end if
+  
  contains
      ! These functions are required because secant_solve requires a function not a subroutine
      ! They need to follow a 'contains' statement because 'jcrit0', 'bmax' and others
@@ -2102,19 +1997,19 @@
                                            '  jcrit0=',jcrit0
        end if
        deltaj_GL_nbti = jcrit0 - jsc
-     end function deltaj_GL_nbti
- 
-     function deltaj_GL_REBCO(temperature)
-       real(dp), intent(in) :: temperature
-       real(dp)::deltaj_Gl_REBCO, jcrit0
-       call GL_REBCO(temperature,bmax,strain,bc20m,tc0m,jcrit0,b,t)
-       if(variable_error(jcrit0))then  ! GL_REBCO has failed.
-         write(*,'(a24, 10(a12,es12.3))')'deltaj_GL_REBCO: ', 'bmax=', bmax, '  temperature=', temperature, &
-                                           '  jcrit0=',jcrit0
-       end if
-       deltaj_GL_REBCO = jcrit0 - jsc
-     end function deltaj_GL_REBCO
- 
+   end function deltaj_GL_nbti
+   
+        function deltaj_GL_REBCO(temperature)
+        real(dp), intent(in) :: temperature
+        real(dp)::deltaj_Gl_REBCO, jcrit0
+        call GL_REBCO(temperature,bmax,strain,bc20m,tc0m,jcrit0,b,t)
+        if(variable_error(jcrit0))then  ! GL_REBCO has failed.
+          write(*,'(a24, 10(a12,es12.3))')'deltaj_GL_REBCO: ', 'bmax=', bmax, '  temperature=', temperature, &
+                                            '  jcrit0=',jcrit0
+        end if
+        deltaj_GL_REBCO = jcrit0 - jsc
+      end function deltaj_GL_REBCO
+  
  end subroutine superconpf
  
    ! !!!!!!!!!!!!!!!!!!!!!!!!!!!!!!!!!!!!!!!!!!!!!!!!!!!!!!!!!!!!!!!!!!
@@ -2569,7 +2464,7 @@
      if (iprint == 0) return
  
      call oheadr(outfile,'PF Coil Inductances')
-     call ocmmnt(outfile,'Inductance matrix (Henries-turns**2) :')
+     call ocmmnt(outfile,'Inductance matrix [H] :')
      call oblnkl(outfile)
  
      do ig = 1,nef
@@ -2742,9 +2637,9 @@
            case (5)
               call ocmmnt(outfile, ' (WST Nb3Sn critical surface model)')
            case (7)
-              call ocmmnt(outfile, ' (Durham Ginzburg-Landau critical surface model for Nb-Ti)')
-           case (8)
-              call ocmmnt(outfile, ' (Durham Ginzburg-Landau critical surface model for REBCO)')
+               call ocmmnt(outfile, ' (Durham Ginzburg-Landau critical surface model for Nb-Ti)')
+            case (8)
+               call ocmmnt(outfile, ' (Durham Ginzburg-Landau critical surface model for REBCO)')
            end select
  
  
@@ -2822,11 +2717,11 @@
                 (abs(cohbop) > 0.99D0*abs(boundu(39)*rjohc0)) ) CSlimit=.true.
            if (tmargoh < 1.01D0*tmargmin_cs) CSlimit=.true.
            if (.not.CSlimit) call report_error(135)
-
-           !REBCO fractures in strains above ~+/- 0.7%
-           if ((isumatoh == 8) .and. strncon_cs > 0.7D-2 .or. strncon_cs < -0.7D-2) then
-                call report_error(262)
-           end if
+ 
+            !REBCO fractures in strains above ~+/- 0.7%
+            if ((isumatoh == 8) .and. strncon_cs > 0.7D-2 .or. strncon_cs < -0.7D-2) then
+                 call report_error(262)
+            end if
  
         else
            call ocmmnt(outfile,'Resistive central solenoid')
@@ -2853,9 +2748,9 @@
         case (5)
            call ocmmnt(outfile, ' (WST Nb3Sn critical surface model)')
         case (7)
-           call ocmmnt(outfile, ' (Durham Nb-Ti Ginzburg-Landau critical surface model)')
-        case (8)
-           call ocmmnt(outfile, ' (Durham REBCO Ginzburg-Landau critical surface model)')
+            call ocmmnt(outfile, ' (Durham Nb-Ti Ginzburg-Landau critical surface model)')
+         case (8)
+            call ocmmnt(outfile, ' (Durham REBCO Ginzburg-Landau critical surface model)')
         end select
  
         call ovarre(outfile,'Copper fraction in conductor','(fcupfsu)',fcupfsu)
@@ -3141,4 +3036,5 @@
    end subroutine outvolt
  
  end module pfcoil_module
+ 
  