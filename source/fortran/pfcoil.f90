! !!!!!!!!!!!!!!!!!!!!!!!!!!!!!!!!!!!!!!!!!!!!!!!!!!!!!!!!!!!!!!!!!!

module pfcoil_module

  !! Module containing PF coil routines
  !! author: P J Knight, CCFE, Culham Science Centre
  !! author: R Kemp, CCFE, Culham Science Centre
  !! N/A
  !! This module contains routines for calculating the
  !! parameters of the PF coil systems for a fusion power plant.
  !! AEA FUS 251: A User's Guide to the PROCESS Systems Code
  !
  ! !!!!!!!!!!!!!!!!!!!!!!!!!!!!!!!!!!!!!!!!!!!!!!!
  use, intrinsic :: iso_fortran_env, only: dp=>real64
  use resistive_materials, only: volume_fractions, supercon_strand
  use pfcoil_variables, only: nfixmx, ngrpmx, nclsmx, ngc2
  implicit none

  private
  public :: pfcoil, outpf, outvolt, induct, vsec, bfield, brookscoil

  !  Local variables

  integer :: nef,nfxf
  real(dp) :: ricpf, ssq0, sig_axial, sig_hoop
  real(dp) :: axial_force
  real(dp), dimension(nfixmx) :: rfxf,zfxf,cfxf,xind
  real(dp), dimension(ngrpmx,nclsmx) :: rcls,zcls
  real(dp), dimension(ngrpmx) :: ccls,ccl0
  real(dp), dimension(ngc2) :: bpf2
  real(dp), dimension(ngc2,3) :: vsdum

  type(volume_fractions):: conductorpf
  type(supercon_strand)::croco_strand

contains

  ! !!!!!!!!!!!!!!!!!!!!!!!!!!!!!!!!!!!!!!!!!!!!!!!!!!!!!!!!!!!!!!!!!!

  subroutine pfcoil

    !! Routine to perform calculations for the PF and Central Solenoid coils
    !! author: P J Knight, CCFE, Culham Science Centre
    !! author: R Kemp, CCFE, Culham Science Centre
    !! None
    !! This subroutine performs the calculations for the PF and
    !! Central Solenoid coils, to determine their size, location, current waveforms,
    !! stresses etc.
    !! AEA FUS 251: A User's Guide to the PROCESS Systems Code
    !
    ! !!!!!!!!!!!!!!!!!!!!!!!!!!!!!!!!!!!!!!!!!!!!!!!

    use build_variables, only: iohcl, hpfdif, hpfu, hmax, ohcth, tfthko, &
        tfcth, r_tf_outboard_mid, bore
    use error_handling, only: idiags, report_error
    use fwbs_variables, only: denstl
    use pfcoil_variables, only: rpf1, whtpfs, curpff, nohc, pfrmax, fcohbop, &
        rjconpf, ngrp, rohc, ncls, zpf, cptdin, pfcaseth, itr_sum, sigpfcf, &
        ohhghf, ipfloc, wts, powpfres, nptsmx, curpfb, routr, ric, fcohbof, &
        rpf2, nfxfh, bpf, zl, wtc, vf, turns, curpfs, rpf, zref, &
        pfmmax, ipfres, alfapf, ncirt, pfclres, cpt, waves, sxlg, sigpfcalw, &
        coheof, zh, fcohbof, ra, rb, isumatpf, whtpf, fcupfsu, cohbop, rjpfalw
    use physics_variables, only: bvert, kappa, rli, itartpf, vsres, plascur, &
        triang, rminor, vsind, aspect, itart, betap, rmajor
<<<<<<< HEAD
    use tfcoil_variables, only: dcopper, tftmp, dcond, i_tf_sup, fhts, &
        tcritsc, strncon_pf, bcritsc, b_crit_upper_nbti, t_crit_nbti 
=======
    use tfcoil_variables, only: tftmp, dcond, i_tf_sup, fhts, &
        tcritsc, strncon_pf, bcritsc
>>>>>>> 0ca82040
    use times_variables, only: tim, tramp, tburn, tohs, tqnch, theat
    use constants, only: pi, nout, dcopper
    implicit none

    !  Arguments

    !  Local variables

    integer, parameter :: lrow1 = 2*nptsmx + ngrpmx
    integer, parameter :: lcol1 = ngrpmx

    integer :: i,ii,iii,ij,it,j,k,c,m,n,ncl,nfxf0,ng2,ngrp0,nng,nocoil,npts,npts0
    integer :: ccount, top_bottom
    integer, dimension(ngrpmx) :: pcls0
    integer, dimension(ngrpmx+2) :: ncls0

    real(dp) :: area,areaspf,bmax,bri,bro,bzi,bzo,ioheof, &
         drpdz,drpt,dx,dz,forcepf,rclsnorm,respf,rll,rpt0,ssqef,volpf, &
         pfflux,csflux,dics,ddics,jstrand,jsc,tmarg
    real(dp), dimension(ngrpmx,nclsmx) :: rcls0,zcls0
    real(dp), dimension(ngrpmx/2) :: ccls0
    real(dp), dimension(ngrpmx) :: sigma,work2
    real(dp), dimension(nclsmx) :: rc,zc,cc,xc
    real(dp), dimension(nptsmx) :: brin,bzin,rpts,zpts
    real(dp), dimension(lrow1) :: bfix,bvec
    real(dp), dimension(lrow1,lcol1) :: gmat,umat,vmat
    real(dp), dimension(2) :: signn

    real(dp), dimension(ngc2) :: aturn

    logical :: first_call = .true.

    ! !!!!!!!!!!!!!!!!!!!!!!!!!!!!!!!!!!!!!!!!!!!!!!!

    !  Toggle switch for ipfloc()=2 coils above/below midplane

    top_bottom = 1

    !  Set up the number of PF coils including the Central Solenoid (nohc),
    !  and the number of PF circuits including the plasma (ncirt)
    if (ngrp > ngrpmx) then
       idiags(1) = ngrp ; idiags(2) = ngrpmx
       call report_error(64)
    end if

    !  Total the number of PF coils in all groups, and check that none
    !  exceeds the limit
    nohc = 0
    do i = 1,ngrp
       if (ncls(i) > nclsmx) then
          idiags(1) = i ; idiags(2) = ncls(i) ; idiags(3) = nclsmx
          call report_error(65)
       end if
       nohc = nohc + ncls(i)
    end do

    !  Add one if an Central Solenoid is present, and make an extra group
    if (iohcl /= 0) then
       nohc = nohc + 1
       ncls(ngrp+1) = 1
    end if

    !  Add one for the plasma
    ncirt = nohc + 1

    !  Overall current density in the Central Solenoid at beginning of pulse
    cohbop = coheof * fcohbop

    !  Set up array of times
    tim(1) = 0.0D0
    tim(2) = tramp
    tim(3) = tim(2) + tohs
    tim(4) = tim(3) + theat
    tim(5) = tim(4) + tburn
    tim(6) = tim(5) + tqnch

    !  Set up call to MHD scaling routine for coil currents.
    !  First break up Central Solenoid solenoid into 'filaments'

    !  Central Solenoid radius
    rohc = bore + 0.5D0*ohcth

    !  nfxf is the total no of filaments into which the Central Solenoid is split,
    !  if present
    if (iohcl == 0) then
       nfxf = 0
       ioheof = 0.0D0
    else
       nfxf = 2*nfxfh

       !  total Central Solenoid current at EOF
       ioheof = -hmax*ohhghf*ohcth*2.0D0*coheof  

       if (nfxf > nfixmx) then
          idiags(1) = nfxf ; idiags(2) = nfixmx
          call report_error(66)
       end if

       !  Symmetric up/down Central Solenoid : Find (R,Z) and current of each filament at BOP

       do nng = 1,nfxfh
          rfxf(nng) = rohc
          rfxf(nng+nfxfh) = rfxf(nng)
          zfxf(nng) = hmax*ohhghf/nfxfh * (nng-0.5D0)
          zfxf(nng+nfxfh) = -zfxf(nng)
          cfxf(nng) = -ioheof/nfxf * fcohbop
          cfxf(nng+nfxfh) = cfxf(nng)
       end do
    end if

    !  Scale PF coil locations
    signn(1) =  1.0D0
    signn(2) = -1.0D0
    rclsnorm = r_tf_outboard_mid + 0.5D0*tfthko + routr

    !  N.B. Problems here if k=ncls(group) is greater than 2.
    do j = 1,ngrp

       if (ipfloc(j) == 1) then

          !  PF coil is stacked on top of the Central Solenoid
          do k = 1,ncls(j)
             rcls(j,k) = rohc + rpf1

             !  Z coordinate of coil enforced so as not
             !  to occupy the same space as the Central Solenoid
             zcls(j,k) = signn(k) * ( hmax*ohhghf + 0.1D0 + &
                  0.5D0 * ( hmax*(1.0D0-ohhghf) + tfcth + 0.1D0) )
          end do

       else if (ipfloc(j) == 2) then

          !  PF coil is on top of the TF coil
          do k = 1,ncls(j)
             rcls(j,k) = rmajor + rpf2*triang*rminor
             if (itart==1.and.itartpf==0) then
                zcls(j,k) = (hmax-zref(j)) * signn(k)
             else
                !zcls(j,k) = (hmax + tfcth + 0.86D0) * signn(k)
                if (top_bottom == 1) then  !  this coil is above midplane
                   zcls(j,k) = hpfu + 0.86D0
                   top_bottom = -1
                else  !  this coil is below midplane
                   zcls(j,k) = -1.0D0 * (hpfu - 2.0D0*hpfdif + 0.86D0)
                   top_bottom = 1
                end if
             end if
          end do

       else if (ipfloc(j) == 3) then

          !  PF coil is radially outside the TF coil
          do k = 1,ncls(j)
             zcls(j,k) = rminor * zref(j) * signn(k)
             !  Coil radius follows TF coil curve for SC TF (D-shape)
             !  otherwise stacked for resistive TF (rectangle-shape)
             if (i_tf_sup /= 1) then
                 rcls(j,k) = rclsnorm
             else
                 rcls(j,k) = sqrt(rclsnorm**2 - zcls(j,k)**2)
             end if
          end do

       else
          idiags(1) = j ; idiags(2) = ipfloc(j)
          call report_error(67)
       end if

    end do

    if (cohbop /= 0.0D0) then

       !  Find currents for plasma initiation to null field across plasma
       npts = 32  !  Number of test points across plasma midplane
       if (npts > nptsmx) then
          idiags(1) = npts ; idiags(2) = nptsmx
          call report_error(68)
       end if

       !  Position and B-field at each test point
       drpt = 2.0D0 * rminor / (npts-1)
       rpt0 = rmajor - rminor

       do i = 1,npts
          rpts(i) = rpt0 + (i-1)*drpt
          zpts(i) = 0.0D0
          brin(i) = 0.0D0
          bzin(i) = 0.0D0
       end do

       !  Calculate currents in coils to produce the given field
       call efc(ngrpmx,nclsmx,nptsmx,nfixmx,lrow1,lcol1,npts,rpts, &
            zpts,brin,bzin,nfxf,rfxf,zfxf,cfxf,ngrp,ncls,rcls,zcls, &
            alfapf,bfix,gmat,bvec,rc,zc,cc,xc,umat,vmat,sigma, &
            work2,ssq0,ccl0)

    end if

    !  Simple coil current scaling for STs (good only for A < about 1.8)
    if (itart==1.and.itartpf==0) then

       do i = 1,ngrp

          if (ipfloc(i) == 1) then

             !  PF coil is stacked on top of the Central Solenoid
             ccls(i) = 0.0D0
             idiags(1) = i ; call report_error(69)

          else if (ipfloc(i) == 2) then

             !  PF coil is on top of the TF coil
             ccls(i) = 0.3D0 * aspect**1.6D0 * plascur

          else if (ipfloc(i) == 3) then

             !  PF coil is radially outside the TF coil
             ccls(i) = -0.4D0 * plascur

          else
             idiags(1) = i ; idiags(2) = ipfloc(i)
             call report_error(70)
          end if

       end do

       !  Vertical field (T)
       bvert = -1.0D-7 * plascur/rmajor * &
            (log(8.0D0*aspect) + betap + (rli/2.0D0) - 1.5D0)

    else

       !  Conventional aspect ratio scaling
       nfxf0 = 0 ; ngrp0 = 0 ; nocoil = 0
       do i = 1,ngrp

          if (ipfloc(i) == 1) then

             !  PF coil is stacked on top of the Central Solenoid
             !  This coil is to balance Central Solenoid flux and should not be involved
             !  in equilibrium calculation -- RK 07/12
             ccls(i) = 0.0D0
             nfxf0 = nfxf0 + ncls(i)
             do ccount = 1,ncls(i)
                nocoil = nocoil + 1
                rfxf(nocoil) = rcls(i, ccount)
                zfxf(nocoil) = zcls(i, ccount)
                cfxf(nocoil) = ccls(i)
             end do

          else if (ipfloc(i) == 2) then

             !  PF coil is on top of the TF coil; divertor coil
             !  This is a fixed current for this calculation -- RK 07/12

             ccls(i) = plascur * 2.0D0 * &
                  ( 1.0D0 - (kappa * rminor)/abs(zcls(i,1)) )
             nfxf0 = nfxf0 + ncls(i)
             do ccount = 1, ncls(i)
                nocoil = nocoil + 1
                rfxf(nocoil) = rcls(i, ccount)
                zfxf(nocoil) = zcls(i, ccount)
                cfxf(nocoil) = ccls(i)
             end do

          else if (ipfloc(i) == 3) then

             !  PF coil is radially outside the TF coil
             !  This is a free current and must be solved for

             ngrp0 = ngrp0 + 1
             pcls0(ngrp0) = i

          else
             idiags(1) = i ; idiags(2) = ipfloc(i)
             call report_error(70)
          end if

       end do

       do ccount = 1, ngrp0
          ncls0(ccount) = 2
          rcls0(ccount,1) = rcls(pcls0(ccount),1)
          rcls0(ccount,2) = rcls(pcls0(ccount),2)
          zcls0(ccount,1) = zcls(pcls0(ccount),1)
          zcls0(ccount,2) = zcls(pcls0(ccount),2)
       end do

       npts0 = 1
       rpts(1) = rmajor
       zpts(1) = 0.0D0
       brin(1) = 0.0D0

       !  Added rli term correctly -- RK 07/12

       bzin(1) = -1.0D-7 * plascur/rmajor * &
            (log(8.0D0*aspect) + betap + (rli/2.0D0) - 1.5D0)

       bvert = bzin(1)

       call efc(ngrpmx,nclsmx,nptsmx,nfixmx,lrow1,lcol1,npts0, &
            rpts,zpts,brin,bzin,nfxf0,rfxf,zfxf,cfxf,ngrp0,ncls0, &
            rcls0,zcls0,alfapf,bfix,gmat,bvec,rc,zc,cc,xc,umat,vmat, &
            sigma,work2,ssqef,ccls0)

       do ccount = 1,ngrp0
          ccls(pcls0(ccount)) = ccls0(ccount)
       end do

    end if

    !  Flux swing from vertical field

    !  If this is the first visit to the routine the inductance matrix
    !  sxlg and the turns array have not yet been calculated, so we set
    !  them to (very) approximate values to avoid strange behaviour...
    if (first_call) then
       sxlg(:,:) = 1.0D0
       turns(:) = 100.0D0
       first_call = .false.
    end if

    pfflux = 0.0D0
    nocoil = 0
    do ccount = 1, ngrp
       do i = 1, ncls(ccount)
          nocoil = nocoil + 1
          pfflux = pfflux + (ccls(ccount) * sxlg(nocoil,ncirt) &
               / turns(nocoil))
       end do
    end do

    !  Flux swing required from CS coil
    csflux = -(vsres + vsind) - pfflux

    if (iohcl == 1) then

       !  Required current change in CS coil

       !  Proposed new calculation...
       !dics = csflux / sxlg(nohc,ncirt)
       !  BUT... sxlg(nohc,ncirt) is around 2000 times ddics below...

       ddics = 4.0D-7 * pi*pi * ( &
            (bore*bore) + (ohcth*ohcth)/6.0D0 + (ohcth*bore)/2.0D0 ) &
            / (hmax*ohhghf*2.0D0)
       dics = csflux / ddics

       fcohbof = ((-ioheof * fcohbop) + dics)/ioheof
       fcohbof = min(fcohbof,  1.0D0)  !  constrains abs(fcohbof) <= 1.0;
       fcohbof = max(fcohbof, -1.0D0)  !  probably un-necessary

    else
       dics = 0.0D0
       fcohbof = 1.0D0
       call report_error(71)
    end if

    !  Split groups of coils into one set containing ncl coils
    ncl = 0
    do nng = 1,ngrp
       do ng2 = 1,ncls(nng)
          ncl = ncl + 1
          rpf(ncl) = rcls(nng,ng2)
          zpf(ncl) = zcls(nng,ng2)

          !  Currents at different times:

          !  Beginning of pulse: t = tramp
          curpfs(ncl) = 1.0D-6 * ccl0(nng)

          !  Beginning of flat-top: t = tramp+tohs
          curpff(ncl) = 1.0D-6 * (ccls(nng) - (ccl0(nng) * fcohbof/fcohbop))

          !  End of flat-top: t = tramp+tohs+theat+tburn
          curpfb(ncl) = 1.0D-6 * (ccls(nng) - (ccl0(nng) * (1.0D0/fcohbop)))
       end do
    end do

    !  Current in Central Solenoid as a function of time
    !  N.B. If the Central Solenoid is not present then ioheof is zero.
    curpfs(ncl+1) = -1.0D-6 * ioheof * fcohbop
    curpff(ncl+1) = 1.0D-6 * ioheof * fcohbof
    curpfb(ncl+1) = 1.0D-6 * ioheof

    !  Set up coil current waveforms, normalised to the peak current in
    !  each coil
    call waveform  !  returns ric(), waves()

    !  Calculate PF coil geometry, current and number of turns
    !  Dimensions are those of the winding pack, and exclude
    !  the steel supporting case
    i = 0
    pfrmax = 0.0D0

    do ii = 1,ngrp
       do ij = 1,ncls(ii)
          i = i + 1

          if (ipfloc(ii) == 1) then

             !  PF coil is stacked on top of the Central Solenoid
             dx = 0.5D0 * ohcth
             dz = 0.5D0 * (hmax*(1.0D0-ohhghf) + tfcth + 0.1D0)  !  ???
             area = 4.0D0 * dx * dz

             !  Number of turns
             !  CPTDIN(I) is the current per turn (input)
             turns(i) = abs( (ric(i)*1.0D6)/cptdin(i) )
             aturn(i) = area / turns(i)

             !  Actual winding pack current density
             rjconpf(i) = 1.0D6*abs(ric(i))/area

             !  Location of edges of each coil:
             !  ra = inner radius, rb = outer radius
             !  zl = 'lower' edge z (i.e. edge nearer to midplane)
             !  zh = 'upper' edge z (i.e. edge further from midplane)
             ra(i) = rpf(i) - dx
             rb(i) = rpf(i) + dx

             zl(i) = zpf(i) - dz
             if (zpf(i) < 0.0D0) zl(i) = zpf(i) + dz

             zh(i) = zpf(i) + dz
             if (zpf(i) < 0.0D0) zh(i) = zpf(i) - dz

          else

             !  Other coils. N.B. Current density RJCONPF(I) is defined in
             !  routine INITIAL for these coils.
             area = abs(ric(i)*1.0D6/rjconpf(i))

             turns(i) = abs( (ric(i)*1.0D6)/cptdin(i) )
             aturn(i) = area / turns(i)

             dx = 0.5D0 * sqrt(area)  !  square cross-section

             ra(i) = rpf(i) - dx
             rb(i) = rpf(i) + dx

             zl(i) = zpf(i) - dx
             if (zpf(i) < 0.0D0) zl(i) = zpf(i) + dx

             zh(i) = zpf(i) + dx
             if (zpf(i) < 0.0D0) zh(i) = zpf(i) - dx

          end if

          !  Outside radius of largest PF coil (m)
          pfrmax = max(pfrmax, rb(i))

       end do
    end do

    !  Calculate peak field, allowable current density, resistive
    !  power losses and volumes and weights for each PF coil
    i = 0
    powpfres = 0.0D0
    pfmmax = 0.0D0

    do ii = 1,ngrp
       iii = ii
       do ij = 1,ncls(ii)
          i = i + 1

          !  Peak field

          if (ij == 1) call peakb(i,iii,it,bri,bro,bzi,bzo)  !  returns bpf, bpf2

          !  Allowable current density (for superconducting coils)

          if (ipfres == 0) then
             bmax = max(abs(bpf(i)), abs(bpf2(i)))
             call superconpf(bmax,vf(i),fcupfsu,rjconpf(i),isumatpf,fhts, &
                  strncon_pf,tftmp,bcritsc,tcritsc,rjpfalw(i),jstrand,jsc,tmarg)
          end if

          !  Length of conductor

          rll = 2.0D0*pi*rpf(i)*turns(i)

          !  Resistive coils

          if (ipfres == 1) then

             !  Coil resistance (vf is the void fraction)

             respf = pfclres * rll / ( aturn(i) * (1.0D0-vf(i)) )

             !  Sum resistive power losses

             powpfres = powpfres + respf * (1.0D6 * curpfb(i)/turns(i))**2

          end if

          !  Winding pack volume

          volpf = aturn(i) * rll

          !  Conductor weight (vf is the void fraction)

          if (ipfres == 0) then
             wtc(i) = volpf * dcond(isumatpf) * (1.0D0-vf(i))
          else
             wtc(i) = volpf * dcopper * (1.0D0-vf(i))
          end if

          !  (J x B) force on coil

          forcepf = 0.5D6 * (bpf(i) + bpf2(i)) * abs(ric(i)) * rpf(i)

          !  Stress ==> cross-sectional area of supporting steel to use

          if (ipfres == 0) then

             !  Superconducting coil
             !  Previous assumptions: 500 MPa stress limit with 2/3 of the force
             !  supported in the outer (steel) case.
             !  Now, 500 MPa replaced by sigpfcalw, 2/3 factor replaced by sigpfcf

             areaspf = sigpfcf * forcepf / (sigpfcalw*1.0D6)

             !  Assume a case of uniform thickness around coil cross-section
             !  Thickness found via a simple quadratic equation

             drpdz = rb(i) - ra(i) + abs(zh(i) - zl(i))  !  dr + dz
             pfcaseth(i) = 0.25D0 * (-drpdz + sqrt(drpdz*drpdz + 4.0D0*areaspf))

          else
             areaspf = 0.0D0  !  Resistive coil - no steel needed
             pfcaseth(i) = 0.0D0
          end if

          !  Weight of steel case

          wts(i) = areaspf * 2.0D0*pi*rpf(i) * denstl

          !  Mass of heaviest PF coil (tonnes)

          pfmmax = max(pfmmax, (1.0D-3*(wtc(i)+wts(i))) )

       end do
    end do

    !  Find sum of current x turns x radius for all coils for 2015 costs model
    c = 0
    itr_sum = 0.0D0
    do m=1, ngrp
       do n=1, ncls(m)
          c = c + 1
          itr_sum = itr_sum + (rpf(c) * turns(c) * cptdin(c))
       end do
    end do
    itr_sum = itr_sum + ((bore + 0.5*ohcth) * turns(nohc) * cptdin(nohc))

    !  Find Central Solenoid information
    if (iohcl /= 0) call ohcalc

    !  Summation of weights and current
    whtpf = 0.0D0 ; whtpfs = 0.0D0 ; ricpf = 0.0D0
    do i = 1,nohc
       whtpf = whtpf + wtc(i)
       whtpfs = whtpfs + wts(i)
       ricpf = ricpf + abs(ric(i))
    end do

    !  Plasma size and shape
    zh(nohc+1) =  rminor*kappa
    zl(nohc+1) = -rminor*kappa
    ra(nohc+1) = rmajor - rminor
    rb(nohc+1) = rmajor + rminor
    turns(nohc+1) = 1.0D0

    !  Generate coil currents as a function of time using
    !  user-provided waveforms etc. (cptdin, fcohbop, fcohbof)
    do k = 1,6  !  time points
       do i = 1,ncirt-1
          cpt(i,k) = waves(i,k) * sign(cptdin(i), ric(i))
       end do
    end do

    !  Plasma wave form
    cpt(ncirt,1) = 0.0D0
    cpt(ncirt,2) = 0.0D0
    cpt(ncirt,3) = plascur
    cpt(ncirt,4) = plascur
    cpt(ncirt,5) = plascur
    cpt(ncirt,6) = 0.0D0

  end subroutine pfcoil

  ! !!!!!!!!!!!!!!!!!!!!!!!!!!!!!!!!!!!!!!!!!!!!!!!!!!!!!!!!!!!!!!!!!!

  subroutine ohcalc

    !! Routine to perform calculations for the Central Solenoid solenoid
    !! author: P J Knight, CCFE, Culham Science Centre
    !! None
    !! This subroutine performs the calculations for the
    !! Central Solenoid solenoid coil.
    !! AEA FUS 251: A User's Guide to the PROCESS Systems Code
    !
    ! !!!!!!!!!!!!!!!!!!!!!!!!!!!!!!!!!!!!!!!!!!!!!!!

	 use build_variables, only: hmax, ohcth
	 use fwbs_variables, only: denstl
    use pfcoil_variables, only: nohc, bmaxoh, i_cs_stress, coheof, rohc, &
        vfohc, jstrandoh_bop, fcuohsu, isumatoh, ohhghf, areaoh, powpfres, &
        jstrandoh_eof, powohres, rjohc0, s_tresca_oh, awpoh, oh_steel_frac, &
        bmaxoh0, rjohc, tmargoh, ipfres, rjpfalw, pfclres, vf, ric, bpf, &
        jscoh_eof, zpf, rb, ra, jscoh_bop, cptdin, pfcaseth, rpf, cohbop, zh, &
<<<<<<< HEAD
        wtc, zl, turns, wts, a_oh_turn 
		use tfcoil_variables, only: dcopper, dcond, tftmp, tcritsc, strncon_cs, &
      fhts, bcritsc, b_crit_upper_nbti, t_crit_nbti 
		use constants, only: pi
=======
        wtc, zl, turns, wts, a_oh_turn
	 use tfcoil_variables, only: dcond, tftmp, tcritsc, strncon_cs, &
       fhts, bcritsc
	 use constants, only: pi, dcopper
>>>>>>> 0ca82040
    implicit none

    !  Arguments

    !  Local variables

    integer :: timepoint

    real(dp) :: areaspf, bmaxoh2, bohci, bohco, bri, bro, &
         bzi, bzo, da, forcepf, hohc, jcritwp, sgn, tmarg1, tmarg2

    ! !!!!!!!!!!!!!!!!!!!!!!!!!!!!!!!!!!!!!!!!!!!!!!!

    !  Half-height of Central Solenoid
    hohc = hmax * ohhghf

    !  Z coordinates of coil edges
    zh(nohc) = hohc
    zl(nohc) = -zh(nohc)

    !  (R,Z) coordinates of coil centre
    rpf(nohc) = rohc
    zpf(nohc) = 0.0D0

    !  Radius of outer edge
    rb(nohc) = rohc + 0.5D0*ohcth

    !  Radius of inner edge
    ra(nohc) = rb(nohc) - ohcth

    !  Total cross-sectional area
    areaoh = 2.0D0 * hohc * ohcth

    !  Maximum current (MA-turns) in Central Solenoid, at either BOP or EOF
    if (cohbop > coheof) then
       sgn = 1.0D0
       ric(nohc) = sgn * 1.0D-6*cohbop*areaoh
    else
       sgn = -1.0D0
       ric(nohc) = sgn * 1.0D-6*coheof*areaoh
    end if

    !  Number of turns
    turns(nohc) = 1.0D6 * abs(ric(nohc))/cptdin(nohc)

    ! Turn vertical cross-sectionnal area       
    a_oh_turn = areaoh / turns(nohc)

    !  Non-steel area void fraction for coolant
    vf(nohc) = vfohc

    !  Peak field at the End-Of-Flattop (EOF)
    !  Occurs at inner edge of coil; bmaxoh2 and bzi are of opposite sign at EOF

    !  Peak field due to Central Solenoid itself
    bmaxoh2 = bfmax(coheof,ra(nohc),rb(nohc),hohc)

    !  Peak field due to other PF coils plus plasma
    timepoint = 5 ; call peakb(nohc,99,timepoint,bri,bro,bzi,bzo)

    bmaxoh = abs(bzi - bmaxoh2)
    bohci = bmaxoh

    !  Peak field on outboard side of Central Solenoid
    !  (self-field is assumed to be zero - long solenoid approximation)
    bohco = abs(bzo)

    !  Peak field at the Beginning-Of-Pulse (BOP)
    !  Occurs at inner edge of coil; bmaxoh0 and bzi are of same sign at BOP
    bmaxoh0 = bfmax(cohbop,ra(nohc),rb(nohc),hohc)
    timepoint = 2 ; call peakb(nohc,99,timepoint,bri,bro,bzi,bzo)

    bmaxoh0 = abs(bmaxoh0 + bzi)

    !  Maximum field values
    bpf(nohc) = max(bmaxoh, abs(bmaxoh0))
    bpf2(nohc) = max(bohco, abs(bzo))

    !  (J x B) hoop force on Central Solenoid (N)
    forcepf = 0.5D6 * (bpf(nohc)+bpf2(nohc))*abs(ric(nohc))*rpf(nohc)

    !  Stress ==> cross-sectional area of supporting steel to use
    if (ipfres == 0) then

       !  Superconducting coil

       ! New calculation from M. N. Wilson for hoop stress
       call hoop_stress(ra(nohc), sig_hoop)

       ! New calculation from Y. Iwasa for axial stress
       call axial_stress(sig_axial,axial_force)

       !  Allowable (hoop) stress (Pa) alstroh
       ! Now a user input
       ! alstroh = min( (2.0D0*csytf/3.0D0), (0.5D0*csutf) )

       ! Now steel area fraction is iteration variable and constraint
       ! equation is used for Central Solenoid stress

       ! Area of steel in Central Solenoid
       areaspf = oh_steel_frac*areaoh
       ! areaspf = forcepf / alstroh

       if (i_cs_stress == 1) then
           s_tresca_oh = max(ABS(sig_hoop-sig_axial), ABS(sig_axial-0.0D0), ABS(0.0D0 - sig_hoop))
       else
           s_tresca_oh = max(ABS(sig_hoop-0.0D0), ABS(0.0D0-0.0D0), ABS(0.0D0 - sig_hoop))
       end if

       !  Thickness of hypothetical steel cylinders assumed to encase the CS along
       !  its inside and outside edges; in reality, the steel is distributed
       !  throughout the conductor
       pfcaseth(nohc) = 0.25D0 * areaspf/hohc

    else
       areaspf = 0.0D0  !  Resistive Central Solenoid - no steel needed
       pfcaseth(nohc) = 0.0D0
    end if

    !  Weight of steel
    wts(nohc) = areaspf * 2.0D0*pi*rpf(nohc) * denstl

    !  Non-steel cross-sectional area
    awpoh = areaoh - areaspf

    !  Issue #97. Fudge to ensure awpoh is positive; result is continuous, smooth and
    !  monotonically decreases

    da = 0.0001D0  !  1 cm^2
    if (awpoh < da) awpoh = da*da / (2.0D0*da - awpoh)

    !  Weight of conductor in Central Solenoid
    if (ipfres == 0) then
       wtc(nohc) = awpoh * (1.0D0-vfohc) * 2.0D0*pi*rpf(nohc) * dcond(isumatoh)
    else
       wtc(nohc) = awpoh * (1.0D0-vfohc) * 2.0D0*pi*rpf(nohc) * dcopper
    end if

    if (ipfres == 0) then

       !  Allowable coil overall current density at EOF
       !  (superconducting coils only)

       call superconpf(bmaxoh,vfohc,fcuohsu,(abs(ric(nohc))/awpoh)*1.0D6, &
            isumatoh,fhts,strncon_cs,tftmp,bcritsc,tcritsc,jcritwp, &
            jstrandoh_eof,jscoh_eof,tmarg1)

       rjohc = jcritwp * awpoh/areaoh

       !  Allowable coil overall current density at BOP

       call superconpf(bmaxoh0,vfohc,fcuohsu,(abs(ric(nohc))/awpoh)*1.0D6, &
            isumatoh,fhts,strncon_cs,tftmp,bcritsc,tcritsc,jcritwp, &
            jstrandoh_bop,jscoh_bop,tmarg2)

       rjpfalw(nohc) = jcritwp * awpoh/areaoh
       rjohc0 = rjpfalw(nohc)

       tmargoh = min(tmarg1, tmarg2)

    else
       !  Resistive power losses (non-superconducting coil)

       powohres = 2.0D0 * pi * rohc * pfclres / &
            (areaoh * (1.0D0-vfohc)) * (1.0D6*ric(nohc))**2
       powpfres = powpfres + powohres

    end if

  end subroutine ohcalc

  ! !!!!!!!!!!!!!!!!!!!!!!!!!!!!!!!!!!!!!!!!!!!!!!!!!!!!!!!!!!!!!!!!!!

  subroutine efc(ngrpmx,nclsmx,nptsmx,nfixmx,lrow1,lcol1,npts, &
       rpts,zpts,brin,bzin,nfix,rfix,zfix,cfix,ngrp,ncls,rcls,zcls, &
       alfa,bfix,gmat,bvec,rc,zc,cc,xc,umat,vmat,sigma,work2,ssq,ccls)

    !! Calculates field coil currents
    !! author: P J Knight, CCFE, Culham Science Centre
    !! author: D Strickler, ORNL
    !! author: J Galambos, ORNL
    !! author: P C Shipe, ORNL
    !! ngrpmx : input integer : maximum number of PF coil groups
    !! nclsmx : input integer : maximum number of coils in one group
    !! nptsmx : input integer : maximum number of points across the
    !! plasma midplane at which the magnetic
    !! field is fixed
    !! nfixmx : input integer : maximum number of fixed current coils
    !! lrow1 : input integer : row length of arrays bfix, bvec, gmat,
    !! umat, vmat; should be >= (2*nptsmx + ngrpmx)
    !! lcol1 : input integer : column length of arrays gmat, umat, vmat;
    !! should be >= ngrpmx
    !! npts : input integer : number of data points at which field is
    !! to be fixed; should be <= nptsmx
    !! rpts(nptsmx),zpts(nptsmx) : input real arrays : coords of data points (m)
    !! brin(nptsmx),bzin(nptsmx) : input real arrays : field components at
    !! data points (T)
    !! nfix : input integer : number of coils with fixed currents, <= nfixmx
    !! rfix(nfixmx),zfix(nfixmx) : input real arrays : coordinates of coils
    !! with fixed currents (m)
    !! cfix(nfixmx) : input real array : Fixed currents (A)
    !! ngrp : input integer : number of coil groups, where all coils in a
    !! group have the same current, <= ngrpmx
    !! ncls(ngrpmx+2) : input integer array : number of coils in each group,
    !! each value <= nclsmx
    !! rcls(ngrpmx,nclsmx),zcls(ngrpmx,nclsmx) : input real arrays : coords
    !! R(i,j), Z(i,j) of coil j in group i (m)
    !! alfa : input real : smoothing parameter (0 = no smoothing,
    !! 1.0D-9 = large smoothing)
    !! bfix(lrow1) : input/output real array : work array
    !! gmat(lrow1,lcol1) : input/output real array : work array
    !! bvec(lrow1) : input/output real array : work array
    !! rc(nclsmx) : input/output real array : work array
    !! zc(nclsmx) : input/output real array : work array
    !! cc(nclsmx) : input/output real array : work array
    !! xc(nclsmx) : input/output real array : work array
    !! umat(lrow1,lcol1) : input/output real array : work array
    !! vmat(lrow1,lcol1) : input/output real array : work array
    !! sigma(ngrpmx) : input/output real array : work array
    !! work2(ngrpmx) : input/output real array : work array
    !! ssq : output real : sum of squares of elements of residual vector
    !! ccls(ngrpmx) : output real array : solution vector of coil currents
    !! in each group (A)
    !! This routine calculates the currents required in a group
    !! of ring coils to produce a fixed field at prescribed
    !! locations. Additional ring coils with fixed currents are
    !! also allowed.
    !! None
    !
    ! !!!!!!!!!!!!!!!!!!!!!!!!!!!!!!!!!!!!!!!!!!!!!!!

		use maths_library, only: svd
    implicit none

    !  Arguments

    integer, intent(in) :: ngrpmx,nclsmx,nptsmx,nfixmx,lrow1,lcol1
    integer, intent(in) :: ngrp,npts,nfix
    integer, dimension(ngrpmx+2), intent(in) :: ncls

    real(dp), intent(in) :: alfa
    real(dp), dimension(ngrpmx,nclsmx), intent(in) :: rcls,zcls
    real(dp), dimension(nptsmx), intent(in) :: brin,bzin,rpts,zpts
    real(dp), dimension(nfixmx), intent(in) :: rfix,zfix,cfix

    real(dp), dimension(lrow1), intent(inout) :: bfix,bvec
    real(dp), dimension(lrow1,lcol1), intent(inout) :: gmat,umat,vmat
    real(dp), dimension(ngrpmx), intent(inout) :: sigma,work2
    real(dp), dimension(nclsmx), intent(inout) :: rc,zc,cc,xc

    real(dp), intent(out) :: ssq
    real(dp), dimension(ngrpmx), intent(out) :: ccls

    !  Local variables

    real(dp) :: brssq, brnrm, bzssq, bznrm
    integer :: nrws

    ! !!!!!!!!!!!!!!!!!!!!!!!!!!!!!!!!!!!!!!!!!!!!!!!

    !  Calculate field from the fixed current loops

    call fixb(nptsmx,nfixmx,lrow1,npts,rpts,zpts,nfix,rfix,zfix,cfix,bfix)

    !  Set up matrix equation

    call mtrx(nptsmx,ngrpmx,nclsmx,lrow1,lcol1,npts,rpts,zpts,brin, &
         bzin,ngrp,ncls,rcls,zcls,alfa,nrws,bfix,gmat,bvec,rc,zc,cc,xc)

    !  Solve matrix equation

    call solv(ngrpmx,lrow1,lcol1,ngrp,ccls,nrws,gmat,bvec,umat,vmat, &
         sigma,work2)

    !  Calculate the norm of the residual vectors

    call rsid(nptsmx,ngrpmx,lrow1,lcol1,npts,brin,bzin,nfix,ngrp,ccls, &
         brssq,brnrm,bzssq,bznrm,ssq,bfix,gmat)

  contains

    ! !!!!!!!!!!!!!!!!!!!!!!!!!!!!!!!!!!!!!!!!!!!!!!!!!!!!!!!!!!!!!!!!!!

    subroutine mtrx(nptsmx,ngrpmx,nclsmx,lrow1,lcol1,npts,rpts,zpts, &
         brin,bzin,ngrp,ncls,rcls,zcls,alfa,nrws,bfix,gmat,bvec, &
         rc,zc,cc,xc)

      !! Set up the matrix equation to calculate the currents
      !! in a group of ring coils
      !! author: P J Knight, CCFE, Culham Science Centre
      !! author: D Strickler, ORNL
      !! author: J Galambos, ORNL
      !! nptsmx : input integer : maximum number of points across the
      !! plasma midplane at which the magnetic
      !! field is fixed
      !! ngrpmx : input integer : maximum number of PF coil groups
      !! nclsmx : input integer : maximum number of coils in one group
      !! lrow1 : input integer : row length of arrays bfix, bvec, gmat,
      !! umat, vmat; should be >= (2*nptsmx + ngrpmx)
      !! lcol1 : input integer : column length of arrays gmat, umat, vmat;
      !! should be >= ngrpmx
      !! npts : input integer : number of data points at which field is
      !! to be fixed; should be <= nptsmx
      !! rpts(nptsmx),zpts(nptsmx) : input real arrays : coords of data points (m)
      !! lrow1 : input integer : row length of array bfix; should be >= nptsmx
      !! npts : input integer : number of data points at which field is
      !! to be fixed; should be <= nptsmx
      !! rpts(nptsmx),zpts(nptsmx) : input real arrays : coords of data points (m)
      !! brin(nptsmx),bzin(nptsmx) : input real arrays : field components at
      !! data points (T)
      !! ngrp : input integer : number of coil groups, where all coils in a
      !! group have the same current, <= ngrpmx
      !! ncls(ngrpmx+2) : input integer array : number of coils in each group,
      !! each value <= nclsmx
      !! rcls(ngrpmx,nclsmx),zcls(ngrpmx,nclsmx) : input real arrays : coords
      !! R(i,j), Z(i,j) of coil j in group i (m)
      !! alfa : input real : smoothing parameter (0 = no smoothing,
      !! 1.0D-9 = large smoothing)
      !! nrws : output integer : actual number of rows to use
      !! bfix(lrow1) : input real array : Fields at data points (T)
      !! gmat(lrow1,lcol1) : output real array : work array
      !! bvec(lrow1) : output real array : work array
      !! rc(nclsmx) : output real array : Coordinates of conductor loops (m)
      !! zc(nclsmx) : output real array : Coordinates of conductor loops (m)
      !! cc(nclsmx) : output real array : Currents in conductor loops (A)
      !! xc(nclsmx) : output real array : Mutual inductances (H)
      !! This routine sets up the matrix equation for calculating the
      !! currents in a group of ring coils.
      !! None
      !
      ! !!!!!!!!!!!!!!!!!!!!!!!!!!!!!!!!!!!!!!!!!!!!!!!

      implicit none

      !  Arguments

      integer, intent(in) :: nptsmx, ngrpmx, nclsmx, lrow1, lcol1, npts, ngrp
      integer, dimension(ngrpmx+2), intent(in) :: ncls
      real(dp), intent(in) :: alfa
      real(dp), dimension(ngrpmx,nclsmx), intent(in) :: rcls, zcls
      real(dp), dimension(nptsmx), intent(in) :: brin, bzin, rpts, zpts
      real(dp), dimension(lrow1), intent(in) :: bfix

      integer, intent(out) :: nrws
      real(dp), dimension(nclsmx), intent(out) :: rc, zc, cc, xc
      real(dp), dimension(lrow1), intent(out) :: bvec
      real(dp), dimension(lrow1,lcol1), intent(out) :: gmat

      !  Local variables

      integer :: i, j, k, nc
      real(dp) brw, bzw, psw

      ! !!!!!!!!!!!!!!!!!!!!!!!!!!!!!!!!!!!!!!!!!!!!!!!

      do i = 1,npts
         bvec(i) = brin(i) - bfix(i)
         bvec(i+npts) = bzin(i) - bfix(i + npts)
         do j = 1,ngrp
            nc = ncls(j)
            do k = 1,nc
               rc(k) = rcls(j,k)
               zc(k) = zcls(j,k)
               cc(k) = 1.0D0
            end do
            call bfield(nc,rc,zc,cc,xc,rpts(i),zpts(i),brw,bzw,psw)
            gmat(i,j) = brw
            gmat(i+npts,j) = bzw
         end do
      end do

      !  Add constraint equations

      nrws = 2 * npts

      do j = 1,ngrp
         bvec(nrws + j) = 0.0D0
         do i = 1,ngrp
            gmat(nrws + j,i) = 0.0D0
         end do
         nc = ncls(j)
         gmat(nrws + j,j) = nc * alfa
      end do

      nrws = 2*npts + ngrp

    end subroutine mtrx

    ! !!!!!!!!!!!!!!!!!!!!!!!!!!!!!!!!!!!!!!!!!!!!!!!!!!!!!!!!!!!!!!!!!!

    subroutine solv(ngrpmx,lrow1,lcol1,ngrp,ccls,nrws,gmat,bvec,umat, &
         vmat,sigma,work2)

      !! Solve a matrix using singular value decomposition
      !! author: P J Knight, CCFE, Culham Science Centre
      !! author: D Strickler, ORNL
      !! author: J Galambos, ORNL
      !! author: P C Shipe, ORNL
      !! ngrpmx : input integer : maximum number of PF coil groups
      !! lrow1 : input integer : row length of arrays bfix, bvec, gmat,
      !! umat, vmat; should be >= (2*nptsmx + ngrpmx)
      !! lcol1 : input integer : column length of arrays gmat, umat, vmat;
      !! should be >= ngrpmx
      !! ngrp : input integer : number of coil groups, where all coils in a
      !! group have the same current, <= ngrpmx
      !! ccls(ngrpmx) : output real array : solution vector of coil currents
      !! in each group (A)
      !! nrws : input integer : actual number of rows to use
      !! gmat(lrow1,lcol1) : input/output real array : work array
      !! bvec(lrow1) : input/output real array : work array
      !! umat(lrow1,lcol1) : output real array : work array
      !! vmat(lrow1,lcol1) : output real array : work array
      !! sigma(ngrpmx) : output real array : work array
      !! work2(ngrpmx) : output real array : work array
      !! This routine solves the matrix equation for calculating the
      !! currents in a group of ring coils.
      !! None
      !
      ! !!!!!!!!!!!!!!!!!!!!!!!!!!!!!!!!!!!!!!!!!!!!!!!

      implicit none

      !  Arguments

      integer, intent(in) :: ngrpmx,lrow1,lcol1,ngrp,nrws
      real(dp), dimension(lrow1), intent(inout) :: bvec
      real(dp), dimension(lrow1,lcol1), intent(inout) :: gmat
      real(dp), dimension(lrow1,lcol1), intent(out) :: umat,vmat
      real(dp), dimension(ngrpmx), intent(out) :: sigma, work2
      real(dp), dimension(ngrpmx), intent(out) :: ccls

      !  Local variables

      integer :: i,j,ierr
      real(dp) :: zvec,eps
      logical :: truth

      ! !!!!!!!!!!!!!!!!!!!!!!!!!!!!!!!!!!!!!!!!!!!!!!!

      truth = .true.
      eps = 1.0D-10

      call svd(lrow1,nrws,ngrp,gmat,sigma,truth,umat,truth,vmat,ierr,work2)

      do i = 1,ngrp
         work2(i) = 0.0D0
         do j = 1,nrws
            work2(i) = work2(i)+umat(j,i)*bvec(j)
         end do
      end do

      !  Compute currents

      do i = 1,ngrp
         ccls(i) = 0.0D0
         zvec = 0.0D0
         do j = 1,ngrp
            if (sigma(j) > eps) zvec = work2(j)/sigma(j)
            ccls(i) = ccls(i)+vmat(i,j)*zvec
         end do
      end do

    end subroutine solv

    ! !!!!!!!!!!!!!!!!!!!!!!!!!!!!!!!!!!!!!!!!!!!!!!!!!!!!!!!!!!!!!!!!!!

    subroutine rsid(nptsmx,ngrpmx,lrow1,lcol1,npts,brin,bzin,nfix, &
         ngrp,ccls,brssq,brnrm,bzssq,bznrm,ssq,bfix,gmat)

      !! Computes the norm of the residual vectors
      !! author: P J Knight, CCFE, Culham Science Centre
      !! author: D Strickler, ORNL
      !! author: J Galambos, ORNL
      !! author: P C Shipe, ORNL
      !! nptsmx : input integer : maximum number of points across the
      !! plasma midplane at which the magnetic
      !! field is fixed
      !! ngrpmx : input integer : maximum number of PF coil groups
      !! lrow1 : input integer : row length of arrays bfix, gmat;
      !! should be >= (2*nptsmx + ngrpmx)
      !! lcol1 : input integer : column length of array gmat; should be >= ngrpmx
      !! npts : input integer : number of data points at which field is
      !! to be fixed; should be <= nptsmx
      !! brin(nptsmx),bzin(nptsmx) : input real arrays : field components at
      !! data points (T)
      !! nfix : input integer : number of coils with fixed currents, <= nfixmx
      !! ngrp : input integer : number of coil groups, where all coils in a
      !! group have the same current, <= ngrpmx
      !! ccls(ngrpmx) : input real array : coil currents in each group (A)
      !! brssq : output real : sum of squares of radial field residues
      !! brnrm : output real : radial field residue norm
      !! bzssq : output real : sum of squares of vertical field residues
      !! bznrm : output real : vertical field residue norm
      !! ssq : output real : sum of squares of elements of residual vector
      !! bfix(lrow1) : input real array : work array
      !! gmat(lrow1,lcol1) : input real array : work array
      !! This routine calculates the residuals from the matrix
      !! equation for calculation of the currents in a group of ring coils.
      !! None
      !
      ! !!!!!!!!!!!!!!!!!!!!!!!!!!!!!!!!!!!!!!!!!!!!!!!

      implicit none

      !  Arguments

      integer, intent(in) :: nptsmx,ngrpmx,lrow1,lcol1,npts,nfix,ngrp

      real(dp), dimension(ngrpmx), intent(in) :: ccls
      real(dp), dimension(nptsmx), intent(in) :: brin, bzin
      real(dp), dimension(lrow1), intent(in) :: bfix
      real(dp), dimension(lrow1,lcol1), intent(in) :: gmat

      real(dp), intent(out) :: brssq,brnrm,bzssq,bznrm,ssq

      !  Local variables

      integer :: i,j
      real(dp) :: svec,rvec

      ! !!!!!!!!!!!!!!!!!!!!!!!!!!!!!!!!!!!!!!!!!!!!!!!

      brnrm = 0.0D0
      brssq = 0.0D0

      do i = 1,npts
         svec = 0.0D0
         if (nfix > 0) svec = bfix(i)
         do j = 1,ngrp
            svec = svec + gmat(i,j)*ccls(j)
         end do
         rvec = svec - brin(i)
         brnrm = brnrm + brin(i)**2
         brssq = brssq + rvec**2
      end do

      bznrm = 0.0D0
      bzssq = 0.0D0

      do i = 1,npts
         svec = 0.0D0
         if (nfix > 0) svec = bfix(i+npts)
         do j = 1,ngrp
            svec = svec + gmat(i+npts,j)*ccls(j)
         end do
         rvec = svec - bzin(i)
         bznrm = bznrm + bzin(i)**2
         bzssq = bzssq + rvec**2
      end do

      ssq = brssq/(1.0D0 + brnrm) + bzssq/(1.0D0+bznrm)

    end subroutine rsid

    ! !!!!!!!!!!!!!!!!!!!!!!!!!!!!!!!!!!!!!!!!!!!!!!!!!!!!!!!!!!!!!!!!!!

    subroutine fixb(nptsmx,nfixmx,lrow1,npts,rpts,zpts,nfix,rfix, &
         zfix,cfix,bfix)

      !! Calculates the field from the fixed current loops
      !! author: P J Knight, CCFE, Culham Science Centre
      !! author: D Strickler, ORNL
      !! author: J Galambos, ORNL
      !! nptsmx : input integer : maximum number of points across the
      !! plasma midplane at which the magnetic
      !! field is fixed
      !! nfixmx : input integer : maximum number of fixed current coils
      !! lrow1 : input integer : row length of array bfix; should be >= nptsmx
      !! npts : input integer : number of data points at which field is
      !! to be fixed; should be <= nptsmx
      !! rpts(nptsmx),zpts(nptsmx) : input real arrays : coords of data points (m)
      !! nfix : input integer : number of coils with fixed currents, <= nfixmx
      !! rfix(nfixmx),zfix(nfixmx) : input real arrays : coordinates of coils
      !! with fixed currents (m)
      !! cfix(nfixmx) : input real array : Fixed currents (A)
      !! bfix(lrow1) : output real array : Fields at data points (T)
      !! This routine calculates the fields at the points specified by
      !! (rpts,zpts) from the set of coils with fixed currents.
      !! None
      !
      ! !!!!!!!!!!!!!!!!!!!!!!!!!!!!!!!!!!!!!!!!!!!!!!!

      implicit none

      !  Arguments

      integer, intent(in) :: nptsmx, nfixmx, lrow1, npts, nfix
      real(dp), dimension(nptsmx), intent(in) :: rpts, zpts
      real(dp), dimension(nfixmx), intent(in) :: rfix, zfix, cfix
      real(dp), dimension(lrow1), intent(out) :: bfix

      !  Local variables

      integer :: i
      real(dp) brw,bzw,psw
      real(dp), dimension(nfixmx) :: work1

      ! !!!!!!!!!!!!!!!!!!!!!!!!!!!!!!!!!!!!!!!!!!!!!!!

      do i = 1,npts
         bfix(i) = 0.0D0
         bfix(npts + i) = 0.0D0
      end do

      if (nfix <= 0) return

      do i = 1,npts
         call bfield(nfix,rfix,zfix,cfix,work1,rpts(i),zpts(i),brw,bzw,psw)
         bfix(i) = brw
         bfix(npts + i) = bzw
      end do

    end subroutine fixb

  end subroutine efc

  ! !!!!!!!!!!!!!!!!!!!!!!!!!!!!!!!!!!!!!!!!!!!!!!!!!!!!!!!!!!!!!!!!!!

  subroutine bfield(nc, rc, zc, cc, xc, rp, zp, br, bz, psi)

    !! Calculate the field at a point due to currents in a number
    !! of circular poloidal conductor loops.
    !! author: P J Knight, CCFE, Culham Science Centre
    !! author: D Strickler, ORNL
    !! author: J Galambos, ORNL
    !! nc : input integer : number of loops
    !! rc(nc) : input real array : R coordinates of loops (m)
    !! zc(nc) : input real array : Z coordinates of loops (m)
    !! cc(nc) : input real array : Currents in loops (A)
    !! xc(nc) : output real array : Mutual inductances (H)
    !! rp, zp : input real : coordinates of point of interest (m)
    !! br : output real : radial field component at (rp,zp) (T)
    !! bz : output real : vertical field component at (rp,zp) (T)
    !! psi : output real : poloidal flux at (rp,zp) (Wb)
    !! This routine calculates the magnetic field components and
    !! the poloidal flux at an (R,Z) point, given the locations
    !! and currents of a set of conductor loops.
    !! <P>The mutual inductances between the loops and a poloidal
    !! filament at the (R,Z) point of interest is also found.
    !! None
    !
    ! !!!!!!!!!!!!!!!!!!!!!!!!!!!!!!!!!!!!!!!!!!!!!!!

		use constants, only: twopi, rmu0
    implicit none

    !  Arguments

    integer, intent(in) :: nc
    real(dp), intent(in) :: rp, zp
    real(dp), dimension(nc), intent(in) :: rc, zc, cc
    real(dp), dimension(nc), intent(out) :: xc
    real(dp), intent(out) :: br, bz, psi

    !  Local variables

    integer :: i
    real(dp) a0,a1,a2,a3,a4,b0,b1,b2,b3,b4,c1,c2,c3,c4,d1,d2,d3,d4
    real(dp) :: zs,dr,d,s,t,a,xk,xe,dz,sd,brx,bzx

    ! !!!!!!!!!!!!!!!!!!!!!!!!!!!!!!!!!!!!!!!!!!!!!!!

    !  Elliptic integral coefficients

    a0 = 1.38629436112D0
    a1 = 0.09666344259D0
    a2 = 0.03590092383D0
    a3 = 0.03742563713D0
    a4 = 0.01451196212D0
    b0 = 0.5D0
    b1 = 0.12498593597D0
    b2 = 0.06880248576D0
    b3 = 0.03328355346D0
    b4 = 0.00441787012D0
    c1 = 0.44325141463D0
    c2 = 0.06260601220D0
    c3 = 0.04757383546D0
    c4 = 0.01736506451D0
    d1 = 0.24998368310D0
    d2 = 0.09200180037D0
    d3 = 0.04069697526D0
    d4 = 0.00526449639D0

    br  = 0.0D0
    bz  = 0.0D0
    psi = 0.0D0

    do i = 1,nc
       d = (rp + rc(i))**2 + (zp - zc(i))**2
       s = 4.0D0*rp*rc(i)/d

       t = 1.0D0 - s
       a = log(1.0D0/t)

       dz = zp - zc(i)
       zs = dz**2
       dr = rp - rc(i)
       sd = sqrt(d)

       !  Evaluation of elliptic integrals

       xk = a0 + t*(a1 + t*(a2 + t*(a3 + a4*t))) &
            + a*(b0 + t*(b1 + t*(b2 + t*(b3 + b4*t))))
       xe = 1.0D0 + t*(c1 + t*(c2 + t*(c3 + c4*t))) &
            + a*t*(d1 + t*(d2 + t*(d3 + d4*t)))

       !  Mutual inductances

       xc(i) = 0.5D0*rmu0*sd*((2.0D0 - s)*xk - 2.0D0*xe)

       !  Radial, vertical fields

       brx = rmu0*cc(i)*dz/(twopi*rp*sd)*(- xk + &
            (rc(i)**2 + rp**2 + zs)/(dr**2 + zs)*xe)
       bzx = rmu0*cc(i)/(twopi*sd)*(xk + &
            (rc(i)**2 - rp**2 - zs)/(dr**2 + zs)*xe)

       !  Sum fields, flux

       br = br + brx
       bz = bz + bzx
       psi = psi + xc(i)*cc(i)

    end do

  end subroutine bfield

  ! !!!!!!!!!!!!!!!!!!!!!!!!!!!!!!!!!!!!!!!!!!!!!!!!!!!!!!!!!!!!!!!!!!

  subroutine peakb(i,ii,it,bri,bro,bzi,bzo)

    !! Calculates the peak field at a PF coil
    !! author: P J Knight, CCFE, Culham Science Centre
    !! i : input integer : coil number
    !! ii : input integer : group number
    !! it : input/output integer : time point at which field is highest
    !! bri : output real : radial field at inner edge (T)
    !! bro : output real : radial field at outer edge (T)
    !! bzi : output real : vertical field at inner edge (T)
    !! bzo : output real : vertical field at outer edge (T)
    !! This routine calculates the peak magnetic field components
    !! at the inner and outer edges of a given PF coil.
    !! The calculation includes the effects from all the coils
    !! and the plasma.
    !! AEA FUS 251: A User's Guide to the PROCESS Systems Code
    !
    ! !!!!!!!!!!!!!!!!!!!!!!!!!!!!!!!!!!!!!!!!!!!!!!!

		use build_variables, only: iohcl, hmax, ohcth
		use error_handling, only: idiags, report_error
    use pfcoil_variables, only: ra, nohc, ric, ohhghf, rb, rpf, waves, &
        coheof, ngrp, bpf, zpf, ncls, zl, curpfb, curpff, curpfs, cohbop, zh
		use physics_variables, only: rmajor, plascur
    implicit none

    !  Arguments

    integer, intent(in) :: i,ii
    integer, intent(inout) :: it
    real(dp), intent(out) :: bri,bro,bzi,bzo

    !  Local variables

    integer :: iii,iohc,jj,jjj,kk,n
    real(dp) :: bpfin,bpfout,dzpf,psi,sgn

    ! !!!!!!!!!!!!!!!!!!!!!!!!!!!!!!!!!!!!!!!!!!!!!!!

    !  Central Solenoid contribution

    if ((iohcl /= 0).and.(i == nohc)) then
       !  Peak field is to be calculated at the Central Solenoid itself,
       !  so exclude its own contribution; its self field is
       !  dealt with externally using routine BFMAX
       kk = 0
    else

       !  Check different times for maximum current

       if (abs(curpfs(i)-ric(i)) < 1.0D-12) then
          it = 2
       else if (abs(curpff(i)-ric(i)) < 1.0D-12) then
          it = 4
       else if (abs(curpfb(i)-ric(i)) < 1.0D-12) then
          it = 5
       else
          idiags(1) = it ; call report_error(72)
       end if

       if (iohcl == 0) then
          !  No Central Solenoid
          kk = 0
       else
          if (cohbop > coheof) then
             sgn = 1.0D0
          else
             sgn = -1.0D0
          end if

          !  Current in each filament representing part of the Central Solenoid

          do iohc = 1,nfxf
             cfxf(iohc) = waves(nohc,it)*coheof*sgn*ohcth*ohhghf &
                  * hmax / nfxf * 2.0D0
          end do
          kk = nfxf
       end if

    end if

    !  Non-Central Solenoid coils' contributions

    jj = 0
    do iii = 1,ngrp
       do jjj = 1,ncls(iii)
          jj = jj+1

          !  Radius, z-coordinate and current for each coil

          if (iii == ii) then
             !  Self field from coil (Lyle's Method)

             kk = kk + 1
             dzpf = zh(jj) - zl(jj)
             rfxf(kk) = rpf(jj)
             zfxf(kk) = zpf(jj) + dzpf * 0.125D0
             cfxf(kk) = ric(jj)*waves(jj,it) * 0.25D6
             kk = kk + 1
             rfxf(kk) = rpf(jj)
             zfxf(kk) = zpf(jj) + dzpf * 0.375D0
             cfxf(kk) = ric(jj)*waves(jj,it) * 0.25D6
             kk = kk + 1
             rfxf(kk) = rpf(jj)
             zfxf(kk) = zpf(jj) - dzpf * 0.125D0
             cfxf(kk) = ric(jj)*waves(jj,it) * 0.25D6
             kk = kk + 1
             rfxf(kk) = rpf(jj)
             zfxf(kk) = zpf(jj) - dzpf * 0.375D0
             cfxf(kk) = ric(jj)*waves(jj,it) * 0.25D6

          else
             !  Field from different coil

             kk = kk + 1
             rfxf(kk) = rpf(jj)
             zfxf(kk) = zpf(jj)
             cfxf(kk) = ric(jj)*waves(jj,it)*1.0D6
          end if
       end do
    end do

    !  Plasma contribution

    if (it > 2) then
       kk = kk + 1
       rfxf(kk) = rmajor
       zfxf(kk) = 0.0D0
       cfxf(kk) = plascur
    end if

    !  Calculate the field at the inner and outer edges
    !  of the coil of interest

    call bfield(kk,rfxf,zfxf,cfxf,xind,ra(i),zpf(i),bri,bzi,psi)
    call bfield(kk,rfxf,zfxf,cfxf,xind,rb(i),zpf(i),bro,bzo,psi)

    !  bpf and bpf2 for the Central Solenoid are calculated in OHCALC

    if ((iohcl /= 0).and.(i == nohc)) return

    bpfin  = sqrt(bri**2 + bzi**2)
    bpfout = sqrt(bro**2 + bzo**2)
    do n = 1,ncls(ii)
       bpf(i-1+n) = bpfin
       bpf2(i-1+n) = bpfout
    end do

  end subroutine peakb

  ! !!!!!!!!!!!!!!!!!!!!!!!!!!!!!!!!!!!!!!!!!!!!!!!!!!!!!!!!!!!!!!!!!!

  function bfmax(rj,a,b,h)

    !! Calculates the maximum field of a solenoid
    !! author: P J Knight, CCFE, Culham Science Centre
    !! rj : input real : overall current density (A/m2)
    !! a  : input real : solenoid inner radius (m)
    !! b  : input real : solenoid outer radius (m)
    !! h  : input real : solenoid half height (m)
    !! This routine calculates the peak field (T) at a solenoid's
    !! inner radius, using fits taken from the figure
    !! on p.22 of M. Wilson's book Superconducting Magnets,
    !! Clarendon Press, Oxford, N.Y., 1983
    !! See above
    !! AEA FUS 251: A User's Guide to the PROCESS Systems Code
    !
    ! !!!!!!!!!!!!!!!!!!!!!!!!!!!!!!!!!!!!!!!!!!!!!!!

		use constants, only: rmu0
    implicit none

    real(dp) :: bfmax

    !  Arguments

    real(dp), intent(in) :: rj,a,b,h

    !  Local variables

    real(dp) :: alpha,b0,b1,beta,f,rat

    ! !!!!!!!!!!!!!!!!!!!!!!!!!!!!!!!!!!!!!!!!!!!!!!!

    beta = h/a
    alpha = b/a

    !  Fits are for 1 < alpha < 2 , and 0.5 < beta < very large

    b0 = rj*rmu0*h * log( (alpha + sqrt(alpha**2+beta**2)) &
         / (1.0D0 + sqrt(1.0D0 + beta**2)) )

    if (beta > 3.0D0) then

       b1 = rmu0*rj*(b-a)
       f = (3.0D0/beta)**2
       bfmax = f*b0*(1.007D0 + (alpha-1.0D0)*0.0055D0) + (1.0D0-f)*b1

    else if (beta > 2.0D0) then

       rat = (1.025D0 - (beta-2.0D0)*0.018D0) + (alpha-1.0D0) * &
            (0.01D0 - (beta-2.0D0)*0.0045D0)
       bfmax = rat*b0

    else if (beta > 1.0D0) then

       rat = (1.117D0 - (beta-1.0D0)*0.092D0) + (alpha-1.0D0) * &
            (beta-1.0D0)*0.01D0
       bfmax = rat*b0

    else if (beta > 0.75D0) then

       rat = (1.30D0 - 0.732D0 * (beta-0.75D0)) + (alpha-1.0D0) * &
            (0.2D0*(beta-0.75D0) - 0.05D0)
       bfmax = rat * b0

    else

       rat = (1.65D0 - 1.4D0*(beta-0.5D0)) + (alpha - 1.0D0) * &
            (0.6D0*(beta-0.5D0) - 0.20D0)
       bfmax = rat * b0

    end if

  end function bfmax

  ! !!!!!!!!!!!!!!!!!!!!!!!!!!!!!!!!!!!!!!!!!!!!!!!!!!!!!!!!!!!!!!!!!!

  subroutine waveform

    !! Sets up the PF coil waveforms
    !! author: P J Knight, CCFE, Culham Science Centre
    !! None
    !! This routine sets up the PF coil current waveforms.
    !! <CODE>waves(i,j)</CODE> is the current in coil i, at time j,
    !! normalized to the peak current in that coil at any time.
    !! AEA FUS 251: A User's Guide to the PROCESS Systems Code
    !
    ! !!!!!!!!!!!!!!!!!!!!!!!!!!!!!!!!!!!!!!!!!!!!!!!

		use pfcoil_variables, only: ric, nohc, waves, curpfb, curpff, curpfs
    implicit none

    !  Arguments

    !  Local variables

    integer :: ic,it,nplas

    ! !!!!!!!!!!!!!!!!!!!!!!!!!!!!!!!!!!!!!!!!!!!!!!!

    !  Initialize plasma current waveform to 1.0
    !  (never actually used)

    nplas = nohc+1
    do it = 1,6
       waves(nplas,it) = 1.0D0
    end do

    do ic = 1,nohc

       !  Find where the peak current occurs

       !  Beginning of pulse, t = tramp

       if ( (abs(curpfs(ic)) >= abs(curpfb(ic))) .and. &
            (abs(curpfs(ic)) >= abs(curpff(ic))) ) &
            ric(ic) = curpfs(ic)

       !  Beginning of flat-top, t = tramp + tohs

       if ( (abs(curpff(ic)) >= abs(curpfb(ic))) .and. &
            (abs(curpff(ic)) >= abs(curpfs(ic))) ) &
            ric(ic) = curpff(ic)

       !  End of flat-top, t = tramp + tohs + theat + tburn

       if ( (abs(curpfb(ic)) >= abs(curpfs(ic))) .and. &
            (abs(curpfb(ic)) >= abs(curpff(ic))) ) &
            ric(ic) = curpfb(ic)

       !  Set normalized current waveforms

       waves(ic,1) = 0.0D0
       waves(ic,2) = curpfs(ic)/ric(ic)
       waves(ic,3) = curpff(ic)/ric(ic)
       waves(ic,4) = curpff(ic)/ric(ic)
       waves(ic,5) = curpfb(ic)/ric(ic)
       waves(ic,6) = 0.0D0

    end do

  end subroutine waveform

  ! !!!!!!!!!!!!!!!!!!!!!!!!!!!!!!!!!!!!!!!!!!!!!!!!!!!!!!!!!!!!!!!!!!

  subroutine superconpf(bmax,fhe,fcu,jwp,isumat,fhts,strain,thelium, &
       bcritsc,tcritsc,jcritwp,jcritstr,jcritsc,tmarg)

    !! Routine to calculate the PF coil superconductor properties
    !! author: P J Knight, CCFE, Culham Science Centre
    !! bmax : input real : Peak field at conductor (T)
    !! fhe : input real : Fraction of cable space that is for He cooling
    !! fcu : input real : Fraction of strand that is copper
    !! jwp : input real : Actual winding pack current density (A/m2)
    !! isumat : input integer : Switch for conductor type:
    !! 1 = ITER Nb3Sn, standard parameters,
    !! 2 = Bi-2212 High Temperature Superconductor,
    !! 3 = NbTi,
    !! 4 = ITER Nb3Sn, user-defined parameters
    !! 5 = WST Nb3Sn parameterisation
    !! 7 = Durham Ginzbug-Landau Nb-Ti parameterisation
    !! fhts    : input real : Adjustment factor (<= 1) to account for strain,
    !! radiation damage, fatigue or AC losses
    !! strain : input real : Strain on superconductor at operation conditions
    !! thelium : input real : He temperature at peak field point (K)
    !! bcritsc : input real : Critical field at zero temperature and strain (T) (isumat=4 only)
    !! tcritsc : input real : Critical temperature at zero field and strain (K) (isumat=4 only)
    !! jcritwp : output real : Critical winding pack current density (A/m2)
    !! jcritstr : output real : Critical strand current density (A/m2)
    !! jcritsc : output real : Critical superconductor current density (A/m2)
    !! tmarg : output real : Temperature margin (K)
    !! This routine calculates the superconductor critical winding pack
    !! current density for the PF coils, plus the temperature margin.
    !! It is based on the TF coil version, <CODE>supercon</CODE>.
    !! None
    !
    ! !!!!!!!!!!!!!!!!!!!!!!!!!!!!!!!!!!!!!!!!!!!!!!!

		use error_handling, only: fdiags, idiags, report_error
    use superconductors, only: jcrit_nbti, wstsc, jcrit_rebco, bi2212, &
      itersc, current_sharing_rebco, Gl_nbti
		use tfcoil_variables, only: tmargmin_cs, temp_margin, b_crit_upper_nbti, t_crit_nbti 
		use maths_library, only: variable_error, secant_solve
    implicit none

    !  Arguments

    integer, intent(in) :: isumat
    real(dp), intent(in) :: bmax, fcu, fhe, fhts, jwp, &
         strain, thelium, bcritsc, tcritsc
    real(dp), intent(out) :: jcritwp, jcritstr, jcritsc, tmarg
    logical :: validity

    !  Local variables

    integer :: lap
    real(dp) :: b,bc20m,bcrit,c0,delt,jcrit0,jcritm, &
         jcritp,jsc,jstrand,jtol,t,tc0m,tcrit,ttest,ttestm,ttestp, icrit, iop

    real(dp) :: current_sharing_t
    real(dp)::x1,x2         ! Initial guesses for temperature
    logical::error                   ! True if the solver does not converge
    real(dp)::residual      ! Residual current density error

    ! !!!!!!!!!!!!!!!!!!!!!!!!!!!!!!!!!!!!!!!!!!!!!!!

    !  Find critical current density in superconducting strand, jcritstr

    select case (isumat)

    case (1)  !  ITER Nb3Sn critical surface parameterization
       bc20m = 32.97D0
       tc0m = 16.06D0

       !  jcritsc returned by itersc is the critical current density in the
       !  superconductor - not the whole strand, which contains copper

       call itersc(thelium,bmax,strain,bc20m,tc0m,jcritsc,bcrit,tcrit)
       jcritstr = jcritsc * (1.0D0-fcu)

    case (2)  !  Bi-2212 high temperature superconductor parameterization

       !  Current density in a strand of Bi-2212 conductor
       !  N.B. jcrit returned by bi2212 is the critical current density
       !  in the strand, not just the superconducting portion.
       !  The parameterization for jcritstr assumes a particular strand
       !  composition that does not require a user-defined copper fraction,
       !  so this is irrelevant in this model

       jstrand = jwp / (1.0D0-fhe)

       call bi2212(bmax,jstrand,thelium,fhts,jcritstr,tmarg)
       jcritsc = jcritstr / (1.0D0-fcu)
       tcrit = thelium + tmarg

    case (3)  !  NbTi data
       bc20m = 15.0D0
       tc0m = 9.3D0
       c0 = 1.0D10
       call jcrit_nbti(thelium,bmax,c0,bc20m,tc0m,jcritsc,tcrit)
       jcritstr = jcritsc * (1.0D0-fcu)

    case (4)  !  As (1), but user-defined parameters
       bc20m = bcritsc
       tc0m = tcritsc
       call itersc(thelium,bmax,strain,bc20m,tc0m,jcritsc,bcrit,tcrit)
       jcritstr = jcritsc * (1.0D0-fcu)

    case (5) ! WST Nb3Sn parameterisation
         bc20m = 32.97D0
         tc0m = 16.06D0

         !  jcritsc returned by itersc is the critical current density in the
         !  superconductor - not the whole strand, which contains copper

         call wstsc(thelium,bmax,strain,bc20m,tc0m,jcritsc,bcrit,tcrit)
         jcritstr = jcritsc * (1.0D0-fcu)

    case (6) ! "REBCO" 2nd generation HTS superconductor in CrCo strand
       call jcrit_rebco(thelium,bmax,jcritsc,validity,0)
       jcritstr = jcritsc * (1.0D0-fcu)

   case (7) ! Durham Ginzburg-Landau Nb-Ti parameterisation
         bc20m = b_crit_upper_nbti
         tc0m = t_crit_nbti 
         call GL_nbti(thelium,bmax,strain,bc20m,tc0m,jcritsc,bcrit,tcrit)
         jcritstr = jcritsc  * (1.0D0-fcu)
         

    case default  !  Error condition
       idiags(1) = isumat ; call report_error(156)

    end select

    !  Critical current density in winding pack

    jcritwp = jcritstr * (1.0D0-fhe)
    jstrand = jwp / (1.0D0-fhe)
    jsc = jstrand / (1.0D0-fcu)

    !  Temperature margin (already calculated in bi2212 for isumat=2)

    if ((isumat==1).or.(isumat==4)) then
       !  Newton-Raphson method; start at requested minimum temperature margin
       ttest = thelium + tmargmin_cs
       delt = 0.01D0
       jtol = 1.0D4
       !  Actual current density in superconductor, which should be equal to jcrit(thelium+tmarg)
       !  when we have found the desired value of tmarg
       lap = 0
       solve_for_tmarg: do ; lap = lap+1
          if ((ttest <= 0.0D0).or.(lap > 100)) then
             idiags(1) = lap ; fdiags(1) = ttest
             call report_error(158)
             exit solve_for_tmarg
          end if
          ttestm = ttest - delt
          ttestp = ttest + delt
          select case (isumat)
          case (1,4)
             call itersc(ttest ,bmax,strain,bc20m,tc0m,jcrit0,b,t)
             if ((abs(jsc-jcrit0) <= jtol).and.(abs((jsc-jcrit0)/jsc) <= 0.01)) exit solve_for_tmarg
             call itersc(ttestm,bmax,strain,bc20m,tc0m,jcritm,b,t)
             call itersc(ttestp,bmax,strain,bc20m,tc0m,jcritp,b,t)
        !   case (3)
        !      call jcrit_nbti(ttest ,bmax,c0,bc20m,tc0m,jcrit0,t)
        !      write(*,*)'NbTi: ttest = ',ttest, '  jcrit0=', jcrit0, '  jsc=',jsc
        !      if ((abs(jsc-jcrit0) <= jtol).and.(abs((jsc-jcrit0)/jsc) <= 0.01)) exit solve_for_tmarg
        !      call jcrit_nbti(ttestm,bmax,c0,bc20m,tc0m,jcritm,t)
        !      call jcrit_nbti(ttestp,bmax,c0,bc20m,tc0m,jcritp,t)
        !   case (5)
        !      call wstsc(ttest ,bmax,strain,bc20m,tc0m,jcrit0,b,t)
        !      write(*,*)'WST Nb3Sn: ttest = ',ttest, '  jcrit0=', jcrit0, '  jsc=',jsc
        !      if ((abs(jsc-jcrit0) <= jtol).and.(abs((jsc-jcrit0)/jsc) <= 0.01)) exit solve_for_tmarg
        !      call wstsc(ttestm,bmax,strain,bc20m,tc0m,jcritm,b,t)
        !      call wstsc(ttestp,bmax,strain,bc20m,tc0m,jcritp,b,t)
          end select
          ttest = ttest - 2.0D0*delt*(jcrit0-jsc)/(jcritp-jcritm)
       end do solve_for_tmarg
       tmarg = ttest - thelium
   end if


   ! MDK 13/7/18 Use secant solver for NbTi.
   if(isumat==3) then
       x1 = 4d0  ! Initial values of temperature
       x2 = 6d0
       ! Solve for deltaj_nbti = 0
       call secant_solve(deltaj_nbti,x1,x2,current_sharing_t,error,residual,100d0)
       tmarg = current_sharing_t - thelium
       call jcrit_nbti(current_sharing_t ,bmax,c0,bc20m,tc0m,jcrit0,t)
       if(variable_error(current_sharing_t))then  ! current sharing secant solver has failed.
           write(*,'(a24, 10(a12,es12.3))')'NbTi: current sharing ', 'temperature=', current_sharing_t, '  tmarg=', tmarg, &
                                           '  jsc=',jsc, '  jcrit0=',jcrit0,  '  residual=', residual
       end if
   end if

   ! MDK 13/7/18 Use secant solver for WST.
   if(isumat==5) then
       ! Current sharing temperature for WST Nb3Sn
       x1 = 4d0  ! Initial values of temperature
       x2 = 6d0
       ! Solve for deltaj_wst = 0
       call secant_solve(deltaj_wst,x1,x2,current_sharing_t,error,residual,100d0)
       tmarg = current_sharing_t - thelium
       call wstsc(current_sharing_t,bmax,strain,bc20m,tc0m,jcrit0,b,t)
       if(variable_error(current_sharing_t))then  ! current sharing secant solver has failed.
           write(*,'(a24, 10(a12,es12.3))')'WST: current sharing ', 'temperature=', current_sharing_t, '  tmarg=', tmarg, &
                                           '  jsc=',jsc, '  jcrit0=',jcrit0, '  residual=', residual
       end if
   end if

    ! Temperature margin: An alternative method using secant solver
   if (isumat == 6) then
      call current_sharing_rebco(current_sharing_t, bmax, jsc)
      tmarg = current_sharing_t - thelium
      temp_margin = tmarg
   end if

   ! SCM 16/03/20 Use secant solver for GL_nbti.
   if(isumat==7) then
      ! Current sharing temperature for Durham Ginzburg-Landau Nb-Ti
      x1 = 4.4999999d0  ! Initial values of temperature
      x2 = 4.5000001d0
      ! Solve for deltaj_GL_nbti = 0
      call secant_solve(deltaj_GL_nbti,x1,x2,current_sharing_t,error,residual,100d0)
      tmarg = current_sharing_t - thelium
      call GL_nbti(current_sharing_t,bmax,strain,bc20m,tc0m,jcrit0,b,t)
      if(variable_error(current_sharing_t))then  ! current sharing secant solver has failed.
          !write(*,'(a24, 10(a12,es12.3))')'Gl_nbti: current sharing ', 'temperature=', current_sharing_t, '  tmarg=', tmarg, &
           !                               '  jsc=',jsc, '  jcrit0=',jcrit0, '  residual=', residual
      end if
  end if

contains
    ! These functions are required because secant_solve requires a function not a subroutine
    ! They need to follow a 'contains' statement because 'jcrit0', 'bmax' and others
    ! must be available but cannot be passed, because secant_solve requires
    ! a function of one variable.

    function deltaj_nbti(temperature)
        real(dp), intent(in) :: temperature
        real(dp)::deltaj_nbti, jcrit0
        call jcrit_nbti(temperature,bmax,c0,bc20m,tc0m,jcrit0,t)
        if(variable_error(jcrit0))then  ! jcrit_nbti has failed.
            write(*,'(a24, 10(a12,es12.3))')'jcrit_nbti: ', 'bmax=', bmax, '  temperature=', temperature, &
                                            '  jcrit0=',jcrit0
        end if
        deltaj_nbti = jcrit0 - jsc
    end function deltaj_nbti

    function deltaj_wst(temperature)
        real(dp), intent(in) :: temperature
        real(dp)::deltaj_wst, jcrit0
        call wstsc(temperature,bmax,strain,bc20m,tc0m,jcrit0,b,t)
        if(variable_error(jcrit0))then  ! wstsc has failed.
            write(*,'(a24, 10(a12,es12.3))')'deltaj_wst: ', 'bmax=', bmax, '  temperature=', temperature, &
                                            '  jcrit0=',jcrit0
        end if
        deltaj_wst = jcrit0 - jsc
    end function deltaj_wst

    function deltaj_GL_nbti(temperature)
      real(dp), intent(in) :: temperature
      real(dp)::deltaj_Gl_nbti, jcrit0
      call GL_nbti(temperature,bmax,strain,bc20m,tc0m,jcrit0,b,t)
      if(variable_error(jcrit0))then  ! GL_Nbti has failed.
      !    write(*,'(a24, 10(a12,es12.3))')'deltaj_GL_nbti: ', 'bmax=', bmax, '  temperature=', temperature, &
       !                                   '  jcrit0=',jcrit0
      end if
      deltaj_GL_nbti = jcrit0 - jsc
  end function deltaj_GL_nbti

end subroutine superconpf

  ! !!!!!!!!!!!!!!!!!!!!!!!!!!!!!!!!!!!!!!!!!!!!!!!!!!!!!!!!!!!!!!!!!!

  subroutine vsec

    !! Calculation of volt-second capability of PF system
    !! author: P J Knight, CCFE, Culham Science Centre
    !! None
    !! This routine calculates the volt-second capability of the PF
    !! coil system.
    !! None
    !
    ! !!!!!!!!!!!!!!!!!!!!!!!!!!!!!!!!!!!!!!!!!!!!!!!

		use build_variables, only: iohcl
    use pfcoil_variables, only: vsefsu, vsbn, nohc, vsohbn, cpt, vsefbn, &
        vsohsu, vseft, vsoh, vssu, vstot, ncirt, sxlg
    implicit none

    !  Arguments

    !  Local variables

    integer :: i

    ! !!!!!!!!!!!!!!!!!!!!!!!!!!!!!!!!!!!!!!!!!!!!!!!

    !  PF volt-seconds during start-up

    if (iohcl.eq.0) then
       !  No Central Solenoid
       nef = ncirt - 1
    else
       nef = ncirt - 2
    end if

    vsefsu = 0.0D0

    do i = 1,nef
       vsdum(i,1) = sxlg(ncirt,i) * cpt(i,2)
       vsdum(i,2) = sxlg(ncirt,i) * cpt(i,3)
       vsefsu = vsefsu + ( vsdum(i,2) - vsdum(i,1) )
    end do

    !  Central Solenoid startup volt-seconds

    if (iohcl /= 0) then
       vsdum(nohc,1) = sxlg(ncirt,ncirt-1) * cpt(ncirt-1,2)
       vsdum(nohc,2) = sxlg(ncirt,ncirt-1) * cpt(ncirt-1,3)
       vsohsu = vsdum(nohc,2) - vsdum(nohc,1)
    end if

    !  Total available volt-seconds for start-up

    vssu = vsohsu + vsefsu

    !  Burn volt-seconds

    if (iohcl /= 0) then
       vsdum(nohc,3) = sxlg(ncirt,ncirt-1) * cpt(ncirt-1,5)
       vsohbn = vsdum(nohc,3) - vsdum(nohc,2)
    end if

    !  PF volt-seconds during burn

    vsefbn = 0.0D0
    do i = 1,nef
       vsdum(i,3) = sxlg(ncirt,i) * cpt(i,5)
       vsefbn = vsefbn + (vsdum(i,3) - vsdum(i,2) )
    end do

    vsbn = vsohbn + vsefbn

    vstot = vssu + vsbn
    vseft = vsefsu + vsefbn
    vsoh = vsohbn + vsohsu

  end subroutine vsec

  ! !!!!!!!!!!!!!!!!!!!!!!!!!!!!!!!!!!!!!!!!!!!!!!!!!!!!!!!!!!!!!!!!!!

  subroutine hoop_stress(r, s_hoop)
    !! Calculation of hoop stress of central solenoid
    !! author: J Morris, CCFE, Culham Science Centre
    !! r : input real : radial position a < r < b
    !! s_hoop : output real : hoop stress (MPa)
    !! This routine calculates the hoop stress of the central solenoid
    !! from "Superconducting magnets", M. N. Wilson OUP
    !! None
    !
    ! !!!!!!!!!!!!!!!!!!!!!!!!!!!!!!!!!!!!!!!!!!!!!!!

		use pfcoil_variables, only: oh_steel_frac, bmaxoh0, cohbop, nohc, rb, ra
		use tfcoil_variables, only: poisson_steel
    implicit none

    !  Arguments
    real(dp), intent(in) :: r
    real(dp), intent(out) :: s_hoop

    !  Local variables
    real(dp) :: K, M, a, b, B_a, B_b, alpha, epsilon, j

    real(dp) :: hp_term_1, hp_term_2, hp_term_3, hp_term_4

    real(dp) :: s_hoop_nom

    ! !!!!!!!!!!!!!!!!!!!!!!!!!!!!!!!!!!!!!!!!!!!!!!!

    ! Inner radius of Central Solenoid [m]
    a = ra(nohc)

    ! Outer radius of Central Solenoid [m]
    b = rb(nohc)

    ! alpha
    alpha = b/a

    ! epsilon
    epsilon = r/a

    ! Field at inner radius of coil [T]
    B_a = bmaxoh0

    ! Field at outer radius of coil [T]
    ! Assume to be 0 for now
    B_b = 0.0D0

    ! current density [A/m^2]
    j = cohbop

    ! K term
    K = ((alpha*B_a - B_b)*j*a)/(alpha - 1.0D0)

    ! M term
    M = ((B_a - B_b)*j*a)/(alpha - 1.0D0)

    ! calculate hoop stress terms
    hp_term_1 = K*((2.0D0 + poisson_steel)/(3.0D0*(alpha + 1.0D0)))

    hp_term_2 = alpha**2 + alpha + 1.0D0 + alpha**2/epsilon**2 - &
      epsilon*(((1.0D0 + 2.0D0*poisson_steel)*(alpha + 1.0D0)) / (2.0D0 + poisson_steel))

    hp_term_3 = M*((3.0D0 + poisson_steel) / (8.0D0))

    hp_term_4 = alpha**2 + 1.0D0 + alpha**2/epsilon**2 - &
            epsilon**2*((1.0D0 + 3.0D0*poisson_steel)/(3.0D0 + poisson_steel))

    s_hoop_nom = hp_term_1*hp_term_2 - hp_term_3*hp_term_4

    s_hoop = s_hoop_nom/oh_steel_frac

  end subroutine hoop_stress

  ! !!!!!!!!!!!!!!!!!!!!!!!!!!!!!!!!!!!!!!!!!!!!!!!!!!!!!!!!!!!!!!!!!!

  subroutine axial_stress(s_axial,axial_force)
    !! Calculation of axial stress of central solenoid
    !! author: J Morris, CCFE, Culham Science Centre
    !! r : input real : radial position a < r < b
    !! s_hoop : output real : hoop stress (MPa)
    !! This routine calculates the axial stress of the central solenoid
    !! from "Case studies in superconducting magnets", Y. Iwasa, Springer
    !! None
    !
    ! !!!!!!!!!!!!!!!!!!!!!!!!!!!!!!!!!!!!!!!!!!!!!!!

		use pfcoil_variables, only: oh_steel_frac, nohc, ra, ric, rb, zh
		use constants, only: pi, rmu0
		use maths_library, only: ellipke
    implicit none

    !  Arguments
    real(dp), intent(out) :: s_axial,axial_force

    !  Local variables
    real(dp) :: b, hl, ni, area_ax

    real(dp) :: kb2, k2b2, ekb2_1, ekb2_2, ek2b2_1, ek2b2_2

    !real(dp) :: kb, k2b

    real(dp) :: axial_term_1, axial_term_2, axial_term_3

    ! !!!!!!!!!!!!!!!!!!!!!!!!!!!!!!!!!!!!!!!!!!!!!!!

    ! Outer radius of Central Solenoid [m]
    b = rb(nohc)

    ! Half height of Central Solenoid [m]
    hl = zh(nohc)

    ! Central Solenoid current [A]
    ni = ric(nohc)*1.0E6

    ! kb term for elliptical integrals
    ! kb2 = SQRT((4.0D0*b**2)/(4.0D0*b**2 + hl**2))
    kb2 = (4.0D0*b**2)/(4.0D0*b**2 + hl**2)

    ! k2b term for elliptical integrals
    !k2b2 = SQRT((4.0D0*b**2)/(4.0D0*b**2 + 4.0D0*hl**2))
    k2b2 = (4.0D0*b**2)/(4.0D0*b**2 + 4.0D0*hl**2)

    ! term 1
    axial_term_1 = -(rmu0/2.0D0)*(ni/(2.0D0*hl))**2

    ! term 2
    call ellipke(kb2, ekb2_1, ekb2_2)
    axial_term_2 = 2.0D0*hl*(SQRT(4.0D0*b**2 + hl**2))*(ekb2_1 - ekb2_2)

    ! term 3
    call ellipke(k2b2, ek2b2_1, ek2b2_2)
    axial_term_3 = 2.0D0*hl*(SQRT(4.0D0*b**2 + 4.0D0*hl**2))*(ek2b2_1 - ek2b2_2)

    ! calculate axial force [N]
    axial_force = axial_term_1*(axial_term_2 - axial_term_3)

    ! axial area [m2]
    area_ax = pi*(rb(nohc)**2 - ra(nohc)**2)

    ! calculate unsmeared axial stress [MPa]
    s_axial = axial_force/(oh_steel_frac*0.5*area_ax)

  end subroutine axial_stress

  ! !!!!!!!!!!!!!!!!!!!!!!!!!!!!!!!!!!!!!!!!!!!!!!!!!!!!!!!!!!!!!!!!!!

  subroutine induct(outfile,iprint)

    !! Calculates PF coil set mutual inductance matrix
    !! author: P J Knight, CCFE, Culham Science Centre
    !! outfile : input integer : output file unit
    !! iprint : input integer : switch for writing to output file (1=yes)
    !! This routine calculates the mutual inductances between all the
    !! PF coils.
    !! None
    !
    ! !!!!!!!!!!!!!!!!!!!!!!!!!!!!!!!!!!!!!!!!!!!!!!!

		use build_variables, only: iohcl, ohcth
		use error_handling, only: fdiags, idiags, report_error
    use pfcoil_variables, only: nohc, turns, zpf, rpf, sxlg, rohc, ngrp, &
        ncls, zl, ncirt, ra, zh, rb
		use physics_variables, only: rmajor, rlp
    use process_output, only: oheadr, oblnkl, ocmmnt
		use constants, only: pi, rmu0
    implicit none

    !  Arguments

    integer, intent(in) :: iprint,outfile

    !  Local variables

    integer, parameter :: nohmax = 200 !  Maximum no. of segments for the Central Solenoid
    integer, parameter :: nplas = 1 !  Number of filaments describing the plasma

    real(dp), allocatable, dimension(:) :: roh,zoh
    real(dp), dimension(nplas) :: rplasma,zplasma
    real(dp), dimension(ngc2+nohmax) :: rc,zc,xc,cc,xcin,xcout
    real(dp) :: a,b,c,br,bz,deltar,delzoh,psi,reqv,rl,rp
    real(dp) :: xohpf,xohpl,xpfpl,zp
    integer :: i,ig,ii,ij,j,jj,k,nc,ncoilj,ncoils,nef,noh

    ! !!!!!!!!!!!!!!!!!!!!!!!!!!!!!!!!!!!!!!!!!!!!!!!

    br = 0.0D0
    bz = 0.0D0
    psi = 0.0D0

    rc(:) = 0.0D0
    zc(:) = 0.0D0
    xc(:) = 0.0D0
    cc(:) = 0.0D0

    sxlg(:,:) = 0.0D0

    !  Break Central Solenoid into noh segments
    !
    !  Choose noh so that the radial thickness of the coil is not thinner
    !  than each segment is tall, i.e. the segments are pancake-like,
    !  for the benefit of the mutual inductance calculations later

    noh = int( ceiling( 2.0D0*zh(nohc) / (rb(nohc)-ra(nohc)) ) )

    if (noh > nohmax) then
       idiags(1) = noh ; idiags(2) = nohmax
       fdiags(1) = ohcth
       call report_error(73)
    end if

    noh = min(noh,nohmax)

    allocate(roh(noh), zoh(noh))

    if (iohcl /= 0) then

       roh(:) = rohc

       delzoh = 2.0D0 * zh(nohc) / noh  !  zh(nohc) is the half-height of the coil
       do i = 1,noh
          zoh(i) = zh(nohc) - delzoh*(0.5D0+i-1)
       end do

    end if

    rplasma(1) = rmajor  !  assumes nplas==1
    zplasma(1) = 0.0D0

    !  Central Solenoid / plasma mutual inductance
    !
    !  Improved calculation: Each Central Solenoid segment is now split into two filaments,
    !  of radius reqv+deltar and reqv-deltar, respectively. The mutual inductance
    !  of the segment with a plasma circuit is the mean of that calculated
    !  using the two equivalent filaments.
    !  Formulas and tables for the calculation of mutual and self-inductance
    !  [Revised], Rosa and Grover, Scientific papers of the Bureau of Standards,
    !  No. 169, 3rd ed., 1916. page 33

    nc = nplas
    do i = 1,nplas
       rc(i) = rplasma(i)
       zc(i) = zplasma(i)
    end do

    if (iohcl /= 0) then
       xohpl = 0.0D0
       if (ohcth >= delzoh) then
          deltar = sqrt((ohcth**2 - delzoh**2)/12.0D0)
       else
          fdiags(1) = ohcth ; fdiags(2) = delzoh
          call report_error(74)
       end if
       do i = 1,noh
          rp = roh(i)
          zp = zoh(i)

          reqv = rp*(1.0D0 + delzoh**2 / (24.0D0*rp**2))

          call bfield(nc,rc,zc,cc,xcin, reqv-deltar,zp,br,bz,psi)
          call bfield(nc,rc,zc,cc,xcout,reqv+deltar,zp,br,bz,psi)

          do ii = 1,nplas
             xc(ii) = 0.5D0*(xcin(ii) + xcout(ii))
             xohpl = xohpl + xc(ii)
          end do
       end do

       sxlg(ncirt,nohc) = xohpl / (nplas*noh) * turns(nohc)
       sxlg(nohc,ncirt) = sxlg(ncirt,nohc)
    end if

    !  Plasma self inductance

    sxlg(ncirt,ncirt) = rlp

    !  PF coil / plasma mutual inductances

    ncoils = 0
    nc = nplas
    do i = 1,ngrp
       xpfpl = 0.0D0
       ncoils = ncoils + ncls(i)
       rp = rpf(ncoils)
       zp = zpf(ncoils)
       call bfield(nc,rc,zc,cc,xc,rp,zp,br,bz,psi)
       do ii = 1,nplas
          xpfpl = xpfpl + xc(ii)
       end do
       do j = 1,ncls(i)
          ncoilj = ncoils + 1 - j
          sxlg(ncoilj,ncirt) = xpfpl / nplas * turns(ncoilj)
          sxlg(ncirt,ncoilj) = sxlg(ncoilj,ncirt)
       end do
    end do

    if (iohcl /= 0) then

       !  Central Solenoid self inductance
       a = rohc                 !  mean radius of coil
       b = 2.0D0*zh(nohc)       !  length of coil
       c = rb(nohc) - ra(nohc)  !  radial winding thickness
       sxlg(nohc,nohc) = selfinductance(a,b,c,turns(nohc))

       !  Central Solenoid / PF coil mutual inductances

       nc = noh
       do i = 1,noh
          rc(i) = roh(i)
          zc(i) = zoh(i)
       end do

       ncoils = 0
       do i = 1,ngrp
          xohpf = 0.0D0
          ncoils = ncoils + ncls(i)
          rp = rpf(ncoils)
          zp = zpf(ncoils)
          call bfield(nc,rc,zc,cc,xc,rp,zp,br,bz,psi)
          do ii = 1,noh
             xohpf = xohpf + xc(ii)
          end do
          do j = 1,ncls(i)
             ncoilj = ncoils + 1 - j
             sxlg(ncoilj,nohc) = xohpf * turns(ncoilj) * turns(nohc)/noh
             sxlg(nohc,ncoilj) = sxlg(ncoilj,nohc)
          end do
       end do

    end if

    !  PF coil - PF coil inductances

    if (iohcl == 0) then
       nef = nohc
    else
       nef = nohc-1
    end if

    nc = nef-1
    do i = 1,nef
       do j = 1,nef-1
          if (j >= i) then
             jj = j+1
          else
             jj = j
          end if
          zc(j) = zpf(jj)
          rc(j) = rpf(jj)
       end do
       rp = rpf(i)
       zp = zpf(i)
       call bfield(nc,rc,zc,cc,xc,rp,zp,br,bz,psi)
       do k = 1,nef
          if (k < i)  then
             sxlg(i,k) = xc(k) * turns(k) * turns(i)
          else if (k == i)  then
             rl = abs(zh(k) - zl(k))/sqrt(pi)
             sxlg(k,k) = rmu0 * turns(k)**2 * rpf(k) * &
                  (log(8.0D0*rpf(k)/rl) - 1.75D0)
          else
             sxlg(i,k) = xc(k-1) * turns(k) * turns(i)
          end if
       end do
    end do

    deallocate(roh,zoh)

    !  Output section

    if (iprint == 0) return

    call oheadr(outfile,'PF Coil Inductances')
    call ocmmnt(outfile,'Inductance matrix (Henries-turns**2) :')
    call oblnkl(outfile)

    do ig = 1,nef
       write(outfile,210) ig,(sxlg(ij,ig),ij=1,ncirt)
    end do
210 format(t3,i2,t9,20(1pe8.1))

    if (iohcl /= 0) write(outfile,230) (sxlg(ij,ncirt-1),ij=1,ncirt)
230 format('  CS',t9,20(1pe8.1))

    write(outfile,240) (sxlg(ij,ncirt),ij=1,ncirt)
240 format(' Plasma',t9,20(1pe8.1))

  end subroutine induct

  ! !!!!!!!!!!!!!!!!!!!!!!!!!!!!!!!!!!!!!!!!!!!!!!!!!!!!!!!!!!!!!!!!!

  function selfinductance(a,b,c,N)
    !! Calculates the selfinductance using Bunet's formula
    !! author: M. Kovari, CCFE
    !! a  : input real : mean radius of coil (m)
    !! b  : input real : length of coil (m) (given as l in the reference)
    !! c  : input real : radial winding thickness (m)
    !! N  : input real : number of turns
    !! This routine calculates the self inductance in Henries
    !! Radiotron Designers Handbook (4th Edition) chapter 10
    !
    ! !!!!!!!!!!!!!!!!!!!!!!!!!!!!!!!!!!!!!!!!!!!!!!!

    implicit none

    ! Function declarations
    real(dp) :: a, b, c, N, selfinductance

    ! Calculate self inductance
    selfinductance = (1.0d-6/0.0254d0)*a**2*N**2/(9.0d0*a + 10.0d0*b + 8.4d0*c + 3.2d0*c*b/a)

    ! OLD Formula
    ! JM - KEEP FOR NOW
    ! Formulas and tables for the calculation of mutual and self-inductance [Revised],
    ! Rosa and Grover, Scientific papers of the Bureau of Standards, No. 169, 3rd ed., 1916
    ! a = mean radius of coil
    ! b = length of coil
    ! c = radial winding thickness
    ! N = number of turns
    ! real(dp) :: a,b,c, N, selfinductance, r, r2_16a2, x, x2, q, at, lambda, mu, p

    ! !  Equation 88, p. 137
    ! x = b/c
    ! x2 = x**2
    ! q = log(1.0d0+x2)
    ! p = log(1.0d0+1.0d0/x2)
    ! at = atan(x)
    ! lambda = log(8.0d0*a/c) + 1/12.0d0 - pi*x/3.0d0 - 0.5d0*q + 1/(12.0d0*x2)*q &
    !           + 1/12.0d0*x2*p + 2.0d0/3.0d0*(x-1.0d0/x)*at

    ! mu = c**2/(96.0d0*a**2)*     &
    !      ((log(8.0d0*a/c)-0.5d0*q)*(1+3.0d0*x2) + 3.45d0*x2 + 221.0d0/60.0d0   &
    !      -1.6d0*pi*x**3 + 3.2d0*x**3*at - 0.1d0/x2*q + 0.5d0*x2**2*p)

    ! selfinductance = rmu0*a*N**2 * (lambda + mu)

    ! if((selfinductance<0.0d0).or.(selfinductance .ne. selfinductance).or.(selfinductance>1000.0d0)) then
    !     write(*,*) 'a = ',a, ' b = ', b
    !     write(*,*) 'c = ',c, ' x = ', x
    !     write(*,*) 'q = ',q, ' at = ', at
    !     write(*,*) 'x2 = ',x2, ' N = ', N
    !     write(*,*) 'lambda = ',lambda, ' mu = ', mu
    !     write(*,*) 'selfinductance = ',selfinductance
    ! end if

  end function selfinductance

  ! !!!!!!!!!!!!!!!!!!!!!!!!!!!!!!!!!!!!!!!!!!!!!!!!!!!!!!!!!!!!!!!!!

  subroutine brookscoil(outfile)
    ! http://www.nessengr.com/techdata/brooks/brooks.html
		use process_output, only: ovarre, oblnkl, ocmmnt
    implicit none
    real(dp) :: a,b,c, N, l, lp
    character(len=10) :: test
    integer, intent(in) :: outfile

    c = 1.0d0
    a = 1.5d0 * c
    b = c
    N = 1.0d0

    l = 0.025491d0 * c * 100.0d0 * N**2 * 1.0d-6
    lp = selfinductance(a,b,c,N)
    if ((l/lp < 1.05d0).and.(l/lp > 0.95d0)) then
        test = 'PASS'
    else
        test = 'FAIL'
    end if
    call ocmmnt(outfile,'Unit test of self-inductance formula: '//test)
    call ovarre(outfile,'Self-inductance of 1m Brooks coil: standard formula', '(l)',l, 'OP ')
    call ovarre(outfile,'Self-inductance of 1m Brooks coil: PROCESS formula', '(lp)',lp, 'OP ')
    call oblnkl(outfile)
    write(*,*) 'Test of self-inductance formula: '//test

  end subroutine brookscoil


  ! !!!!!!!!!!!!!!!!!!!!!!!!!!!!!!!!!!!!!!!!!!!!!!!!!!!!!!!!!!!!!!!!!!

  subroutine outpf(outfile)

    !! Routine to write output from PF coil module to file
    !! author: P J Knight, CCFE, Culham Science Centre
    !! outfile : input integer : output file unit
    !! This routine writes the PF coil information to the output file.
    !! AEA FUS 251: A User's Guide to the PROCESS Systems Code
    !
    ! !!!!!!!!!!!!!!!!!!!!!!!!!!!!!!!!!!!!!!!!!!!!!!!

		use build_variables, only: iohcl, ohcth, gapoh, bore
		use error_handling, only: report_error
    use pfcoil_variables, only: whtpfs, cohbop, nohc, jscoh_eof, bmaxoh, &
        alstroh, i_cs_stress, rjconpf, coheof, vfohc, isumatpf, zpf, &
        jstrandoh_bop, pfcaseth, fcuohsu, sigpfcf, jscoh_bop, isumatoh, &
        areaoh, powpfres, fcupfsu, ric, jstrandoh_eof, powohres, rjohc0, &
        sigpfcalw, bpf, s_tresca_oh, awpoh, zl, oh_steel_frac, bmaxoh0, ra, &
        turns, rpf, rjohc, tmargoh, ipfres, alfapf, rjpfalw, whtpf, rb, wts, &
        zh, wtc
		use physics_variables, only: rminor, rmajor, kappa
    use process_output, only: int_to_string2, ovarin, oheadr, &
      ovarre, osubhd, oblnkl, ocmmnt
    use tfcoil_variables, only: tmargmin_cs, strncon_cs, tftmp, b_crit_upper_nbti,&
      t_crit_nbti 
    use numerics, only: boundu
		use constants, only: mfile
    implicit none

    !  Arguments

    integer, intent(in) :: outfile

    !  Local variables

    integer :: k,nef
    character(len=2) :: intstring
    logical :: CSlimit=.false.

    ! !!!!!!!!!!!!!!!!!!!!!!!!!!!!!!!!!!!!!!!!!!!!!!!

    call oheadr(outfile,'Central Solenoid and PF Coils')

    if (iohcl == 0) then
       call ocmmnt(outfile,'No central solenoid included')
       call oblnkl(outfile)
       call ovarin(mfile,'Existence_of_central_solenoid','(iohcl)',iohcl)
    else
       if (ipfres == 0) then
          call ocmmnt(outfile,'Superconducting central solenoid')

          call ovarin(outfile,'Central solenoid superconductor material', &
               '(isumatoh)',isumatoh)

          select case (isumatoh)
          case (1)
             call ocmmnt(outfile,'  (ITER Nb3Sn critical surface model)')
          case (2)
             call ocmmnt(outfile,'  (Bi-2212 high temperature superconductor)')
          case (3)
             call ocmmnt(outfile,'  (NbTi)')
          case (4)
             call ocmmnt(outfile, &
                  '  (ITER Nb3Sn critical surface model, user-defined parameters)')
          case (5)
             call ocmmnt(outfile, ' (WST Nb3Sn critical surface model)')
          case (7)
             call ocmmnt(outfile, ' (Durham Ginzburg-Landau critical surface model)')
          end select

          call osubhd(outfile,'Central Solenoid Current Density Limits :')
          call ovarre(outfile,'Maximum field at Beginning Of Pulse (T)', &
               '(bmaxoh0)',bmaxoh0, 'OP ')
          call ovarre(outfile,'Critical superconductor current density at BOP (A/m2)', &
               '(jscoh_bop)',jscoh_bop, 'OP ')
          call ovarre(outfile,'Critical strand current density at BOP (A/m2)', &
               '(jstrandoh_bop)',jstrandoh_bop, 'OP ')
          call ovarre(outfile,'Allowable overall current density at BOP (A/m2)', &
               '(rjohc0)',rjohc0, 'OP ')
          call ovarre(outfile,'Actual overall current density at BOP (A/m2)', &
               '(cohbop)',cohbop, 'OP ')
          call oblnkl(outfile)
          call ovarre(outfile,'Maximum field at End Of Flattop (T)', &
               '(bmaxoh)',bmaxoh, 'OP ')
          call ovarre(outfile,'Critical superconductor current density at EOF (A/m2)', &
               '(jscoh_eof)',jscoh_eof, 'OP ')
          call ovarre(outfile,'Critical strand current density at EOF (A/m2)', &
               '(jstrandoh_eof)',jstrandoh_eof, 'OP ')
          call ovarre(outfile,'Allowable overall current density at EOF (A/m2)', &
               '(rjohc)',rjohc, 'OP ')
          call ovarre(outfile,'Actual overall current density at EOF (A/m2)', '(coheof)',coheof)
          call oblnkl(outfile)
          ! MDK add ohcth, bore and gapoh as they can be iteration variables
          call ovarre(outfile,'CS inside radius (m)', '(bore.)',bore)
          call ovarre(outfile,'CS thickness (m)', '(ohcth.)',ohcth)
          call ovarre(outfile,'Gap between central solenoid and TF coil (m)', '(gapoh)',gapoh)
          call ovarre(outfile,'CS overall cross-sectional area (m2)', &
               '(areaoh)',areaoh, 'OP ')
          call ovarre(outfile,'CS conductor+void cross-sectional area (m2)', &
               '(awpoh)',awpoh, 'OP ')
          call ovarre(outfile,'   CS conductor cross-sectional area (m2)', &
               '(awpoh*(1-vfohc))',awpoh*(1.0D0-vfohc), 'OP ')
          call ovarre(outfile,'   CS void cross-sectional area (m2)', &
               '(awpoh*vfohc)',awpoh*vfohc, 'OP ')
          call ovarre(outfile,'CS steel cross-sectional area (m2)', &
               '(areaoh-awpoh)',areaoh-awpoh, 'OP ')
          call ovarre(outfile,'CS steel area fraction', &
               '(oh_steel_frac)',oh_steel_frac)
          if (i_cs_stress == 1) then
            call ocmmnt(outfile, 'Hoop + axial stress considered')
          else
            call ocmmnt(outfile, 'Only hoop stress considered')
          end if
          call ovarin(outfile,'Switch for CS stress calculation', &
               '(i_cs_stress)',i_cs_stress)
          call ovarre(outfile,'Allowable stress in CS steel (Pa)', &
               '(alstroh)',alstroh)
          call ovarre(outfile,'Hoop stress in CS steel (Pa)', &
               '(sig_hoop)', sig_hoop, 'OP ')
          call ovarre(outfile,'Axial stress in CS steel (Pa)', &
               '(sig_axial)', sig_axial, 'OP ')
          call ovarre(outfile,'Tresca stress in CS steel (Pa)', &
               '(s_tresca_oh)', s_tresca_oh, 'OP ')
          call ovarre(outfile,'Axial force in CS (N)', &
               '(axial_force)', axial_force, 'OP ')
          call ovarre(outfile,'Strain on CS superconductor', &
               '(strncon_cs)',strncon_cs)
          call ovarre(outfile,'Copper fraction in strand', &
               '(fcuohsu)',fcuohsu)
          call ovarre(outfile,'Void (coolant) fraction in conductor', &
               '(vfohc)',vfohc)
          call ovarre(outfile,'Helium coolant temperature (K)', &
               '(tftmp)',tftmp)
          call ovarre(outfile,'CS temperature margin (K)', &
               '(tmargoh)',tmargoh, 'OP ')
          call ovarre(outfile,'Minimum permitted temperature margin (K)', &
               '(tmargmin_cs)',tmargmin_cs)
          ! Check whether CS coil is hitting any limits
          ! iteration variable (39) fjohc0
          ! iteration variable(38) fjohc
          if ( (abs(coheof) > 0.99D0*abs(boundu(38)*rjohc)).or. &
               (abs(cohbop) > 0.99D0*abs(boundu(39)*rjohc0)) ) CSlimit=.true.
          if (tmargoh < 1.01D0*tmargmin_cs) CSlimit=.true.
          if (.not.CSlimit) call report_error(135)

       else
          call ocmmnt(outfile,'Resistive central solenoid')
       end if

    end if

    if (ipfres == 0) then
       call oblnkl(outfile)
       call ocmmnt(outfile,'Superconducting PF coils')

       call ovarin(outfile,'PF coil superconductor material','(isumatpf)',isumatpf)

       select case (isumatpf)
       case (1)
          call ocmmnt(outfile,'  (ITER Nb3Sn critical surface model)')
       case (2)
          call ocmmnt(outfile,'  (Bi-2212 high temperature superconductor)')
       case (3)
          call ocmmnt(outfile,'  (NbTi)')
       case (4)
          call ocmmnt(outfile, &
               '  (ITER Nb3Sn critical surface model, user-defined parameters)')
       case (5)
          call ocmmnt(outfile, ' (WST Nb3Sn critical surface model)')
       case (7)
            call ocmmnt(outfile, ' (Durham Ginzburg-Landau critical surface model)')
       end select

       call ovarre(outfile,'Copper fraction in conductor','(fcupfsu)',fcupfsu)

       call osubhd(outfile,'PF Coil Case Stress :')
       call ovarre(outfile,'Maximum permissible tensile stress (MPa)', &
            '(sigpfcalw)',sigpfcalw)
       call ovarre(outfile,'JxB hoop force fraction supported by case', &
            '(sigpfcf)',sigpfcf)

    else
       call oblnkl(outfile)
       call ocmmnt(outfile,'Resistive PF coils')

       call osubhd(outfile,'Resistive Power :')
       call ovarre(outfile,'PF coil resistive power (W)','(powpfres)', powpfres, 'OP ')
       if (iohcl /= 0) then
          call ovarre(outfile,'Central solenoid resistive power (W)','(powohres)', &
               powohres, 'OP ')
       end if

    end if

    !  nef is the number of coils excluding the Central Solenoid

    nef = nohc
    if (iohcl /= 0) nef = nef - 1

    call osubhd(outfile, 'Geometry of PF coils, central solenoid and plasma :')

    write(outfile,10)
10  format(' coil',t17,'R(m)',t29,'Z(m)',t41,'dR(m)',t53,'dZ(m)', &
         t65,'turns',t75,'steel thickness(m)')
    call oblnkl(outfile)

    !  PF coils

    write(outfile,20) (k,rpf(k),zpf(k),(rb(k)-ra(k)),abs(zh(k)-zl(k)), &
         turns(k),pfcaseth(k),k=1,nef)
20  format('  PF',i1,t10,6f12.2)

    do k = 1,nef
       intstring = int_to_string2(k)
       call ovarre(mfile,'PF coil '//intstring//' radius (m)', &
            '(rpf('//intstring//'))',rpf(k))
       call ovarre(mfile,'PF coil '//intstring//' vertical position (m)', &
            '(zpf('//intstring//'))',zpf(k))
       call ovarre(mfile,'PF coil '//intstring//' radial thickness (m)', &
            '(pfdr'//intstring//')',(rb(k)-ra(k)))
       call ovarre(mfile,'PF coil '//intstring//' vertical thickness (m)', &
            '(pfdz'//intstring//')',(zh(k)-zl(k)))
       call ovarre(mfile,'PF coil '//intstring//' turns', &
            '(turns('//intstring//'))',turns(k))
       call ovarre(mfile,'PF coil '//intstring//' current (MA)', &
            '(ric('//intstring//'))',ric(k))
       call ovarre(mfile,'PF coil '//intstring//' field (T)', &
            '(bpf('//intstring//'))',bpf(k))
    end do

    !  Central Solenoid, if present

    if (iohcl /= 0) then
       write(outfile,30) rpf(nohc),zpf(nohc),(rb(nohc)-ra(nohc)), &
            abs(zh(nohc)-zl(nohc)),turns(nohc),pfcaseth(nohc)
30     format('  CS',t10,6f12.2)
       call ovarre(mfile,'Central solenoid radius (m)', &
            '(rpf(nohc))',rpf(nohc))
       call ovarre(mfile,'Central solenoid vertical position (m)', &
            '(zpf(nohc))',zpf(nohc))
       call ovarre(mfile,'Central solenoid radial thickness (m)', &
            '(ohdr)',(rb(nohc)-ra(nohc)))
       call ovarre(mfile,'Central solenoid vertical thickness (m)', &
            '(ohdz)',(zh(nohc)-zl(nohc)))
       call ovarre(mfile,'Central solenoid turns', &
            '(turns(nohc))',turns(nohc))
       call ovarre(mfile,'Central solenoid current (MA)', &
            '(ric(nohc))',ric(nohc))
       call ovarre(mfile,'Central solenoid field (T)', &
            '(bpf(nohc))',bpf(nohc))
    end if

    !  Plasma

    write(outfile,40) rmajor,0.0D0,2.0D0*rminor,2.0D0*rminor*kappa,1.0D0
40  format(' Plasma',t10,5f12.2)

    call osubhd(outfile,'PF Coil Information at Peak Current:')

    write(outfile,50)
50  format(' coil', &
         t8, 'current', &
         t17,'allowed J', &
         t28,'actual J', &
         t39,'J', &
         t43,'cond. mass', &
         t56,'steel mass', &
         t71,'field')

    write(outfile,60)
60  format( &
         t10,'(MA)', &
         t18,'(A/m2)', &
         t29,'(A/m2)', &
         t37,'ratio', &
         t46,'(kg)', &
         t60,'(kg)', &
         t72,'(T)')

    call oblnkl(outfile)

    !  PF coils

    do k = 1,nef
       if (ipfres == 0) then
          write(outfile,90) k,ric(k),rjpfalw(k),rjconpf(k), &
               (rjconpf(k)/rjpfalw(k)),wtc(k),wts(k),bpf(k)
       else
          write(outfile,90) k,ric(k),-1.0D0,rjconpf(k), &
               1.0D0,wtc(k),wts(k),bpf(k)
       end if
    end do

    !  The 0p syntax is needed here and on line 100
    !  to prevent a known compiler 'feature' from apparently
    !  multiplying the f-formatted numbers by 10.

90  format('  PF',i1,f8.2,2(1pe11.3),0p,f6.2,1pe10.3,1pe12.3,1pe13.3)

    !  Central Solenoid, if present

    if (iohcl /= 0) then
       if (ipfres == 0) then
       ! Issue #328
          write(outfile,100) ric(nohc),rjpfalw(nohc),max(abs(cohbop),abs(coheof)), &
               (max(abs(cohbop),abs(coheof))/rjpfalw(nohc)),wtc(nohc),wts(nohc), &
               bpf(nohc)
       else
          write(outfile,100) ric(nohc),-1.0D0,max(abs(cohbop),abs(coheof)), &
               1.0D0,wtc(nohc),wts(nohc),bpf(nohc)
       end if
    end if

100    format('  CS ',f8.2,2(1pe11.3),0p,f6.2,1pe10.3,1pe12.3,1pe13.3)

    !  Miscellaneous totals

    write(outfile,110)
110 format(t8,'------',t43,'---------',t55,'---------')

    write(outfile,120) ricpf,whtpf,whtpfs
120 format(t6,f8.2,t41,1pe11.3,1pe12.3)

    call osubhd(outfile,'PF coil current scaling information :')
    call ovarre(outfile,'Sum of squares of residuals ','(ssq0)',ssq0, 'OP ')
    call ovarre(outfile,'Smoothing parameter ','(alfapf)',alfapf)

  end subroutine outpf

  ! !!!!!!!!!!!!!!!!!!!!!!!!!!!!!!!!!!!!!!!!!!!!!!!!!!!!!!!!!!!!!!!!!!

  subroutine outvolt(outfile)

    !! Writes volt-second information to output file
    !! author: P J Knight, CCFE, Culham Science Centre
    !! author: R Kemp, CCFE, Culham Science Centre
    !! outfile : input integer : output file unit
    !! This routine writes the PF coil volt-second data to the
    !! output file.
    !! None
    !
    ! !!!!!!!!!!!!!!!!!!!!!!!!!!!!!!!!!!!!!!!!!!!!!!!

    use pfcoil_variables, only: nohc, turns, fcohbop, vstot, ncirt, vssu, cpt, &
      fcohbof, vsohsu, vsohbn, vsoh, vseft, vsefsu, vsefbn, vsbn
    use process_output, only: int_to_string2, ovarin, oheadr, ovarre, oshead, &
      osubhd, oblnkl, ocmmnt
		use times_variables, only: tim, timelabel
    implicit none

    !  Arguments

    integer, intent(in) :: outfile

    !  Local variables
    character(len=50) :: circuit_name, circuit_var_name
    integer :: jj,k,jjj


    ! !!!!!!!!!!!!!!!!!!!!!!!!!!!!!!!!!!!!!!!!!!!!!!!

    call oheadr(outfile,'Volt Second Consumption')

    write(outfile,10) vsefsu,vsefbn,vseft,vsohsu,vsohbn,vsoh,vssu,vsbn,vstot
10  format(t15,'volt-sec',t30,'volt-sec',t45,'volt-sec'/ &
         t15,  'start-up',t32,'burn',t46,'total'// &
         t2,'PF coils :',t13,3(f10.2,5x)/ &
         t2,'CS coil  :',t13,3(f10.2,5x)/ &
         t15,8('-'),t30,8('-'),t45,8('-')/ &
         t2,'Total :   ',t13,3(f10.2,5x) )

    call oblnkl(outfile)
    call ovarre(outfile,'Total volt-second consumption by coils (Wb)','(vstot)',vstot, 'OP ')

    call osubhd(outfile, &
         'Summary of volt-second consumption by circuit (Wb) :')

    write(outfile,20)
20  format(' circuit', t16,'BOP',t31,'BOF',t46,'EOF')

    call oblnkl(outfile)

    write(outfile,30) (k,vsdum(k,1),vsdum(k,2),vsdum(k,3),k=1,nef)
30  format(t4,i3,t10,f10.3,5x,f10.3,5x,f10.3)

    write(outfile,40) vsdum(nohc,1),vsdum(nohc,2),vsdum(nohc,3)
40  format(' CS coil',t10,f10.3,5x,f10.3,5x,f10.3)

    call oshead(outfile,'Waveforms')
    call ocmmnt(outfile,'Currents (Amps/coil) as a function of time :')
    call oblnkl(outfile)

    write(outfile,50)(tim(k),k=1,6)
50  format(t40,'time (sec)'//t10,6f11.2)

    write(outfile,51)(timelabel(k),k=1,6)
51  format(t16, 6a11)
    call ocmmnt(outfile,'circuit')

    do k = 1,ncirt-1
      write(outfile,60) k,((cpt(k,jj)*turns(k)),jj=1,6)
    end do
60  format(t3,i2,t12,6(1pe11.3))

    write(outfile,70) (cpt(ncirt,jj),jj=1,6)
70  format(' Plasma (A)',t12,6(1pe11.3))

    call oblnkl(outfile)
    call ocmmnt(outfile,'This consists of: CS coil field balancing:')
    do k = 1,ncirt-1
       write(outfile,80) k,cpt(k,1)*turns(k), &
            cpt(k,2)*turns(k), &
            -cpt(k,2)*turns(k)*(fcohbof/fcohbop), &
            -cpt(k,2)*turns(k)*(fcohbof/fcohbop), &
            -cpt(k,2)*turns(k)*(1.0D0/fcohbop), &
            cpt(k,6)*turns(k)
    end do
80  format(t3,i2,t12,6(1pe11.3))

    call oblnkl(outfile)
    call ocmmnt(outfile,'And: equilibrium field:')
    do k = 1,ncirt-1
       write(outfile,90) k,0.0D0, &
            0.0D0, &
            (cpt(k,3)+cpt(k,2)*(fcohbof/fcohbop))*turns(k), &
            (cpt(k,4)+cpt(k,2)*(fcohbof/fcohbop))*turns(k), &
            (cpt(k,5)+cpt(k,2)*(1.0D0/fcohbop))*turns(k), &
            0.0D0
    end do
90  format(t3,i2,t12,6(1pe11.3))

    call oblnkl(outfile)
    call ovarre(outfile,'Ratio of central solenoid current at beginning of Pulse / end of flat-top','(fcohbop)',fcohbop)
    call ovarre(outfile,'Ratio of central solenoid current at beginning of Flat-top / end of flat-top','(fcohbof)',fcohbof, 'OP ')

    call oshead(outfile,'PF Circuit Waveform Data')
    call ovarin(outfile,'Number of PF circuits including CS and plasma','(ncirt)',ncirt)
    do k = 1,ncirt
      do jjj = 1, 6
        if (k == ncirt) then
          circuit_name = 'Plasma ' // ' - Time point ' // int_to_string2(jjj) // ' (A)'
          circuit_var_name = '(plasma' // 't' // int_to_string2(jjj) // ')'
        else if (k == ncirt-1) then
          circuit_name = 'CS Circuit ' // ' - Time point ' // int_to_string2(jjj) // ' (A)'
          circuit_var_name = '(cs' // 't' // int_to_string2(jjj) // ')'
        else
          circuit_name = 'PF Circuit ' // int_to_string2(k) // ' - Time point ' // int_to_string2(jjj) // ' (A)'
          circuit_var_name = '(pfc' // int_to_string2(k) // 't' // int_to_string2(jjj) // ')'
        end if
        call ovarre(outfile,circuit_name,circuit_var_name, cpt(k,jjj)*turns(k))
      end do
    end do

  end subroutine outvolt

end module pfcoil_module<|MERGE_RESOLUTION|>--- conflicted
+++ resolved
@@ -62,13 +62,8 @@
         coheof, zh, fcohbof, ra, rb, isumatpf, whtpf, fcupfsu, cohbop, rjpfalw
     use physics_variables, only: bvert, kappa, rli, itartpf, vsres, plascur, &
         triang, rminor, vsind, aspect, itart, betap, rmajor
-<<<<<<< HEAD
-    use tfcoil_variables, only: dcopper, tftmp, dcond, i_tf_sup, fhts, &
-        tcritsc, strncon_pf, bcritsc, b_crit_upper_nbti, t_crit_nbti 
-=======
     use tfcoil_variables, only: tftmp, dcond, i_tf_sup, fhts, &
-        tcritsc, strncon_pf, bcritsc
->>>>>>> 0ca82040
+        tcritsc, strncon_pf, bcritsc,b_crit_upper_nbti, t_crit_nbti 
     use times_variables, only: tim, tramp, tburn, tohs, tqnch, theat
     use constants, only: pi, nout, dcopper
     implicit none
@@ -681,17 +676,10 @@
         jstrandoh_eof, powohres, rjohc0, s_tresca_oh, awpoh, oh_steel_frac, &
         bmaxoh0, rjohc, tmargoh, ipfres, rjpfalw, pfclres, vf, ric, bpf, &
         jscoh_eof, zpf, rb, ra, jscoh_bop, cptdin, pfcaseth, rpf, cohbop, zh, &
-<<<<<<< HEAD
-        wtc, zl, turns, wts, a_oh_turn 
-		use tfcoil_variables, only: dcopper, dcond, tftmp, tcritsc, strncon_cs, &
-      fhts, bcritsc, b_crit_upper_nbti, t_crit_nbti 
-		use constants, only: pi
-=======
         wtc, zl, turns, wts, a_oh_turn
 	 use tfcoil_variables, only: dcond, tftmp, tcritsc, strncon_cs, &
-       fhts, bcritsc
+       fhts, bcritsc,b_crit_upper_nbti, t_crit_nbti
 	 use constants, only: pi, dcopper
->>>>>>> 0ca82040
     implicit none
 
     !  Arguments
