--- conflicted
+++ resolved
@@ -676,17 +676,10 @@
         jstrandoh_eof, powohres, rjohc0, s_tresca_oh, awpoh, oh_steel_frac, &
         bmaxoh0, rjohc, tmargoh, ipfres, rjpfalw, pfclres, vf, ric, bpf, &
         jscoh_eof, zpf, rb, ra, jscoh_bop, cptdin, pfcaseth, rpf, cohbop, zh, &
-<<<<<<< HEAD
-        wtc, zl, turns, wts
+        wtc, zl, turns, wts, a_oh_turn 
 		use tfcoil_variables, only: dcopper, dcond, tftmp, tcritsc, strncon_cs, &
       fhts, bcritsc, b_crit_upper_nbti
 		use constants, only: pi
-=======
-        wtc, zl, turns, wts, a_oh_turn
-	 use tfcoil_variables, only: dcopper, dcond, tftmp, tcritsc, strncon_cs, &
-       fhts, bcritsc
-	 use constants, only: pi
->>>>>>> b1891c3c
     implicit none
 
     !  Arguments
