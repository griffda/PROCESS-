! !!!!!!!!!!!!!!!!!!!!!!!!!!!!!!!!!!!!!!!!!!!!!!!!!!!!!!!!!!!!!!!!!!

module pfcoil_module

  !! Module containing PF coil routines
  !! author: P J Knight, CCFE, Culham Science Centre
  !! author: R Kemp, CCFE, Culham Science Centre
  !! N/A
  !! This module contains routines for calculating the
  !! parameters of the PF coil systems for a fusion power plant.
  !! AEA FUS 251: A User's Guide to the PROCESS Systems Code
  !
  ! !!!!!!!!!!!!!!!!!!!!!!!!!!!!!!!!!!!!!!!!!!!!!!!

  use resistive_materials, only: volume_fractions, supercon_strand
  use pfcoil_variables, only: nfixmx, ngrpmx, nclsmx, ngc2
  implicit none

  private
  public :: pfcoil, outpf, outvolt, induct, vsec, bfield, brookscoil

  !  Local variables

  integer :: nef,nfxf
  real(dp) :: ricpf, ssq0, sig_axial, sig_hoop
  real(dp) :: axial_force
  real(dp), dimension(nfixmx) :: rfxf,zfxf,cfxf,xind
  real(dp), dimension(ngrpmx,nclsmx) :: rcls,zcls
  real(dp), dimension(ngrpmx) :: ccls,ccl0
  real(dp), dimension(ngc2) :: bpf2
  real(dp), dimension(ngc2,3) :: vsdum

  type(volume_fractions):: conductorpf
  type(supercon_strand)::croco_strand

contains

  ! !!!!!!!!!!!!!!!!!!!!!!!!!!!!!!!!!!!!!!!!!!!!!!!!!!!!!!!!!!!!!!!!!!

  subroutine pfcoil

    !! Routine to perform calculations for the PF and Central Solenoid coils
    !! author: P J Knight, CCFE, Culham Science Centre
    !! author: R Kemp, CCFE, Culham Science Centre
    !! None
    !! This subroutine performs the calculations for the PF and
    !! Central Solenoid coils, to determine their size, location, current waveforms,
    !! stresses etc.
    !! AEA FUS 251: A User's Guide to the PROCESS Systems Code
    !
    ! !!!!!!!!!!!!!!!!!!!!!!!!!!!!!!!!!!!!!!!!!!!!!!!

    use build_variables, only: iohcl, hpfdif, hpfu, hmax, ohcth, tfthko, &
        tfcth, r_tf_outboard_mid, bore
    use error_handling, only: idiags, report_error
    use fwbs_variables, only: denstl
    use pfcoil_variables, only: rpf1, whtpfs, curpff, nohc, pfrmax, fcohbop, &
        rjconpf, ngrp, rohc, ncls, zpf, cptdin, pfcaseth, itr_sum, sigpfcf, &
        ohhghf, ipfloc, wts, powpfres, nptsmx, curpfb, routr, ric, fcohbof, &
        rpf2, nfxfh, bpf, zl, wtc, vf, turns, curpfs, rpf, zref, &
        pfmmax, ipfres, alfapf, ncirt, pfclres, cpt, waves, sxlg, sigpfcalw, &
        coheof, zh, fcohbof, ra, rb, isumatpf, whtpf, fcupfsu, cohbop, rjpfalw
    use physics_variables, only: bvert, kappa, rli, itartpf, vsres, plascur, &
        triang, rminor, vsind, aspect, itart, betap, rmajor
    use tfcoil_variables, only: dcopper, tftmp, dcond, i_tf_sup, fhts, &
        tcritsc, strncon_pf, bcritsc
    use times_variables, only: tim, tramp, tburn, tohs, tqnch, theat
    use constants, only: pi, nout
    implicit none

    !  Arguments

    !  Local variables

    integer, parameter :: lrow1 = 2*nptsmx + ngrpmx
    integer, parameter :: lcol1 = ngrpmx

    integer :: i,ii,iii,ij,it,j,k,c,m,n,ncl,nfxf0,ng2,ngrp0,nng,nocoil,npts,npts0
    integer :: ccount, top_bottom
    integer, dimension(ngrpmx) :: pcls0
    integer, dimension(ngrpmx+2) :: ncls0

    real(dp) :: area,areaspf,bmax,bri,bro,bzi,bzo,ioheof, &
         drpdz,drpt,dx,dz,forcepf,rclsnorm,respf,rll,rpt0,ssqef,volpf, &
         pfflux,csflux,dics,ddics,jstrand,jsc,tmarg
    real(dp), dimension(ngrpmx,nclsmx) :: rcls0,zcls0
    real(dp), dimension(ngrpmx/2) :: ccls0
    real(dp), dimension(ngrpmx) :: sigma,work2
    real(dp), dimension(nclsmx) :: rc,zc,cc,xc
    real(dp), dimension(nptsmx) :: brin,bzin,rpts,zpts
    real(dp), dimension(lrow1) :: bfix,bvec
    real(dp), dimension(lrow1,lcol1) :: gmat,umat,vmat
    real(dp), dimension(2) :: signn

    real(dp), dimension(ngc2) :: aturn

    logical :: first_call = .true.

    ! !!!!!!!!!!!!!!!!!!!!!!!!!!!!!!!!!!!!!!!!!!!!!!!

    !  Toggle switch for ipfloc()=2 coils above/below midplane

    top_bottom = 1

    !  Set up the number of PF coils including the Central Solenoid (nohc),
    !  and the number of PF circuits including the plasma (ncirt)

    if (ngrp > ngrpmx) then
       idiags(1) = ngrp ; idiags(2) = ngrpmx
       call report_error(64)
    end if

    !  Total the number of PF coils in all groups, and check that none
    !  exceeds the limit

    nohc = 0
    do i = 1,ngrp
       if (ncls(i) > nclsmx) then
          idiags(1) = i ; idiags(2) = ncls(i) ; idiags(3) = nclsmx
          call report_error(65)
       end if
       nohc = nohc + ncls(i)
    end do

    !  Add one if an Central Solenoid is present, and make an extra group

    if (iohcl /= 0) then
       nohc = nohc + 1
       ncls(ngrp+1) = 1
    end if

    !  Add one for the plasma

    ncirt = nohc + 1

    !  Overall current density in the Central Solenoid at beginning of pulse

    cohbop = coheof * fcohbop

    !  Set up array of times

    tim(1) = 0.0D0
    tim(2) = tramp
    tim(3) = tim(2) + tohs
    tim(4) = tim(3) + theat
    tim(5) = tim(4) + tburn
    tim(6) = tim(5) + tqnch

    !  Set up call to MHD scaling routine for coil currents.
    !  First break up Central Solenoid solenoid into 'filaments'

    !  Central Solenoid radius
    rohc = bore + 0.5D0*ohcth

    !  nfxf is the total no of filaments into which the Central Solenoid is split,
    !  if present

    if (iohcl == 0) then
       nfxf = 0
       ioheof = 0.0D0
    else
       nfxf = 2*nfxfh
       ioheof = -hmax*ohhghf*ohcth*2.0D0*coheof  !  total Central Solenoid current at EOF

       if (nfxf > nfixmx) then
          idiags(1) = nfxf ; idiags(2) = nfixmx
          call report_error(66)
       end if

       !  Symmetric up/down Central Solenoid : Find (R,Z) and current of each filament at BOP

       do nng = 1,nfxfh
          rfxf(nng) = rohc
          rfxf(nng+nfxfh) = rfxf(nng)
          zfxf(nng) = hmax*ohhghf/nfxfh * (nng-0.5D0)
          zfxf(nng+nfxfh) = -zfxf(nng)
          cfxf(nng) = -ioheof/nfxf * fcohbop
          cfxf(nng+nfxfh) = cfxf(nng)
       end do
    end if

    !  Scale PF coil locations

    signn(1) =  1.0D0
    signn(2) = -1.0D0
    rclsnorm = r_tf_outboard_mid + 0.5D0*tfthko + routr

    !  N.B. Problems here if k=ncls(group) is greater than 2.

    do j = 1,ngrp

       if (ipfloc(j) == 1) then

          !  PF coil is stacked on top of the Central Solenoid

          do k = 1,ncls(j)
             rcls(j,k) = rohc + rpf1

             !  Z coordinate of coil enforced so as not
             !  to occupy the same space as the Central Solenoid

             zcls(j,k) = signn(k) * ( hmax*ohhghf + 0.1D0 + &
                  0.5D0 * ( hmax*(1.0D0-ohhghf) + tfcth + 0.1D0) )
          end do

       else if (ipfloc(j) == 2) then

          !  PF coil is on top of the TF coil
          do k = 1,ncls(j)
             rcls(j,k) = rmajor + rpf2*triang*rminor
             if (itart==1.and.itartpf==0) then
                zcls(j,k) = (hmax-zref(j)) * signn(k)
             else
                !zcls(j,k) = (hmax + tfcth + 0.86D0) * signn(k)
                if (top_bottom == 1) then  !  this coil is above midplane
                   zcls(j,k) = hpfu + 0.86D0
                   top_bottom = -1
                else  !  this coil is below midplane
                   zcls(j,k) = -1.0D0 * (hpfu - 2.0D0*hpfdif + 0.86D0)
                   top_bottom = 1
                end if
             end if
          end do

       else if (ipfloc(j) == 3) then

          !  PF coil is radially outside the TF coil
          do k = 1,ncls(j)
             zcls(j,k) = rminor * zref(j) * signn(k)
             !  Coil radius follows TF coil curve for SC TF (D-shape)
             !  otherwise stacked for resistive TF (rectangle-shape)
             if (i_tf_sup /= 1) then
                 rcls(j,k) = rclsnorm
             else
                 rcls(j,k) = sqrt(rclsnorm**2 - zcls(j,k)**2)
             end if
          end do

       else
          idiags(1) = j ; idiags(2) = ipfloc(j)
          call report_error(67)
       end if

    end do

    if (cohbop /= 0.0D0) then

       !  Find currents for plasma initiation to null field across plasma
       npts = 32  !  Number of test points across plasma midplane
       if (npts > nptsmx) then
          idiags(1) = npts ; idiags(2) = nptsmx
          call report_error(68)
       end if

       !  Position and B-field at each test point
       drpt = 2.0D0 * rminor / (npts-1)
       rpt0 = rmajor - rminor

       do i = 1,npts
          rpts(i) = rpt0 + (i-1)*drpt
          zpts(i) = 0.0D0
          brin(i) = 0.0D0
          bzin(i) = 0.0D0
       end do

       !  Calculate currents in coils to produce the given field
       call efc(ngrpmx,nclsmx,nptsmx,nfixmx,lrow1,lcol1,npts,rpts, &
            zpts,brin,bzin,nfxf,rfxf,zfxf,cfxf,ngrp,ncls,rcls,zcls, &
            alfapf,bfix,gmat,bvec,rc,zc,cc,xc,umat,vmat,sigma, &
            work2,ssq0,ccl0)

    end if

    !  Simple coil current scaling for STs (good only for A < about 1.8)
    if (itart==1.and.itartpf==0) then

       do i = 1,ngrp

          if (ipfloc(i) == 1) then

             !  PF coil is stacked on top of the Central Solenoid
             ccls(i) = 0.0D0
             idiags(1) = i ; call report_error(69)

          else if (ipfloc(i) == 2) then

             !  PF coil is on top of the TF coil
             ccls(i) = 0.3D0 * aspect**1.6D0 * plascur

          else if (ipfloc(i) == 3) then

             !  PF coil is radially outside the TF coil
             ccls(i) = -0.4D0 * plascur

          else
             idiags(1) = i ; idiags(2) = ipfloc(i)
             call report_error(70)
          end if

       end do

       !  Vertical field (T)
       bvert = -1.0D-7 * plascur/rmajor * &
            (log(8.0D0*aspect) + betap + (rli/2.0D0) - 1.5D0)

    else

       !  Conventional aspect ratio scaling
       nfxf0 = 0 ; ngrp0 = 0 ; nocoil = 0
       do i = 1,ngrp

          if (ipfloc(i) == 1) then

             !  PF coil is stacked on top of the Central Solenoid
             !  This coil is to balance Central Solenoid flux and should not be involved
             !  in equilibrium calculation -- RK 07/12

             ccls(i) = 0.0D0
             nfxf0 = nfxf0 + ncls(i)
             do ccount = 1,ncls(i)
                nocoil = nocoil + 1
                rfxf(nocoil) = rcls(i, ccount)
                zfxf(nocoil) = zcls(i, ccount)
                cfxf(nocoil) = ccls(i)
             end do

          else if (ipfloc(i) == 2) then

             !  PF coil is on top of the TF coil; divertor coil
             !  This is a fixed current for this calculation -- RK 07/12

             ccls(i) = plascur * 2.0D0 * &
                  ( 1.0D0 - (kappa * rminor)/abs(zcls(i,1)) )
             nfxf0 = nfxf0 + ncls(i)
             do ccount = 1, ncls(i)
                nocoil = nocoil + 1
                rfxf(nocoil) = rcls(i, ccount)
                zfxf(nocoil) = zcls(i, ccount)
                cfxf(nocoil) = ccls(i)
             end do

          else if (ipfloc(i) == 3) then

             !  PF coil is radially outside the TF coil
             !  This is a free current and must be solved for

             ngrp0 = ngrp0 + 1
             pcls0(ngrp0) = i

          else
             idiags(1) = i ; idiags(2) = ipfloc(i)
             call report_error(70)
          end if

       end do

       do ccount = 1, ngrp0
          ncls0(ccount) = 2
          rcls0(ccount,1) = rcls(pcls0(ccount),1)
          rcls0(ccount,2) = rcls(pcls0(ccount),2)
          zcls0(ccount,1) = zcls(pcls0(ccount),1)
          zcls0(ccount,2) = zcls(pcls0(ccount),2)
       end do

       npts0 = 1
       rpts(1) = rmajor
       zpts(1) = 0.0D0
       brin(1) = 0.0D0

       !  Added rli term correctly -- RK 07/12

       bzin(1) = -1.0D-7 * plascur/rmajor * &
            (log(8.0D0*aspect) + betap + (rli/2.0D0) - 1.5D0)

       bvert = bzin(1)

       call efc(ngrpmx,nclsmx,nptsmx,nfixmx,lrow1,lcol1,npts0, &
            rpts,zpts,brin,bzin,nfxf0,rfxf,zfxf,cfxf,ngrp0,ncls0, &
            rcls0,zcls0,alfapf,bfix,gmat,bvec,rc,zc,cc,xc,umat,vmat, &
            sigma,work2,ssqef,ccls0)

       do ccount = 1,ngrp0
          ccls(pcls0(ccount)) = ccls0(ccount)
       end do

    end if

    !  Flux swing from vertical field

    !  If this is the first visit to the routine the inductance matrix
    !  sxlg and the turns array have not yet been calculated, so we set
    !  them to (very) approximate values to avoid strange behaviour...

    if (first_call) then
       sxlg(:,:) = 1.0D0
       turns(:) = 100.0D0
       first_call = .false.
    end if

    pfflux = 0.0D0
    nocoil = 0
    do ccount = 1, ngrp
       do i = 1, ncls(ccount)
          nocoil = nocoil + 1
          pfflux = pfflux + (ccls(ccount) * sxlg(nocoil,ncirt) &
               / turns(nocoil))
       end do
    end do

    !  Flux swing required from CS coil

    csflux = -(vsres + vsind) - pfflux

    if (iohcl == 1) then

       !  Required current change in CS coil

       !  Proposed new calculation...
       !dics = csflux / sxlg(nohc,ncirt)
       !  BUT... sxlg(nohc,ncirt) is around 2000 times ddics below...

       ddics = 4.0D-7 * pi*pi * ( &
            (bore*bore) + (ohcth*ohcth)/6.0D0 + (ohcth*bore)/2.0D0 ) &
            / (hmax*ohhghf*2.0D0)
       dics = csflux / ddics

       fcohbof = ((-ioheof * fcohbop) + dics)/ioheof
       fcohbof = min(fcohbof,  1.0D0)  !  constrains abs(fcohbof) <= 1.0;
       fcohbof = max(fcohbof, -1.0D0)  !  probably un-necessary

    else
       dics = 0.0D0
       fcohbof = 1.0D0
       call report_error(71)
    end if


    !  Split groups of coils into one set containing ncl coils

    ncl = 0
    do nng = 1,ngrp
       do ng2 = 1,ncls(nng)
          ncl = ncl + 1
          rpf(ncl) = rcls(nng,ng2)
          zpf(ncl) = zcls(nng,ng2)

          !  Currents at different times:

          !  Beginning of pulse: t = tramp
          curpfs(ncl) = 1.0D-6 * ccl0(nng)

          !  Beginning of flat-top: t = tramp+tohs
          curpff(ncl) = 1.0D-6 * (ccls(nng) - (ccl0(nng) * fcohbof/fcohbop))

          !  End of flat-top: t = tramp+tohs+theat+tburn
          curpfb(ncl) = 1.0D-6 * (ccls(nng) - (ccl0(nng) * (1.0D0/fcohbop)))
       end do
    end do

    !  Current in Central Solenoid as a function of time
    !  N.B. If the Central Solenoid is not present then ioheof is zero.

    curpfs(ncl+1) = -1.0D-6 * ioheof * fcohbop
    curpff(ncl+1) = 1.0D-6 * ioheof * fcohbof
    curpfb(ncl+1) = 1.0D-6 * ioheof

    !  Set up coil current waveforms, normalised to the peak current in
    !  each coil

    call waveform  !  returns ric(), waves()

    !  Calculate PF coil geometry, current and number of turns
    !  Dimensions are those of the winding pack, and exclude
    !  the steel supporting case

    i = 0
    pfrmax = 0.0D0

    do ii = 1,ngrp
       do ij = 1,ncls(ii)
          i = i + 1

          if (ipfloc(ii) == 1) then

             !  PF coil is stacked on top of the Central Solenoid

             dx = 0.5D0 * ohcth
             dz = 0.5D0 * (hmax*(1.0D0-ohhghf) + tfcth + 0.1D0)  !  ???
             area = 4.0D0 * dx * dz

             !  Number of turns
             !  CPTDIN(I) is the current per turn (input)

             turns(i) = abs( (ric(i)*1.0D6)/cptdin(i) )
             aturn(i) = area / turns(i)

             !  Actual winding pack current density

             rjconpf(i) = 1.0D6*abs(ric(i))/area

             !  Location of edges of each coil:
             !  ra = inner radius, rb = outer radius
             !  zl = 'lower' edge z (i.e. edge nearer to midplane)
             !  zh = 'upper' edge z (i.e. edge further from midplane)

             ra(i) = rpf(i) - dx
             rb(i) = rpf(i) + dx

             zl(i) = zpf(i) - dz
             if (zpf(i) < 0.0D0) zl(i) = zpf(i) + dz

             zh(i) = zpf(i) + dz
             if (zpf(i) < 0.0D0) zh(i) = zpf(i) - dz

          else

             !  Other coils. N.B. Current density RJCONPF(I) is defined in
             !  routine INITIAL for these coils.

             area = abs(ric(i)*1.0D6/rjconpf(i))

             turns(i) = abs( (ric(i)*1.0D6)/cptdin(i) )
             aturn(i) = area / turns(i)

             dx = 0.5D0 * sqrt(area)  !  square cross-section

             ra(i) = rpf(i) - dx
             rb(i) = rpf(i) + dx

             zl(i) = zpf(i) - dx
             if (zpf(i) < 0.0D0) zl(i) = zpf(i) + dx

             zh(i) = zpf(i) + dx
             if (zpf(i) < 0.0D0) zh(i) = zpf(i) - dx

          end if

          !  Outside radius of largest PF coil (m)

          pfrmax = max(pfrmax, rb(i))

       end do
    end do

    !  Calculate peak field, allowable current density, resistive
    !  power losses and volumes and weights for each PF coil

    i = 0
    powpfres = 0.0D0
    pfmmax = 0.0D0

    do ii = 1,ngrp
       iii = ii
       do ij = 1,ncls(ii)
          i = i + 1

          !  Peak field

          if (ij == 1) call peakb(i,iii,it,bri,bro,bzi,bzo)  !  returns bpf, bpf2

          !  Allowable current density (for superconducting coils)

          if (ipfres == 0) then
             bmax = max(abs(bpf(i)), abs(bpf2(i)))
             call superconpf(bmax,vf(i),fcupfsu,rjconpf(i),isumatpf,fhts, &
                  strncon_pf,tftmp,bcritsc,tcritsc,rjpfalw(i),jstrand,jsc,tmarg)
          end if

          !  Length of conductor

          rll = 2.0D0*pi*rpf(i)*turns(i)

          !  Resistive coils

          if (ipfres == 1) then

             !  Coil resistance (vf is the void fraction)

             respf = pfclres * rll / ( aturn(i) * (1.0D0-vf(i)) )

             !  Sum resistive power losses

             powpfres = powpfres + respf * (1.0D6 * curpfb(i)/turns(i))**2

          end if

          !  Winding pack volume

          volpf = aturn(i) * rll

          !  Conductor weight (vf is the void fraction)

          if (ipfres == 0) then
             wtc(i) = volpf * dcond(isumatpf) * (1.0D0-vf(i))
          else
             wtc(i) = volpf * dcopper * (1.0D0-vf(i))
          end if

          !  (J x B) force on coil

          forcepf = 0.5D6 * (bpf(i) + bpf2(i)) * abs(ric(i)) * rpf(i)

          !  Stress ==> cross-sectional area of supporting steel to use

          if (ipfres == 0) then

             !  Superconducting coil
             !  Previous assumptions: 500 MPa stress limit with 2/3 of the force
             !  supported in the outer (steel) case.
             !  Now, 500 MPa replaced by sigpfcalw, 2/3 factor replaced by sigpfcf

             areaspf = sigpfcf * forcepf / (sigpfcalw*1.0D6)

             !  Assume a case of uniform thickness around coil cross-section
             !  Thickness found via a simple quadratic equation

             drpdz = rb(i) - ra(i) + abs(zh(i) - zl(i))  !  dr + dz
             pfcaseth(i) = 0.25D0 * (-drpdz + sqrt(drpdz*drpdz + 4.0D0*areaspf))

          else
             areaspf = 0.0D0  !  Resistive coil - no steel needed
             pfcaseth(i) = 0.0D0
          end if

          !  Weight of steel case

          wts(i) = areaspf * 2.0D0*pi*rpf(i) * denstl

          !  Mass of heaviest PF coil (tonnes)

          pfmmax = max(pfmmax, (1.0D-3*(wtc(i)+wts(i))) )

       end do
    end do

    !  Find sum of current x turns x radius for all coils for 2015 costs model
    c = 0
    itr_sum = 0.0D0
    do m=1, ngrp
       do n=1, ncls(m)
          c = c + 1
          itr_sum = itr_sum + (rpf(c) * turns(c) * cptdin(c))
       end do
    end do
    itr_sum = itr_sum + ((bore + 0.5*ohcth) * turns(nohc) * cptdin(nohc))

    !  Find Central Solenoid information

    if (iohcl /= 0) call ohcalc

    !  Summation of weights and current

    whtpf = 0.0D0 ; whtpfs = 0.0D0 ; ricpf = 0.0D0
    do i = 1,nohc
       whtpf = whtpf + wtc(i)
       whtpfs = whtpfs + wts(i)
       ricpf = ricpf + abs(ric(i))
    end do

    !  Plasma size and shape

    zh(nohc+1) =  rminor*kappa
    zl(nohc+1) = -rminor*kappa
    ra(nohc+1) = rmajor - rminor
    rb(nohc+1) = rmajor + rminor
    turns(nohc+1) = 1.0D0

    !  Generate coil currents as a function of time using
    !  user-provided waveforms etc. (cptdin, fcohbop, fcohbof)

    do k = 1,6  !  time points
       do i = 1,ncirt-1
          cpt(i,k) = waves(i,k) * sign(cptdin(i), ric(i))
       end do
    end do

    !  Plasma wave form

    cpt(ncirt,1) = 0.0D0
    cpt(ncirt,2) = 0.0D0
    cpt(ncirt,3) = plascur
    cpt(ncirt,4) = plascur
    cpt(ncirt,5) = plascur
    cpt(ncirt,6) = 0.0D0

  end subroutine pfcoil

  ! !!!!!!!!!!!!!!!!!!!!!!!!!!!!!!!!!!!!!!!!!!!!!!!!!!!!!!!!!!!!!!!!!!

  subroutine ohcalc

    !! Routine to perform calculations for the Central Solenoid solenoid
    !! author: P J Knight, CCFE, Culham Science Centre
    !! None
    !! This subroutine performs the calculations for the
    !! Central Solenoid solenoid coil.
    !! AEA FUS 251: A User's Guide to the PROCESS Systems Code
    !
    ! !!!!!!!!!!!!!!!!!!!!!!!!!!!!!!!!!!!!!!!!!!!!!!!

		use build_variables, only: hmax, ohcth
		use fwbs_variables, only: denstl
    use pfcoil_variables, only: nohc, bmaxoh, i_cs_stress, coheof, rohc, &
        vfohc, jstrandoh_bop, fcuohsu, isumatoh, ohhghf, areaoh, powpfres, &
        jstrandoh_eof, powohres, rjohc0, s_tresca_oh, awpoh, oh_steel_frac, &
        bmaxoh0, rjohc, tmargoh, ipfres, rjpfalw, pfclres, vf, ric, bpf, &
        jscoh_eof, zpf, rb, ra, jscoh_bop, cptdin, pfcaseth, rpf, cohbop, zh, &
        wtc, zl, turns, wts
		use tfcoil_variables, only: dcopper, dcond, tftmp, tcritsc, strncon_cs, &
      fhts, bcritsc
		use constants, only: pi
    implicit none

    !  Arguments

    !  Local variables

    integer :: timepoint

    real(dp) :: areaspf, bmaxoh2, bohci, bohco, bri, bro, &
         bzi, bzo, da, forcepf, hohc, jcritwp, sgn, tmarg1, tmarg2

    ! !!!!!!!!!!!!!!!!!!!!!!!!!!!!!!!!!!!!!!!!!!!!!!!

    !  Half-height of Central Solenoid

    hohc = hmax * ohhghf

    !  Z coordinates of coil edges

    zh(nohc) = hohc
    zl(nohc) = -zh(nohc)

    !  (R,Z) coordinates of coil centre

    rpf(nohc) = rohc
    zpf(nohc) = 0.0D0

    !  Radius of outer edge

    rb(nohc) = rohc + 0.5D0*ohcth

    !  Radius of inner edge

    ra(nohc) = rb(nohc) - ohcth

    !  Total cross-sectional area

    areaoh = 2.0D0 * hohc * ohcth

    !  Maximum current (MA-turns) in Central Solenoid, at either BOP or EOF

    if (cohbop > coheof) then
       sgn = 1.0D0
       ric(nohc) = sgn * 1.0D-6*cohbop*areaoh
    else
       sgn = -1.0D0
       ric(nohc) = sgn * 1.0D-6*coheof*areaoh
    end if

    !  Number of turns

    turns(nohc) = 1.0D6 * abs(ric(nohc))/cptdin(nohc)

    !  Non-steel area void fraction for coolant

    vf(nohc) = vfohc

    !  Peak field at the End-Of-Flattop (EOF)
    !  Occurs at inner edge of coil; bmaxoh2 and bzi are of opposite sign at EOF

    !  Peak field due to Central Solenoid itself

    bmaxoh2 = bfmax(coheof,ra(nohc),rb(nohc),hohc)

    !  Peak field due to other PF coils plus plasma

    timepoint = 5 ; call peakb(nohc,99,timepoint,bri,bro,bzi,bzo)

    bmaxoh = abs(bzi - bmaxoh2)
    bohci = bmaxoh

    !  Peak field on outboard side of Central Solenoid
    !  (self-field is assumed to be zero - long solenoid approximation)

    bohco = abs(bzo)

    !  Peak field at the Beginning-Of-Pulse (BOP)
    !  Occurs at inner edge of coil; bmaxoh0 and bzi are of same sign at BOP

    bmaxoh0 = bfmax(cohbop,ra(nohc),rb(nohc),hohc)
    timepoint = 2 ; call peakb(nohc,99,timepoint,bri,bro,bzi,bzo)

    bmaxoh0 = abs(bmaxoh0 + bzi)

    !  Maximum field values

    bpf(nohc) = max(bmaxoh, abs(bmaxoh0))
    bpf2(nohc) = max(bohco, abs(bzo))

    !  (J x B) hoop force on Central Solenoid (N)

    forcepf = 0.5D6 * (bpf(nohc)+bpf2(nohc))*abs(ric(nohc))*rpf(nohc)

    !  Stress ==> cross-sectional area of supporting steel to use

    if (ipfres == 0) then

       !  Superconducting coil

       ! New calculation from M. N. Wilson for hoop stress
       call hoop_stress(ra(nohc), sig_hoop)

       ! New calculation from Y. Iwasa for axial stress
       call axial_stress(sig_axial,axial_force)

       !  Allowable (hoop) stress (Pa) alstroh
       ! Now a user input
       ! alstroh = min( (2.0D0*csytf/3.0D0), (0.5D0*csutf) )

       ! Now steel area fraction is iteration variable and constraint
       ! equation is used for Central Solenoid stress

       ! Area of steel in Central Solenoid
       areaspf = oh_steel_frac*areaoh
       ! areaspf = forcepf / alstroh

       if (i_cs_stress == 1) then
           s_tresca_oh = max(ABS(sig_hoop-sig_axial), ABS(sig_axial-0.0D0), ABS(0.0D0 - sig_hoop))
       else
           s_tresca_oh = max(ABS(sig_hoop-0.0D0), ABS(0.0D0-0.0D0), ABS(0.0D0 - sig_hoop))
       end if

       !  Thickness of hypothetical steel cylinders assumed to encase the CS along
       !  its inside and outside edges; in reality, the steel is distributed
       !  throughout the conductor
       pfcaseth(nohc) = 0.25D0 * areaspf/hohc

    else
       areaspf = 0.0D0  !  Resistive Central Solenoid - no steel needed
       pfcaseth(nohc) = 0.0D0
    end if

    !  Weight of steel

    wts(nohc) = areaspf * 2.0D0*pi*rpf(nohc) * denstl

    !  Non-steel cross-sectional area

    awpoh = areaoh - areaspf

    !  Issue #97. Fudge to ensure awpoh is positive; result is continuous, smooth and
    !  monotonically decreases

    da = 0.0001D0  !  1 cm^2
    if (awpoh < da) awpoh = da*da / (2.0D0*da - awpoh)

    !  Weight of conductor in Central Solenoid

    if (ipfres == 0) then
       wtc(nohc) = awpoh * (1.0D0-vfohc) * 2.0D0*pi*rpf(nohc) * dcond(isumatoh)
    else
       wtc(nohc) = awpoh * (1.0D0-vfohc) * 2.0D0*pi*rpf(nohc) * dcopper
    end if

    if (ipfres == 0) then

       !  Allowable coil overall current density at EOF
       !  (superconducting coils only)

       call superconpf(bmaxoh,vfohc,fcuohsu,(abs(ric(nohc))/awpoh)*1.0D6, &
            isumatoh,fhts,strncon_cs,tftmp,bcritsc,tcritsc,jcritwp, &
            jstrandoh_eof,jscoh_eof,tmarg1)

       rjohc = jcritwp * awpoh/areaoh

       !  Allowable coil overall current density at BOP

       call superconpf(bmaxoh0,vfohc,fcuohsu,(abs(ric(nohc))/awpoh)*1.0D6, &
            isumatoh,fhts,strncon_cs,tftmp,bcritsc,tcritsc,jcritwp, &
            jstrandoh_bop,jscoh_bop,tmarg2)

       rjpfalw(nohc) = jcritwp * awpoh/areaoh
       rjohc0 = rjpfalw(nohc)

       tmargoh = min(tmarg1, tmarg2)

    else
       !  Resistive power losses (non-superconducting coil)

       powohres = 2.0D0 * pi * rohc * pfclres / &
            (areaoh * (1.0D0-vfohc)) * (1.0D6*ric(nohc))**2
       powpfres = powpfres + powohres

    end if

  end subroutine ohcalc

  ! !!!!!!!!!!!!!!!!!!!!!!!!!!!!!!!!!!!!!!!!!!!!!!!!!!!!!!!!!!!!!!!!!!

  subroutine efc(ngrpmx,nclsmx,nptsmx,nfixmx,lrow1,lcol1,npts, &
       rpts,zpts,brin,bzin,nfix,rfix,zfix,cfix,ngrp,ncls,rcls,zcls, &
       alfa,bfix,gmat,bvec,rc,zc,cc,xc,umat,vmat,sigma,work2,ssq,ccls)

    !! Calculates field coil currents
    !! author: P J Knight, CCFE, Culham Science Centre
    !! author: D Strickler, ORNL
    !! author: J Galambos, ORNL
    !! author: P C Shipe, ORNL
    !! ngrpmx : input integer : maximum number of PF coil groups
    !! nclsmx : input integer : maximum number of coils in one group
    !! nptsmx : input integer : maximum number of points across the
    !! plasma midplane at which the magnetic
    !! field is fixed
    !! nfixmx : input integer : maximum number of fixed current coils
    !! lrow1 : input integer : row length of arrays bfix, bvec, gmat,
    !! umat, vmat; should be >= (2*nptsmx + ngrpmx)
    !! lcol1 : input integer : column length of arrays gmat, umat, vmat;
    !! should be >= ngrpmx
    !! npts : input integer : number of data points at which field is
    !! to be fixed; should be <= nptsmx
    !! rpts(nptsmx),zpts(nptsmx) : input real arrays : coords of data points (m)
    !! brin(nptsmx),bzin(nptsmx) : input real arrays : field components at
    !! data points (T)
    !! nfix : input integer : number of coils with fixed currents, <= nfixmx
    !! rfix(nfixmx),zfix(nfixmx) : input real arrays : coordinates of coils
    !! with fixed currents (m)
    !! cfix(nfixmx) : input real array : Fixed currents (A)
    !! ngrp : input integer : number of coil groups, where all coils in a
    !! group have the same current, <= ngrpmx
    !! ncls(ngrpmx+2) : input integer array : number of coils in each group,
    !! each value <= nclsmx
    !! rcls(ngrpmx,nclsmx),zcls(ngrpmx,nclsmx) : input real arrays : coords
    !! R(i,j), Z(i,j) of coil j in group i (m)
    !! alfa : input real : smoothing parameter (0 = no smoothing,
    !! 1.0D-9 = large smoothing)
    !! bfix(lrow1) : input/output real array : work array
    !! gmat(lrow1,lcol1) : input/output real array : work array
    !! bvec(lrow1) : input/output real array : work array
    !! rc(nclsmx) : input/output real array : work array
    !! zc(nclsmx) : input/output real array : work array
    !! cc(nclsmx) : input/output real array : work array
    !! xc(nclsmx) : input/output real array : work array
    !! umat(lrow1,lcol1) : input/output real array : work array
    !! vmat(lrow1,lcol1) : input/output real array : work array
    !! sigma(ngrpmx) : input/output real array : work array
    !! work2(ngrpmx) : input/output real array : work array
    !! ssq : output real : sum of squares of elements of residual vector
    !! ccls(ngrpmx) : output real array : solution vector of coil currents
    !! in each group (A)
    !! This routine calculates the currents required in a group
    !! of ring coils to produce a fixed field at prescribed
    !! locations. Additional ring coils with fixed currents are
    !! also allowed.
    !! None
    !
    ! !!!!!!!!!!!!!!!!!!!!!!!!!!!!!!!!!!!!!!!!!!!!!!!

		use maths_library, only: svd
    implicit none

    !  Arguments

    integer, intent(in) :: ngrpmx,nclsmx,nptsmx,nfixmx,lrow1,lcol1
    integer, intent(in) :: ngrp,npts,nfix
    integer, dimension(ngrpmx+2), intent(in) :: ncls

    real(dp), intent(in) :: alfa
    real(dp), dimension(ngrpmx,nclsmx), intent(in) :: rcls,zcls
    real(dp), dimension(nptsmx), intent(in) :: brin,bzin,rpts,zpts
    real(dp), dimension(nfixmx), intent(in) :: rfix,zfix,cfix

    real(dp), dimension(lrow1), intent(inout) :: bfix,bvec
    real(dp), dimension(lrow1,lcol1), intent(inout) :: gmat,umat,vmat
    real(dp), dimension(ngrpmx), intent(inout) :: sigma,work2
    real(dp), dimension(nclsmx), intent(inout) :: rc,zc,cc,xc

    real(dp), intent(out) :: ssq
    real(dp), dimension(ngrpmx), intent(out) :: ccls

    !  Local variables

    real(dp) :: brssq, brnrm, bzssq, bznrm
    integer :: nrws

    ! !!!!!!!!!!!!!!!!!!!!!!!!!!!!!!!!!!!!!!!!!!!!!!!

    !  Calculate field from the fixed current loops

    call fixb(nptsmx,nfixmx,lrow1,npts,rpts,zpts,nfix,rfix,zfix,cfix,bfix)

    !  Set up matrix equation

    call mtrx(nptsmx,ngrpmx,nclsmx,lrow1,lcol1,npts,rpts,zpts,brin, &
         bzin,ngrp,ncls,rcls,zcls,alfa,nrws,bfix,gmat,bvec,rc,zc,cc,xc)

    !  Solve matrix equation

    call solv(ngrpmx,lrow1,lcol1,ngrp,ccls,nrws,gmat,bvec,umat,vmat, &
         sigma,work2)

    !  Calculate the norm of the residual vectors

    call rsid(nptsmx,ngrpmx,lrow1,lcol1,npts,brin,bzin,nfix,ngrp,ccls, &
         brssq,brnrm,bzssq,bznrm,ssq,bfix,gmat)

  contains

    ! !!!!!!!!!!!!!!!!!!!!!!!!!!!!!!!!!!!!!!!!!!!!!!!!!!!!!!!!!!!!!!!!!!

    subroutine mtrx(nptsmx,ngrpmx,nclsmx,lrow1,lcol1,npts,rpts,zpts, &
         brin,bzin,ngrp,ncls,rcls,zcls,alfa,nrws,bfix,gmat,bvec, &
         rc,zc,cc,xc)

      !! Set up the matrix equation to calculate the currents
      !! in a group of ring coils
      !! author: P J Knight, CCFE, Culham Science Centre
      !! author: D Strickler, ORNL
      !! author: J Galambos, ORNL
      !! nptsmx : input integer : maximum number of points across the
      !! plasma midplane at which the magnetic
      !! field is fixed
      !! ngrpmx : input integer : maximum number of PF coil groups
      !! nclsmx : input integer : maximum number of coils in one group
      !! lrow1 : input integer : row length of arrays bfix, bvec, gmat,
      !! umat, vmat; should be >= (2*nptsmx + ngrpmx)
      !! lcol1 : input integer : column length of arrays gmat, umat, vmat;
      !! should be >= ngrpmx
      !! npts : input integer : number of data points at which field is
      !! to be fixed; should be <= nptsmx
      !! rpts(nptsmx),zpts(nptsmx) : input real arrays : coords of data points (m)
      !! lrow1 : input integer : row length of array bfix; should be >= nptsmx
      !! npts : input integer : number of data points at which field is
      !! to be fixed; should be <= nptsmx
      !! rpts(nptsmx),zpts(nptsmx) : input real arrays : coords of data points (m)
      !! brin(nptsmx),bzin(nptsmx) : input real arrays : field components at
      !! data points (T)
      !! ngrp : input integer : number of coil groups, where all coils in a
      !! group have the same current, <= ngrpmx
      !! ncls(ngrpmx+2) : input integer array : number of coils in each group,
      !! each value <= nclsmx
      !! rcls(ngrpmx,nclsmx),zcls(ngrpmx,nclsmx) : input real arrays : coords
      !! R(i,j), Z(i,j) of coil j in group i (m)
      !! alfa : input real : smoothing parameter (0 = no smoothing,
      !! 1.0D-9 = large smoothing)
      !! nrws : output integer : actual number of rows to use
      !! bfix(lrow1) : input real array : Fields at data points (T)
      !! gmat(lrow1,lcol1) : output real array : work array
      !! bvec(lrow1) : output real array : work array
      !! rc(nclsmx) : output real array : Coordinates of conductor loops (m)
      !! zc(nclsmx) : output real array : Coordinates of conductor loops (m)
      !! cc(nclsmx) : output real array : Currents in conductor loops (A)
      !! xc(nclsmx) : output real array : Mutual inductances (H)
      !! This routine sets up the matrix equation for calculating the
      !! currents in a group of ring coils.
      !! None
      !
      ! !!!!!!!!!!!!!!!!!!!!!!!!!!!!!!!!!!!!!!!!!!!!!!!

      implicit none

      !  Arguments

      integer, intent(in) :: nptsmx, ngrpmx, nclsmx, lrow1, lcol1, npts, ngrp
      integer, dimension(ngrpmx+2), intent(in) :: ncls
      real(dp), intent(in) :: alfa
      real(dp), dimension(ngrpmx,nclsmx), intent(in) :: rcls, zcls
      real(dp), dimension(nptsmx), intent(in) :: brin, bzin, rpts, zpts
      real(dp), dimension(lrow1), intent(in) :: bfix

      integer, intent(out) :: nrws
      real(dp), dimension(nclsmx), intent(out) :: rc, zc, cc, xc
      real(dp), dimension(lrow1), intent(out) :: bvec
      real(dp), dimension(lrow1,lcol1), intent(out) :: gmat

      !  Local variables

      integer :: i, j, k, nc
      real(dp) brw, bzw, psw

      ! !!!!!!!!!!!!!!!!!!!!!!!!!!!!!!!!!!!!!!!!!!!!!!!

      do i = 1,npts
         bvec(i) = brin(i) - bfix(i)
         bvec(i+npts) = bzin(i) - bfix(i + npts)
         do j = 1,ngrp
            nc = ncls(j)
            do k = 1,nc
               rc(k) = rcls(j,k)
               zc(k) = zcls(j,k)
               cc(k) = 1.0D0
            end do
            call bfield(nc,rc,zc,cc,xc,rpts(i),zpts(i),brw,bzw,psw)
            gmat(i,j) = brw
            gmat(i+npts,j) = bzw
         end do
      end do

      !  Add constraint equations

      nrws = 2 * npts

      do j = 1,ngrp
         bvec(nrws + j) = 0.0D0
         do i = 1,ngrp
            gmat(nrws + j,i) = 0.0D0
         end do
         nc = ncls(j)
         gmat(nrws + j,j) = nc * alfa
      end do

      nrws = 2*npts + ngrp

    end subroutine mtrx

    ! !!!!!!!!!!!!!!!!!!!!!!!!!!!!!!!!!!!!!!!!!!!!!!!!!!!!!!!!!!!!!!!!!!

    subroutine solv(ngrpmx,lrow1,lcol1,ngrp,ccls,nrws,gmat,bvec,umat, &
         vmat,sigma,work2)

      !! Solve a matrix using singular value decomposition
      !! author: P J Knight, CCFE, Culham Science Centre
      !! author: D Strickler, ORNL
      !! author: J Galambos, ORNL
      !! author: P C Shipe, ORNL
      !! ngrpmx : input integer : maximum number of PF coil groups
      !! lrow1 : input integer : row length of arrays bfix, bvec, gmat,
      !! umat, vmat; should be >= (2*nptsmx + ngrpmx)
      !! lcol1 : input integer : column length of arrays gmat, umat, vmat;
      !! should be >= ngrpmx
      !! ngrp : input integer : number of coil groups, where all coils in a
      !! group have the same current, <= ngrpmx
      !! ccls(ngrpmx) : output real array : solution vector of coil currents
      !! in each group (A)
      !! nrws : input integer : actual number of rows to use
      !! gmat(lrow1,lcol1) : input/output real array : work array
      !! bvec(lrow1) : input/output real array : work array
      !! umat(lrow1,lcol1) : output real array : work array
      !! vmat(lrow1,lcol1) : output real array : work array
      !! sigma(ngrpmx) : output real array : work array
      !! work2(ngrpmx) : output real array : work array
      !! This routine solves the matrix equation for calculating the
      !! currents in a group of ring coils.
      !! None
      !
      ! !!!!!!!!!!!!!!!!!!!!!!!!!!!!!!!!!!!!!!!!!!!!!!!

      implicit none

      !  Arguments

      integer, intent(in) :: ngrpmx,lrow1,lcol1,ngrp,nrws
      real(dp), dimension(lrow1), intent(inout) :: bvec
      real(dp), dimension(lrow1,lcol1), intent(inout) :: gmat
      real(dp), dimension(lrow1,lcol1), intent(out) :: umat,vmat
      real(dp), dimension(ngrpmx), intent(out) :: sigma, work2
      real(dp), dimension(ngrpmx), intent(out) :: ccls

      !  Local variables

      integer :: i,j,ierr
      real(dp) :: zvec,eps
      logical :: truth

      ! !!!!!!!!!!!!!!!!!!!!!!!!!!!!!!!!!!!!!!!!!!!!!!!

      truth = .true.
      eps = 1.0D-10

      call svd(lrow1,nrws,ngrp,gmat,sigma,truth,umat,truth,vmat,ierr,work2)

      do i = 1,ngrp
         work2(i) = 0.0D0
         do j = 1,nrws
            work2(i) = work2(i)+umat(j,i)*bvec(j)
         end do
      end do

      !  Compute currents

      do i = 1,ngrp
         ccls(i) = 0.0D0
         zvec = 0.0D0
         do j = 1,ngrp
            if (sigma(j) > eps) zvec = work2(j)/sigma(j)
            ccls(i) = ccls(i)+vmat(i,j)*zvec
         end do
      end do

    end subroutine solv

    ! !!!!!!!!!!!!!!!!!!!!!!!!!!!!!!!!!!!!!!!!!!!!!!!!!!!!!!!!!!!!!!!!!!

    subroutine rsid(nptsmx,ngrpmx,lrow1,lcol1,npts,brin,bzin,nfix, &
         ngrp,ccls,brssq,brnrm,bzssq,bznrm,ssq,bfix,gmat)

      !! Computes the norm of the residual vectors
      !! author: P J Knight, CCFE, Culham Science Centre
      !! author: D Strickler, ORNL
      !! author: J Galambos, ORNL
      !! author: P C Shipe, ORNL
      !! nptsmx : input integer : maximum number of points across the
      !! plasma midplane at which the magnetic
      !! field is fixed
      !! ngrpmx : input integer : maximum number of PF coil groups
      !! lrow1 : input integer : row length of arrays bfix, gmat;
      !! should be >= (2*nptsmx + ngrpmx)
      !! lcol1 : input integer : column length of array gmat; should be >= ngrpmx
      !! npts : input integer : number of data points at which field is
      !! to be fixed; should be <= nptsmx
      !! brin(nptsmx),bzin(nptsmx) : input real arrays : field components at
      !! data points (T)
      !! nfix : input integer : number of coils with fixed currents, <= nfixmx
      !! ngrp : input integer : number of coil groups, where all coils in a
      !! group have the same current, <= ngrpmx
      !! ccls(ngrpmx) : input real array : coil currents in each group (A)
      !! brssq : output real : sum of squares of radial field residues
      !! brnrm : output real : radial field residue norm
      !! bzssq : output real : sum of squares of vertical field residues
      !! bznrm : output real : vertical field residue norm
      !! ssq : output real : sum of squares of elements of residual vector
      !! bfix(lrow1) : input real array : work array
      !! gmat(lrow1,lcol1) : input real array : work array
      !! This routine calculates the residuals from the matrix
      !! equation for calculation of the currents in a group of ring coils.
      !! None
      !
      ! !!!!!!!!!!!!!!!!!!!!!!!!!!!!!!!!!!!!!!!!!!!!!!!

      implicit none

      !  Arguments

      integer, intent(in) :: nptsmx,ngrpmx,lrow1,lcol1,npts,nfix,ngrp

      real(dp), dimension(ngrpmx), intent(in) :: ccls
      real(dp), dimension(nptsmx), intent(in) :: brin, bzin
      real(dp), dimension(lrow1), intent(in) :: bfix
      real(dp), dimension(lrow1,lcol1), intent(in) :: gmat

      real(dp), intent(out) :: brssq,brnrm,bzssq,bznrm,ssq

      !  Local variables

      integer :: i,j
      real(dp) :: svec,rvec

      ! !!!!!!!!!!!!!!!!!!!!!!!!!!!!!!!!!!!!!!!!!!!!!!!

      brnrm = 0.0D0
      brssq = 0.0D0

      do i = 1,npts
         svec = 0.0D0
         if (nfix > 0) svec = bfix(i)
         do j = 1,ngrp
            svec = svec + gmat(i,j)*ccls(j)
         end do
         rvec = svec - brin(i)
         brnrm = brnrm + brin(i)**2
         brssq = brssq + rvec**2
      end do

      bznrm = 0.0D0
      bzssq = 0.0D0

      do i = 1,npts
         svec = 0.0D0
         if (nfix > 0) svec = bfix(i+npts)
         do j = 1,ngrp
            svec = svec + gmat(i+npts,j)*ccls(j)
         end do
         rvec = svec - bzin(i)
         bznrm = bznrm + bzin(i)**2
         bzssq = bzssq + rvec**2
      end do

      ssq = brssq/(1.0D0 + brnrm) + bzssq/(1.0D0+bznrm)

    end subroutine rsid

    ! !!!!!!!!!!!!!!!!!!!!!!!!!!!!!!!!!!!!!!!!!!!!!!!!!!!!!!!!!!!!!!!!!!

    subroutine fixb(nptsmx,nfixmx,lrow1,npts,rpts,zpts,nfix,rfix, &
         zfix,cfix,bfix)

      !! Calculates the field from the fixed current loops
      !! author: P J Knight, CCFE, Culham Science Centre
      !! author: D Strickler, ORNL
      !! author: J Galambos, ORNL
      !! nptsmx : input integer : maximum number of points across the
      !! plasma midplane at which the magnetic
      !! field is fixed
      !! nfixmx : input integer : maximum number of fixed current coils
      !! lrow1 : input integer : row length of array bfix; should be >= nptsmx
      !! npts : input integer : number of data points at which field is
      !! to be fixed; should be <= nptsmx
      !! rpts(nptsmx),zpts(nptsmx) : input real arrays : coords of data points (m)
      !! nfix : input integer : number of coils with fixed currents, <= nfixmx
      !! rfix(nfixmx),zfix(nfixmx) : input real arrays : coordinates of coils
      !! with fixed currents (m)
      !! cfix(nfixmx) : input real array : Fixed currents (A)
      !! bfix(lrow1) : output real array : Fields at data points (T)
      !! This routine calculates the fields at the points specified by
      !! (rpts,zpts) from the set of coils with fixed currents.
      !! None
      !
      ! !!!!!!!!!!!!!!!!!!!!!!!!!!!!!!!!!!!!!!!!!!!!!!!

      implicit none

      !  Arguments

      integer, intent(in) :: nptsmx, nfixmx, lrow1, npts, nfix
      real(dp), dimension(nptsmx), intent(in) :: rpts, zpts
      real(dp), dimension(nfixmx), intent(in) :: rfix, zfix, cfix
      real(dp), dimension(lrow1), intent(out) :: bfix

      !  Local variables

      integer :: i
      real(dp) brw,bzw,psw
      real(dp), dimension(nfixmx) :: work1

      ! !!!!!!!!!!!!!!!!!!!!!!!!!!!!!!!!!!!!!!!!!!!!!!!

      do i = 1,npts
         bfix(i) = 0.0D0
         bfix(npts + i) = 0.0D0
      end do

      if (nfix <= 0) return

      do i = 1,npts
         call bfield(nfix,rfix,zfix,cfix,work1,rpts(i),zpts(i),brw,bzw,psw)
         bfix(i) = brw
         bfix(npts + i) = bzw
      end do

    end subroutine fixb

  end subroutine efc

  ! !!!!!!!!!!!!!!!!!!!!!!!!!!!!!!!!!!!!!!!!!!!!!!!!!!!!!!!!!!!!!!!!!!

  subroutine bfield(nc, rc, zc, cc, xc, rp, zp, br, bz, psi)

    !! Calculate the field at a point due to currents in a number
    !! of circular poloidal conductor loops.
    !! author: P J Knight, CCFE, Culham Science Centre
    !! author: D Strickler, ORNL
    !! author: J Galambos, ORNL
    !! nc : input integer : number of loops
    !! rc(nc) : input real array : R coordinates of loops (m)
    !! zc(nc) : input real array : Z coordinates of loops (m)
    !! cc(nc) : input real array : Currents in loops (A)
    !! xc(nc) : output real array : Mutual inductances (H)
    !! rp, zp : input real : coordinates of point of interest (m)
    !! br : output real : radial field component at (rp,zp) (T)
    !! bz : output real : vertical field component at (rp,zp) (T)
    !! psi : output real : poloidal flux at (rp,zp) (Wb)
    !! This routine calculates the magnetic field components and
    !! the poloidal flux at an (R,Z) point, given the locations
    !! and currents of a set of conductor loops.
    !! <P>The mutual inductances between the loops and a poloidal
    !! filament at the (R,Z) point of interest is also found.
    !! None
    !
    ! !!!!!!!!!!!!!!!!!!!!!!!!!!!!!!!!!!!!!!!!!!!!!!!

		use constants, only: twopi, rmu0
    implicit none

    !  Arguments

    integer, intent(in) :: nc
    real(dp), intent(in) :: rp, zp
    real(dp), dimension(nc), intent(in) :: rc, zc, cc
    real(dp), dimension(nc), intent(out) :: xc
    real(dp), intent(out) :: br, bz, psi

    !  Local variables

    integer :: i
    real(dp) a0,a1,a2,a3,a4,b0,b1,b2,b3,b4,c1,c2,c3,c4,d1,d2,d3,d4
    real(dp) :: zs,dr,d,s,t,a,xk,xe,dz,sd,brx,bzx

    ! !!!!!!!!!!!!!!!!!!!!!!!!!!!!!!!!!!!!!!!!!!!!!!!

    !  Elliptic integral coefficients

    a0 = 1.38629436112D0
    a1 = 0.09666344259D0
    a2 = 0.03590092383D0
    a3 = 0.03742563713D0
    a4 = 0.01451196212D0
    b0 = 0.5D0
    b1 = 0.12498593597D0
    b2 = 0.06880248576D0
    b3 = 0.03328355346D0
    b4 = 0.00441787012D0
    c1 = 0.44325141463D0
    c2 = 0.06260601220D0
    c3 = 0.04757383546D0
    c4 = 0.01736506451D0
    d1 = 0.24998368310D0
    d2 = 0.09200180037D0
    d3 = 0.04069697526D0
    d4 = 0.00526449639D0

    br  = 0.0D0
    bz  = 0.0D0
    psi = 0.0D0

    do i = 1,nc
       d = (rp + rc(i))**2 + (zp - zc(i))**2
       s = 4.0D0*rp*rc(i)/d

       t = 1.0D0 - s
       a = log(1.0D0/t)

       dz = zp - zc(i)
       zs = dz**2
       dr = rp - rc(i)
       sd = sqrt(d)

       !  Evaluation of elliptic integrals

       xk = a0 + t*(a1 + t*(a2 + t*(a3 + a4*t))) &
            + a*(b0 + t*(b1 + t*(b2 + t*(b3 + b4*t))))
       xe = 1.0D0 + t*(c1 + t*(c2 + t*(c3 + c4*t))) &
            + a*t*(d1 + t*(d2 + t*(d3 + d4*t)))

       !  Mutual inductances

       xc(i) = 0.5D0*rmu0*sd*((2.0D0 - s)*xk - 2.0D0*xe)

       !  Radial, vertical fields

       brx = rmu0*cc(i)*dz/(twopi*rp*sd)*(- xk + &
            (rc(i)**2 + rp**2 + zs)/(dr**2 + zs)*xe)
       bzx = rmu0*cc(i)/(twopi*sd)*(xk + &
            (rc(i)**2 - rp**2 - zs)/(dr**2 + zs)*xe)

       !  Sum fields, flux

       br = br + brx
       bz = bz + bzx
       psi = psi + xc(i)*cc(i)

    end do

  end subroutine bfield

  ! !!!!!!!!!!!!!!!!!!!!!!!!!!!!!!!!!!!!!!!!!!!!!!!!!!!!!!!!!!!!!!!!!!

  subroutine peakb(i,ii,it,bri,bro,bzi,bzo)

    !! Calculates the peak field at a PF coil
    !! author: P J Knight, CCFE, Culham Science Centre
    !! i : input integer : coil number
    !! ii : input integer : group number
    !! it : input/output integer : time point at which field is highest
    !! bri : output real : radial field at inner edge (T)
    !! bro : output real : radial field at outer edge (T)
    !! bzi : output real : vertical field at inner edge (T)
    !! bzo : output real : vertical field at outer edge (T)
    !! This routine calculates the peak magnetic field components
    !! at the inner and outer edges of a given PF coil.
    !! The calculation includes the effects from all the coils
    !! and the plasma.
    !! AEA FUS 251: A User's Guide to the PROCESS Systems Code
    !
    ! !!!!!!!!!!!!!!!!!!!!!!!!!!!!!!!!!!!!!!!!!!!!!!!

		use build_variables, only: iohcl, hmax, ohcth
		use error_handling, only: idiags, report_error
    use pfcoil_variables, only: ra, nohc, ric, ohhghf, rb, rpf, waves, &
        coheof, ngrp, bpf, zpf, ncls, zl, curpfb, curpff, curpfs, cohbop, zh
		use physics_variables, only: rmajor, plascur
    implicit none

    !  Arguments

    integer, intent(in) :: i,ii
    integer, intent(inout) :: it
    real(dp), intent(out) :: bri,bro,bzi,bzo

    !  Local variables

    integer :: iii,iohc,jj,jjj,kk,n
    real(dp) :: bpfin,bpfout,dzpf,psi,sgn

    ! !!!!!!!!!!!!!!!!!!!!!!!!!!!!!!!!!!!!!!!!!!!!!!!

    !  Central Solenoid contribution

    if ((iohcl /= 0).and.(i == nohc)) then
       !  Peak field is to be calculated at the Central Solenoid itself,
       !  so exclude its own contribution; its self field is
       !  dealt with externally using routine BFMAX
       kk = 0
    else

       !  Check different times for maximum current

       if (abs(curpfs(i)-ric(i)) < 1.0D-12) then
          it = 2
       else if (abs(curpff(i)-ric(i)) < 1.0D-12) then
          it = 4
       else if (abs(curpfb(i)-ric(i)) < 1.0D-12) then
          it = 5
       else
          idiags(1) = it ; call report_error(72)
       end if

       if (iohcl == 0) then
          !  No Central Solenoid
          kk = 0
       else
          if (cohbop > coheof) then
             sgn = 1.0D0
          else
             sgn = -1.0D0
          end if

          !  Current in each filament representing part of the Central Solenoid

          do iohc = 1,nfxf
             cfxf(iohc) = waves(nohc,it)*coheof*sgn*ohcth*ohhghf &
                  * hmax / nfxf * 2.0D0
          end do
          kk = nfxf
       end if

    end if

    !  Non-Central Solenoid coils' contributions

    jj = 0
    do iii = 1,ngrp
       do jjj = 1,ncls(iii)
          jj = jj+1

          !  Radius, z-coordinate and current for each coil

          if (iii == ii) then
             !  Self field from coil (Lyle's Method)

             kk = kk + 1
             dzpf = zh(jj) - zl(jj)
             rfxf(kk) = rpf(jj)
             zfxf(kk) = zpf(jj) + dzpf * 0.125D0
             cfxf(kk) = ric(jj)*waves(jj,it) * 0.25D6
             kk = kk + 1
             rfxf(kk) = rpf(jj)
             zfxf(kk) = zpf(jj) + dzpf * 0.375D0
             cfxf(kk) = ric(jj)*waves(jj,it) * 0.25D6
             kk = kk + 1
             rfxf(kk) = rpf(jj)
             zfxf(kk) = zpf(jj) - dzpf * 0.125D0
             cfxf(kk) = ric(jj)*waves(jj,it) * 0.25D6
             kk = kk + 1
             rfxf(kk) = rpf(jj)
             zfxf(kk) = zpf(jj) - dzpf * 0.375D0
             cfxf(kk) = ric(jj)*waves(jj,it) * 0.25D6

          else
             !  Field from different coil

             kk = kk + 1
             rfxf(kk) = rpf(jj)
             zfxf(kk) = zpf(jj)
             cfxf(kk) = ric(jj)*waves(jj,it)*1.0D6
          end if
       end do
    end do

    !  Plasma contribution

    if (it > 2) then
       kk = kk + 1
       rfxf(kk) = rmajor
       zfxf(kk) = 0.0D0
       cfxf(kk) = plascur
    end if

    !  Calculate the field at the inner and outer edges
    !  of the coil of interest

    call bfield(kk,rfxf,zfxf,cfxf,xind,ra(i),zpf(i),bri,bzi,psi)
    call bfield(kk,rfxf,zfxf,cfxf,xind,rb(i),zpf(i),bro,bzo,psi)

    !  bpf and bpf2 for the Central Solenoid are calculated in OHCALC

    if ((iohcl /= 0).and.(i == nohc)) return

    bpfin  = sqrt(bri**2 + bzi**2)
    bpfout = sqrt(bro**2 + bzo**2)
    do n = 1,ncls(ii)
       bpf(i-1+n) = bpfin
       bpf2(i-1+n) = bpfout
    end do

  end subroutine peakb

  ! !!!!!!!!!!!!!!!!!!!!!!!!!!!!!!!!!!!!!!!!!!!!!!!!!!!!!!!!!!!!!!!!!!

  function bfmax(rj,a,b,h)

    !! Calculates the maximum field of a solenoid
    !! author: P J Knight, CCFE, Culham Science Centre
    !! rj : input real : overall current density (A/m2)
    !! a  : input real : solenoid inner radius (m)
    !! b  : input real : solenoid outer radius (m)
    !! h  : input real : solenoid half height (m)
    !! This routine calculates the peak field (T) at a solenoid's
    !! inner radius, using fits taken from the figure
    !! on p.22 of M. Wilson's book Superconducting Magnets,
    !! Clarendon Press, Oxford, N.Y., 1983
    !! See above
    !! AEA FUS 251: A User's Guide to the PROCESS Systems Code
    !
    ! !!!!!!!!!!!!!!!!!!!!!!!!!!!!!!!!!!!!!!!!!!!!!!!

		use constants, only: rmu0
    implicit none

    real(dp) :: bfmax

    !  Arguments

    real(dp), intent(in) :: rj,a,b,h

    !  Local variables

    real(dp) :: alpha,b0,b1,beta,f,rat

    ! !!!!!!!!!!!!!!!!!!!!!!!!!!!!!!!!!!!!!!!!!!!!!!!

    beta = h/a
    alpha = b/a

    !  Fits are for 1 < alpha < 2 , and 0.5 < beta < very large

    b0 = rj*rmu0*h * log( (alpha + sqrt(alpha**2+beta**2)) &
         / (1.0D0 + sqrt(1.0D0 + beta**2)) )

    if (beta > 3.0D0) then

       b1 = rmu0*rj*(b-a)
       f = (3.0D0/beta)**2
       bfmax = f*b0*(1.007D0 + (alpha-1.0D0)*0.0055D0) + (1.0D0-f)*b1

    else if (beta > 2.0D0) then

       rat = (1.025D0 - (beta-2.0D0)*0.018D0) + (alpha-1.0D0) * &
            (0.01D0 - (beta-2.0D0)*0.0045D0)
       bfmax = rat*b0

    else if (beta > 1.0D0) then

       rat = (1.117D0 - (beta-1.0D0)*0.092D0) + (alpha-1.0D0) * &
            (beta-1.0D0)*0.01D0
       bfmax = rat*b0

    else if (beta > 0.75D0) then

       rat = (1.30D0 - 0.732D0 * (beta-0.75D0)) + (alpha-1.0D0) * &
            (0.2D0*(beta-0.75D0) - 0.05D0)
       bfmax = rat * b0

    else

       rat = (1.65D0 - 1.4D0*(beta-0.5D0)) + (alpha - 1.0D0) * &
            (0.6D0*(beta-0.5D0) - 0.20D0)
       bfmax = rat * b0

    end if

  end function bfmax

  ! !!!!!!!!!!!!!!!!!!!!!!!!!!!!!!!!!!!!!!!!!!!!!!!!!!!!!!!!!!!!!!!!!!

  subroutine waveform

    !! Sets up the PF coil waveforms
    !! author: P J Knight, CCFE, Culham Science Centre
    !! None
    !! This routine sets up the PF coil current waveforms.
    !! <CODE>waves(i,j)</CODE> is the current in coil i, at time j,
    !! normalized to the peak current in that coil at any time.
    !! AEA FUS 251: A User's Guide to the PROCESS Systems Code
    !
    ! !!!!!!!!!!!!!!!!!!!!!!!!!!!!!!!!!!!!!!!!!!!!!!!

		use pfcoil_variables, only: ric, nohc, waves, curpfb, curpff, curpfs
    implicit none

    !  Arguments

    !  Local variables

    integer :: ic,it,nplas

    ! !!!!!!!!!!!!!!!!!!!!!!!!!!!!!!!!!!!!!!!!!!!!!!!

    !  Initialize plasma current waveform to 1.0
    !  (never actually used)

    nplas = nohc+1
    do it = 1,6
       waves(nplas,it) = 1.0D0
    end do

    do ic = 1,nohc

       !  Find where the peak current occurs

       !  Beginning of pulse, t = tramp

       if ( (abs(curpfs(ic)) >= abs(curpfb(ic))) .and. &
            (abs(curpfs(ic)) >= abs(curpff(ic))) ) &
            ric(ic) = curpfs(ic)

       !  Beginning of flat-top, t = tramp + tohs

       if ( (abs(curpff(ic)) >= abs(curpfb(ic))) .and. &
            (abs(curpff(ic)) >= abs(curpfs(ic))) ) &
            ric(ic) = curpff(ic)

       !  End of flat-top, t = tramp + tohs + theat + tburn

       if ( (abs(curpfb(ic)) >= abs(curpfs(ic))) .and. &
            (abs(curpfb(ic)) >= abs(curpff(ic))) ) &
            ric(ic) = curpfb(ic)

       !  Set normalized current waveforms

       waves(ic,1) = 0.0D0
       waves(ic,2) = curpfs(ic)/ric(ic)
       waves(ic,3) = curpff(ic)/ric(ic)
       waves(ic,4) = curpff(ic)/ric(ic)
       waves(ic,5) = curpfb(ic)/ric(ic)
       waves(ic,6) = 0.0D0

    end do

  end subroutine waveform

  ! !!!!!!!!!!!!!!!!!!!!!!!!!!!!!!!!!!!!!!!!!!!!!!!!!!!!!!!!!!!!!!!!!!

  subroutine superconpf(bmax,fhe,fcu,jwp,isumat,fhts,strain,thelium, &
       bcritsc,tcritsc,jcritwp,jcritstr,jcritsc,tmarg)

    !! Routine to calculate the PF coil superconductor properties
    !! author: P J Knight, CCFE, Culham Science Centre
    !! bmax : input real : Peak field at conductor (T)
    !! fhe : input real : Fraction of cable space that is for He cooling
    !! fcu : input real : Fraction of strand that is copper
    !! jwp : input real : Actual winding pack current density (A/m2)
    !! isumat : input integer : Switch for conductor type:
    !! 1 = ITER Nb3Sn, standard parameters,
    !! 2 = Bi-2212 High Temperature Superconductor,
    !! 3 = NbTi,
    !! 4 = ITER Nb3Sn, user-defined parameters
    !! 5 = WST Nb3Sn parameterisation
    !! fhts    : input real : Adjustment factor (<= 1) to account for strain,
    !! radiation damage, fatigue or AC losses
    !! strain : input real : Strain on superconductor at operation conditions
    !! thelium : input real : He temperature at peak field point (K)
    !! bcritsc : input real : Critical field at zero temperature and strain (T) (isumat=4 only)
    !! tcritsc : input real : Critical temperature at zero field and strain (K) (isumat=4 only)
    !! jcritwp : output real : Critical winding pack current density (A/m2)
    !! jcritstr : output real : Critical strand current density (A/m2)
    !! jcritsc : output real : Critical superconductor current density (A/m2)
    !! tmarg : output real : Temperature margin (K)
    !! This routine calculates the superconductor critical winding pack
    !! current density for the PF coils, plus the temperature margin.
    !! It is based on the TF coil version, <CODE>supercon</CODE>.
    !! None
    !
    ! !!!!!!!!!!!!!!!!!!!!!!!!!!!!!!!!!!!!!!!!!!!!!!!

		use error_handling, only: fdiags, idiags, report_error
    use superconductors, only: jcrit_nbti, wstsc, jcrit_rebco, bi2212, &
      itersc, current_sharing_rebco
		use tfcoil_variables, only: tmargmin_cs, temp_margin
		use maths_library, only: variable_error, secant_solve
    implicit none

    !  Arguments

    integer, intent(in) :: isumat
    real(dp), intent(in) :: bmax, fcu, fhe, fhts, jwp, &
         strain, thelium, bcritsc, tcritsc
    real(dp), intent(out) :: jcritwp, jcritstr, jcritsc, tmarg
    logical :: validity

    !  Local variables

    integer :: lap
    real(dp) :: b,bc20m,bcrit,c0,delt,jcrit0,jcritm, &
         jcritp,jsc,jstrand,jtol,t,tc0m,tcrit,ttest,ttestm,ttestp, icrit, iop

    real(dp) :: current_sharing_t
    real(dp)::x1,x2         ! Initial guesses for temperature
    logical::error                   ! True if the solver does not converge
    real(dp)::residual      ! Residual current density error

    ! !!!!!!!!!!!!!!!!!!!!!!!!!!!!!!!!!!!!!!!!!!!!!!!

    !  Find critical current density in superconducting strand, jcritstr

    select case (isumat)

    case (1)  !  ITER Nb3Sn critical surface parameterization
       bc20m = 32.97D0
       tc0m = 16.06D0

       !  jcritsc returned by itersc is the critical current density in the
       !  superconductor - not the whole strand, which contains copper

       call itersc(thelium,bmax,strain,bc20m,tc0m,jcritsc,bcrit,tcrit)
       jcritstr = jcritsc * (1.0D0-fcu)

    case (2)  !  Bi-2212 high temperature superconductor parameterization

       !  Current density in a strand of Bi-2212 conductor
       !  N.B. jcrit returned by bi2212 is the critical current density
       !  in the strand, not just the superconducting portion.
       !  The parameterization for jcritstr assumes a particular strand
       !  composition that does not require a user-defined copper fraction,
       !  so this is irrelevant in this model

       jstrand = jwp / (1.0D0-fhe)

       call bi2212(bmax,jstrand,thelium,fhts,jcritstr,tmarg)
       jcritsc = jcritstr / (1.0D0-fcu)
       tcrit = thelium + tmarg

    case (3)  !  NbTi data
       bc20m = 15.0D0
       tc0m = 9.3D0
       c0 = 1.0D10
       call jcrit_nbti(thelium,bmax,c0,bc20m,tc0m,jcritsc,tcrit)
       jcritstr = jcritsc * (1.0D0-fcu)

    case (4)  !  As (1), but user-defined parameters
       bc20m = bcritsc
       tc0m = tcritsc
       call itersc(thelium,bmax,strain,bc20m,tc0m,jcritsc,bcrit,tcrit)
       jcritstr = jcritsc * (1.0D0-fcu)

    case (5) ! WST Nb3Sn parameterisation
         bc20m = 32.97D0
         tc0m = 16.06D0

         !  jcritsc returned by itersc is the critical current density in the
         !  superconductor - not the whole strand, which contains copper

         call wstsc(thelium,bmax,strain,bc20m,tc0m,jcritsc,bcrit,tcrit)
         jcritstr = jcritsc * (1.0D0-fcu)

    case (6) ! "REBCO" 2nd generation HTS superconductor in CrCo strand
       call jcrit_rebco(thelium,bmax,jcritsc,validity,0)
       jcritstr = jcritsc * (1.0D0-fcu)

    case default  !  Error condition
       idiags(1) = isumat ; call report_error(156)

    end select

    !  Critical current density in winding pack

    jcritwp = jcritstr * (1.0D0-fhe)
    jstrand = jwp / (1.0D0-fhe)
    jsc = jstrand / (1.0D0-fcu)

    !  Temperature margin (already calculated in bi2212 for isumat=2)

    if ((isumat==1).or.(isumat==4)) then
       !  Newton-Raphson method; start at requested minimum temperature margin
       ttest = thelium + tmargmin_cs
       delt = 0.01D0
       jtol = 1.0D4
       !  Actual current density in superconductor, which should be equal to jcrit(thelium+tmarg)
       !  when we have found the desired value of tmarg
       lap = 0
       solve_for_tmarg: do ; lap = lap+1
          if ((ttest <= 0.0D0).or.(lap > 100)) then
             idiags(1) = lap ; fdiags(1) = ttest
             call report_error(158)
             exit solve_for_tmarg
          end if
          ttestm = ttest - delt
          ttestp = ttest + delt
          select case (isumat)
          case (1,4)
             call itersc(ttest ,bmax,strain,bc20m,tc0m,jcrit0,b,t)
             if ((abs(jsc-jcrit0) <= jtol).and.(abs((jsc-jcrit0)/jsc) <= 0.01)) exit solve_for_tmarg
             call itersc(ttestm,bmax,strain,bc20m,tc0m,jcritm,b,t)
             call itersc(ttestp,bmax,strain,bc20m,tc0m,jcritp,b,t)
        !   case (3)
        !      call jcrit_nbti(ttest ,bmax,c0,bc20m,tc0m,jcrit0,t)
        !      write(*,*)'NbTi: ttest = ',ttest, '  jcrit0=', jcrit0, '  jsc=',jsc
        !      if ((abs(jsc-jcrit0) <= jtol).and.(abs((jsc-jcrit0)/jsc) <= 0.01)) exit solve_for_tmarg
        !      call jcrit_nbti(ttestm,bmax,c0,bc20m,tc0m,jcritm,t)
        !      call jcrit_nbti(ttestp,bmax,c0,bc20m,tc0m,jcritp,t)
        !   case (5)
        !      call wstsc(ttest ,bmax,strain,bc20m,tc0m,jcrit0,b,t)
        !      write(*,*)'WST Nb3Sn: ttest = ',ttest, '  jcrit0=', jcrit0, '  jsc=',jsc
        !      if ((abs(jsc-jcrit0) <= jtol).and.(abs((jsc-jcrit0)/jsc) <= 0.01)) exit solve_for_tmarg
        !      call wstsc(ttestm,bmax,strain,bc20m,tc0m,jcritm,b,t)
        !      call wstsc(ttestp,bmax,strain,bc20m,tc0m,jcritp,b,t)
          end select
          ttest = ttest - 2.0D0*delt*(jcrit0-jsc)/(jcritp-jcritm)
       end do solve_for_tmarg
       tmarg = ttest - thelium
   end if


   ! MDK 13/7/18 Use secant solver for NbTi.
   if(isumat==3) then
       x1 = 4d0  ! Initial values of temperature
       x2 = 6d0
       ! Solve for deltaj_nbti = 0
       call secant_solve(deltaj_nbti,x1,x2,current_sharing_t,error,residual,100d0)
       tmarg = current_sharing_t - thelium
       call jcrit_nbti(current_sharing_t ,bmax,c0,bc20m,tc0m,jcrit0,t)
       if(variable_error(current_sharing_t))then  ! current sharing secant solver has failed.
           write(*,'(a24, 10(a12,es12.3))')'NbTi: current sharing ', 'temperature=', current_sharing_t, '  tmarg=', tmarg, &
                                           '  jsc=',jsc, '  jcrit0=',jcrit0,  '  residual=', residual
       end if
   end if

   ! MDK 13/7/18 Use secant solver for WST.
   if(isumat==5) then
       ! Current sharing temperature for WST Nb3Sn
       x1 = 4d0  ! Initial values of temperature
       x2 = 6d0
       ! Solve for deltaj_wst = 0
       call secant_solve(deltaj_wst,x1,x2,current_sharing_t,error,residual,100d0)
       tmarg = current_sharing_t - thelium
       call wstsc(current_sharing_t,bmax,strain,bc20m,tc0m,jcrit0,b,t)
       if(variable_error(current_sharing_t))then  ! current sharing secant solver has failed.
           write(*,'(a24, 10(a12,es12.3))')'WST: current sharing ', 'temperature=', current_sharing_t, '  tmarg=', tmarg, &
                                           '  jsc=',jsc, '  jcrit0=',jcrit0, '  residual=', residual
       end if
   end if

    ! Temperature margin: An alternative method using secant solver
   if (isumat == 6) then
      call current_sharing_rebco(current_sharing_t, bmax, jsc)
      tmarg = current_sharing_t - thelium
      temp_margin = tmarg
   end if

contains
    ! These functions are required because secant_solve requires a function not a subroutine
    ! They need to follow a 'contains' statement because 'jcrit0', 'bmax' and others
    ! must be available but cannot be passed, because secant_solve requires
    ! a function of one variable.

    function deltaj_nbti(temperature)
        real(dp), intent(in) :: temperature
        real(dp)::deltaj_nbti, jcrit0
        call jcrit_nbti(temperature,bmax,c0,bc20m,tc0m,jcrit0,t)
        if(variable_error(jcrit0))then  ! jcrit_nbti has failed.
            write(*,'(a24, 10(a12,es12.3))')'jcrit_nbti: ', 'bmax=', bmax, '  temperature=', temperature, &
                                            '  jcrit0=',jcrit0
        end if
        deltaj_nbti = jcrit0 - jsc
    end function deltaj_nbti

    function deltaj_wst(temperature)
        real(dp), intent(in) :: temperature
        real(dp)::deltaj_wst, jcrit0
        call wstsc(temperature,bmax,strain,bc20m,tc0m,jcrit0,b,t)
        if(variable_error(jcrit0))then  ! wstsc has failed.
            write(*,'(a24, 10(a12,es12.3))')'deltaj_wst: ', 'bmax=', bmax, '  temperature=', temperature, &
                                            '  jcrit0=',jcrit0
        end if
        deltaj_wst = jcrit0 - jsc
    end function deltaj_wst

end subroutine superconpf

  ! !!!!!!!!!!!!!!!!!!!!!!!!!!!!!!!!!!!!!!!!!!!!!!!!!!!!!!!!!!!!!!!!!!

  subroutine vsec

    !! Calculation of volt-second capability of PF system
    !! author: P J Knight, CCFE, Culham Science Centre
    !! None
    !! This routine calculates the volt-second capability of the PF
    !! coil system.
    !! None
    !
    ! !!!!!!!!!!!!!!!!!!!!!!!!!!!!!!!!!!!!!!!!!!!!!!!

		use build_variables, only: iohcl
    use pfcoil_variables, only: vsefsu, vsbn, nohc, vsohbn, cpt, vsefbn, &
        vsohsu, vseft, vsoh, vssu, vstot, ncirt, sxlg
    implicit none

    !  Arguments

    !  Local variables

    integer :: i

    ! !!!!!!!!!!!!!!!!!!!!!!!!!!!!!!!!!!!!!!!!!!!!!!!

    !  PF volt-seconds during start-up

    if (iohcl.eq.0) then
       !  No Central Solenoid
       nef = ncirt - 1
    else
       nef = ncirt - 2
    end if

    vsefsu = 0.0D0

    do i = 1,nef
       vsdum(i,1) = sxlg(ncirt,i) * cpt(i,2)
       vsdum(i,2) = sxlg(ncirt,i) * cpt(i,3)
       vsefsu = vsefsu + ( vsdum(i,2) - vsdum(i,1) )
    end do

    !  Central Solenoid startup volt-seconds

    if (iohcl /= 0) then
       vsdum(nohc,1) = sxlg(ncirt,ncirt-1) * cpt(ncirt-1,2)
       vsdum(nohc,2) = sxlg(ncirt,ncirt-1) * cpt(ncirt-1,3)
       vsohsu = vsdum(nohc,2) - vsdum(nohc,1)
    end if

    !  Total available volt-seconds for start-up

    vssu = vsohsu + vsefsu

    !  Burn volt-seconds

    if (iohcl /= 0) then
       vsdum(nohc,3) = sxlg(ncirt,ncirt-1) * cpt(ncirt-1,5)
       vsohbn = vsdum(nohc,3) - vsdum(nohc,2)
    end if

    !  PF volt-seconds during burn

    vsefbn = 0.0D0
    do i = 1,nef
       vsdum(i,3) = sxlg(ncirt,i) * cpt(i,5)
       vsefbn = vsefbn + (vsdum(i,3) - vsdum(i,2) )
    end do

    vsbn = vsohbn + vsefbn

    vstot = vssu + vsbn
    vseft = vsefsu + vsefbn
    vsoh = vsohbn + vsohsu

  end subroutine vsec

  ! !!!!!!!!!!!!!!!!!!!!!!!!!!!!!!!!!!!!!!!!!!!!!!!!!!!!!!!!!!!!!!!!!!

  subroutine hoop_stress(r, s_hoop)
    !! Calculation of hoop stress of central solenoid
    !! author: J Morris, CCFE, Culham Science Centre
    !! r : input real : radial position a < r < b
    !! s_hoop : output real : hoop stress (MPa)
    !! This routine calculates the hoop stress of the central solenoid
    !! from "Superconducting magnets", M. N. Wilson OUP
    !! None
    !
    ! !!!!!!!!!!!!!!!!!!!!!!!!!!!!!!!!!!!!!!!!!!!!!!!

		use pfcoil_variables, only: oh_steel_frac, bmaxoh0, cohbop, nohc, rb, ra
		use tfcoil_variables, only: poisson
    implicit none

    !  Arguments
    real(dp), intent(in) :: r
    real(dp), intent(out) :: s_hoop

    !  Local variables
    real(dp) :: K, M, a, b, B_a, B_b, alpha, epsilon, j

    real(dp) :: hp_term_1, hp_term_2, hp_term_3, hp_term_4

    real(dp) :: s_hoop_nom

    ! !!!!!!!!!!!!!!!!!!!!!!!!!!!!!!!!!!!!!!!!!!!!!!!

    ! Inner radius of Central Solenoid [m]
    a = ra(nohc)

    ! Outer radius of Central Solenoid [m]
    b = rb(nohc)

    ! alpha
    alpha = b/a

    ! epsilon
    epsilon = r/a

    ! Field at inner radius of coil [T]
    B_a = bmaxoh0

    ! Field at outer radius of coil [T]
    ! Assume to be 0 for now
    B_b = 0.0D0

    ! current density [A/m^2]
    j = cohbop

    ! K term
    K = ((alpha*B_a - B_b)*j*a)/(alpha - 1.0D0)

    ! M term
    M = ((B_a - B_b)*j*a)/(alpha - 1.0D0)

    ! calculate hoop stress terms
    hp_term_1 = K*((2.0D0 + poisson_steel)/(3.0D0*(alpha + 1.0D0)))

    hp_term_2 = alpha**2 + alpha + 1.0D0 + alpha**2/epsilon**2 - &
      epsilon*(((1.0D0 + 2.0D0*poisson_steel)*(alpha + 1.0D0)) / (2.0D0 + poisson_steel))

    hp_term_3 = M*((3.0D0 + poisson_steel) / (8.0D0))

    hp_term_4 = alpha**2 + 1.0D0 + alpha**2/epsilon**2 - &
            epsilon**2*((1.0D0 + 3.0D0*poisson_steel)/(3.0D0 + poisson_steel))

    s_hoop_nom = hp_term_1*hp_term_2 - hp_term_3*hp_term_4

    s_hoop = s_hoop_nom/oh_steel_frac

  end subroutine hoop_stress

  ! !!!!!!!!!!!!!!!!!!!!!!!!!!!!!!!!!!!!!!!!!!!!!!!!!!!!!!!!!!!!!!!!!!

  subroutine axial_stress(s_axial,axial_force)
    !! Calculation of axial stress of central solenoid
    !! author: J Morris, CCFE, Culham Science Centre
    !! r : input real : radial position a < r < b
    !! s_hoop : output real : hoop stress (MPa)
    !! This routine calculates the axial stress of the central solenoid
    !! from "Case studies in superconducting magnets", Y. Iwasa, Springer
    !! None
    !
    ! !!!!!!!!!!!!!!!!!!!!!!!!!!!!!!!!!!!!!!!!!!!!!!!

		use pfcoil_variables, only: oh_steel_frac, nohc, ra, ric, rb, zh
		use constants, only: pi, rmu0
		use maths_library, only: ellipke
    implicit none

    !  Arguments
    real(dp), intent(out) :: s_axial,axial_force

    !  Local variables
    real(dp) :: b, hl, ni, area_ax

    real(dp) :: kb2, k2b2, ekb2_1, ekb2_2, ek2b2_1, ek2b2_2

  !real(dp) :: kb, k2b

    real(dp) :: axial_term_1, axial_term_2, axial_term_3

    ! !!!!!!!!!!!!!!!!!!!!!!!!!!!!!!!!!!!!!!!!!!!!!!!

    ! Outer radius of Central Solenoid [m]
    b = rb(nohc)

    ! Half height of Central Solenoid [m]
    hl = zh(nohc)

    ! Central Solenoid current [A]
    ni = ric(nohc)*1.0E6

    ! kb term for elliptical integrals
    ! kb2 = SQRT((4.0D0*b**2)/(4.0D0*b**2 + hl**2))
    kb2 = (4.0D0*b**2)/(4.0D0*b**2 + hl**2)

    ! k2b term for elliptical integrals
    !k2b2 = SQRT((4.0D0*b**2)/(4.0D0*b**2 + 4.0D0*hl**2))
    k2b2 = (4.0D0*b**2)/(4.0D0*b**2 + 4.0D0*hl**2)

    ! term 1
    axial_term_1 = -(rmu0/2.0D0)*(ni/(2.0D0*hl))**2

    ! term 2
    call ellipke(kb2, ekb2_1, ekb2_2)
    axial_term_2 = 2.0D0*hl*(SQRT(4.0D0*b**2 + hl**2))*(ekb2_1 - ekb2_2)

    ! term 3
    call ellipke(k2b2, ek2b2_1, ek2b2_2)
    axial_term_3 = 2.0D0*hl*(SQRT(4.0D0*b**2 + 4.0D0*hl**2))*(ek2b2_1 - ek2b2_2)

    ! calculate axial force [N]
    axial_force = axial_term_1*(axial_term_2 - axial_term_3)

    ! axial area [m2]
    area_ax = pi*(rb(nohc)**2 - ra(nohc)**2)

    ! calculate unsmeared axial stress [MPa]
    s_axial = axial_force/(oh_steel_frac*0.5*area_ax)

  end subroutine axial_stress

  ! !!!!!!!!!!!!!!!!!!!!!!!!!!!!!!!!!!!!!!!!!!!!!!!!!!!!!!!!!!!!!!!!!!

  subroutine induct(outfile,iprint)

    !! Calculates PF coil set mutual inductance matrix
    !! author: P J Knight, CCFE, Culham Science Centre
    !! outfile : input integer : output file unit
    !! iprint : input integer : switch for writing to output file (1=yes)
    !! This routine calculates the mutual inductances between all the
    !! PF coils.
    !! None
    !
    ! !!!!!!!!!!!!!!!!!!!!!!!!!!!!!!!!!!!!!!!!!!!!!!!

		use build_variables, only: iohcl, ohcth
		use error_handling, only: fdiags, idiags, report_error
    use pfcoil_variables, only: nohc, turns, zpf, rpf, sxlg, rohc, ngrp, &
        ncls, zl, ncirt, ra, zh, rb
		use physics_variables, only: rmajor, rlp
    use process_output, only: oheadr, oblnkl, ocmmnt
		use constants, only: pi, rmu0
    implicit none

    !  Arguments

    integer, intent(in) :: iprint,outfile

    !  Local variables

    integer, parameter :: nohmax = 200 !  Maximum no. of segments for the Central Solenoid
    integer, parameter :: nplas = 1 !  Number of filaments describing the plasma

    real(dp), allocatable, dimension(:) :: roh,zoh
    real(dp), dimension(nplas) :: rplasma,zplasma
    real(dp), dimension(ngc2+nohmax) :: rc,zc,xc,cc,xcin,xcout
    real(dp) :: a,b,c,br,bz,deltar,delzoh,psi,reqv,rl,rp
    real(dp) :: xohpf,xohpl,xpfpl,zp
    integer :: i,ig,ii,ij,j,jj,k,nc,ncoilj,ncoils,nef,noh

    ! !!!!!!!!!!!!!!!!!!!!!!!!!!!!!!!!!!!!!!!!!!!!!!!

    br = 0.0D0
    bz = 0.0D0
    psi = 0.0D0

    rc(:) = 0.0D0
    zc(:) = 0.0D0
    xc(:) = 0.0D0
    cc(:) = 0.0D0

    sxlg(:,:) = 0.0D0

    !  Break Central Solenoid into noh segments
    !
    !  Choose noh so that the radial thickness of the coil is not thinner
    !  than each segment is tall, i.e. the segments are pancake-like,
    !  for the benefit of the mutual inductance calculations later

    noh = int( ceiling( 2.0D0*zh(nohc) / (rb(nohc)-ra(nohc)) ) )

    if (noh > nohmax) then
       idiags(1) = noh ; idiags(2) = nohmax
       fdiags(1) = ohcth
       call report_error(73)
    end if

    noh = min(noh,nohmax)

    allocate(roh(noh), zoh(noh))

    if (iohcl /= 0) then

       roh(:) = rohc

       delzoh = 2.0D0 * zh(nohc) / noh  !  zh(nohc) is the half-height of the coil
       do i = 1,noh
          zoh(i) = zh(nohc) - delzoh*(0.5D0+i-1)
       end do

    end if

    rplasma(1) = rmajor  !  assumes nplas==1
    zplasma(1) = 0.0D0

    !  Central Solenoid / plasma mutual inductance
    !
    !  Improved calculation: Each Central Solenoid segment is now split into two filaments,
    !  of radius reqv+deltar and reqv-deltar, respectively. The mutual inductance
    !  of the segment with a plasma circuit is the mean of that calculated
    !  using the two equivalent filaments.
    !  Formulas and tables for the calculation of mutual and self-inductance
    !  [Revised], Rosa and Grover, Scientific papers of the Bureau of Standards,
    !  No. 169, 3rd ed., 1916. page 33

    nc = nplas
    do i = 1,nplas
       rc(i) = rplasma(i)
       zc(i) = zplasma(i)
    end do

    if (iohcl /= 0) then
       xohpl = 0.0D0
       if (ohcth >= delzoh) then
          deltar = sqrt((ohcth**2 - delzoh**2)/12.0D0)
       else
          fdiags(1) = ohcth ; fdiags(2) = delzoh
          call report_error(74)
       end if
       do i = 1,noh
          rp = roh(i)
          zp = zoh(i)

          reqv = rp*(1.0D0 + delzoh**2 / (24.0D0*rp**2))

          call bfield(nc,rc,zc,cc,xcin, reqv-deltar,zp,br,bz,psi)
          call bfield(nc,rc,zc,cc,xcout,reqv+deltar,zp,br,bz,psi)

          do ii = 1,nplas
             xc(ii) = 0.5D0*(xcin(ii) + xcout(ii))
             xohpl = xohpl + xc(ii)
          end do
       end do

       sxlg(ncirt,nohc) = xohpl / (nplas*noh) * turns(nohc)
       sxlg(nohc,ncirt) = sxlg(ncirt,nohc)
    end if

    !  Plasma self inductance

    sxlg(ncirt,ncirt) = rlp

    !  PF coil / plasma mutual inductances

    ncoils = 0
    nc = nplas
    do i = 1,ngrp
       xpfpl = 0.0D0
       ncoils = ncoils + ncls(i)
       rp = rpf(ncoils)
       zp = zpf(ncoils)
       call bfield(nc,rc,zc,cc,xc,rp,zp,br,bz,psi)
       do ii = 1,nplas
          xpfpl = xpfpl + xc(ii)
       end do
       do j = 1,ncls(i)
          ncoilj = ncoils + 1 - j
          sxlg(ncoilj,ncirt) = xpfpl / nplas * turns(ncoilj)
          sxlg(ncirt,ncoilj) = sxlg(ncoilj,ncirt)
       end do
    end do

    if (iohcl /= 0) then

       !  Central Solenoid self inductance
       a = rohc                 !  mean radius of coil
       b = 2.0D0*zh(nohc)       !  length of coil
       c = rb(nohc) - ra(nohc)  !  radial winding thickness
       sxlg(nohc,nohc) = selfinductance(a,b,c,turns(nohc))

       !  Central Solenoid / PF coil mutual inductances

       nc = noh
       do i = 1,noh
          rc(i) = roh(i)
          zc(i) = zoh(i)
       end do

       ncoils = 0
       do i = 1,ngrp
          xohpf = 0.0D0
          ncoils = ncoils + ncls(i)
          rp = rpf(ncoils)
          zp = zpf(ncoils)
          call bfield(nc,rc,zc,cc,xc,rp,zp,br,bz,psi)
          do ii = 1,noh
             xohpf = xohpf + xc(ii)
          end do
          do j = 1,ncls(i)
             ncoilj = ncoils + 1 - j
             sxlg(ncoilj,nohc) = xohpf * turns(ncoilj) * turns(nohc)/noh
             sxlg(nohc,ncoilj) = sxlg(ncoilj,nohc)
          end do
       end do

    end if

    !  PF coil - PF coil inductances

    if (iohcl == 0) then
       nef = nohc
    else
       nef = nohc-1
    end if

    nc = nef-1
    do i = 1,nef
       do j = 1,nef-1
          if (j >= i) then
             jj = j+1
          else
             jj = j
          end if
          zc(j) = zpf(jj)
          rc(j) = rpf(jj)
       end do
       rp = rpf(i)
       zp = zpf(i)
       call bfield(nc,rc,zc,cc,xc,rp,zp,br,bz,psi)
       do k = 1,nef
          if (k < i)  then
             sxlg(i,k) = xc(k) * turns(k) * turns(i)
          else if (k == i)  then
             rl = abs(zh(k) - zl(k))/sqrt(pi)
             sxlg(k,k) = rmu0 * turns(k)**2 * rpf(k) * &
                  (log(8.0D0*rpf(k)/rl) - 1.75D0)
          else
             sxlg(i,k) = xc(k-1) * turns(k) * turns(i)
          end if
       end do
    end do

    deallocate(roh,zoh)

    !  Output section

    if (iprint == 0) return

    call oheadr(outfile,'PF Coil Inductances')
    call ocmmnt(outfile,'Inductance matrix (Henries-turns**2) :')
    call oblnkl(outfile)

    do ig = 1,nef
       write(outfile,210) ig,(sxlg(ij,ig),ij=1,ncirt)
    end do
210 format(t3,i2,t9,20(1pe8.1))

    if (iohcl /= 0) write(outfile,230) (sxlg(ij,ncirt-1),ij=1,ncirt)
230 format('  CS',t9,20(1pe8.1))

    write(outfile,240) (sxlg(ij,ncirt),ij=1,ncirt)
240 format(' Plasma',t9,20(1pe8.1))

  end subroutine induct

  ! !!!!!!!!!!!!!!!!!!!!!!!!!!!!!!!!!!!!!!!!!!!!!!!!!!!!!!!!!!!!!!!!!

  function selfinductance(a,b,c,N)
    !! Calculates the selfinductance using Bunet's formula
    !! author: M. Kovari, CCFE
    !! a  : input real : mean radius of coil (m)
    !! b  : input real : length of coil (m) (given as l in the reference)
    !! c  : input real : radial winding thickness (m)
    !! N  : input real : number of turns
    !! This routine calculates the self inductance in Henries
    !! Radiotron Designers Handbook (4th Edition) chapter 10
    !
    ! !!!!!!!!!!!!!!!!!!!!!!!!!!!!!!!!!!!!!!!!!!!!!!!

    implicit none

    ! Function declarations
    real(dp) :: a, b, c, N, selfinductance

    ! Calculate self inductance
    selfinductance = (1.0d-6/0.0254d0)*a**2*N**2/(9.0d0*a + 10.0d0*b + 8.4d0*c + 3.2d0*c*b/a)

    ! OLD Formula
    ! JM - KEEP FOR NOW
    ! Formulas and tables for the calculation of mutual and self-inductance [Revised],
    ! Rosa and Grover, Scientific papers of the Bureau of Standards, No. 169, 3rd ed., 1916
    ! a = mean radius of coil
    ! b = length of coil
    ! c = radial winding thickness
    ! N = number of turns
    ! real(dp) :: a,b,c, N, selfinductance, r, r2_16a2, x, x2, q, at, lambda, mu, p

    ! !  Equation 88, p. 137
    ! x = b/c
    ! x2 = x**2
    ! q = log(1.0d0+x2)
    ! p = log(1.0d0+1.0d0/x2)
    ! at = atan(x)
    ! lambda = log(8.0d0*a/c) + 1/12.0d0 - pi*x/3.0d0 - 0.5d0*q + 1/(12.0d0*x2)*q &
    !           + 1/12.0d0*x2*p + 2.0d0/3.0d0*(x-1.0d0/x)*at

    ! mu = c**2/(96.0d0*a**2)*     &
    !      ((log(8.0d0*a/c)-0.5d0*q)*(1+3.0d0*x2) + 3.45d0*x2 + 221.0d0/60.0d0   &
    !      -1.6d0*pi*x**3 + 3.2d0*x**3*at - 0.1d0/x2*q + 0.5d0*x2**2*p)

    ! selfinductance = rmu0*a*N**2 * (lambda + mu)

    ! if((selfinductance<0.0d0).or.(selfinductance .ne. selfinductance).or.(selfinductance>1000.0d0)) then
    !     write(*,*) 'a = ',a, ' b = ', b
    !     write(*,*) 'c = ',c, ' x = ', x
    !     write(*,*) 'q = ',q, ' at = ', at
    !     write(*,*) 'x2 = ',x2, ' N = ', N
    !     write(*,*) 'lambda = ',lambda, ' mu = ', mu
    !     write(*,*) 'selfinductance = ',selfinductance
    ! end if

  end function selfinductance

  ! !!!!!!!!!!!!!!!!!!!!!!!!!!!!!!!!!!!!!!!!!!!!!!!!!!!!!!!!!!!!!!!!!

  subroutine brookscoil(outfile)
    ! http://www.nessengr.com/techdata/brooks/brooks.html
<<<<<<< HEAD
		use process_output, only: ovarre, oblnkl, ocmmnt
    implicit none
    real(kind(1.0D0)) :: a,b,c, N, l, lp
=======
    real(dp) :: a,b,c, N, l, lp
>>>>>>> f4536883
    character(len=10) :: test
    integer, intent(in) :: outfile

    c = 1.0d0
    a = 1.5d0 * c
    b = c
    N = 1.0d0

    l = 0.025491d0 * c * 100.0d0 * N**2 * 1.0d-6
    lp = selfinductance(a,b,c,N)
    if ((l/lp < 1.05d0).and.(l/lp > 0.95d0)) then
        test = 'PASS'
    else
        test = 'FAIL'
    end if
    call ocmmnt(outfile,'Unit test of self-inductance formula: '//test)
    call ovarre(outfile,'Self-inductance of 1m Brooks coil: standard formula', '(l)',l, 'OP ')
    call ovarre(outfile,'Self-inductance of 1m Brooks coil: PROCESS formula', '(lp)',lp, 'OP ')
    call oblnkl(outfile)
    write(*,*) 'Test of self-inductance formula: '//test

  end subroutine brookscoil


  ! !!!!!!!!!!!!!!!!!!!!!!!!!!!!!!!!!!!!!!!!!!!!!!!!!!!!!!!!!!!!!!!!!!

  subroutine outpf(outfile)

    !! Routine to write output from PF coil module to file
    !! author: P J Knight, CCFE, Culham Science Centre
    !! outfile : input integer : output file unit
    !! This routine writes the PF coil information to the output file.
    !! AEA FUS 251: A User's Guide to the PROCESS Systems Code
    !
    ! !!!!!!!!!!!!!!!!!!!!!!!!!!!!!!!!!!!!!!!!!!!!!!!

		use build_variables, only: iohcl, ohcth, gapoh, bore
		use error_handling, only: report_error
    use pfcoil_variables, only: whtpfs, cohbop, nohc, jscoh_eof, bmaxoh, &
        alstroh, i_cs_stress, rjconpf, coheof, vfohc, isumatpf, zpf, &
        jstrandoh_bop, pfcaseth, fcuohsu, sigpfcf, jscoh_bop, isumatoh, &
        areaoh, powpfres, fcupfsu, ric, jstrandoh_eof, powohres, rjohc0, &
        sigpfcalw, bpf, s_tresca_oh, awpoh, zl, oh_steel_frac, bmaxoh0, ra, &
        turns, rpf, rjohc, tmargoh, ipfres, alfapf, rjpfalw, whtpf, rb, wts, &
        zh, wtc
		use physics_variables, only: rminor, rmajor, kappa
    use process_output, only: int_to_string2, ovarin, oheadr, &
      ovarre, osubhd, oblnkl, ocmmnt
    use tfcoil_variables, only: tmargmin_cs, strncon_cs, tftmp
    use numerics, only: boundu
		use constants, only: mfile
    implicit none

    !  Arguments

    integer, intent(in) :: outfile

    !  Local variables

    integer :: k,nef
    character(len=2) :: intstring
    logical :: CSlimit=.false.

    ! !!!!!!!!!!!!!!!!!!!!!!!!!!!!!!!!!!!!!!!!!!!!!!!

    call oheadr(outfile,'Central Solenoid and PF Coils')

    if (iohcl == 0) then
       call ocmmnt(outfile,'No central solenoid included')
       call oblnkl(outfile)
       call ovarin(mfile,'Existence_of_central_solenoid','(iohcl)',iohcl)
    else
       if (ipfres == 0) then
          call ocmmnt(outfile,'Superconducting central solenoid')

          call ovarin(outfile,'Central solenoid superconductor material', &
               '(isumatoh)',isumatoh)

          select case (isumatoh)
          case (1)
             call ocmmnt(outfile,'  (ITER Nb3Sn critical surface model)')
          case (2)
             call ocmmnt(outfile,'  (Bi-2212 high temperature superconductor)')
          case (3)
             call ocmmnt(outfile,'  (NbTi)')
          case (4)
             call ocmmnt(outfile, &
                  '  (ITER Nb3Sn critical surface model, user-defined parameters)')
          case (5)
             call ocmmnt(outfile, ' (WST Nb3Sn critical surface model)')
          end select

          call osubhd(outfile,'Central Solenoid Current Density Limits :')
          call ovarre(outfile,'Maximum field at Beginning Of Pulse (T)', &
               '(bmaxoh0)',bmaxoh0, 'OP ')
          call ovarre(outfile,'Critical superconductor current density at BOP (A/m2)', &
               '(jscoh_bop)',jscoh_bop, 'OP ')
          call ovarre(outfile,'Critical strand current density at BOP (A/m2)', &
               '(jstrandoh_bop)',jstrandoh_bop, 'OP ')
          call ovarre(outfile,'Allowable overall current density at BOP (A/m2)', &
               '(rjohc0)',rjohc0, 'OP ')
          call ovarre(outfile,'Actual overall current density at BOP (A/m2)', &
               '(cohbop)',cohbop, 'OP ')
          call oblnkl(outfile)
          call ovarre(outfile,'Maximum field at End Of Flattop (T)', &
               '(bmaxoh)',bmaxoh, 'OP ')
          call ovarre(outfile,'Critical superconductor current density at EOF (A/m2)', &
               '(jscoh_eof)',jscoh_eof, 'OP ')
          call ovarre(outfile,'Critical strand current density at EOF (A/m2)', &
               '(jstrandoh_eof)',jstrandoh_eof, 'OP ')
          call ovarre(outfile,'Allowable overall current density at EOF (A/m2)', &
               '(rjohc)',rjohc, 'OP ')
          call ovarre(outfile,'Actual overall current density at EOF (A/m2)', '(coheof)',coheof)
          call oblnkl(outfile)
          ! MDK add ohcth, bore and gapoh as they can be iteration variables
          call ovarre(outfile,'CS inside radius (m)', '(bore.)',bore)
          call ovarre(outfile,'CS thickness (m)', '(ohcth.)',ohcth)
          call ovarre(outfile,'Gap between central solenoid and TF coil (m)', '(gapoh)',gapoh)
          call ovarre(outfile,'CS overall cross-sectional area (m2)', &
               '(areaoh)',areaoh, 'OP ')
          call ovarre(outfile,'CS conductor+void cross-sectional area (m2)', &
               '(awpoh)',awpoh, 'OP ')
          call ovarre(outfile,'   CS conductor cross-sectional area (m2)', &
               '(awpoh*(1-vfohc))',awpoh*(1.0D0-vfohc), 'OP ')
          call ovarre(outfile,'   CS void cross-sectional area (m2)', &
               '(awpoh*vfohc)',awpoh*vfohc, 'OP ')
          call ovarre(outfile,'CS steel cross-sectional area (m2)', &
               '(areaoh-awpoh)',areaoh-awpoh, 'OP ')
          call ovarre(outfile,'CS steel area fraction', &
               '(oh_steel_frac)',oh_steel_frac)
          if (i_cs_stress == 1) then
            call ocmmnt(outfile, 'Hoop + axial stress considered')
          else
            call ocmmnt(outfile, 'Only hoop stress considered')
          end if
          call ovarin(outfile,'Switch for CS stress calculation', &
               '(i_cs_stress)',i_cs_stress)
          call ovarre(outfile,'Allowable stress in CS steel (Pa)', &
               '(alstroh)',alstroh)
          call ovarre(outfile,'Hoop stress in CS steel (Pa)', &
               '(sig_hoop)', sig_hoop, 'OP ')
          call ovarre(outfile,'Axial stress in CS steel (Pa)', &
               '(sig_axial)', sig_axial, 'OP ')
          call ovarre(outfile,'Tresca stress in CS steel (Pa)', &
               '(s_tresca_oh)', s_tresca_oh, 'OP ')
          call ovarre(outfile,'Axial force in CS (N)', &
               '(axial_force)', axial_force, 'OP ')
          call ovarre(outfile,'Strain on CS superconductor', &
               '(strncon_cs)',strncon_cs)
          call ovarre(outfile,'Copper fraction in strand', &
               '(fcuohsu)',fcuohsu)
          call ovarre(outfile,'Void (coolant) fraction in conductor', &
               '(vfohc)',vfohc)
          call ovarre(outfile,'Helium coolant temperature (K)', &
               '(tftmp)',tftmp)
          call ovarre(outfile,'CS temperature margin (K)', &
               '(tmargoh)',tmargoh, 'OP ')
          call ovarre(outfile,'Minimum permitted temperature margin (K)', &
               '(tmargmin_cs)',tmargmin_cs)
          ! Check whether CS coil is hitting any limits
          ! iteration variable (39) fjohc0
          ! iteration variable(38) fjohc
          if ( (abs(coheof) > 0.99D0*abs(boundu(38)*rjohc)).or. &
               (abs(cohbop) > 0.99D0*abs(boundu(39)*rjohc0)) ) CSlimit=.true.
          if (tmargoh < 1.01D0*tmargmin_cs) CSlimit=.true.
          if (.not.CSlimit) call report_error(135)

       else
          call ocmmnt(outfile,'Resistive central solenoid')
       end if

    end if

    if (ipfres == 0) then
       call oblnkl(outfile)
       call ocmmnt(outfile,'Superconducting PF coils')

       call ovarin(outfile,'PF coil superconductor material','(isumatpf)',isumatpf)

       select case (isumatpf)
       case (1)
          call ocmmnt(outfile,'  (ITER Nb3Sn critical surface model)')
       case (2)
          call ocmmnt(outfile,'  (Bi-2212 high temperature superconductor)')
       case (3)
          call ocmmnt(outfile,'  (NbTi)')
       case (4)
          call ocmmnt(outfile, &
               '  (ITER Nb3Sn critical surface model, user-defined parameters)')
       case (5)
          call ocmmnt(outfile, ' (WST Nb3Sn critical surface model)')
       end select

       call ovarre(outfile,'Copper fraction in conductor','(fcupfsu)',fcupfsu)

       call osubhd(outfile,'PF Coil Case Stress :')
       call ovarre(outfile,'Maximum permissible tensile stress (MPa)', &
            '(sigpfcalw)',sigpfcalw)
       call ovarre(outfile,'JxB hoop force fraction supported by case', &
            '(sigpfcf)',sigpfcf)

    else
       call oblnkl(outfile)
       call ocmmnt(outfile,'Resistive PF coils')

       call osubhd(outfile,'Resistive Power :')
       call ovarre(outfile,'PF coil resistive power (W)','(powpfres)', powpfres, 'OP ')
       if (iohcl /= 0) then
          call ovarre(outfile,'Central solenoid resistive power (W)','(powohres)', &
               powohres, 'OP ')
       end if

    end if

    !  nef is the number of coils excluding the Central Solenoid

    nef = nohc
    if (iohcl /= 0) nef = nef - 1

    call osubhd(outfile, 'Geometry of PF coils, central solenoid and plasma :')

    write(outfile,10)
10  format(' coil',t17,'R(m)',t29,'Z(m)',t41,'dR(m)',t53,'dZ(m)', &
         t65,'turns',t75,'steel thickness(m)')
    call oblnkl(outfile)

    !  PF coils

    write(outfile,20) (k,rpf(k),zpf(k),(rb(k)-ra(k)),abs(zh(k)-zl(k)), &
         turns(k),pfcaseth(k),k=1,nef)
20  format('  PF',i1,t10,6f12.2)

    do k = 1,nef
       intstring = int_to_string2(k)
       call ovarre(mfile,'PF coil '//intstring//' radius (m)', &
            '(rpf('//intstring//'))',rpf(k))
       call ovarre(mfile,'PF coil '//intstring//' vertical position (m)', &
            '(zpf('//intstring//'))',zpf(k))
       call ovarre(mfile,'PF coil '//intstring//' radial thickness (m)', &
            '(pfdr'//intstring//')',(rb(k)-ra(k)))
       call ovarre(mfile,'PF coil '//intstring//' vertical thickness (m)', &
            '(pfdz'//intstring//')',(zh(k)-zl(k)))
       call ovarre(mfile,'PF coil '//intstring//' turns', &
            '(turns('//intstring//'))',turns(k))
       call ovarre(mfile,'PF coil '//intstring//' current (MA)', &
            '(ric('//intstring//'))',ric(k))
       call ovarre(mfile,'PF coil '//intstring//' field (T)', &
            '(bpf('//intstring//'))',bpf(k))
    end do

    !  Central Solenoid, if present

    if (iohcl /= 0) then
       write(outfile,30) rpf(nohc),zpf(nohc),(rb(nohc)-ra(nohc)), &
            abs(zh(nohc)-zl(nohc)),turns(nohc),pfcaseth(nohc)
30     format('  CS',t10,6f12.2)
       call ovarre(mfile,'Central solenoid radius (m)', &
            '(rpf(nohc))',rpf(nohc))
       call ovarre(mfile,'Central solenoid vertical position (m)', &
            '(zpf(nohc))',zpf(nohc))
       call ovarre(mfile,'Central solenoid radial thickness (m)', &
            '(ohdr)',(rb(nohc)-ra(nohc)))
       call ovarre(mfile,'Central solenoid vertical thickness (m)', &
            '(ohdz)',(zh(nohc)-zl(nohc)))
       call ovarre(mfile,'Central solenoid turns', &
            '(turns(nohc))',turns(nohc))
       call ovarre(mfile,'Central solenoid current (MA)', &
            '(ric(nohc))',ric(nohc))
       call ovarre(mfile,'Central solenoid field (T)', &
            '(bpf(nohc))',bpf(nohc))
    end if

    !  Plasma

    write(outfile,40) rmajor,0.0D0,2.0D0*rminor,2.0D0*rminor*kappa,1.0D0
40  format(' Plasma',t10,5f12.2)

    call osubhd(outfile,'PF Coil Information at Peak Current:')

    write(outfile,50)
50  format(' coil', &
         t8, 'current', &
         t17,'allowed J', &
         t28,'actual J', &
         t39,'J', &
         t43,'cond. mass', &
         t56,'steel mass', &
         t71,'field')

    write(outfile,60)
60  format( &
         t10,'(MA)', &
         t18,'(A/m2)', &
         t29,'(A/m2)', &
         t37,'ratio', &
         t46,'(kg)', &
         t60,'(kg)', &
         t72,'(T)')

    call oblnkl(outfile)

    !  PF coils

    do k = 1,nef
       if (ipfres == 0) then
          write(outfile,90) k,ric(k),rjpfalw(k),rjconpf(k), &
               (rjconpf(k)/rjpfalw(k)),wtc(k),wts(k),bpf(k)
       else
          write(outfile,90) k,ric(k),-1.0D0,rjconpf(k), &
               1.0D0,wtc(k),wts(k),bpf(k)
       end if
    end do

    !  The 0p syntax is needed here and on line 100
    !  to prevent a known compiler 'feature' from apparently
    !  multiplying the f-formatted numbers by 10.

90  format('  PF',i1,f8.2,2(1pe11.3),0p,f6.2,1pe10.3,1pe12.3,1pe13.3)

    !  Central Solenoid, if present

    if (iohcl /= 0) then
       if (ipfres == 0) then
       ! Issue #328
          write(outfile,100) ric(nohc),rjpfalw(nohc),max(abs(cohbop),abs(coheof)), &
               (max(abs(cohbop),abs(coheof))/rjpfalw(nohc)),wtc(nohc),wts(nohc), &
               bpf(nohc)
       else
          write(outfile,100) ric(nohc),-1.0D0,max(abs(cohbop),abs(coheof)), &
               1.0D0,wtc(nohc),wts(nohc),bpf(nohc)
       end if
    end if

100    format('  CS ',f8.2,2(1pe11.3),0p,f6.2,1pe10.3,1pe12.3,1pe13.3)

    !  Miscellaneous totals

    write(outfile,110)
110 format(t8,'------',t43,'---------',t55,'---------')

    write(outfile,120) ricpf,whtpf,whtpfs
120 format(t6,f8.2,t41,1pe11.3,1pe12.3)

    call osubhd(outfile,'PF coil current scaling information :')
    call ovarre(outfile,'Sum of squares of residuals ','(ssq0)',ssq0, 'OP ')
    call ovarre(outfile,'Smoothing parameter ','(alfapf)',alfapf)

  end subroutine outpf

  ! !!!!!!!!!!!!!!!!!!!!!!!!!!!!!!!!!!!!!!!!!!!!!!!!!!!!!!!!!!!!!!!!!!

  subroutine outvolt(outfile)

    !! Writes volt-second information to output file
    !! author: P J Knight, CCFE, Culham Science Centre
    !! author: R Kemp, CCFE, Culham Science Centre
    !! outfile : input integer : output file unit
    !! This routine writes the PF coil volt-second data to the
    !! output file.
    !! None
    !
    ! !!!!!!!!!!!!!!!!!!!!!!!!!!!!!!!!!!!!!!!!!!!!!!!

    use pfcoil_variables, only: nohc, turns, fcohbop, vstot, ncirt, vssu, cpt, &
      fcohbof, vsohsu, vsohbn, vsoh, vseft, vsefsu, vsefbn, vsbn
    use process_output, only: int_to_string2, ovarin, oheadr, ovarre, oshead, &
      osubhd, oblnkl, ocmmnt
		use times_variables, only: tim, timelabel
    implicit none

    !  Arguments

    integer, intent(in) :: outfile

    !  Local variables
    character(len=50) :: circuit_name, circuit_var_name
    integer :: jj,k,jjj


    ! !!!!!!!!!!!!!!!!!!!!!!!!!!!!!!!!!!!!!!!!!!!!!!!

    call oheadr(outfile,'Volt Second Consumption')

    write(outfile,10) vsefsu,vsefbn,vseft,vsohsu,vsohbn,vsoh,vssu,vsbn,vstot
10  format(t15,'volt-sec',t30,'volt-sec',t45,'volt-sec'/ &
         t15,  'start-up',t32,'burn',t46,'total'// &
         t2,'PF coils :',t13,3(f10.2,5x)/ &
         t2,'CS coil  :',t13,3(f10.2,5x)/ &
         t15,8('-'),t30,8('-'),t45,8('-')/ &
         t2,'Total :   ',t13,3(f10.2,5x) )

    call oblnkl(outfile)
    call ovarre(outfile,'Total volt-second consumption by coils (Wb)','(vstot)',vstot, 'OP ')

    call osubhd(outfile, &
         'Summary of volt-second consumption by circuit (Wb) :')

    write(outfile,20)
20  format(' circuit', t16,'BOP',t31,'BOF',t46,'EOF')

    call oblnkl(outfile)

    write(outfile,30) (k,vsdum(k,1),vsdum(k,2),vsdum(k,3),k=1,nef)
30  format(t4,i3,t10,f10.3,5x,f10.3,5x,f10.3)

    write(outfile,40) vsdum(nohc,1),vsdum(nohc,2),vsdum(nohc,3)
40  format(' CS coil',t10,f10.3,5x,f10.3,5x,f10.3)

    call oshead(outfile,'Waveforms')
    call ocmmnt(outfile,'Currents (Amps/coil) as a function of time :')
    call oblnkl(outfile)

    write(outfile,50)(tim(k),k=1,6)
50  format(t40,'time (sec)'//t10,6f11.2)

    write(outfile,51)(timelabel(k),k=1,6)
51  format(t16, 6a11)
    call ocmmnt(outfile,'circuit')

    do k = 1,ncirt-1
      write(outfile,60) k,((cpt(k,jj)*turns(k)),jj=1,6)
    end do
60  format(t3,i2,t12,6(1pe11.3))

    write(outfile,70) (cpt(ncirt,jj),jj=1,6)
70  format(' Plasma (A)',t12,6(1pe11.3))

    call oblnkl(outfile)
    call ocmmnt(outfile,'This consists of: CS coil field balancing:')
    do k = 1,ncirt-1
       write(outfile,80) k,cpt(k,1)*turns(k), &
            cpt(k,2)*turns(k), &
            -cpt(k,2)*turns(k)*(fcohbof/fcohbop), &
            -cpt(k,2)*turns(k)*(fcohbof/fcohbop), &
            -cpt(k,2)*turns(k)*(1.0D0/fcohbop), &
            cpt(k,6)*turns(k)
    end do
80  format(t3,i2,t12,6(1pe11.3))

    call oblnkl(outfile)
    call ocmmnt(outfile,'And: equilibrium field:')
    do k = 1,ncirt-1
       write(outfile,90) k,0.0D0, &
            0.0D0, &
            (cpt(k,3)+cpt(k,2)*(fcohbof/fcohbop))*turns(k), &
            (cpt(k,4)+cpt(k,2)*(fcohbof/fcohbop))*turns(k), &
            (cpt(k,5)+cpt(k,2)*(1.0D0/fcohbop))*turns(k), &
            0.0D0
    end do
90  format(t3,i2,t12,6(1pe11.3))

    call oblnkl(outfile)
    call ovarre(outfile,'Ratio of central solenoid current at beginning of Pulse / end of flat-top','(fcohbop)',fcohbop)
    call ovarre(outfile,'Ratio of central solenoid current at beginning of Flat-top / end of flat-top','(fcohbof)',fcohbof, 'OP ')

    call oshead(outfile,'PF Circuit Waveform Data')
    call ovarin(outfile,'Number of PF circuits including CS and plasma','(ncirt)',ncirt)
    do k = 1,ncirt
      do jjj = 1, 6
        if (k == ncirt) then
          circuit_name = 'Plasma ' // ' - Time point ' // int_to_string2(jjj) // ' (A)'
          circuit_var_name = '(plasma' // 't' // int_to_string2(jjj) // ')'
        else if (k == ncirt-1) then
          circuit_name = 'CS Circuit ' // ' - Time point ' // int_to_string2(jjj) // ' (A)'
          circuit_var_name = '(cs' // 't' // int_to_string2(jjj) // ')'
        else
          circuit_name = 'PF Circuit ' // int_to_string2(k) // ' - Time point ' // int_to_string2(jjj) // ' (A)'
          circuit_var_name = '(pfc' // int_to_string2(k) // 't' // int_to_string2(jjj) // ')'
        end if
        call ovarre(outfile,circuit_name,circuit_var_name, cpt(k,jjj)*turns(k))
      end do
    end do

  end subroutine outvolt

end module pfcoil_module<|MERGE_RESOLUTION|>--- conflicted
+++ resolved
@@ -11,7 +11,7 @@
   !! AEA FUS 251: A User's Guide to the PROCESS Systems Code
   !
   ! !!!!!!!!!!!!!!!!!!!!!!!!!!!!!!!!!!!!!!!!!!!!!!!
-
+  use, intrinsic :: iso_fortran_env, only: dp=>real64
   use resistive_materials, only: volume_fractions, supercon_strand
   use pfcoil_variables, only: nfixmx, ngrpmx, nclsmx, ngc2
   implicit none
@@ -2078,7 +2078,7 @@
     ! !!!!!!!!!!!!!!!!!!!!!!!!!!!!!!!!!!!!!!!!!!!!!!!
 
 		use pfcoil_variables, only: oh_steel_frac, bmaxoh0, cohbop, nohc, rb, ra
-		use tfcoil_variables, only: poisson
+		use tfcoil_variables, only: poisson_steel
     implicit none
 
     !  Arguments
@@ -2516,13 +2516,9 @@
 
   subroutine brookscoil(outfile)
     ! http://www.nessengr.com/techdata/brooks/brooks.html
-<<<<<<< HEAD
 		use process_output, only: ovarre, oblnkl, ocmmnt
     implicit none
-    real(kind(1.0D0)) :: a,b,c, N, l, lp
-=======
     real(dp) :: a,b,c, N, l, lp
->>>>>>> f4536883
     character(len=10) :: test
     integer, intent(in) :: outfile
 
