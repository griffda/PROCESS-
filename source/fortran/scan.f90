--- conflicted
+++ resolved
@@ -96,7 +96,7 @@
   !!         <LI> 57 `bt` lower boundary
   !!         <LI> 58 `scrapli` : Inboard plasma-first wall gap
   !!         <LI> 59 `scraplo` : Outboard plasma-first wall gap
-  !!         <LI> 60 sig_tf_wp_max: Allowable stress in TF Coil conduit (Tresca) 
+  !!         <LI> 60 sig_tf_wp_max: Allowable stress in TF Coil conduit (Tresca)
   !!         <LI> 61 copperaoh_m2_max : CS coil current / copper area
   !!         <LI> 62 coheof : CS coil current density at EOF
   !!         <LI> 63 ohcth : CS thickness (m)
@@ -626,13 +626,9 @@
       n_layer, b_crit_upper_nbti, sig_tf_wp_max
     use div_kal_vars, only: lcon_factor, impurity_enrichment, &
       target_spread, lambda_q_omp, qtargettotal, ttarget
-<<<<<<< HEAD
     use heat_transport_variables, only: crypmw_max
-=======
-    use heat_transport_variables, only: crypmw_max 
     use rebco_variables, only: copperaoh_m2_max
     use pfcoil_variables, only: coheof, ohhghf
->>>>>>> e62078ce
     implicit none
 
     ! Arguments
@@ -828,7 +824,7 @@
             vlab = 'scraplo' ; xlab = 'Outboard FW-plasma sep gap'
         case (60)
             sig_tf_wp_max = swp(iscn)
-            vlab = 'sig_tf_wp_max' ; xlab = 'Allowable_stress_in_tf_coil_conduit_Tresca_(pa)'        
+            vlab = 'sig_tf_wp_max' ; xlab = 'Allowable_stress_in_tf_coil_conduit_Tresca_(pa)'
         case (61)
             copperaoh_m2_max = swp(iscn)
             vlab = 'copperaoh_m2_max' ; xlab = 'Max CS coil current / copper area'
