module pfcoil_variables
  !! author: J. Morris, M. Kovari (UKAEA)
  !!
  !! Module containing global variables relating to the poloidal field coil systems
  !!
  !!### References
  !!
  !! - AEA FUS 251: A User's Guide to the PROCESS Systems Code

#ifndef dp
  use, intrinsic :: iso_fortran_env, only: dp=>real64
#endif

  implicit none

  public

  integer, parameter :: ngrpmx = 10
  !! maximum number of groups of PF coils

  integer, parameter :: nclsmx = 2
  !! maximum number of PF coils in a given group
  
  integer, parameter :: nptsmx = 32
  !! maximum number of points across the midplane of the plasma at which the field from 
  !! the PF coils is fixed

  integer, parameter :: nfixmx = 64
  !! maximum number of fixed current PF coils

  integer, parameter :: ngc = ngrpmx*nclsmx
  !! maximum total number of coils across all groups

  integer, parameter :: ngc2 = ngc+2
  !! new variable to include 2 additional circuits: plasma and central solenoid

  real(dp) :: alfapf
  !! smoothing parameter used in PF coil current calculation at the beginning of pulse (BoP)

  real(dp) :: alstroh
  !! allowable hoop stress in Central Solenoid structural material (Pa)

  integer :: i_cs_stress
  !! Switch for CS stress calculation:
  !!
  !! - =0 Hoop stress only
  !! - =1 Hoop + Axial stress

  real(dp) :: areaoh
  !! Central solenoid vertical cross-sectional area (m2)

  real(dp) :: a_oh_turn
  !! Central solenoid (OH) trun cross-sectional area (m2)

  real(dp) :: awpoh
  !! central solenoid conductor+void area (m2)

  real(dp) :: bmaxoh
  !! maximum field in central solenoid at end of flat-top (EoF) (T)

  real(dp) :: bmaxoh0
  !! maximum field in central solenoid at beginning of pulse (T)

  real(dp), dimension(ngc2) :: bpf
  !! peak field at coil i (T)
  
<<<<<<< HEAD
  real(dp) :: cohbop
=======
  real(8), dimension(ngrpmx) :: ccl0_ma
  !! PF group current array, flux-swing cancellation current (MA)
  !! Input if i_pf_current=0, computed otherwise
  
  real(8), dimension(ngrpmx) :: ccls_ma
  !! PF group current array, equilibrium current (MA)
  !! Input if i_pf_current=0, computed otherwise
  
  real(8) :: cohbop
>>>>>>> 94a0ea59
  !! Central solenoid overall current density at beginning of pulse (A/m2)
  
  real(dp) :: coheof
  !! Central solenoid overall current density at end of flat-top (A/m2) (`iteration variable 37`)
  
  real(dp), dimension(ngc2,6) :: cpt
  !! current per turn in coil i at time j (A)

  real(dp), dimension(ngc2) :: cptdin
  !! peak current per turn input for PF coil i (A)

<<<<<<< HEAD
  real(dp), dimension(ngc2) :: curpfb
  !! PF coil current work array beginning of pulse

  real(dp), dimension(ngc2) :: curpff
  !! PF coil current work array flat top

  real(dp), dimension(ngc2) :: curpfs
  !! PF coil current work array end of pulse
=======
  real(8), dimension(ngc2) :: curpfb
  !! PF coil current array, at beginning of pulse (MA)
  !! Indexed by coil number, not group number

  real(8), dimension(ngc2) :: curpff
  !! PF coil current array, at flat top (MA)
  !! Indexed by coil number, not group number

  real(8), dimension(ngc2) :: curpfs
  !! PF coil current array, at end of pulse (MA)
  !! Indexed by coil number, not group number
>>>>>>> 94a0ea59

  real(dp) :: etapsu
  !! Efficiency of transfer of PF stored energy into or out of storage.

  real(dp) :: fcohbof
  !! ratio of central solenoid overall current density at beginning of flat-top / end of flat-top

  real(dp) :: fcohbop
  !! ratio of central solenoid overall current density at beginning of pulse / end of flat-top
  !! (`iteration variable 41`)

  real(dp) :: fcuohsu
  !! copper fraction of strand in central solenoid

  real(dp) :: fcupfsu
  !! copper fraction of cable conductor (PF coils)

  real(dp) :: fvssu
  !! F-value for `constraint equation 51` 

  integer, dimension(ngrpmx) :: ipfloc
  !! Switch for location of PF coil group i:
  !!
  !! - =1 PF coil on top of central solenoid (flux ramp only)
  !! - =2 PF coil on top of TF coil (flux ramp only)
  !! - =3 PF coil outside of TF coil (equilibrium coil)
  !! - =4 PF coil, general location (equilibrium coil)

  integer :: ipfres
  !! switch for PF coil type:
  !!
  !! - =0 superconducting PF coils
  !! - =1 resistive PF coils
  ! 
  real(dp) :: itr_sum
  !! total sum of I x turns x radius for all PF coils and CS (Am)

  integer :: isumatoh
  !! switch for superconductor material in central solenoid:
  !!
  !! - =1 ITER Nb3Sn critical surface model with standard
  !!   ITER parameters
  !! - =2 Bi-2212 high temperature superconductor (range of
  !!   validity T < 20K, adjusted field b < 104 T, B > 6 T)
  !! - =3 NbTi
  !! - =4 ITER Nb3Sn model with user-specified parameters
  !! - =5 WST Nb3Sn parameterisation
  !! - =6 REBCO HTS parameterisation

  integer :: isumatpf
  !! switch for superconductor material in PF coils:
  !!
  !! - =1 ITER Nb3Sn critical surface model with standard
  !!   ITER parameters
  !! - =2 Bi-2212 high temperature superconductor (range of
  !!   validity T < 20K, adjusted field b < 104 T, B > 6 T)
  !! - =3 NbTi
  !! - =4 ITER Nb3Sn model with user-specified parameters
  !! - =5 WST Nb3Sn parameterisation
  
  integer :: i_pf_current
  !! Switch for controlling the current of the PF coils:
  !!
  !! - =0 Input via the variables curpfb, curpff, curpfs
  !! - =1 SVD targets zero field across midplane (flux swing 
  !!   coils) and the correct vertical field at the plasma
  !!   center (equilibrium coils)
  
  integer :: i_sup_pf_shape
  !! Switch for the placement of Location 3 (outboard) PF coils
  !! when the TF coils are superconducting (i_tf_sup = 1)
  !!
  !! - =0 (Default) Outboard PF coils follow TF shape 
  !!   in an ellipsoidal winding surface
  !! - =1 Outboard PF coils all have same radius, cylindrical
  !!   winding surface

  real(dp) :: jscoh_bop
  !! central solenoid superconductor critical current density (A/m2) at beginning-of-pulse

  real(dp) :: jscoh_eof
  !! central solenoid superconductor critical current density (A/m2) at end-of-flattop

  real(dp) :: jstrandoh_bop
  !! central solenoid strand critical current density (A/m2) at beginning-of-pulse

  real(dp) :: jstrandoh_eof
  !! central solenoid strand critical current density (A/m2) at end-of-flattop

  integer :: ncirt
  !! number of PF circuits (including central solenoid and plasma)

  integer, dimension(ngrpmx+2) :: ncls
  !! number of PF coils in group j

  integer :: nfxfh
  !! number of filaments the top and bottom of the central solenoid should be broken 
  !! into during scaling (5 - 10 is good)

  integer :: ngrp
  !! number of groups of PF coils. Symmetric coil pairs should all be in the same group

  integer :: nohc
  !! number of PF coils (excluding the central solenoid) + 1
  
  real(dp) :: ohhghf
  !! Central solenoid height / TF coil internal height
  
  real(dp) :: oh_steel_frac
  !! central solenoid steel fraction (`iteration variable 122`)

  real(dp), dimension(ngc2) :: pfcaseth
  !! steel case thickness for PF coil i (m)

  real(dp) :: pfclres
  !! PF coil resistivity (if ipfres=1) (Ohm-m)

  real(dp) :: pfmmax
  !! mass of heaviest PF coil (tonnes)

  real(dp) :: pfrmax
  !! radius of largest PF coil (m)

  real(dp) :: pfwpmw
  !! Total mean wall plug power dissipated in PFC and CS power supplies (MW) (issue #713)

  real(dp) :: powohres
  !! central solenoid resistive power during flattop (W)

  real(dp) :: powpfres
  !! total PF coil resistive losses during flattop (W)

  real(dp), dimension(ngc2) :: ra
  !! inner radius of coil i (m)

  real(dp), dimension(ngc2) :: rb
  !! outer radius of coil i (m)

  real(dp), dimension(ngc2) :: ric
  !! peak current in coil i (MA-turns)

  real(dp), dimension(ngc2) :: rjconpf
  !! average winding pack current density of PF coil i (A/m2) at time of peak 
  !! current in that coil (calculated for `ipfloc=1` coils)

  real(dp) :: rjohc
  !! allowable central solenoid current density at end of flat-top (A/m2)

  real(dp) :: rjohc0
  !! allowable central solenoid current density at beginning of pulse (A/m2)

  real(dp), dimension(ngc2) :: rjpfalw
  !! allowable winding pack current density of PF coil i (A/m2)

  real(dp) :: rohc
  !! radius to the centre of the central solenoid (m)

  real(dp) :: routr
  !! radial distance (m) from outboard TF coil leg to centre of `ipfloc=3` PF coils

  real(dp), dimension(ngc2) :: rpf
  !! radius of PF coil i (m)

  real(dp) :: rpf1
  !! offset (m) of radial position of `ipfloc=1` PF coils from being directly above
  !! the central solenoid

  real(dp) :: rpf2
  !! offset (m) of radial position of `ipfloc=2` PF coils from being at 
  !! rmajor (offset = rpf2*triang*rminor)
  
  real(8), dimension(ngrpmx) :: rref
  !! PF coil radial positioning adjuster:
  !!
  !! - for groups j with ipfloc(j) = 1; rref(j) is ignored
  !! - for groups j with ipfloc(j) = 2; rref(j) is ignored
  !! - for groups j with ipfloc(j) = 3; rref(j) is ignored
  !! - for groups j with ipfloc(j) = 4; rref(j) is radius of
  !!   the coil in units of minor radii from the major radius
  !!   (r = rmajor + rref*rminor)

<<<<<<< HEAD
  real(dp) :: s_tresca_oh
  !! Tresca stress coils/central solenoid [MPa]
=======
  real(8) :: s_tresca_oh
  !! Maximum shear stress (Tresca criterion) coils/central solenoid [MPa]
>>>>>>> 94a0ea59

  real(dp) :: sigpfcalw
  !! maximum permissible tensile stress (MPa) in steel coil cases for superconducting 
  !! PF coils (`ipfres=0`)

  real(dp) :: sigpfcf
  !! fraction of JxB hoop force supported by steel case for superconducting PF coils (`ipfres=0`)

  real(dp), dimension(ngc2,ngc2) :: sxlg
  !! mutual inductance matrix (H)

  real(dp) :: tmargoh
  !! Central solenoid temperature margin (K)

  real(dp), dimension(ngc2) :: turns
  !! number of turns in PF coil i

  real(dp), dimension(ngc2) :: vf
  !! winding pack void fraction of PF coil i for coolant

  real(dp) :: vfohc
  !! void fraction of central solenoid conductor for coolant

  real(dp) :: vsbn
  !! total flux swing available for burn (Wb)

  real(dp) :: vsefbn
  !! flux swing from PF coils for burn (Wb)

  real(dp) :: vsefsu
  !! flux swing from PF coils for startup (Wb)

  real(dp) :: vseft
  !! total flux swing from PF coils (Wb)
  
  real(dp) :: vsoh
  !! total flux swing from the central solenoid (Wb)

  real(dp) :: vsohbn
  !! central solenoid flux swing for burn (Wb)

  real(dp) :: vsohsu
  !! central solenoid flux swing for startup (Wb)

  real(dp) :: vssu
  !! total flux swing for startup (`constraint eqn 51` to enforce vssu=vsres+vsind) (Wb)

  real(dp) :: vstot
  !! total flux swing for pulse (Wb)
  
  real(dp), dimension(ngc2,6) :: waves
  !! used in current waveform of PF coils/central solenoid

  real(dp) :: whtpf
  !! total mass of the PF coil conductor (kg)

  real(dp) :: whtpfs
  !! total mass of the PF coil structure (kg)

  real(dp), dimension(ngc2) :: wtc
  !! conductor mass for PF coil i (kg)

  real(dp), dimension(ngc2) :: wts
  !! structure mass for PF coil i (kg)

  real(dp), dimension(ngc2) :: zh
  !! upper point of PF coil i (m)

  real(dp), dimension(ngc2) :: zl
  !! lower point of PF coil i (m)

  real(dp), dimension(ngc2) :: zpf
  !! z (height) location of PF coil i (m)

  real(dp), dimension(ngrpmx) :: zref
  !! PF coil vertical positioning adjuster:
  !!
  !! - for groups j with ipfloc(j) = 1; zref(j) is ignored
  !! - for groups j with ipfloc(j) = 2 AND itart=1 (only);
  !!   zref(j) is distance of centre of PF coil from inside
  !!   edge of TF coil (remember that PF coils for STs lie
  !!   within the TF coil)
  !! - for groups j with ipfloc(j) = 3; zref(j) = ratio of
  !!   height of coil group j to plasma minor radius</UL>
  !! - for groups j with ipfloc(j) = 4; zref(j) = ratio of
  !!   height of coil group j to plasma minor radius</UL>

  real(dp) :: bmaxcs_lim
  !! Central solenoid max field limit [T]

  real(dp) :: fbmaxcs
  !! F-value for CS mmax field (`cons. 79`, `itvar 149`)

  contains

  subroutine init_pfcoil_variables
    !! Initialise module variables
    implicit none

    alfapf = 5.0D-10
    alstroh = 4.0D8
    i_cs_stress = 0
    areaoh = 0.0D0
    a_oh_turn = 0.0D0
    awpoh = 0.0D0
    bmaxoh = 0.0D0
    bmaxoh0 = 0.0D0
    bpf = 0.0D0
    ccl0_ma = (/0.0D0, 0.0D0, 0.0D0, &
      0.0D0, 0.0D0, 0.0D0, 0.0D0, 0.0D0, 0.0D0, 0.0D0/)
    ccls_ma = (/0.0D0, 0.0D0, 0.0D0, &
      0.0D0, 0.0D0, 0.0D0, 0.0D0, 0.0D0, 0.0D0, 0.0D0/)
    cohbop = 0.0D0
    coheof = 1.85D7
    cpt = 0.0D0
    cptdin = 4.0D4
    curpfb = 0.0D0
    curpff = 0.0D0
    curpfs = 0.0D0
    etapsu = 0.9D0
    fcohbof = 0.0D0
    fcohbop = 0.9D0
    fcuohsu = 0.7D0
    fcupfsu = 0.69D0
    fvssu = 1.0
    ipfloc = (/2,2,3,0,0,0,0,0,0,0/)
    ipfres = 0
    itr_sum = 0.0D0
    isumatoh = 1
    isumatpf = 1
    i_pf_current = 1
    i_sup_pf_shape = 0
    jscoh_bop = 0.0D0
    jscoh_eof = 0.0D0
    jstrandoh_bop = 0.0D0
    jstrandoh_eof = 0.0D0
    ncirt = 0
    ncls = (/1,1,2,0,0,0,0,0,0,0,0,0/)
    nfxfh = 7
    ngrp = 3
    nohc = 0
    ohhghf = 0.71D0
    oh_steel_frac = 0.5D0
    pfcaseth = 0.0D0
    pfclres = 2.5D-8
    pfmmax = 0.0D0
    pfrmax = 0.0D0
    pfwpmw = 0.0D0
    powohres = 0.0D0
    powpfres = 0.0D0
    ra = 0.0D0
    rb = 0.0D0
    ric = 0.0D0
    rjconpf = 3.0D7
    rjohc = 0.0D0
    rjohc0 = 0.0D0
    rjpfalw = 0.0D0
    rohc = 0.0D0
    routr = 1.5D0
    rpf = 0.0D0
    rpf1 = 0.0D0
    rpf2 = -1.63D0
    rref = (/7.0D0, 7.0D0, 7.0D0, &
      7.0D0, 7.0D0, 7.0D0, 7.0D0, 7.0D0, 7.0D0, 7.0D0/)
    s_tresca_oh = 0.0D0
    sigpfcalw = 500.0D0
    sigpfcf = 0.666D0
    sxlg = 0.0D0
    tmargoh = 0.0D0
    turns = 0.0D0
    vf = 0.3D0
    vfohc = 0.3D0
    vsbn = 0.0D0
    vsefbn = 0.0D0
    vsefsu = 0.0D0
    vseft = 0.0D0
    vsoh = 0.0D0
    vsohbn = 0.0D0
    vsohsu = 0.0D0
    vssu = 0.0D0
    vstot = 0.0D0
    waves = 0.0D0
    whtpf = 0.0D0
    whtpfs = 0.0D0
    wtc = 0.0D0
    wts = 0.0D0
    zh = 0.0D0
    zl = 0.0D0
    zpf = 0.0D0
    zref = (/3.6D0, 1.2D0, 2.5D0, &
      1.0D0, 1.0D0, 1.0D0, 1.0D0, 1.0D0, 1.0D0, 1.0D0/)
    bmaxcs_lim = 13.0
    fbmaxcs = 13.0
  end subroutine init_pfcoil_variables
end module pfcoil_variables<|MERGE_RESOLUTION|>--- conflicted
+++ resolved
@@ -64,19 +64,15 @@
   real(dp), dimension(ngc2) :: bpf
   !! peak field at coil i (T)
   
-<<<<<<< HEAD
-  real(dp) :: cohbop
-=======
-  real(8), dimension(ngrpmx) :: ccl0_ma
+  real(dp), dimension(ngrpmx) :: ccl0_ma
   !! PF group current array, flux-swing cancellation current (MA)
   !! Input if i_pf_current=0, computed otherwise
   
-  real(8), dimension(ngrpmx) :: ccls_ma
+  real(dp), dimension(ngrpmx) :: ccls_ma
   !! PF group current array, equilibrium current (MA)
   !! Input if i_pf_current=0, computed otherwise
   
-  real(8) :: cohbop
->>>>>>> 94a0ea59
+  real(dp) :: cohbop
   !! Central solenoid overall current density at beginning of pulse (A/m2)
   
   real(dp) :: coheof
@@ -88,28 +84,17 @@
   real(dp), dimension(ngc2) :: cptdin
   !! peak current per turn input for PF coil i (A)
 
-<<<<<<< HEAD
   real(dp), dimension(ngc2) :: curpfb
-  !! PF coil current work array beginning of pulse
-
-  real(dp), dimension(ngc2) :: curpff
-  !! PF coil current work array flat top
-
-  real(dp), dimension(ngc2) :: curpfs
-  !! PF coil current work array end of pulse
-=======
-  real(8), dimension(ngc2) :: curpfb
   !! PF coil current array, at beginning of pulse (MA)
   !! Indexed by coil number, not group number
 
-  real(8), dimension(ngc2) :: curpff
+  real(dp), dimension(ngc2) :: curpff
   !! PF coil current array, at flat top (MA)
   !! Indexed by coil number, not group number
 
-  real(8), dimension(ngc2) :: curpfs
+  real(dp), dimension(ngc2) :: curpfs
   !! PF coil current array, at end of pulse (MA)
   !! Indexed by coil number, not group number
->>>>>>> 94a0ea59
 
   real(dp) :: etapsu
   !! Efficiency of transfer of PF stored energy into or out of storage.
@@ -281,7 +266,7 @@
   !! offset (m) of radial position of `ipfloc=2` PF coils from being at 
   !! rmajor (offset = rpf2*triang*rminor)
   
-  real(8), dimension(ngrpmx) :: rref
+  real(dp), dimension(ngrpmx) :: rref
   !! PF coil radial positioning adjuster:
   !!
   !! - for groups j with ipfloc(j) = 1; rref(j) is ignored
@@ -291,13 +276,8 @@
   !!   the coil in units of minor radii from the major radius
   !!   (r = rmajor + rref*rminor)
 
-<<<<<<< HEAD
   real(dp) :: s_tresca_oh
-  !! Tresca stress coils/central solenoid [MPa]
-=======
-  real(8) :: s_tresca_oh
   !! Maximum shear stress (Tresca criterion) coils/central solenoid [MPa]
->>>>>>> 94a0ea59
 
   real(dp) :: sigpfcalw
   !! maximum permissible tensile stress (MPa) in steel coil cases for superconducting 
