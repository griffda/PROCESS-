! !!!!!!!!!!!!!!!!!!!!!!!!!!!!!!!!!!!!!!!!!!!!!!!!!!!!!!!!!!!!!!!!!!

module vacuum_module

  !! Module containing vacuum system routines
  !! author: P J Knight, CCFE, Culham Science Centre
  !! N/A
  !! This module contains routines for calculating the
  !! parameters of the vacuum system for a fusion power plant.
  !! AEA FUS 251: A User's Guide to the PROCESS Systems Code
  !
  ! !!!!!!!!!!!!!!!!!!!!!!!!!!!!!!!!!!!!!!!!!!!!!!!

<<<<<<< HEAD
=======
  use, intrinsic :: iso_fortran_env, only: dp=>real64
  use build_variables
  use constants
  use error_handling
  use physics_variables
  use process_output
  use tfcoil_variables
  use times_variables
  use vacuum_variables

>>>>>>> f4536883
  implicit none

  private
  public :: vaccall

contains

  ! !!!!!!!!!!!!!!!!!!!!!!!!!!!!!!!!!!!!!!!!!!!!!!!!!!!!!!!!!!!!!!!!!!

  subroutine vaccall(outfile,iprint)

    !! Routine to call the vacuum module
    !! author: P J Knight, CCFE, Culham Science Centre
    !! outfile : input integer : Fortran output unit identifier
    !! iprint : input integer : Switch to write output (1=yes)
    !! This routine calls the main vacuum package.
    !! AEA FUS 251: A User's Guide to the PROCESS Systems Code
    !
    ! !!!!!!!!!!!!!!!!!!!!!!!!!!!!!!!!!!!!!!!!!!!!!!!

    use build_variables, only: ddwi, gapds, rsldi, scrapli, scraplo, shldith, &
      shldoth, tfcth
    use physics_variables, only: dene, idivrt, powfmw, qfuel, rmajor, rminor, &
      sarea, vol, afuel
    use tfcoil_variables, only: n_tf
    use times_variables, only: tdwell
    use vacuum_variables, only: dlscal, niterpump, nvduct, vacdshm, &
      vacuum_model, vcdimax, vpumpn
    use constants, only: umass
    implicit none

    !  Arguments

    integer, intent(in) :: outfile, iprint

    !  Local variables

    real(dp) :: qtorus, gasld, pumpn

    ! !!!!!!!!!!!!!!!!!!!!!!!!!!!!!!!!!!!!!!!!!!!!!!!

    !  (should be) NBI gas load (deuterons/second)

    qtorus = 0.0D0

    !  Total fuel gas load (kg/s)
    !  2 nuclei * nucleus-pairs/sec * mass/nucleus

    ! MDK Check this!!
    gasld = 2.0D0*qfuel * afuel*umass

    if (vacuum_model == 'old') then
        call vacuum(powfmw,rmajor,rminor,0.5D0*(scrapli+scraplo),sarea,vol, &
         shldoth,shldith,tfcth,rsldi-gapds-ddwi,n_tf,tdwell,dene,idivrt, &
         qtorus,gasld,pumpn,nvduct,dlscal,vacdshm,vcdimax,iprint,outfile)
        ! MDK pumpn is real: convert to integer by rounding.
        vpumpn = floor(pumpn+0.5D0)
    else if (vacuum_model == 'simple') then
        call vacuum_simple(niterpump,iprint,outfile)
    else
      write(*,*) 'ERROR "vacuum_model" seems to be invalid:', vacuum_model
      write(outfile,*) 'ERROR "vacuum_model" seems to be invalid:', vacuum_model
    end if



  end subroutine vaccall
  ! !!!!!!!!!!!!!!!!!!!!!!!!!!!!!!!!!!!!!!!!!!!!!!!!!!!!!!!!!!!!!!!!!!
  subroutine vacuum_simple(npump,iprint,outfile)
    !! Simple model of vacuum pumping system
    !! author: MD Kovari, CCFE, Culham Science Centre
    !! iprint : input integer : Switch to write output (1=yes)
    !! outfile : input integer : Fortran output unit identifier
    !! npump : output real : number of pumps for pumpdown and steady-state

    use physics_variables, only: qfuel, sarea
    use process_output, only: ovarre, ovarst, ocmmnt, oheadr
    use tfcoil_variables, only: n_tf
    use times_variables, only: tdwell
    use vacuum_variables, only: outgasfactor, outgasindex, pbase, &
      pumpareafraction, pumpspeedfactor, pumpspeedmax, pumptp, vacuum_model
    
    implicit none

    !  Arguments
    integer, intent(in) :: iprint, outfile
    real(dp), intent(out) :: npump
    real(dp) :: pumpspeed, pumpdownspeed, npumpdown, niterpump, wallarea
    if (tdwell < 0.0d0) then
        write(*,*) 'Negative dwell time.  Reset tdwell = 100 seconds'
        tdwell = 100.0D0
    end if

    ! Steady-state model (super simple)
    ! One ITER torus cryopump has a throughput of 50 Pa m3/s = 1.2155e+22 molecules/s
    ! Issue #304
    niterpump = qfuel / pumptp

    ! Pump-down:
    ! Pumping speed per pump m3/s
    pumpspeed = pumpspeedmax * pumpareafraction * pumpspeedfactor * sarea / n_tf

    wallarea = (sarea / 1084.0d0) * 2000.0d0
    ! Required pumping speed for pump-down
    pumpdownspeed = (outgasfactor * wallarea / pbase ) * tdwell**(-outgasindex)
    ! Number of pumps required for pump-down
    npumpdown = pumpdownspeed / pumpspeed

    ! Combine the two (somewhat inconsistent) models
    ! Note that 'npump' can be constrained by constraint equation 63
    npump = max(niterpump, npumpdown)

    !  Output section
    if (iprint == 0) return

    call oheadr(outfile,'Vacuum System')
    call ovarst(outfile,'Switch for vacuum pumping model','(vacuum_model)','"'//vacuum_model//'"')
    call ocmmnt(outfile,'Simple steady-state model with comparison to ITER cryopumps')
    call ovarre(outfile,'Plasma fuelling rate (nucleus-pairs/s)','(qfuel)',qfuel, 'OP ')
    call ocmmnt(outfile,'Number of high vacuum pumps, each with the throughput')
    call ocmmnt(outfile,' of one ITER cryopump (50 Pa m3 s-1 = 1.2e+22 molecules/s),')
    call ovarre(outfile,' all operating at the same time', '(niterpump)',niterpump, 'OP ')

    call ovarre(outfile,'Dwell time', '(tdwell)',tdwell)
    call ovarre(outfile,'Number of pumps required for pump-down', '(npumpdown)',npumpdown, 'OP ')
    call ovarre(outfile,'Number of pumps required overall', '(npump)',npump, 'OP ')

  end subroutine vacuum_simple

  ! !!!!!!!!!!!!!!!!!!!!!!!!!!!!!!!!!!!!!!!!!!!!!!!!!!!!!!!!!!!!!!!!!!

  subroutine vacuum(pfusmw,r0,aw,dsol,plasma_sarea,plasma_vol,thshldo,thshldi, &
       thtf,ritf,n_tf,tdwell,nplasma,ndiv,qtorus,gasld,pumpn,nduct,dlscalc, &
       mvdsh,dimax,iprint,outfile)

    !! Routine to calculate the parameters of the vacuum system
    !! author: P J Knight, CCFE, Culham Science Centre
    !! author: J Haines, FEDC (originator)
    !! author: P Dubois, LLNL
    !! author: J Galambos, ORNL
    !! author: P C Shipe, ORNL
    !! pfusmw : input real : Fusion power (MW)
    !! r0 : input real : Major radius (m)
    !! aw : input real : Minor radius (m)
    !! dsol : input real : Scrape-off layer average width (m)
    !! plasma_sarea : input real : Plasma surface area (m2)
    !! plasma_vol : input real : Plasma volume (m3)
    !! thshldo : input real : Outboard shield thickness (m)
    !! thshldi : input real : Inboard shield thickness (m)
    !! thtf : input real : TF coil thickness (m)
    !! ritf : input real : Radius of inboard TF leg point nearest plasma (m)
    !! tfno : input real : Number of TF coils
    !! tdwell : input real : Dwell time between pulses (s)
    !! nplasma : input real : Plasma density (m**-3)
    !! ndiv : input integer : Number of divertors with pumping
    !! (single null = 1, double null = 2 if pumping provided at
    !! both locations)
    !! qtorus : input real : Gas load  from NBI (deuterons/second)
    !! gasld : input real : Total D-T gas load (kg/s)
    !! pumpn : output real : Number of high vacuum pumps
    !! nduct : output integer : Number of ducts
    !! dlscalc : output real : Duct-length equivalent for costing purposes (m)
    !! mvdsh : output real : Mass of a single vacuum duct shield (kg)
    !! dimax : output real : Diameter of passage from divertor to pumping ducts (m)
    !! iprint : input integer : Switch to write output (1=yes)
    !! outfile : input integer : Fortran output unit identifier
    !! This routine calculates the parameters of the vacuum system.
    !! AEA FUS 251: A User's Guide to the PROCESS Systems Code
    !
    ! !!!!!!!!!!!!!!!!!!!!!!!!!!!!!!!!!!!!!!!!!!!!!!!

    use error_handling, only: fdiags, report_error
    use physics_variables, only: powfmw, te
    use process_output, only: ovarre, oblnkl, ovarin, osubhd, ocmmnt, oheadr
    use times_variables, only: tramp
    use vacuum_variables, only: dwell_pump, ntype, pbase, prdiv, rat, tn
		use constants, only: mfile, nout, pi
    implicit none

    !  Arguments

    integer, intent(in) :: ndiv, iprint, outfile
    real(dp), intent(in) :: pfusmw, r0, aw, dsol, plasma_sarea, plasma_vol
    real(dp), intent(in) :: thshldo, thshldi, thtf, ritf, n_tf, tdwell
    real(dp), intent(in) :: nplasma, qtorus, gasld
    integer, intent(out) :: nduct
    real(dp), intent(out) :: pumpn, dlscalc, mvdsh, dimax

    !  Local variables

    real(dp), parameter :: k = 1.38D-23  !  Boltzmann's constant (J/K)

    integer :: i, imax, lap, ntf, nflag
    real(dp) :: a1,a1max,a2,a3,area,arsh,c1,c2,c3,cap,ccc, &
         ceff1,cmax,cnew,d1max,dc1,dc2,dc3,dcap,dd,densh,dnew,dout,dy, &
         fhe,frate,fsolid,k1,k2,k3,l1,l2,l3,ltot,ogas,pend,pfus,pstart, &
         pumpn1,pumpn2,source,sss,thcsh,thdsh,theta,volume,y,tpump
    real(dp), dimension(4) :: s, d, ceff, xmult, sp, snet
    character(len=5) :: ipump

    ! !!!!!!!!!!!!!!!!!!!!!!!!!!!!!!!!!!!!!!!!!!!!!!!

    densh = 7900.0D0  !  Density of shielding material (kg/m2)
    fsolid = 0.9D0    !  Fraction of duct shielding that is solid material

    !  Pump type;
    !    ntype = 0 for turbomolecular pump (mag. bearing) with a nominal
    !              speed of 2.0 m^3/s (1.95 for N2, 1.8 for He, 1.8 for DT)
    !    ntype = 1 for compound cryopump with nominal speed of 10 m^3/s
    !              (9.0 for N2, 5.0 for He and 25. for DT)

    pfus = pfusmw * 1.0D6  !  Fusion power (W)
    ntf = int(n_tf)

    !  Feed rate (gas load) of D-T into chamber (pellets + gas puffing +
    !     NBI + ...) = load from fueller + load from NBI
    !  frate (kg/s) = gasld (kg/s) + qtorus (D2/s) * 6.64D-27 (kg/D2)

    frate = gasld + qtorus * 6.64D-27

    !  Set duct shield thickness to zero for no biological shielding
    !  instead of thshldo/3.0D0

    thdsh = 0.0D0

    !  Shielding (m) between duct and TF coils is scaled from inboard shield
    !  thickness

    thcsh = thshldi / 3.0D0

    !  Multiplier to convert conductance from gas species i to nitrogen

    xmult(1) = 1.0D0    !  nitrogen
    xmult(2) = 0.423D0  !  D-T
    xmult(3) = 0.378D0  !  helium
    xmult(4) = xmult(2) !  D-T again

    nduct = ntf * ndiv

    !  Speed of high-vacuum pumps (m^3/s)

    if (ntype == 0) then
       sp(1) = 1.95D0  !  nitrogen
       sp(2) = 1.8D0   !  D-T
       sp(3) = 1.8D0   !  helium
    else
       sp(1) = 9.0D0   !  nitrogen
       sp(2) = 25.0D0  !  D-T
       sp(3) = 5.0D0   !  helium
    endif
    sp(4) = sp(2)  !  D-T

    !  Calculate required pumping speeds

    !  Initial pumpdown based on outgassing
    !  s(1) = net pump speed (N2) required for pumpdown to base pressure (m^3/s)
    !  area = vacuum chamber/fw area (m^2)  ;  outgassing area = 10 x area
    !  rat = outgassing rate (effective for N2) of plasma chamber surface (Pa-m/s)
    !  pbase = base pressure (Pa)

    !  Old method: area = 4.0D0 * pi*pi * r0 * aw * sqrt(0.5D0*(1.0D0 + kappa*kappa))

    area = plasma_sarea * (aw+dsol)/aw

    ogas = rat * area * 10.0D0  !  Outgassing rate (Pa-m^3/s)
    s(1) = ogas  / pbase

    !  Pumpdown between burns
    !  s(2) = net pump speed (DT) required for pumpdown between burns (m^3/s)
    !  tn = temperature of neutral gas in chamber (K)
    !  tdwell = dwell time between burns (s)

    pend = 0.5D0*nplasma * k * tn  !  pressure in plasma chamber after burn (Pa)
    pstart = 0.01D0 * pend  !  pressure in chamber before start of burn (Pa)

    !  Chamber volume (m^3)

    !  Old method: volume = 2.0D0 * pi*pi * r0 * aw*aw * kappa

    volume = plasma_vol * (aw+dsol)*(aw+dsol)/(aw*aw)

    !  dwell pumping options
    if ((dwell_pump == 1).or.(tdwell == 0)) then
      tpump = tramp
    else if (dwell_pump == 2) then
      tpump = tdwell + tramp
    else
      tpump = tdwell
    end if

    s(2) = volume / tpump * log(pend / pstart)

    !  Helium ash removal
    !  s(3) = net pump speed (He) required for helium ash removal (m^3/s)
    !  source = alpha production rate (pa - m^3/s)
    !  fhe = fraction of neutral gas in divertor chamber that is helium
    !  prdiv = pressure in divertor chamber during burn (Pa)

    source = pfus * 1.47D-09
    fhe = source / (frate * 4.985D5 )
    s(3) = source / prdiv / fhe

    !  Removal of dt on steady state basis
    !  s(4) = net speed (D-T) required to remove dt at fuelling rate (m^3/s)

    s(4) = (frate * 4.985D5 - source) / ( prdiv * (1.0D0 - fhe) )

    !  Calculate conductance of a single duct

    imax = 1
    cmax = 0.01D0
    pumpn = 1.0D0
    nflag = 0  !  Control option if ducts are too small in x-sectional area
    !  = 1 if problem is identified in output, but run continues
    !  = 0 otherwise

    l1 = thshldo + thtf  !  Length of passage from divertor to ducts (m)
    l2 = thshldo + 4.0D0 !  Length of ducts from divertor passage to elbow (m)
    l3 = 2.0D0           !  Length of ducts from elbow to hi-vac pumps (m)
    ltot = l1 + l2 + l3

    do i = 1,4

       sss = nduct / &
            (1.0D0/sp(i)/pumpn + 1.0D0/cmax * xmult(i)/xmult(imax))
       if (sss > s(i)) cycle
       imax = i

       ccc = 2.0D0 * s(i) / nduct
       pumpn1 = 1.0D0 / ( sp(i) * (nduct/s(i) - 1.0D0/ccc) )
       pumpn2 = 1.01D0 * s(i) / (sp(i)*nduct)
       pumpn = max(pumpn, pumpn1, pumpn2)
       ceff(i) = 1.0D0 / ( nduct/s(i) - 1.0D0/(sp(i)*pumpn) )

       !  Newton's method solution for duct diameter

       outer: do
          d(i) = 1.0D0

          lap = 0
          inner: do
             a1 = 0.25D0*pi * d(i) * d(i)  !  Area of aperture and duct (m^2)
             a2 = 1.44D0 * a1
             a3 = a2
             k1 = 4.0D0/3.0D0 * d(i) / (l1 + 4.0D0/3.0D0 * d(i))
             k2 = 4.0D0/3.0D0 * d(i)*1.2D0 / (l2 + 4.0D0/3.0D0 * d(i)*1.2D0)
             k3 = 4.0D0/3.0D0 * d(i)*1.2D0 / (l3 + 4.0D0/3.0D0 * d(i)*1.2D0)
             cap = 119.0D0 * a1 / xmult(i)
             dcap =  2.0D0 * cap / d(i)
             c1 = 119.0D0 *  a1 * k1 / xmult(i)
             dc1 = c1 / d(i) * (3.0D0 - k1)
             c2 = 119.0D0 * a2 * k2 / xmult(i)
             dc2 = c2 / d(i) / 1.2D0 * (3.0D0 - k2)
             c3 = 119.0D0 * a3 * k3 / xmult(i)
             dc3 = c3 / d(i) / 1.2D0 * (3.0D0 - k3)
             cnew = 1.0D0 / (1.0D0/cap + 1.0D0/c1 + 1.0D0/c2 + 1.0D0/c3)
             y = -ceff(i) + cnew
             dy = cnew*cnew *(dcap/cap/cap +dc1/c1/c1 +dc2/c2/c2 +dc3/c3/c3)
             dnew = d(i) - y / dy
             dd = abs((d(i) - dnew)/d(i))
             d(i) = dnew
             if (dd <= 0.01D0) exit inner

             lap = lap + 1
             if (lap > 99) then
                fdiags(1) = powfmw ; fdiags(2) = te
                call report_error(124)
                exit inner
             end if
          end do inner

          theta = pi / ntf

          !  Area between adjacent TF coils available for pump ducts
          !  ritf = outer radius of inboard leg of TF coil (m)

          a1max = (r0 + aw - ritf - thcsh / tan(theta))**2 * tan(theta)
          d1max = sqrt (4.0D0 * a1max / pi)  !  Equivalent diameter
          if (a1 < a1max) exit outer

          ceff(i) = 0.9D0 * ceff(i)
          if (ceff(i) > (1.1D0 * s(i))) then
             cycle outer
          else
             !  Ducts are not big enough. Flag and continue.
             nflag = 1
             exit outer
          end if

       end do outer

       cmax = ceff(i)

    end do

    pumpn = pumpn * nduct

    !  d(imax) = diameter of passage from divertor to pumping ducts (m)
    !  dout    = diameter of ducts from passage to hi-vac pumps (m)

    dout = d(imax) * 1.2D0

    !  Net pumping speeds provided by vacuum pumping system
    !  snet(1) - net pump speed (N2) provided (m^3/s)
    !  snet(2) - net pump speed (D-T) provided (m^3/s)
    !  snet(3) - net pump speed (He) provided (m^3/s)
    !  snet(4) - snet(2)

    do i = 1,4
       ceff1 = ceff(imax) * nduct
       snet(i) = 1.0D0/ &
            ( 1.0D0 / ( ceff1*xmult(imax)/xmult(i) ) + 1.0D0/sp(i)/pumpn )
    end do

    !  If cryopumps are used then an additional pump is required
    !  for continuous operation with regeneration.

    if (ntype == 1) pumpn = pumpn * 2.0D0

    !  Information for costing routine

    dlscalc = l1 * d(imax)**1.4D0 + (ltot-l1) * (d(imax)*1.2D0)**1.4D0

    !  Mass of duct shielding

    arsh = 0.25D0*pi*( (d(imax)*1.2D0 + thdsh)**2 - (d(imax)*1.2D0)**2 )
    mvdsh = arsh * (ltot-l1) * densh * fsolid

    dimax = d(imax)

    if (iprint == 0) return

    !  Output section

    call oheadr(outfile,'Vacuum System')

    call ocmmnt(outfile,'Pumpdown to Base Pressure :')
    call oblnkl(outfile)
    call ovarre(outfile,'First wall outgassing rate (Pa m/s)','(rat)',rat)
    call ovarre(outfile,'Total outgassing load (Pa m3/s)','(ogas)',ogas, 'OP ')
    call ovarre(outfile,'Base pressure required (Pa)','(pbase)',pbase)
    call ovarre(outfile,'Required N2 pump speed (m3/s)','(s(1))',s(1), 'OP ')
    call ovarre(outfile,'N2 pump speed provided (m3/s)','(snet(1))',snet(1), 'OP ')

    call osubhd(outfile,'Pumpdown between Burns :')
    call ovarre(outfile,'Plasma chamber volume (m3)','(volume)',volume, 'OP ')
    call ovarre(outfile,'Chamber pressure after burn (Pa)','(pend)',pend, 'OP ')
    call ovarre(outfile,'Chamber pressure before burn (Pa)','(pstart)', pstart)
    call ovarin(outfile,'Allowable pumping time switch','(dwell_pump)',dwell_pump)
    call ovarre(outfile,'Dwell time between burns (s)','(tdwell.)',tdwell)
    call ovarre(outfile,'CS ramp-up time burns (s)','(tramp.)',tramp)
    call ovarre(outfile,'Allowable pumping time between burns (s)','(tpump)',tpump)
    call ovarre(outfile,'Required D-T pump speed (m3/s)','(s(2))',s(2), 'OP ')
    call ovarre(outfile,'D-T pump speed provided (m3/s)','(snet(2))',snet(2), 'OP ')

    call osubhd(outfile,'Helium Ash Removal :')
    call ovarre(outfile,'Divertor chamber gas pressure (Pa)','(prdiv)', prdiv)
    call ovarre(outfile,'Helium gas fraction in divertor chamber','(fhe)', fhe, 'OP ')
    call ovarre(outfile,'Required helium pump speed (m3/s)','(s(3))',s(3), 'OP ')
    call ovarre(outfile,'Helium pump speed provided (m3/s)','(snet(3))', snet(3), 'OP ')

    call osubhd(outfile,'D-T Removal at Fuelling Rate :')
    call ovarre(outfile,'D-T fuelling rate (kg/s)','(frate)',frate, 'OP ')
    call ovarre(outfile,'Required D-T pump speed (m3/s)','(s(4))',s(4), 'OP ')
    call ovarre(outfile,'D-T pump speed provided (m3/s)','(snet(4))',snet(4), 'OP ')

    if (nflag == 1) then
       call oblnkl(outfile)
       call ocmmnt(outfile,'Vacuum pumping ducts are space limited.')
       write(outfile,10) d1max
       10 format(' Maximum duct diameter is only ',f8.2,'m')
       call ocmmnt(outfile,'Conductance is inadequate.')
       call oblnkl(outfile)
    end if

    if (ntype == 1) then
       ipump = 'cryo '
    else
       ipump = 'turbo'
    end if

    call oblnkl(outfile)
    call ocmmnt(outfile,'The vacuum pumping system size is governed by the')

    select case (imax)
    case (1)
       call ocmmnt(outfile,'requirements for pumpdown to base pressure.')
    case (2)
       call ocmmnt(outfile,'requirements for pumpdown between burns.')
    case (3)
       call ocmmnt(outfile,'requirements for helium ash removal.')
    case default
       call ocmmnt(outfile,'requirements for D-T removal at fuelling rate.')
    end select

    call oblnkl(outfile)
    call ovarin(outfile,'Number of large pump ducts','(nduct)',nduct)
    call ovarre(outfile,'Passage diameter, divertor to ducts (m)', '(d(imax))',d(imax), 'OP ')
    call ovarre(outfile,'Passage length (m)','(l1)',l1, 'OP ')
    call ovarre(outfile,'Diameter of ducts (m)','(dout)',dout, 'OP ')

    call ovarre(outfile,'Duct length, divertor to elbow (m)','(l2)',l2, 'OP ')
    call ovarre(outfile,'Duct length, elbow to pumps (m)','(l3)',l3)
    call ovarre(outfile,'Number of pumps','(pumpn)',pumpn, 'OP ')
    call oblnkl(outfile)
    write(outfile,20) ipump
    20 format(' The vacuum system uses ',a5,'pumps')

  end subroutine vacuum

end module vacuum_module<|MERGE_RESOLUTION|>--- conflicted
+++ resolved
@@ -11,19 +11,7 @@
   !
   ! !!!!!!!!!!!!!!!!!!!!!!!!!!!!!!!!!!!!!!!!!!!!!!!
 
-<<<<<<< HEAD
-=======
   use, intrinsic :: iso_fortran_env, only: dp=>real64
-  use build_variables
-  use constants
-  use error_handling
-  use physics_variables
-  use process_output
-  use tfcoil_variables
-  use times_variables
-  use vacuum_variables
-
->>>>>>> f4536883
   implicit none
 
   private
