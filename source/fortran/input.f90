--- conflicted
+++ resolved
@@ -281,15 +281,9 @@
       cpttf, tmargmin, casths_fraction, eff_tf_cryo, eyoung_ins, &
       eyoung_steel, eyoung_res_tf_buck, eyoung_winding, f_vforce_inboard, &
       fcoolleg, frholeg, ftoroidalgap, i_tf_sc_mat, i_tf_shape, i_tf_bucking, &
-<<<<<<< HEAD
-      leno, n_tf_graded_layers, n_tf_joints, n_tf_joints_contact, poisson_al, &
-      poisson_copper, poisson_steel, rho_tf_joints, rhotfbus, th_joint_contact, &
-      b_crit_upper_nbti, T_crit_nbti 
-=======
       n_tf_graded_layers, n_tf_joints, n_tf_joints_contact, poisson_al, &
       poisson_copper, poisson_steel, rho_tf_joints, rhotfbus, th_joint_contact,&
-      i_tf_plane_stress, eyoung_al, i_tf_wp_geom
->>>>>>> e4be0e71
+      i_tf_plane_stress, eyoung_al, i_tf_wp_geom, b_crit_upper_nbti, t_crit_nbti
     use times_variables, only: tohs, pulsetimings, tqnch, theat, tramp, tburn, &
       tdwell, tohsin 
     use vacuum_variables, only: dwell_pump, pbase, tn, pumpspeedfactor, &
@@ -4651,65 +4645,65 @@
 
   subroutine lower_case(string,start,finish)
 
-    !! Routine that converts a (sub-)string to lowercase
-    !! author: P J Knight, CCFE, Culham Science Centre
-    !! string : input string   : character string of interest
-    !! start  : optional input integer  : starting character for conversion
-    !! finish : optional input integer  : final character for conversion
-    !! This routine converts the specified section of a string
-    !! to lowercase. By default, the whole string will be converted.
-    !! None
-    !
-    ! !!!!!!!!!!!!!!!!!!!!!!!!!!!!!!!!!!!!!!!!!!!!!!!
-
-    implicit none
-
-    !  Arguments
-
-    character(len=*), intent(inout) :: string
-    integer, optional, intent(in) :: start,finish
-
-    !  Local variables
-
-    character(len=1) :: letter
-    character(len=27) :: lowtab = 'abcdefghijklmnopqrstuvwxyz_'
-    integer :: loop, i
-
-    integer :: first, last
-
-    ! !!!!!!!!!!!!!!!!!!!!!!!!!!!!!!!!!!!!!!!!!!!!!!!
-
-    if (present(start)) then
-       first = start
-    else
-       first = 1
-    end if
-
-    if (present(finish)) then
-       last = finish
-    else
-       last = len(string)
-    end if
-
-    if (first <= last) then
-       do loop = first,last
-          letter = string(loop:loop)
-          i = index('ABCDEFGHIJKLMNOPQRSTUVWXYZ_',letter)
-          if (i > 0) string(loop:loop) = lowtab(i:i)
-       end do
-    end if
-
-  end subroutine lower_case
+   !! Routine that converts a (sub-)string to lowercase
+   !! author: P J Knight, CCFE, Culham Science Centre
+   !! string : input string   : character string of interest
+   !! start  : optional input integer  : starting character for conversion
+   !! finish : optional input integer  : final character for conversion
+   !! This routine converts the specified section of a string
+   !! to lowercase. By default, the whole string will be converted.
+   !! None
+   !
+   ! !!!!!!!!!!!!!!!!!!!!!!!!!!!!!!!!!!!!!!!!!!!!!!!
+
+   implicit none
+
+   !  Arguments
+
+   character(len=*), intent(inout) :: string
+   integer, optional, intent(in) :: start,finish
+
+   !  Local variables
+
+   character(len=1) :: letter
+   character(len=27) :: lowtab = 'abcdefghijklmnopqrstuvwxyz_'
+   integer :: loop, i
+
+   integer :: first, last
+
+   ! !!!!!!!!!!!!!!!!!!!!!!!!!!!!!!!!!!!!!!!!!!!!!!!
+
+   if (present(start)) then
+      first = start
+   else
+      first = 1
+   end if
+
+   if (present(finish)) then
+      last = finish
+   else
+      last = len(string)
+   end if
+
+   if (first <= last) then
+      do loop = first,last
+         letter = string(loop:loop)
+         i = index('ABCDEFGHIJKLMNOPQRSTUVWXYZ_',letter)
+         if (i > 0) string(loop:loop) = lowtab(i:i)
+      end do
+   end if
+
+ end subroutine lower_case
 
 end module process_input
 
 #ifdef unit_test
 program test
-  use process_input
-  implicit none
-
-  open(unit=1,file='IN.DAT',status='old')
-  call parse_input_file(1,6,1)
-  close(unit=1)
+ use process_input
+ implicit none
+
+ open(unit=1,file='IN.DAT',status='old')
+ call parse_input_file(1,6,1)
+ close(unit=1)
 end program test
 #endif