--- conflicted
+++ resolved
@@ -284,12 +284,9 @@
       fcoolleg, frholeg, ftoroidalgap, i_tf_sc_mat, i_tf_shape, i_tf_bucking, &
       n_tf_graded_layers, n_tf_joints, n_tf_joints_contact, poisson_al, &
       poisson_copper, poisson_steel, rho_tf_joints, rhotfbus, th_joint_contact,&
-<<<<<<< HEAD
       i_tf_plane_stress, eyoung_al, i_tf_wp_geom, i_tf_case_geom, &
-      i_tf_turns_integer, n_rad_per_layer
-=======
-      i_tf_plane_stress, eyoung_al, i_tf_wp_geom, b_crit_upper_nbti, t_crit_nbti
->>>>>>> e4d85162
+      i_tf_turns_integer, n_rad_per_layer, b_crit_upper_nbti, t_crit_nbti
+
     use times_variables, only: tohs, pulsetimings, tqnch, theat, tramp, tburn, &
       tdwell, tohsin 
     use vacuum_variables, only: dwell_pump, pbase, tn, pumpspeedfactor, &
