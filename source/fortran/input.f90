--- conflicted
+++ resolved
@@ -229,13 +229,8 @@
       fwbs_umain_time, uchrs, avail_min, uciac, step_ref, ucshld, tdivrepl, &
       ucblli, ucpfcb, tlife, ipnet, fcdfuel, ucbus, ucpfb, uchts, &
       maintenance_fwbs, fwbs_prob_fail, uclh, ucblss, ucblvd, ucsc, ucturb, &
-<<<<<<< HEAD
-      ucpens, cland, ucwindpf, i_cp_lifetime, cplife_input, step_uc_cryo_al, &
-      step_mc_cryo_al_per
-=======
       ucpens, cland, ucwindpf, i_cp_lifetime, cplife_input, step91_per, &
-      step92_per, step93_per
->>>>>>> 031ead4c
+      step92_per, step93_per, step_uc_cryo_al, step_mc_cryo_al_per
     use current_drive_variables, only: pinjfixmw, etaech, pinjalw, etanbi, &
       ftritbm, gamma_ecrh, pheat, rho_ecrh, beamwd, enbeam, pheatfix, bscfmax, &
       forbitloss, nbshield, tbeamin, feffcd, iefrf, iefrffix, irfcd, cboot, &
