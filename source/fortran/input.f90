 ! !!!!!!!!!!!!!!!!!!!!!!!!!!!!!!!!!!!!!!!!!!!!!!!!!!!!!!!!!!!!!!!!!

!  Uncomment #define line below to perform unit testing
!  Compile using pre-processor, e.g. ifort -cpp input.f90
!#define unit_test

module process_input

  !! Module containing the routines that perform the actual reading
  !! and parsing of the input file
  !! author: P J Knight, CCFE, Culham Science Centre
  !! N/A
  !! This module provides a set of routines to read in data from the
  !! main PROCESS input file (IN.DAT). The format of the file is
  !! similar to the F90 NAMELIST structure, but with a few
  !! additional features:
  !! <OL>
  !! <P><LI>Comments can be read in that are copied to the standard
  !! output channel - these are lines with five (or more)
  !! consecutive '*' characters at the start.
  !! <P><LI>Other lines within the file can contain simple comments
  !! for the user - these are not copied to the standard output
  !! channel. They start with one to four '*' characters.
  !! </OL>
  !! <P>Character strings, integers and double precision values can
  !! be read in.
  !! <P>The following rules must be obeyed when writing an input
  !! file:
  !! <UL>
  !! <P><LI>Each variable must be on a separate line.
  !! <P><LI>Leading spaces are ignored.
  !! <P><LI>Variable names can be upper case, lower case, or a
  !! mixture of both.
  !! <P><LI>Spaces may not appear within a variable name or data
  !! value.
  !! <P><LI>Other spaces within a line, and trailing spaces, are
  !! ignored.
  !! <P><LI>Commas are not necessary between variables.
  !! <P><LI>Data can extend over more than one line.
  !! <P><LI>One-dimensional arrays can be explicitly subscripted, or
  !! unscripted, in which case the following element order is
  !! assumed: A(1), A(2), A(3), ...
  !! <P><LI>At present, multiple dimension arrays can only be
  !! handled without reference to explicit subscripts, in which case
  !! the following element order is assumed: B(1,1), B(2,1), B(3,1),
  !! etc. The use of the input file to specify multiple dimension
  !! array elements is prone to error.
  !! <P><LI>Unscripted array elements must be separated by commas.
  !! <P><LI>Blank lines are allowed anywhere in the input file.
  !! <P><LI>Lines starting with a * are assumed to be comments.
  !! <P><LI>Comment lines starting with five or more asterisks
  !! (i.e. *****) are reproduced verbatim in the output file. These
  !! should be used copiously to give a great deal of information
  !! about the run being performed, and should be updated before
  !! every single run of the code, as it is very easy to lose track
  !! of what is being attempted.
  !! </UL>
  !! A User's Guide to the PROCESS Systems Code, P. J. Knight,
  !! AEA Fusion Report AEA FUS 251, 1993
  !
  ! !!!!!!!!!!!!!!!!!!!!!!!!!!!!!!!!!!!!!!!!!!!!!!!

#ifndef dp
  use, intrinsic :: iso_fortran_env, only: dp=>real64
#endif
  implicit none

  private
  public :: input, check_range_int, check_range_real, lower_case, init_input
  integer, public, parameter :: nin = 10

#ifdef unit_test
  public :: parse_input_file
#endif
!  public :: upper_case

  integer, parameter :: maxlen = 2000  !  maximum line length
  character(len=maxlen) :: line  !  current line of text from input file
  integer :: linelen, lineno  !  current line length, line number
  integer :: iptr             !  current position on line
  integer :: infile, outfile, report_changes, icode
  logical :: subscript_present
  logical :: error
  character(len=78) :: error_message

  ! Vars for subroutine input() requiring re-initialisation before each new run
  integer :: show_changes
  logical :: constraints_exist

contains

  ! !!!!!!!!!!!!!!!!!!!!!!!!!!!!!!!!!!!!!!!!!!!!!!!!!!!!!!!!!!!!!!!!!!!!

  subroutine init_input
    !! Initialise module variables
    implicit none

    error = .False.
    show_changes = 0
    constraints_exist = .false.
    line = ""
    linelen = 0
    lineno = 0
    iptr = 0
    infile = 0
    outfile = 0
    report_changes = 0
    icode = 0
    subscript_present = .false.
    error_message = ""
  end subroutine init_input

  subroutine input

    !! Routine that calls the main input file parsing routines
    !! author: P J Knight, CCFE, Culham Science Centre
    !! None
    !! This routine provides the interface between the input file
    !! reading routines and the rest of PROCESS.
    !! A User's Guide to the PROCESS Systems Code, P. J. Knight,
    !! AEA Fusion Report AEA FUS 251, 1993
    !
    ! !!!!!!!!!!!!!!!!!!!!!!!!!!!!!!!!!!!!!!!!!!!!!!!

    use constants, only: nout
    use numerics, only: ipeqns, icc, active_constraints
    implicit none

    !  Arguments

    !  Local variables

    integer :: i
    !     j
    ! !!!!!!!!!!!!!!!!!!!!!!!!!!!!!!!!!!!!!!!!!!!!!!!

    call parse_input_file(nin,nout,show_changes)

    ! Set all the values of the active_constraints array
    do i = 1, ipeqns
        if (icc(i) /= 0) then
            active_constraints(icc(i)) = .true.
            constraints_exist = .true.
        end if
    end do

    ! Set the device type based on the input file's switches
    call devtyp
  end subroutine input

  ! !!!!!!!!!!!!!!!!!!!!!!!!!!!!!!!!!!!!!!!!!!!!!!!!!!!!!!!!!!!!!!!!!!!!

  subroutine devtyp
    !! Set icase description based on device type
    use global_variables, only: icase
    use ife_variables, only: ife
    use stellarator_variables, only: istell
    implicit none

    if (ife == 1) then
        icase = 'Inertial Fusion model'
    else if (istell /= 0) then
        icase = 'Stellarator model'
    end if
  end subroutine devtyp

  subroutine parse_input_file(in_file,out_file,show_changes)

    !! Routine that parses the contents of the input file
    !! author: P J Knight, CCFE, Culham Science Centre
    !! author: J Morris, CCFE, Culham Science Centre
    !! author: F Warmer, IPP Greifswald
    !! in_file  : input integer : Fortran input unit identifier
    !! out_file : input integer : Fortran output unit identifier
    !! show_changes : input integer : switch to turn on (1) or off (0)
    !! reporting of changed values
    !! This routine reads the data from the PROCESS input file (IN.DAT),
    !! dealing with comments or blank lines correctly, and sets the
    !! value of any variables found in the file. Any changes
    !! from the default values may be reported if required.
    !! <P>Each possible variable in this block is dealt with
    !! individually. (To add additional input variables, simply copy
    !! and edit one of the similar existing examples.)
    !! The routine also does the extremely useful function of checking
    !! that the given value for a variable lies within a sensible
    !! predefined range, and stops the program if apparently
    !! nonsensical values are attempted.
    !! A User's Guide to the PROCESS Systems Code, P. J. Knight,
    !! AEA Fusion Report AEA FUS 251, 1993
    !
    ! !!!!!!!!!!!!!!!!!!!!!!!!!!!!!!!!!!!!!!!!!!!!!!!

    use constants, only: dcopper, dalu
    use global_variables, only: run_tests, verbose, maxcal, runtitle
    use build_variables, only: fmsfw, blbmoth, blbuith, fmsbc, shldoth, &
      fmsdwi, shldtth, shldlth, vgap2, plleni, fwoth, vvblgap, fmsbl, &
      thshield, iprecomp, blbpith, aplasmin, blbuoth, tfcth, fmsdwe, &
      iohcl, tftsgap, clhsf, bore, plleno, scrapli, gapomin, ddwex, &
      rinboard, fmstf, blnkoth, fseppc, plsepo, fmssh, blnkith, &
      ohcth, plsepi, fmsoh, blbmith, gapoh, fcspc, scraplo, vgaptop, &
      blbpoth, gapds, fwith, vgap, shldith, sigallpc, tfootfi, f_avspace,&
      r_cp_top, d_vv_in, d_vv_out, d_vv_top, d_vv_bot, f_r_cp, i_r_cp_top
    use buildings_variables, only: hcwt, conv, wgt, trcl, rbwt, &
      esbldgm3, fndt, row, wgt2, pibv, clh1, stcl, clh2, &
      tfcbv, hccl, rbrt, triv, shov, admv, i_bldgs_v, i_bldgs_size, &
      mbvfac, pfbldgm3, wsvfac, rbvfac, rxcl, shmf, &
      aux_build_l, aux_build_w, aux_build_h, auxcool_l, auxcool_w, auxcool_h, &
      bioshld_thk, chemlab_l, chemlab_w, chemlab_h, control_buildings_l, &
      control_buildings_w, control_buildings_h, crane_arm_h, crane_clrnc_h, &
      crane_clrnc_v, cryomag_l, cryomag_w, cryomag_h, cryostore_l, &
      cryostore_w, cryostore_h, cryostat_clrnc, elecdist_l, elecdist_w, &
      elecdist_h, elecload_l, elecload_w, elecload_h, elecstore_l, &
      elecstore_w, elecstore_h, fc_building_l, fc_building_w, &
      gas_buildings_l, gas_buildings_w, gas_buildings_h, ground_clrnc, &
      hcd_building_l, hcd_building_w, hcd_building_h, hw_storage_l, &
      hw_storage_w, hw_storage_h, heat_sink_l, heat_sink_w, heat_sink_h, &
      hot_sepdist, hotcell_h, ilw_smelter_l, ilw_smelter_w, ilw_smelter_h, &
      ilw_storage_l, ilw_storage_w, ilw_storage_h, llw_storage_l, &
      llw_storage_w, llw_storage_h, magnet_pulse_l, magnet_pulse_w, &
      magnet_pulse_h, magnet_trains_l, magnet_trains_w, magnet_trains_h, &
      maint_cont_l, maint_cont_w, maint_cont_h, nbi_sys_l, nbi_sys_w, &
      qnty_sfty_fac, reactor_clrnc, reactor_fndtn_thk, reactor_hall_l, &
      reactor_hall_w, reactor_hall_h, reactor_roof_thk, reactor_wall_thk, &
      robotics_l, robotics_w, robotics_h, sec_buildings_l, sec_buildings_w, &
      sec_buildings_h, staff_buildings_h, staff_buildings_area, &
      transp_clrnc, turbine_hall_l, turbine_hall_w, turbine_hall_h, &
      tw_storage_l, tw_storage_w, tw_storage_h, warm_shop_l, warm_shop_w, &
      warm_shop_h, water_buildings_l, water_buildings_w, water_buildings_h, &
      workshop_l, workshop_w, workshop_h
    use constraint_variables, only: flhthresh, fpeakb, fpsep, fdivcol, ftcycl, &
      betpmx, fpsepbqar, ftmargtf, fradwall, fptfnuc, fnesep, fportsz, tbrmin, &
      maxradwallload, pseprmax, fdene, fniterpump, fpinj, pnetelin, powfmax, &
      fgamcd, ftbr, mvalim, taulimit, walalw, fmva, fradpwr, nflutfmax, fipir, &
      fauxmn, fiooic, fcwr, fjohc0, frminor, psepbqarmax, ftpeak, bigqmin, &
      fstrcond, fptemp, ftmargoh, fvs, fbetatry, vvhealw, fpnetel, ftburn, &
      ffuspow, fpsepr, ptfnucmax, fvdump, pdivtlim, ftaulimit, nbshinefmax, &
      fcqt, fzeffmax, fstrcase, fhldiv, foh_stress, fwalld, gammax, fjprot, &
      ftohs, tcycmn, auxmin, zeffmax, peakfactrad, fdtmp, fpoloidalpower, &
      fnbshinef, freinke, fvvhe, fqval, fq, ftaucq, fbetap, fbeta, fjohc, &
<<<<<<< HEAD
      fflutf, bmxlim, tbrnmn, fbetatry_lower, fecrh_ignition
=======
      fflutf, bmxlim, tbrnmn, fbetatry_lower, fstr_wp
>>>>>>> 2769028f
    use cost_variables, only: ucich, uctfsw, dintrt, ucblbe, uubop, dtlife, &
      cost_factor_vv, cfind, uccry, fcap0cp, uccase, uuves, cconshtf, conf_mag, &
      ucbllipb, ucfuel, uumag, ucpfbs, ireactor, uucd, div_umain_time, div_nu, &
      maintenance_gen, uctfps, uufw, tbktrepl, cost_factor_fwbs, decomf, &
      cconshpf, uche3, ucpfdr1, ucech, uudiv, cost_model, adivflnc, &
      cost_factor_rh, cost_factor_bop, ifueltyp, fcontng, fwbs_nref, &
      cost_factor_buildings, favail, cconfix, ucblli2o, abktflnc, ucf1, ucfnc, &
      ucpfps, iavail, ibkt_life, life_dpa, ucpfbk, cost_factor_tf_coils, costexp_pebbles, &
      ucmisc, cpstflnc, uccryo, costexp, fwbs_nu, ucpfic, ucblbreed, tcomrepl, uufuel, &
      ucdiv, uccpcl1, discount_rate, uctfbr, uccpclb, ucoam, div_prob_fail, ucnbi, &
      uccu, ucwst, cfactr, div_nref, amortization, ucwindtf, ucme, csi, cowner, &
      cost_factor_misc, fcr0, step_rh_costfrac, cturbb, lsa, fcap0, output_costs, &
      cost_factor_land, redun_vacp, ucrb, uctfbus, num_rh_systems, fkind, &
      fwbs_umain_time, uchrs, avail_min, uciac, step_ref, ucshld, tdivrepl, &
      ucblli, ucpfcb, tlife, ipnet, fcdfuel, ucbus, ucpfb, uchts, &
      maintenance_fwbs, fwbs_prob_fail, uclh, ucblss, ucblvd, ucsc, ucturb, &
      ucpens, cland, ucwindpf, i_cp_lifetime, cplife_input, step_con, &
      step_cconfix, step_cconshpf, step_currency, step_uccase, step_uccu, &
      step_ucsc, step_ucfnc, step_ucfwa, step_ucfws, step_ucfwps, step91_per, &
      step92_per, step93_per, step_uc_cryo_al, step_mc_cryo_al_per, sitecost, &
      wfbuilding, whole_site_area, site_imp_uc, step_ucoam, step_ucwst, &
      startupratio
    use current_drive_variables, only: pinjfixmw, etaech, pinjalw, etanbi, &
      ftritbm, gamma_ecrh, pheat, rho_ecrh, beamwd, enbeam, pheatfix, bscfmax, &
      forbitloss, nbshield, tbeamin, feffcd, iefrf, iefrffix, irfcd, cboot, &
      etalh, frbeam, harnum, xi_ebw
    use div_kal_vars, only: kallenbach_test_option, &
      relerr_sol, kallenbach_scan_switch, lcon_factor, kallenbach_scan_num, &
      kallenbach_scan_end, kallenbach_scan_start, target_spread, &
      fractionwidesol, impurity_enrichment, mach0, kallenbach_scan_var, &
      abserr_sol, qtargettotal, lambda_q_omp, ttarget, kallenbach_tests, &
      kallenbach_switch, netau_sol, neratio, targetangle
    use divertor_variables, only: fdfs, anginc, divdens, divclfr, c4div, &
      c5div, ksic, fififi, divplt, delld, c2div, betao, divdum, tdiv, c6div, &
      omegan, prn1, fgamp, frrp, xpertin, c1div, betai, bpsout, xparain, fdiva, &
      zeffdiv, hldivlim, rlenmax, divfix, c3div
    use fwbs_variables, only: fblhebpo, vfblkt, fdiv, fvolso, fwcoolant, &
      pitch, iblanket, blktmodel, afwi, fblli2o, nphcdin, breeder_multiplier, &
      fw_armour_thickness, roughness, fwclfr, breedmat, fblli, fblvd, &
      iblanket_thickness, vfcblkt, breeder_f, fbllipb, fhcd, vfshld, fblhebmi, &
      denw, f_neut_shield, fw_th_conductivity, nblktmodti, fw_wall, afwo, &
      fvolsi, etahtp, nblktmodpo, fwpressure, emult, fwoutlet, nblktmodpi, &
      fblhebpi, fblss, inlet_temp, outlet_temp, fblbreed, qnuc, blpressure, &
      declblkt, fblhebmo, blkttype, afw, inuclear, declshld, hcdportsize, &
      npdiv, peaking_factor, primary_pumping, rpf2dewar, secondary_cycle, &
      denstl, declfw, nphcdout, iblnkith, vfpblkt, fwinlet, wallpf, fblbe, &
      fhole, fwbsshape, coolp, tfwmatmax, irefprop, fw_channel_length, &
      li6enrich, etaiso, nblktmodto, fvoldw, i_shield_mat
    use heat_transport_variables, only: htpmw_fw, baseel, fmgdmw, htpmw_div, &
      pwpm2, etath, vachtmw, iprimshld, fpumpdiv, pinjmax, htpmw_blkt, etatf, &
      htpmw_min, fpumpblkt, ipowerflow, htpmw_shld, fpumpshld, trithtmw, &
      iprimnloss, fpumpfw, crypmw_max, f_crypmw
    use ife_variables, only: bldzu, etali, sombdr, gainve, cdriv0, v1dzl, &
      bldrc, fauxbop, pfusife, dcdrv0, fwdr, pdrive, mcdriv, ucconc, shdr, &
      v3dzu, bldzl, rrin, maxmat, shmatf, fwmatf, drveff, flirad, shdzu, v2dzu, &
      pifecr, ifedrv, v2dr, chmatf, v1dr, v1matf, dcdrv1, chdzu, dcdrv2, &
      ifetyp, fwdzl, htpmw_ife, uccarb, v3matf, fbreed, edrive, ptargf, cdriv2, &
      fburn, fwdzu, etave, v3dr, uctarg, shdzl, ucflib, v3dzl, v1dzu, v2dzl, &
      chdzl, chrad, cdriv1, tgain, somtdr, v2matf, rrmax, bldr, frrmax, &
      blmatf, ife
    use impurity_radiation_module, only: coreradius, nimp, impvar, fimpvar, &
      coreradiationfraction, impdir, fimp
    use numerics, only: factor, boundl, minmax, neqns, nvar, epsfcn, ixc, &
      epsvmc, ftol, ipnvars, ioptimz, nineqns, ipeqns, boundu, icc, ipnfoms, name_xc
    use pfcoil_variables, only: rjconpf, zref, fcuohsu, oh_steel_frac, vf, &
      coheof, sigpfcalw, alstroh, ipfres, fcupfsu, fvssu, etapsu, i_cs_stress, &
      fbmaxcs, ngc, rpf2, fcohbop, ohhghf, vfohc, isumatoh, ngrpmx, ngc2, rpf1, &
      ngrp, isumatpf, nfxfh, alfapf, routr, sigpfcf, pfclres, bmaxcs_lim, &
      ncls, nfixmx, cptdin, ipfloc, i_sup_pf_shape, rref, i_pf_current, &
      ccl0_ma, ccls_ma
    use physics_variables, only: ipedestal, taumax, i_single_null, fvsbrnni, &
      rhopedt, cvol, fdeut, ffwal, eped_sf, iculbl, itartpf, ilhthresh, &
      fpdivlim, epbetmax, isc, kappa95, aspect, cwrmax, nesep, csawth, dene, &
      ftar, plasma_res_factor, ssync, rnbeam, beta, neped, hfact, dnbeta, &
      fgwsep, rhopedn, tratio, q0, ishape, fne0, ignite, igeom, ftrit, &
      ifalphap, tauee_in, alphaj, alphat, icurr, q, ti, tesep, rli, triang, &
      itart, ralpne, iprofile, triang95, rad_fraction_sol, betbm0, protium, &
      teped, fhe3, iwalld, gamma, falpha, fgwped, gtscale, tbeta, ibss, &
      iradloss, te, alphan, rmajor, kappa, ifispact, iinvqd, fkzohm, beamfus0, &
      tauratio, idensl, ieped, bt, iscrp, ipnlaws, betalim, betalim_lower, &
      idia, ips, m_s_limit
    use pf_power_variables, only: iscenr, maxpoloidalpower
    use plasmod_variables, only: plasmod_x_control, plasmod_i_modeltype, &
      plasmod_nx, plasmod_chisaw, plasmod_contrpovr, plasmod_dtmax, &
      plasmod_eccdeff, plasmod_isawt, plasmod_dtinc, plasmod_eopt, &
      plasmod_qdivt, plasmod_dx_cd, plasmod_maxa, plasmod_qnbi_psepfac, &
      plasmod_dx_heat, plasmod_i_equiltype, plasmod_psepplh_sup, &
      plasmod_imptype, plasmod_sawpertau, plasmod_dtmaxmax, &
      plasmod_gamcdothers, plasmod_i_impmodel, plasmod_dtmaxmin, plasmod_test, &
      plasmod_iprocess, plasmod_ainc, plasmod_fcdp, plasmod_x_fus, &
      plasmod_dx_fus, plasmod_v_loop, plasmod_maxpauxor, plasmod_dtmin, &
      plasmod_nchannels, plasmod_spellet, plasmod_pedscal, plasmod_capa, &
      plasmod_dgy, plasmod_dt, plasmod_tol, plasmod_fpellet, plasmod_contrpovs, &
      plasmod_x_heat, plasmod_fradc, plasmod_tolmin, plasmod_pech, &
      plasmod_globtau, plasmod_pfus, plasmod_nbi_energy, plasmod_nxt, &
      plasmod_x_cd, plasmod_chisawpos, plasmod_cxe_psepfac, plasmod_dx_control, &
      plasmod_car_qdivt
    use pulse_variables, only: lpulse, dtstor, itcycl, istore, bctmp

    use primary_pumping_variables, only: t_in_bb, t_out_bb, dp_he, p_he, gamma_he

    use scan_module, only: isweep_2, nsweep, isweep, scan_dim, nsweep_2, &
      sweep_2, sweep, ipnscns, ipnscnv
    use stellarator_variables, only: f_asym, isthtr, n_res, iotabar, fdivwet, &
      f_w, bmn, shear, m_res, f_rad, flpitch, istell, max_gyrotron_frequency, &
      te0_ecrh_achievable
    use tfcoil_variables, only: fcoolcp, tfinsgap, vftf, &
      quench_detection_ef, fhts, dr_tf_wp, rcool, rhotfleg, thkcas, &
      casthi, n_pancake, bcritsc, i_tf_sup, str_pf_con_res, thwcndut, farc4tf, &
      thicndut, tftmp, oacdcp, tmax_croco, ptempalw, tmargmin_tf, tmpcry, &
      sig_tf_case_max, dztop, dcond, str_cs_con_res, etapump, drtop, vcool, dcondins, &
      i_tf_tresca, dhecoil, tmaxpro, n_tf, tcpav, fcutfsu, jbus, &
      casthi_fraction, tmargmin_cs, sigvvall, vdalw, dcase, t_turn_tf,&
      cpttf_max, tdmptf, casths, i_tf_turns_integer, quench_model, &
      tcritsc, layer_ins, tinstf, n_layer, tcoolin, ripmax, frhocp, &
      cpttf, tmargmin, casths_fraction, eff_tf_cryo, eyoung_ins, &
      eyoung_steel, eyoung_res_tf_buck, eyoung_cond_axial, f_vforce_inboard, &
      fcoolleg, frholeg, ftoroidalgap, i_tf_sc_mat, i_tf_shape, i_tf_bucking, &
      n_tf_graded_layers, n_tf_joints, n_tf_joints_contact, poisson_al, &
      poisson_copper, poisson_steel, rho_tf_joints, rhotfbus, th_joint_contact,&
      i_tf_stress_model, eyoung_al, i_tf_wp_geom, i_tf_case_geom, &
      i_tf_turns_integer, n_rad_per_layer, b_crit_upper_nbti, t_crit_nbti, &
      i_cp_joints, n_tf_turn, f_t_turn_tf, t_turn_tf_max, t_cable_tf, &
      sig_tf_wp_max, eyoung_cond_trans, i_tf_cond_eyoung_axial, i_tf_cond_eyoung_trans, &
      str_wp_max, str_tf_con_res, i_str_wp

    use times_variables, only: tohs, pulsetimings, tqnch, theat, tramp, tburn, &
      tdwell, tohsin
    use vacuum_variables, only: dwell_pump, pbase, tn, pumpspeedfactor, &
      initialpressure, outgasfactor, prdiv, pumpspeedmax, rat, outgasindex, &
      pumpareafraction, ntype, vacuum_model, pumptp
    use rebco_variables, only: hastelloy_thickness, f_coppera_m2, &
      rebco_thickness, tape_thickness, tape_width, &
      copper_rrr, coppera_m2_max, croco_thick, copper_thick, f_copperaoh_m2, &
      copperaoh_m2, copperaoh_m2_max
    use reinke_variables, only: reinke_mode, fzactual, impvardiv, lhat
    use water_usage_variables, only: airtemp, watertemp, windspeed
    use CS_fatigue_variables, only: residual_sig_hoop, t_crack_radial, t_crack_vertical, &
      t_structural_vertical, t_structural_radial
    implicit none

    !  Arguments

    integer, intent(in) :: in_file, out_file, show_changes

    !  Local variables

    integer :: iost
    integer :: isub1,isub2,varlen
    integer :: no_constraints
    integer :: no_iteration
    integer :: foundAst

    character(len=32) :: varnam

    logical :: obsolete_var
    character(len=400) :: imp_dir

    imp_dir = impdir()

    ! !!!!!!!!!!!!!!!!!!!!!!!!!!!!!!!!!!!!!!!!!!!!!!!

    ! Initialise local variables
    no_constraints = 0
    no_iteration = 0
    obsolete_var = .false.

    !  Initialise module-wide variables

    infile = in_file
    outfile = out_file
    report_changes = show_changes

    icode = 0
    lineno = 0

    !  Main loop

    loop_over_lines: do

       subscript_present = .FALSE.

       read(infile,'(A)',iostat=iost) line

       !  On error or end, return
       if (iost /= 0) exit loop_over_lines

       lineno = lineno + 1

       line = adjustl(line)  !  rotate any leading blanks to the end
       linelen = len_trim(line)


20     continue

       !  Ignore blank lines

       if (line == ' ') cycle

       !  Ignore comments, unless they start with '*****',
       !  in which case print them.

       if (line(1:5) == '*****') write(outfile,*) line(1:76)
       if (line(1:1) == '*') cycle
       if (line(1:1) == '$') cycle  !  in case block delimiters are still present

       iptr = 1

       !Ignore input comments denoted by asterisk, before assigning variables

       if (index(line,'*') > 0) then
          foundAst = index(line,'*') - 1
          linelen = min(linelen, foundAst)
          line = line(:linelen)
       end if

       !  This must be an assignment line, so get the variable name

       call get_variable_name(varnam,varlen,isub1,isub2)
       if (isub1 /= 0) subscript_present = .TRUE.
       if (varlen == 0) then
          write(*,*) 'Error in IN.DAT at line ', lineno
          write(*,*) line
          error = .True.
       end if

       !  Read the associated data

       variable: select case (varnam(1:varlen))

          !  General settings

       case ('runtitle')
          call parse_string_variable('runtitle', runtitle, &
               'title of run')
       case ('verbose')
          call parse_int_variable('verbose', verbose, 0, 1, &
               'Switch for diagnostic output')
       case ('run_tests')
          call parse_int_variable('run_tests', run_tests, 0, 1, &
               'Switch for running built-in tests')

          !  Numerical solver settings
       case ('boundl')
          call parse_real_array('boundl', boundl, isub1, ipnvars, &
               'Iteration variable lower bound', icode)
       case ('boundu')
          call parse_real_array('boundu', boundu, isub1, ipnvars, &
               'Iteration variable upper bound', icode)
       case ('epsfcn')
          call parse_real_variable('epsfcn', epsfcn, 0.0D0, 1.0D0, &
               'HYBRD/VMCON derivative step length')
       case ('epsvmc')
          call parse_real_variable('epsvmc', epsvmc, 0.0D0, 1.0D0, &
               'VMCON error tolerance')
       case ('factor')
          call parse_real_variable('factor', factor, 0.0D0, 10.0D0, &
               'HYBRD initial step size')
       case ('ftol')
          call parse_real_variable('ftol', ftol, 0.0D0, 1.0D0, &
               'HYBRD tolerance')

       ! New optional argument startindex used MDK 3/3/17
       ! Allows simplified IN.DAT format for icc and ixc.
       case ('icc')
          no_constraints = no_constraints + 1
          call parse_int_array('icc', icc, isub1, ipeqns, &
               'Constraint equation', icode,no_constraints)
          no_constraints = isub1
      case ('ixc')
          no_iteration = no_iteration + 1
          call parse_int_array('ixc', ixc, isub1, ipnvars, &
                   'Iteration variable', icode,no_iteration)
          no_iteration = isub1

       case ('ioptimz')
          call parse_int_variable('ioptimz', ioptimz, -2, 1, &
               'Switch for solver method')
       case ('maxcal')
          call parse_int_variable('maxcal', maxcal, 0, 10000, &
               'Max no of VMCON iterations')
       case ('minmax')
          call parse_int_variable('minmax', minmax, -ipnfoms, ipnfoms, 'Switch for figure of merit')
       case ('neqns')
           write(*,*)'The total number of constraints is counted automatically and does not need to be stated in IN.DAT.'
           call parse_int_variable('neqns', neqns, 1, ipeqns, 'No of equality constraints')
       case ('nineqns')
          call parse_int_variable('nineqns', nineqns, 1, ipeqns, 'No of inequality constraints')
       case ('nvar')
          write(*,*)'The number of iteration variables is counted automatically and does not need to be stated in IN.DAT.'
       !  call parse_int_variable('nvar', nvar, 1, ipnvars, 'No of independent variables')

          !  Physics settings

       case ('alphaj')
          call parse_real_variable('alphaj', alphaj, 0.0D0, 10.0D0, &
               'Current density profile factor')
       case ('alphan')
          call parse_real_variable('alphan', alphan, 0.0D0, 10.0D0, &
               'Density profile factor')
       case ('alphat')
          call parse_real_variable('alphat', alphat, 0.0D0, 10.0D0, &
               'Temperature profile factor')
       case ('aspect')
          call parse_real_variable('aspect', aspect, 1.001D0, 40.0D0, &
               'Aspect ratio')
       case ('beamfus0')
          call parse_real_variable('beamfus0', beamfus0, 0.01D0, 10.0D0, &
               'Beam-background fusion multiplier')
       case ('beta')
          call parse_real_variable('beta', beta, 0.0D0, 1.0D0, &
               'Plasma beta')
       case ('betalim')
          call parse_real_variable('betalim', betalim, 0.0D0, 1.0D0, &
              'Plasma beta upper limit')
       case ('betalim_lower')
          call parse_real_variable('betalim_lower', betalim_lower, 0.0D0, 1.0D0, &
                'Plasma beta lower limit')
       case ('betbm0')
          call parse_real_variable('betbm0', betbm0, 0.0D0, 10.0D0, &
               'Leading coeff. for NB beta fraction')
       case ('bt')
          call parse_real_variable('bt', bt, 0.0D0, 30.0D0, &
               'Toroidal field on axis (T)')
       case ('coreradius')
          call parse_real_variable('coreradius', coreradius, 0.0D0, 1.0D0, &
               'Normalised core radius')
       case ('coreradiationfraction')
          call parse_real_variable('coreradiationfraction', coreradiationfraction, 0.0D0, 1.0D0, &
               'Fraction of core radiation subtracted from P_L')
       case ('csawth')
          call parse_real_variable('csawth', csawth, 0.0D0, 10.0D0, &
               'Coefficient for sawteeth effects')
       case ('cvol')
          call parse_real_variable('cvol', cvol, 0.01D0, 10.0D0, &
               'Plasma volume multiplier')
       case ('cwrmax')
          call parse_real_variable('cwrmax', cwrmax, 1.0D0, 3.0D0, &
               'Max conducting shell to rminor radius')
       case ('dene')
          call parse_real_variable('dene', dene, 1.0D18, 1.0D22, &
               'Electron density (/m3)')
       case ('dnbeta')
          call parse_real_variable('dnbeta', dnbeta, 0.0D0, 20.0D0, &
               'beta coefficient')
       case ('epbetmax')
          call parse_real_variable('epbetmax', epbetmax, 0.01D0, 10.0D0, &
               'Max epsilon*beta value')
       case ('eped_sf')
          call parse_real_variable('eped_sf', eped_sf, 0.0001D0, 2.0D0, &
               'Scaling factor for EPED pedestal model')
       case ('falpha')
          call parse_real_variable('falpha', falpha, 0.0D0, 1.0D0, &
               'Fraction of alpha power deposited to plasma')
       case ('ftar')
          call parse_real_variable('ftar', ftar, 0.0D0, 1.0D0, &
               'Fraction of power to divertor with lower divertor in double null')
       case ('fdeut')
          call parse_real_variable('fdeut', fdeut, 0.0D0, 1.0D0, &
               'Deuterium fuel fraction')
       case ('ffwal')
          call parse_real_variable('ffwal', ffwal, 0.0D0, 10.0D0, &
               'Wall load fiddle factor')
       case ('fgwped')
          call parse_real_variable('fgwped', fgwped, -1.0D0, 5.0D0, &
               'Fraction of n_G at pedestal top')
       case ('fgwsep')
          call parse_real_variable('fgwsep', fgwsep, -1.0D0, 1.0D0, &
               'Fraction of n_G at separatrix')
       case ('fhe3')
          call parse_real_variable('fhe3', fhe3, 0.0D0, 1.0D0, &
               'Helium-3 fuel fraction')
       case ('fimp')
          call parse_real_array('fimp', fimp, isub1, nimp, &
               'Impurity density fraction', icode)
       case ('fimpvar')
          call parse_real_variable('fimpvar', fimpvar, 1.0D-6, 0.5D0, &
               'Impurity fraction to be varied')
       case ('fkzohm')
          call parse_real_variable('fkzohm', fkzohm, 0.5D0, 2.0D0, &
               'Zohm elongation scaling multiplier')
       case ('fnesep')
          call parse_real_variable('fnesep', fnesep, 0.1D0, 2.0D1, &
               'Eich critical separatrix density')
       case ('fradmin')
          write(outfile,*) ' '
          write(outfile,*) '**********'
          write(outfile,*) 'FRADMIN is now obsolete -'
          write(outfile,*) 'please remove it from the input file.'
          write(outfile,*) '**********'
          write(outfile,*) ' '
          obsolete_var = .true.
       case ('ftaulimit')
          call parse_real_variable('ftaulimit', ftaulimit, 0.001D0, 1.0D0, &
               'f-value for lower limit on taup/taueff the ratio of alpha particle to energy confinement times')

       case ('ftr')
          write(outfile,*) ' '
          write(outfile,*) '**********'
          write(outfile,*) 'FTR is now obsolete -'
          write(outfile,*) 'please remove it from the input file'
          write(outfile,*) '(use FTRIT instead).'
          write(outfile,*) '**********'
          write(outfile,*) ' '
          obsolete_var = .true.
       case ('ftrit')
          call parse_real_variable('ftrit', ftrit, 0.0D0, 1.0D0, &
               'Tritium fuel fraction')
       case ('fvsbrnni')
          call parse_real_variable('fvsbrnni', fvsbrnni, 0.0D0, 1.0D0, &
               'Non-inductive volt-sec burn fraction')
       case ('gamma')
          call parse_real_variable('gamma', gamma, 0.1D0, 1.0D0, &
               'Ejima coefficient for resistive V-s formula')
       case ('gtscale')
          call parse_int_variable('gtscale', gtscale, 0, 2, &
               'Flag to scale beta coefficient with R/a')
       case ('hfact')
          call parse_real_variable('hfact', hfact, 0.01D0, 10.0D0, &
               'Energy confinement time H factor')
       case ('taumax')
          call parse_real_variable('taumax', taumax, 0.1D0, 100.0D0, &
               'Maximum allowed energy confinement time (s)')
       case ('ibss')
          call parse_int_variable('ibss', ibss, 1, 4, &
               'Switch for bootstrap scaling')
       case ('iculbl')
          call parse_int_variable('iculbl', iculbl, 0, 3, &
               'Switch for beta limit scaling')
       case ('iculdl')
          write(outfile,*) ' '
          write(outfile,*) '**********'
          write(outfile,*) 'ICULDL is now obsolete -'
          write(outfile,*) 'please remove it from the input file'
          write(outfile,*) '(use IDENSL=3 for equivalent model to ICULDL=0).'
          write(outfile,*) '**********'
          write(outfile,*) ' '
          obsolete_var = .true.
       case ('icurr')
          call parse_int_variable('icurr', icurr, 1, 9, &
               'Switch for plasma current scaling')
       case ('idensl')
          call parse_int_variable('idensl', idensl, 1, 7, &
               'Switch for enforced density limit')
       case ('idhe3')
          write(outfile,*) ' '
          write(outfile,*) '**********'
          write(outfile,*) 'IDHE3 is now obsolete -'
          write(outfile,*) 'please remove it from the input file'
          write(outfile,*) '(use fhe3 to adjust 3He fuel fraction).'
          write(outfile,*) '**********'
          write(outfile,*) ' '
          obsolete_var = .true.
       case ('idia')
          call parse_int_variable('idia', idia, 0, 2, &
                'Switch for diamagnetic scaling')
       case ('ifalphap')
          call parse_int_variable('ifalphap', ifalphap, 0, 1, &
               'Switch for fast alpha pressure fit')
       case ('ifispact')
          call parse_int_variable('ifispact', ifispact, 0, 0, &
               'Switch for neutronics calculations')
       case ('igeom')
          call parse_int_variable('igeom', igeom, 0, 1, &
               'Switch for plasma geometry calculation')
       case ('ignite')
          call parse_int_variable('ignite', ignite, 0, 1, &
               'Switch for ignited plasma assumption')
       case ('iinvqd')
          call parse_int_variable('iinvqd', iinvqd, 0, 1, &
               'Switch for inverse quadrature')
       case ('iiter')
          write(outfile,*) ' '
          write(outfile,*) '**********'
          write(outfile,*) 'IITER is now obsolete -'
          write(outfile,*) 'please remove it from the input file.'
          write(outfile,*) '**********'
          write(outfile,*) ' '
          obsolete_var = .true.
       case ('ilhthresh')
          call parse_int_variable('ilhthresh', ilhthresh, 1, 21, &
               'Switch for L-H power threshold to enforce')
       case ('impdir')
          call parse_string_variable('impdir', imp_dir, &
               'Directory containing impurity radiation data files')

       case ('impvar')
          call parse_int_variable('impvar', impvar, 3, nimp, &
               'Index for impurity fraction iteration variable')
          write(outfile,*) 'impvar is now deprecated - use iteration variables 125-136 instead.'
       case ('ipedestal')
          call parse_int_variable('ipedestal', ipedestal, 0, 3, &
               'Switch for plasma profile type')
       case ('iprofile')
          call parse_int_variable('iprofile', iprofile, 0, 1, &
               'Switch for current profile consistency')
       case ('ips')
          call parse_int_variable('ips', ips, 0, 1, &
               'Switch for Pfirsch-Schlüter scaling')
       case ('iradloss')
          call parse_int_variable('iradloss', iradloss, 0, 2, &
               'Switch for radiation loss term inclusion in pwr balance')
       case ('ires')
          write(outfile,*) ' '
          write(outfile,*) '**********'
          write(outfile,*) 'IRES is now obsolete -'
          write(outfile,*) 'please remove it from the input file'
          write(outfile,*) '**********'
          write(outfile,*) ' '
          obsolete_var = .true.
       case ('isc')
          call parse_int_variable('isc', isc, 1, ipnlaws, &
               'Switch for confinement scaling law')
       case ('ieped')
          call parse_int_variable('ieped', ieped, 0, 1, &
               'Switch for scaling pedestal-top temperature with plasma parameters')

       case ('iscrp')
          call parse_int_variable('iscrp', iscrp, 0, 1, &
               'Switch for scrapeoff width')
       case ('ishape')
          call parse_int_variable('ishape', ishape, 0, 11, &
               'Switch for plasma shape vs. aspect')
       case ('itart')
          call parse_int_variable('itart', itart, 0, 1, &
               'Switch for tight aspect ratio physics')
       case ('itartpf')
                call parse_int_variable('itartpf', itartpf, 0, 1, &
               'Switch for tight aspect ratio PF coils')
       case ('iwalld')
          call parse_int_variable('iwalld', iwalld, 1, 2, &
               'Switch for wall load calculation')
       case ('kappa')
          call parse_real_variable('kappa', kappa, 0.99D0, 5.0D0, &
               'Plasma separatrix elongation')
       case ('kappa95')
          call parse_real_variable('kappa95', kappa95, 0.99D0, 5.0D0, &
               'Plasma 95% elongation')
       case ('neped')
          call parse_real_variable('neped', neped, 0.0D0, 1.0D21, &
               'Electron density pedestal height (/m3)')
       case ('neratio')
          call parse_real_variable('neratio', neratio, 0.001D0, 1.0D0, &
               'ratio of mean SOL density at OMP to separatrix density at OMP')
       case ('nesep')
          call parse_real_variable('nesep', nesep, 0.0D0, 1.0D21, &
               'Electron density at separatrix (/m3)')
       case('m_s_limit')
         call parse_real_variable('m_s_limit', m_s_limit, 0.0D0, 1.0D0, &
               'Vertical stablity margin limit')
       case ('plasma_res_factor')
          call parse_real_variable('plasma_res_factor', plasma_res_factor, 0.0D0, 1.0D0, &
               'Plasma resistivity pre-factor')
       case ('q')
          call parse_real_variable('q', q, 1.00D0, 50.0D0, &
               'Edge safety factor')
       case ('q0')
          call parse_real_variable('q0', q0, 0.01D0, 20.0D0, &
               'Safety factor on axis')
       case ('tauratio')
          call parse_real_variable('tauratio', tauratio, 0.1D0, 100.0D0, &
               'Ratio of He and pellet particle confinement times')
       case ('rad_fraction_sol')
          call parse_real_variable('rad_fraction_sol', rad_fraction_sol, 0.0D0, 1.0D0, &
               'SoL radiation fraction')
       case ('ralpne')
          call parse_real_variable('ralpne', ralpne, 1.0D-12, 1.0D0, &
               'Thermal alpha density / electron density')
       case ('protium')
          call parse_real_variable('protium', protium, 0.0D0, 1.0D0, &
               'Protium density / electron density')

       case ('rhopedn')
          call parse_real_variable('rhopedn', rhopedn, 0.01D0, 1.0D0, &
               'Density pedestal r/a')
       case ('rhopedt')
          call parse_real_variable('rhopedt', rhopedt, 0.01D0, 1.0D0, &
               'Temperature pedestal r/a')
       case ('rli')
          call parse_real_variable('rli', rli, 0.0D0, 10.0D0, &
               'Normalised inductivity')
       case ('rmajor')
          call parse_real_variable('rmajor', rmajor, 0.1D0, 50.0D0, &
               'Plasma major radius (m)')
       case ('rnbeam')
          call parse_real_variable('rnbeam', rnbeam, 0.0D0, 1.0D0, &
               'Hot beam density / electron density')
       case ('i_single_null')
          call parse_int_variable('i_single_null', i_single_null, 0, 1, &
               'Switch for single/double null plasma')
       case ('ssync')
          call parse_real_variable('ssync', ssync, 0.0D0, 1.0D0, &
               'Synchrotron wall reflectivity factor')
       case ('tbeta')
          call parse_real_variable('tbeta', tbeta, 0.0D0, 4.0D0, &
               'Temperature profile index beta')
       case ('te')
          call parse_real_variable('te', te, 1.0D0, 200.0D0, &
               'Electron temperature (keV)')
       case ('tauee_in')
           call parse_real_variable('tauee_in', tauee_in, 0.0D0, 100.0D0, &
                    'Input electron energy confinement time (sec) (isc=48 only)')
       case ('taulimit')
          call parse_real_variable('taulimit', taulimit, 1.0D0, 100.0D0, &
               'Lower limit on taup/taueff the ratio of alpha particle to energy confinement times')

       case ('teped')
          call parse_real_variable('teped', teped, 0.0D0, 20.0D0, &
               'Electron temperature pedestal height (keV)')
       case ('tesep')
          call parse_real_variable('tesep', tesep, 0.0D0, 20.0D0, &
               'Electron temperature at separatrix (keV)')
       case ('ti')
          call parse_real_variable('ti', ti, 5.0D0, 50.0D0, &
               'Ion temperature (keV)')
       case ('tratio')
          call parse_real_variable('tratio', tratio, 0.0D0, 2.0D0, &
               'Ion / electron temperature ratio')
       case ('triang')
          call parse_real_variable('triang', triang, -1.0D0, 1.0D0, &
               'Plasma separatrix triangularity')
       case ('triang95')
          call parse_real_variable('triang95', triang95, 0.0D0, 1.0D0, &
               'Plasma 95% triangularity')

          !  Inequality settings

       case ('fniterpump')
          call parse_real_variable('fniterpump', fniterpump, 0.001D0, 10.0D0, &
               'f-value for constraint on number of vacuum pumps')

       case ('auxmin')
          call parse_real_variable('auxmin', auxmin, 0.01D0, 100.0D0, &
               'Minimum auxiliary power (MW)')
       case ('betpmx')
          call parse_real_variable('betpmx', betpmx, 0.01D0, 2.0D0, &
               'Maximum poloidal beta')
       case ('bigqmin')
          call parse_real_variable('bigqmin', bigqmin, 0.01D0, 100.0D0, &
               'Minimum fusion gain Q')
       case ('bmxlim')
          call parse_real_variable('bmxlim', bmxlim, 0.1D0, 50.0D0, &
               'Maximum toroidal field (T)')
       case ('fauxmn')
          call parse_real_variable('fauxmn', fauxmn, 0.001D0, 10.0D0, &
               'F-value for minimum auxiliary power')
       case ('fbeta')
          call parse_real_variable('fbeta', fbeta, 0.001D0, 10.0D0, &
               'F-value for eps.betap beta limit')
       case ('fbetap')
          call parse_real_variable('fbetap', fbetap, 0.001D0, 10.0D0, &
               'F-value for poloidal beta limit')
       case ('fbetatry')
          call parse_real_variable('fbetatry', fbetatry, 0.001D0, 10.0D0, &
               'F-value for beta limit')
       case ('fbetatry_lower')
          call parse_real_variable('fbetatry_lower', fbetatry_lower, 0.001D0, 10.0D0, &
               'F-value for (lower) beta limit')
       case ('fecrh_ignition')
          call parse_real_variable('fecrh_ignition', fecrh_ignition, 0.001D0, 10.0D0, &
               'F-value for ecrh ignition constraint')
       case ('fcwr')
          call parse_real_variable('fcwr', fcwr, 0.001D0, 10.0D0, &
               'F-value for conducting wall radius')
       case ('fdene')
          call parse_real_variable('fdene', fdene, 0.001D0, 10.0D0, &
               'F-value for density limit')
       case ('fdivcol')
          call parse_real_variable('fdivcol', fdivcol, 0.001D0, 10.0D0, &
               'F-value for divertor collisionality')
       case ('fdtmp')
          call parse_real_variable('fdtmp', fdtmp, 0.001D0, 10.0D0, &
               'F-value for first wall coolant temp rise')
       case ('fgamcd')
          call parse_real_variable('fgamcd', fgamcd, 0.001D0, 10.0D0, &
               'F-value for current drive gamma')
       case ('fipir')
          call parse_real_variable('fipir', fipir, 0.001D0, 10.0D0, &
               'F-value for Ip/Irod')
       case ('fjohc')
          call parse_real_variable('fjohc', fjohc, 0.001D0, 10.0D0, &
               'F-value for Central Solenoid current at EOF')
       case ('fjohc0')
          call parse_real_variable('fjohc0', fjohc0, 0.001D0, 10.0D0, &
               'F-value for Central Solenoid current at BOP')
       case ('fjtfc')
          write(outfile,*) ' '
          write(outfile,*) '**********'
          write(outfile,*) 'FJTFC is now obsolete -'
          write(outfile,*) 'please remove it from the input file'
          write(outfile,*) '**********'
          write(outfile,*) ' '
          obsolete_var = .true.
       case ('fhldiv')
          call parse_real_variable('fhldiv', fhldiv, 0.001D0, 10.0D0, &
               'F-value for divertor heat load')
       case ('fflutf')
          call parse_real_variable('fflutf', fflutf, 0.001D0, 10.0D0, &
               'F-value for neutron fluence on TF coil')
       case ('ffuspow')
          call parse_real_variable('ffuspow', ffuspow, 0.001D0, 10.0D0, &
               'F-value for maximum fusion power')
       case ('fiooic')
          call parse_real_variable('fiooic', fiooic, 0.001D0, 10.0D0, &
               'F-value for SCTF iop/icrit')
       case ('fjprot')
          call parse_real_variable('fjprot', fjprot, 0.001D0, 10.0D0, &
               'F-value for SCTF winding pack J')
       case ('flhthresh')
          call parse_real_variable('flhthresh', flhthresh, 0.001D0, 1.0D6, &
               'F-value for L-H power threshold')
       case ('fmva')
          call parse_real_variable('fmva', fmva, 0.001D0, 10.0D0, &
               'F-value for maximum MVA')
       case ('fnbshinef')
          call parse_real_variable('fnbshinef', fnbshinef, 0.001D0, 10.0D0, &
               'F-value for maximum NBI shine-through fraction')
       case ('fpeakb')
          call parse_real_variable('fpeakb', fpeakb, 0.001D0, 10.0D0, &
               'F-value for max toroidal field')
       case ('fpinj')
          call parse_real_variable('fpinj', fpinj, 0.001D0, 10.0D0, &
               'F-value for injection power')
       case ('fpnetel')
          call parse_real_variable('fpnetel', fpnetel, 0.001D0, 10.0D0, &
               'F-value for net electric power')
       case ('fportsz')
          call parse_real_variable('fportsz', fportsz, 0.001D0, 10.0D0, &
               'F-value for port size')
       case ('fpdivlim')
          call parse_real_variable('fpdivlim', fpdivlim, 0.001D0, 1.0D0, &
               'F-value for minimum pdivt')
       case ('ftoroidalgap')
          call parse_real_variable('ftoroidalgap', ftoroidalgap, 0.001D0, 10.0D0, &
                'F-value for toroidal gap consistency')
       case ('f_avspace')
          call parse_real_variable('f_avspace', f_avspace, 0.001D0, 10.0D0, &
                'F-value for radial build consistency (stellarators)')
       case ('fpsepr')
          call parse_real_variable('fpsepr', fpsepr, 0.001D0, 10.0D0, &
               'F-value for Psep/R limit')
       case ('fptemp')
          call parse_real_variable('fptemp', fptemp, 0.001D0, 10.0D0, &
               'F-value for peak centrepost temperature')
       case ('fptfnuc')
          call parse_real_variable('fptfnuc', fptfnuc, 0.001D0, 10.0D0, &
               'F-value for max TF coil nuclear heating')
       case ('fq')
          call parse_real_variable('fq', fq, 0.001D0, 10.0D0, &
               'F-value for edge safety factor')
       case ('fqval')
          call parse_real_variable('fqval', fqval, 0.001D0, 10.0D0, &
               'F-value for fusion gain Q')
       case ('fradpwr')
          call parse_real_variable('fradpwr', fradpwr, 0.0D0, 1.0D0, &
               'F-value for radiation power limit')
       case ('fradwall')
          call parse_real_variable('fradwall', fradwall, 0.001D0, 1.0D0, &
               'f-value for upper limit on radiation wall load')
       case ('freinke')
          call parse_real_variable('freinke', freinke, 0.001D0, 1.0D0, &
               'f-value for upper limit on Reinke detachment criterion')
       case ('frminor')
          call parse_real_variable('frminor', frminor, 0.001D0, 10.0D0, &
               'F-value for minor radius limit')
       case ('fstrcase')
          call parse_real_variable('fstrcase', fstrcase, 0.001D0, 10.0D0, &
               'F-value for TF coil case stress')
       case ('fstrcond')
          call parse_real_variable('fstrcond', fstrcond, 0.001D0, 10.0D0, &
               'F-value for TF coil conduit stress')
       case ('fstr_wp')
          call parse_real_variable('fstr_wp', fstr_wp, 1.0D-9, 10.0D0, &
               'F-value for TF coil strain absolute value')
       case ('ftaucq')
          call parse_real_variable('ftaucq', ftaucq, 0.001D0, 1.0D0, &
               'F-value for calculated quench time limit')
       case ('ftbr')
          call parse_real_variable('ftbr', ftbr, 0.001D0, 10.0D0, &
               'F-value for tritium breeding ratio limit')
       case ('ftburn')
          call parse_real_variable('ftburn', ftburn, 0.001D0, 10.0D0, &
               'F-value for burn time limit')
       case ('ftcycl')
          call parse_real_variable('ftcycl', ftcycl, 0.001D0, 10.0D0, &
               'F-value for cycle time')
       case ('ftmargtf')
          call parse_real_variable('ftmargtf', ftmargtf, 0.001D0, 10.0D0, &
               'F-value for TF coil temp. margin')
       case ('ftmargoh')
          call parse_real_variable('ftmargoh', ftmargoh, 0.001D0, 10.0D0, &
               'F-value for TF coil temp. margin')

       case ('ftohs')
          call parse_real_variable('ftohs', ftohs, 0.001D0, 10.0D0, &
               'F-value for plasma current ramp-up time')
       case ('ftpeak')
          call parse_real_variable('ftpeak', ftpeak, 0.001D0, 10.0D0, &
               'F-value for peak first wall temperature')
       case ('fvdump')
          call parse_real_variable('fvdump', fvdump, 0.001D0, 10.0D0, &
               'F-value for dump voltage')
       case ('fvs')
          call parse_real_variable('fvs', fvs, 0.001D0, 10.0D0, &
               'F-value for startup V-s requirement')
       case ('fvssu')
         call parse_real_variable('fvssu', fvssu, 0.001D0, 10.0D0, &
               'F-value for start up V-s requirement and availability equality')
       case ('fvvhe')
          call parse_real_variable('fvvhe', fvvhe, 0.001D0, 10.0D0, &
               'F-value for VV He concentration limit')
       case ('fwalld')
          call parse_real_variable('fwalld', fwalld, 0.001D0, 10.0D0, &
               'F-value for wall load limit')
       case ('fzactual')
          call parse_real_variable('fzactual', fzactual, 0.0D0, 1.0D0, &
               'fraction of specified impurity in SOL when constrained by Reinke criteria')
       case ('fzeffmax')
          call parse_real_variable('fzeffmax', fzeffmax, 0.001D0, 1.0D0, &
               'f-value for Zeff limit equation')
       case ('fpoloidalpower')
          call parse_real_variable('fpoloidalpower', fpoloidalpower, 0.001D0, 1.0D0, &
               'f-value for constraint on rate of change of energy in poloidal field')
       case ('fpsep')
           call parse_real_variable('fpsep', fpsep, 0.001D0, 1.0D0, &
                        'f-value to ensure separatrix power is less than value from Kallen bach divertor')
       case ('fpsepbqar')
          call parse_real_variable('fpsepbqar', fpsepbqar, 0.001D0, 1.0D0, &
                       'f-value for TF coil quench temperature < tmax_croco (constraint equation 74)')
       case ('fcqt')
          call parse_real_variable('fcqt', fcqt, 0.001D0, 1.0D0, &
                       'TF coil quench temparature remains below tmax_croco')
       case ('fne0')
          call parse_real_variable('fne0', fne0, 0.001D0, 1.0D0, &
                       'Central electron temperature remains higher that the pedestal one')
       case ('gammax')
          call parse_real_variable('gammax', gammax, 0.01D0, 10.0D0, &
               'Maximum current drive gamma (A/W-m2)')
       case ('maxradwallload')
          call parse_real_variable('maxradwallload', maxradwallload, 0.1D0, 10.0D0, &
               'Maximum permitted radiation wall load (MW/m^2)')
       case ('mvalim')
          call parse_real_variable('mvalim', mvalim, 0.0D0, 1000.0D0, &
               'Maximum MVA limit')
       case ('nbshinefmax')
          call parse_real_variable('nbshinefmax', nbshinefmax, 1.0D-20, 1.0D-1, &
               'Maximum NB shine-through fraction')
       case ('nflutfmax')
          call parse_real_variable('nflutfmax', nflutfmax, 1.0D20, 1.0D24, &
               'Max fast neutron fluence on TF coil (n/m2)')
       case ('pdivtlim')
          call parse_real_variable('pdivtlim', pdivtlim, 0.1D0, 1.0D3, &
               'Minimum pdivt (MW) (con. 80, itvar. 153)')
       case ('peakfactrad')
          call parse_real_variable('peakfactrad', peakfactrad, 0.1D0, 10D0, &
               'peaking factor for radiation wall load')
       case ('pnetelin')
          call parse_real_variable('pnetelin', pnetelin, 1.0D0, 1.0D4, &
               'Required net electric power (MW)')
       case ('powfmax')
          call parse_real_variable('powfmax', powfmax, 1.0D0, 1.0D4, &
               'Maximum fusion power (MW)')
       case ('psepbqarmax')
          call parse_real_variable('psepbqarmax', psepbqarmax, 1.0D0, 50.0D0, &
               'Maximum Psep*Bt/q*A*R ratio (MW.T/m)')
       case ('pseprmax')
          call parse_real_variable('pseprmax', pseprmax, 1.0D0, 50.0D0, &
               'Maximum Psep/R ratio (MW/m)')
       case ('ptfnucmax')
          call parse_real_variable('ptfnucmax', ptfnucmax, 1.0D-6, 1.0D0, &
               'Maximum TF coil nuclear heating (MW/m3)')
       case ('tbrmin')
          call parse_real_variable('tbrmin', tbrmin, 0.001D0, 2.0D0, &
               'Minimum tritium breeding ratio')
       case ('tbrnmn')
          call parse_real_variable('tbrnmn', tbrnmn, 1.0D-3, 1.0D6, &
               'Minimum burn time (s)')
       case ('tcycmn')
          call parse_real_variable('tcycmn', tcycmn, 1.0D-3, 2.0D6, &
               'Minimum cycle time (s)')
       case ('vvhealw')
          call parse_real_variable('vvhealw', vvhealw, 0.01D0, 10.0D0, &
               'Allowable maximum He conc. in VV (appm)')
       case ('walalw')
          call parse_real_variable('walalw', walalw, 0.001D0, 50.0D0, &
               'Allowable wall load (MW/m2)')
       case ('zeffmax')
          call parse_real_variable('zeffmax', zeffmax, 1.0D0, 10.0D0, &
               'Allowable Zeff')

          !  PLASMOD 1D transport model settings

       !Derived type numerics_transp
       case ('plasmod_tol')
          call parse_real_variable('plasmod_tol', plasmod_tol, 0.0D0, 1.0D4, &
               'Tolerance to be reached, in % variation at each time step')
       case ('plasmod_dtmin')
          call parse_real_variable('plasmod_dtmin', plasmod_dtmin, 0.0D0, 1.0D4, &
               'Min time step')
       case ('plasmod_dtmax')
          call parse_real_variable('plasmod_dtmax', plasmod_dtmax, 0.0D0, 1.0D4, &
               'Max time step')
       case ('plasmod_dt')
          call parse_real_variable('plasmod_dt', plasmod_dt, 0.0D0, 1.0D4, &
               'Time step')
       case ('plasmod_dtinc')
          call parse_real_variable('plasmod_dtinc', plasmod_dtinc, 0.0D0, 10.0D4, &
               'Decrease of dt')
       case ('plasmod_ainc')
          call parse_real_variable('plasmod_ainc', plasmod_Ainc, 0.0D0, 2.0D4, &
               'Increase of dt')
       case ('plasmod_test')
          call parse_real_variable('plasmod_test', plasmod_test, 0.0D0, 1.0D6, &
               'Max iteration number')
       case ('plasmod_tolmin')
          call parse_real_variable('plasmod_tolmin', plasmod_tolmin, 0.0D0, 20.0D4, &
               'Multiplier of etolm that should not be overcome')
       case ('plasmod_eopt')
          call parse_real_variable('plasmod_eopt', plasmod_eopt, 0.0D0, 1.0D4, &
               'Exponent of jipperdo')
       case ('plasmod_dtmaxmin')
          call parse_real_variable('plasmod_dtmaxmin', plasmod_dtmaxmin, 0.0D0, 1.0D4, &
               'Exponent of jipperdo2')
       case ('plasmod_dtmaxmax')
          call parse_real_variable('plasmod_dtmaxmax', plasmod_dtmaxmax, 0.0D0, 1.0D4, &
               'Stabilizing coefficient')
       case ('plasmod_capa')
          call parse_real_variable('plasmod_capa', plasmod_capA, 0.0D0, 1.0D4, &
               'First radial grid point')
       case ('plasmod_maxa')
          call parse_real_variable('plasmod_maxa', plasmod_maxA, 0.0D0, 1.0D4, &
               'Diagz 0 or 1')
       case ('plasmod_dgy')
          call parse_real_variable('plasmod_dgy', plasmod_dgy, 0.0D0, 1.0D4, &
               'Newton differential')
       case ('plasmod_iprocess')
          call parse_int_variable('plasmod_iprocess', plasmod_iprocess, 0, 1, &
               '0 - - use PLASMOD functions, 1 - use PROCESS functions')
       case ('plasmod_i_modeltype')
          call parse_int_variable('plasmod_i_modeltype', plasmod_i_modeltype, 0, 10000, &
               '1 - Simple gyrobohm scaling with imposed H factor > 1, other models with H in output')
       case ('plasmod_i_equiltype')
          call parse_int_variable('plasmod_i_equiltype', plasmod_i_equiltype, 1, 20000, &
               '1 - EMEQ, solve equilibrium with given q95, with sawteeth. 2- EMEQ, solve with given Ip, with sawteeth.')
       case ('plasmod_isawt')
          call parse_int_variable('plasmod_isawt', plasmod_isawt, 0, 2, &
               '0 - no sawteeth, 1 - solve with sawteeth.')
       case ('plasmod_nx')
          call parse_int_variable('plasmod_nx', plasmod_nx, 0, 10000, &
               'Number of interpolated grid points')
       case ('plasmod_nxt')
          call parse_int_variable('plasmod_nxt', plasmod_nxt, 0, 10000, &
               'Number of reduced grid points')
       case ('plasmod_nchannels')
          call parse_int_variable('plasmod_nchannels', plasmod_nchannels, 3, 3, &
               'Leave this at 3')
       case ('plasmod_i_impmodel')
          call parse_int_variable('plasmod_i_impmodel', plasmod_i_impmodel, 0, 10000, &
               'Impurity model: 0 - fixed concentration, 1 - concentration fixed at pedestal top, then fixed density.')

       !Derived type composition
       case ('plasmod_globtau')
          call parse_real_array('plasmod_globtau', plasmod_globtau, isub1, 5, &
               'Tauparticle/tauE for D, T, He, Xe, Ar', icode)
        case ('plasmod_psepplh_sup')
          call parse_real_variable('plasmod_psepplh_sup', plasmod_psepplh_sup, 0.0D0, 2.0D4, &
               'Psep/PLH if above this, use Xe')

       case ('plasmod_qdivt')
          call parse_real_variable('plasmod_qdivt', plasmod_qdivt, 0.0D0, 1.0D6, &
               'Divertor heat flux in MW/m^2, if 0, dont use SOL model')
       case ('plasmod_imptype')
          call parse_int_array('plasmod_imptype', plasmod_imptype, isub1, 3, &
               'Impurities: 1 - intrinsic, 2 - Psep control, 3 - seeding for SOL (defaults: W, Xe, Ar)', icode)

       !Derived type inputs
       case ('plasmod_qnbi_psepfac')
          call parse_real_variable('plasmod_qnbi_psepfac', plasmod_qnbi_psepfac, 0.0D0, 1.0D4, &
               'dqnbi/d(1-Psep/PLH)')
       case ('plasmod_cxe_psepfac')
          call parse_real_variable('plasmod_cxe_psepfac', plasmod_cxe_psepfac, 0.0D0, 1.0D4, &
               'dcxe/d(1-Psep/PLH)')
       case ('plasmod_car_qdivt')
          call parse_real_variable('plasmod_car_qdivt', plasmod_car_qdivt, 0.0D0, 1.0D4, &
               'dcar/d(qdivt)')
       case ('plasmod_maxpauxor')
          call parse_real_variable('plasmod_maxpauxor', plasmod_maxpauxor, 0.0D0, 1.0D4, &
               'Max allowed auxiliary power / R')
          !deposition locations
       case ('plasmod_x_heat')
          call parse_real_array('plasmod_x_heat', plasmod_x_heat, isub1, 2, &
               'Element 1 - nbi, element 2 - ech', icode)
       case ('plasmod_x_cd')
          call parse_real_array('plasmod_x_cd', plasmod_x_cd, isub1, 2, &
               'Element 1 - nbi, element 2 - ech', icode)
       case ('plasmod_x_fus')
          call parse_real_array('plasmod_x_fus', plasmod_x_fus, isub1, 2, &
               'Element 1 - nbi, element 2 - ech', icode)
       case ('plasmod_x_control')
          call parse_real_array('plasmod_x_control', plasmod_x_control, isub1, 2, &
               'Element 1 - nbi, element 2 - ech', icode)
       case ('plasmod_dx_heat')
          call parse_real_array('plasmod_dx_heat', plasmod_dx_heat, isub1, 2, &
               'Element 1 - nbi, element 2 - ech', icode)
       case ('plasmod_dx_cd')
          call parse_real_array('plasmod_dx_cd', plasmod_dx_cd, isub1, 2, &
               'Element 1 - nbi, element 2 - ech', icode)
       case ('plasmod_dx_fus')
          call parse_real_array('plasmod_dx_fus', plasmod_dx_fus, isub1, 2, &
               'Element 1 - nbi, element 2 - ech', icode)
       case ('plasmod_dx_control')
          call parse_real_array('plasmod_dx_control', plasmod_dx_control, isub1, 2, &
               'Element 1 - nbi, element 2 - ech', icode)
       case ('plasmod_nbi_energy')
          call parse_real_variable('plasmod_nbi_energy', plasmod_nbi_energy, 0.0D0, 1.0D4, &
               'in keV')
       case ('plasmod_v_loop')
          call parse_real_variable('plasmod_v_loop', plasmod_v_loop, -1.0D4, 1.0D4, &
               'Target loop voltage. If lower than -1.e5 do not use')
       case ('plasmod_pfus')
          call parse_real_variable('plasmod_pfus', plasmod_pfus, 0.0D0, 1.0D4, &
               'If 0. not used (otherwise controlled with Pauxheat)')
       case ('plasmod_fcdp')
          call parse_real_variable('plasmod_fcdp', plasmod_fcdp, -1.0D0, 1.0D0, &
               '(P_CD - Pheat)/(Pmax-Pheat),i.e. ratio of CD power over available power')
       case ('plasmod_fradc')
          call parse_real_variable('plasmod_fradc', plasmod_fradc, -1.0D0, 1.0D0, &
               'Pline_Xe / (Palpha + Paux - PlineAr - Psync - Pbrad)')
       case ('plasmod_contrpovs')
          call parse_real_variable('plasmod_contrpovs', plasmod_contrpovs, 0.0D0, 1.0D4, &
               'control power in Paux/lateral_area (MW/m2)')
       case ('plasmod_contrpovr')
          call parse_real_variable('plasmod_contrpovr', plasmod_contrpovr, 0.0D0, 1.0D4, &
               'control power in Paux/R (MW/m)')
       case ('plasmod_eccdeff')
          call parse_real_variable('plasmod_eccdeff', plasmod_eccdeff, 0.0D0, 1.0D0, &
               'current drive multiplier: CD = eccdeff*PCD*TE/NE (not in use yet)')
       case ('plasmod_pech')
          call parse_real_variable('plasmod_pech', plasmod_pech, 0.0D0, 1.0D4, &
               'ech power (not in use yet)')
       case ('plasmod_gamcdothers')
          call parse_real_variable('plasmod_gamcdothers', plasmod_gamcdothers, 0.0D0, 1.0D0, &
               'efficiency multiplier for non-CD heating. If 0.0 pheat treated as if it had no current drive associated')
       case ('plasmod_chisawpos')
          call parse_real_variable('plasmod_chisawpos', plasmod_chisawpos, -10.0D0, 10.0D0, &
               'position where artificial sawtooth diffusivity is added, -1 - uses q=1 position')
       case ('plasmod_chisaw')
          call parse_real_variable('plasmod_chisaw', plasmod_chisaw, 0.0D0, 1.0D4, &
               'artificial diffusivity in m^2/s')
       case ('plasmod_sawpertau')
          call parse_real_variable('plasmod_sawpertau', plasmod_sawpertau, 0.0D0, 1.0D0, &
               'ratio between sawtooth period and confinement time')
       case ('plasmod_spellet')
          call parse_real_variable('plasmod_spellet', plasmod_spellet, 0.0D0, 1.0D4, &
               'pellet mass in units of D in 10^19')
       case ('plasmod_fpellet')
          call parse_real_variable('plasmod_fpellet', plasmod_fpellet, 0.0D0, 1.0D4, &
               'pellet frequency in Hz')

          !Derived type pedestal
       case ('plasmod_pedscal')
          call parse_real_variable('plasmod_pedscal', plasmod_pedscal, 0.0D0, 1.0D1, &
               'multiplication factor of the pedestal scaling in PLASMOD')


          !  Current drive settings

       case ('beamwd')
          call parse_real_variable('beamwd', beamwd, 0.001D0, 5.0D0, &
               'Beam width (m)')

       case ('bscfmax')
          call parse_real_variable('bscfmax', bscfmax, -0.999D0, 0.999D0, &
               '(-fixed)/maximum Bootstrap fraction')
       case ('cboot')
          call parse_real_variable('cboot', cboot, 0.0D0, 10.0D0, &
               'Bootstrap current fraction multiplier')
       case ('enbeam')
          call parse_real_variable('enbeam', enbeam, 1.0D0, 1.0D6, &
               'Neutral beam energy (keV)')
       case ('etalh')
          call parse_real_variable('etalh', etalh, 0.0D0, 1.0D0, &
               'LH wall plug to plasma efficiency')
       case ('etaech')
          call parse_real_variable('etaech', etaech, 0.0D0, 1.0D0, &
               'ECH wall plug to injector efficiency')
       case ('etanbi')
          call parse_real_variable('etanbi', etanbi, 0.0D0, 1.0D0, &
               'NBI wall plug to injector efficiency')
       case ('feffcd')
          call parse_real_variable('feffcd', feffcd, 0.0D0, 20.0D0, &
               'Current drive efficiency fiddle factor')
       case ('forbitloss')
          call parse_real_variable('forbitloss', forbitloss, 0.0D0, 0.999D0, &
               'NBI power orbit loss fraction')
       case ('frbeam')
          call parse_real_variable('frbeam', frbeam, 0.5D0, 2.0D0, &
               'R_tan / R_major for NBI')
       case ('ftritbm')
          call parse_real_variable('ftritbm', ftritbm, 0.0D0, 1.0D0, &
               'Tritium fraction of beam')
       case ('gamma_ecrh')
          call parse_real_variable('gamma_ecrh', gamma_ecrh, 0.0D0, 1.0D0, &
               'User input ECRH gamma_CD')
       case ('harnum')
          call parse_real_variable('harnum', harnum, 1.0D0, 10.0D0, &
               'cyclotron harmonic frequency number')
       case ('rho_ecrh')
          call parse_real_variable('rho_ecrh', rho_ecrh, 0.0D0, 1.0D0, &
               'normalised minor radius at which electron cyclotron current drive is maximum')
       case ('xi_ebw')
	  call parse_real_variable('xi_ebw', xi_ebw, 0.0D0, 1.0D0, &
               'User input EBW scaling for Plasma Heating')
       case ('iefrf')
          call parse_int_variable('iefrf', iefrf, 1, 12, &
               'Switch for curr drive efficiency model')
       case ('iefrffix')
          call parse_int_variable('iefrffix', iefrffix, 0, 12, &
               'Switch for 2nd curr drive efficiency model')
       case ('irfcd')
          call parse_int_variable('irfcd', irfcd, 0, 1, &
               'Switch for current drive calculation')
       case ('nbshield')
          call parse_real_variable('nbshield', nbshield, 0.01D0, 0.5D0, &
               'Wall thickness of neutral beam duct (m)')
       case ('pheat')
          call parse_real_variable('pheat', pheat, 0.0D0, 1.0D3, &
               'Heating power not used for C.D. (MW)')
       case ('pheatfix')
          call parse_real_variable('pheatfix', pheatfix, 0.0D0, 1.0D3, &
               'Secondary fixed heating power not used for C.D. (MW)')
       case ('pinjalw')
          call parse_real_variable('pinjalw', pinjalw, 0.0D0, 1.0D3, &
               'Maximum allowed injection power (MW)')
       case ('pinjfixmw')
          call parse_real_variable('pinjfixmw', pinjfixmw, 0.0D0, 1.0D3, &
               'Secondary auxiliary injection power (MW)')
       case ('tbeamin')
          call parse_real_variable('tbeamin', tbeamin, 0.0D0, 10.0D0, &
               'No of NB decay lengths to plas centre')

          !  Time settings

       case ('tburn')
          call parse_real_variable('tburn', tburn, 0.0D0, 1.0D8, &
               'Burn time (s)')
       case ('tdwell')
          call parse_real_variable('tdwell', tdwell, 0.0D0, 1.0D8, &
               'Time between burns (s)')
       case ('theat')
          call parse_real_variable('theat', theat, 0.0D0, 1.0D4, &
               'Heating time after current ramp (s)')
       case ('tohs')
          call parse_real_variable('tohs', tohs, 0.0D0, 1.0D4, &
               'Plasma current ramp-up time for current init (s)')
       case ('tohsin')
          call parse_real_variable('tohsin', tohsin, 0.0D0, 1.0D4, &
               'Switch for TOHS calculation')
       case ('tqnch')
          call parse_real_variable('tqnch', tqnch, 0.0D0, 1.0D4, &
               'PF coil shutdown time (s)')
       case ('tramp')
          call parse_real_variable('tramp', tramp, 0.0D0, 1.0D4, &
               'Initial charge time for PF coils (s)')
       case ('pulsetimings')
          call parse_real_variable('pulsetimings', pulsetimings, 0.0D0, 1.0D0, &
               'Pulse timings switch for lpulse=1')

       ! Divertor settings: 2016 Kallenbach model (2016/07/04)

       case ('target_spread')
          call parse_real_variable('target_spread', target_spread, 0.001D0, 1.0D0, &
               'Increase in SOL power fall-off length due to spreading, mapped to OMP [m]')
       case ('lambda_q_omp')
          call parse_real_variable('lambda_q_omp', lambda_q_omp, 0.0001D0, 1.0D0, &
               'SOL power fall-off length at the outer midplane, perpendicular to field [m]')
       case ('lcon_factor')
          call parse_real_variable('lcon_factor', lcon_factor, 1.0D-1, 1.0D1, &
               'Correction factor for connection length from OMP to divertor')
       case ('netau_sol')
          call parse_real_variable('netau_sol', netau_sol, 0.1D0, 1.0D5, &
               'Parameter describing the degree to which local ionisation equilibrium is reached in the SOL. [ms.1e20/m3]')
       case ('kallenbach_switch')
          call parse_int_variable('kallenbach_switch', kallenbach_switch, 0, 1, &
               'Switch to turn on the 1D Kallenbach divertor model (1=on, 0=off)')
       case ('kallenbach_tests')
          call parse_int_variable('kallenbach_tests', kallenbach_tests, 0, 1, &
               'Switch to turn on tests of the 1D Kallenbach divertor model (1=on, 0=off)')
       case ('kallenbach_test_option')
          call parse_int_variable('kallenbach_test_option', kallenbach_test_option, 0, 10, &
               'Switch to choose testing option for the 1D Kallenbach divertor model')
       case ('kallenbach_scan_switch')
          call parse_int_variable('kallenbach_scan_switch', kallenbach_scan_switch, 0, 1, &
               'Switch to turn on scan of the 1D Kallenbach divertor model (1=on, 0=off)')
       case ('kallenbach_scan_var')
          call parse_int_variable('kallenbach_scan_var', kallenbach_scan_var, 0, 10, &
               'Scan parameter for kallenbach test scan')
       case ('kallenbach_scan_start')
          call parse_real_variable('kallenbach_scan_start', kallenbach_scan_start, 1.0D-10, 1.0D30, &
               'Starting value for kallenbach scan')
       case ('kallenbach_scan_end')
          call parse_real_variable('kallenbach_scan_end', kallenbach_scan_end, 1.0D-10, 1.0D30, &
               'End value for kallenbach scan')
       case ('kallenbach_scan_num')
          call parse_int_variable('kallenbach_scan_step', kallenbach_scan_num, 1, 1000, &
               'Number of scan points for kallenbach scan')
       case ('targetangle')
          call parse_real_variable('targetangle', targetangle, 0.1D0, 90.0D0, &
               'Angle between field-line and divertor target (degrees)')
       case ('ttarget')
          call parse_real_variable('ttarget', ttarget, 1.0D0, 1.0D4, &
               'Plasma temperature adjacent to divertor sheath [eV]')
       case ('qtargettotal')
          call parse_real_variable('qtargettotal', qtargettotal, 0.001D0, 1.0D8, &
               'Power density on target including surface recombination [W/m2]')
       !case ('impurity_enrichment')
       !  call parse_real_variable('impurity_enrichment', impurity_enrichment, 0.1D0, 20.0D0, &
       !       'Ratio of impurity concentrations in SOL to confined plasma')

       case ('impurity_enrichment')
          call parse_real_array('impurity_enrichment', impurity_enrichment, isub1, 14, &
          'Ratio of each impurity concentration in SOL to confined plasma', icode)

       case ('fractionwidesol')
          call parse_real_variable('fractionwidesol', fractionwidesol, 0.001D0, 0.99D0, &
               'Distance from target at which SOL gets broader as a fraction of connection length')

        case ('abserr_sol')
          call parse_real_variable('abserr_sol', abserr_sol, 0.D0, 1.D-1, &
                   'Absolute contribution to the error tolerance in the Kallenbach divertor model')
        case ('relerr_sol')
          call parse_real_variable('relerr_sol', relerr_sol, 0.D0, 1.D-1, &
                  'Relative contribution to the error tolerance in the Kallenbach divertor model')
        if((abserr_sol<1.d-6).and.(relerr_sol<1.d-6))write(*,*)'abserr_sol and relerr_sol must not both be very small.'

       case ('mach0')
          call parse_real_variable('mach0', mach0, 0.D0, 1.D0, &
              'Mach number at target (must be just less than 1)')

       ! See HTS coil module for PROCESS.docx
       !case ('cable_helium_fraction')
       !  call parse_real_variable('cable_helium_fraction', cable_helium_fraction, 0.215D0, 0.99D0, &
       !           'Helium area as a fraction of the cable space.')

          !  Divertor settings

       case ('anginc')
          call parse_real_variable('anginc', anginc, 0.0D0, 1.5707D0, &
               'Field line ang of incid on dvrtr (rad)')
       case ('betai')
          call parse_real_variable('betai', betai, 0.0D0, 1.5707D0, &
               'Poloidal plane angle between inner divertor leg and plate (rad)')
       case ('betao')
          call parse_real_variable('betao', betao, 0.0D0, 1.5707D0, &
               'Poloidal plane angle between outer divertor leg and plate (rad)')
       case ('bpsout')
          call parse_real_variable('bpsout', bpsout, 0.0D0, 10.0D0, &
               'Ref B_p at outboard divertor strike point')
       case ('c1div')
          call parse_real_variable('c1div', c1div, -100.0D0, 100.0D0, &
               'Divertor model fitting coefficient')
       case ('c2div')
          call parse_real_variable('c2div', c2div, -100.0D0, 100.0D0, &
               'Divertor model fitting coefficient')
       case ('c3div')
          call parse_real_variable('c3div', c3div, -100.0D0, 100.0D0, &
               'Divertor model fitting coefficient')
       case ('c4div')
          call parse_real_variable('c4div', c4div, -100.0D0, 100.0D0, &
               'Divertor model fitting coefficient')
       case ('c5div')
          call parse_real_variable('c5div', c5div, -100.0D0, 100.0D0, &
               'Divertor model fitting coefficient')
       case ('c6div')
          call parse_real_variable('c6div', c6div, -100.0D0, 100.0D0, &
               'Divertor model fitting coefficient')
       case ('delld')
          call parse_real_variable('delld', delld, 0.1D0, 2.0D0, &
               'Coefficient for power distribution')
       case ('divclfr')
          call parse_real_variable('divclfr', divclfr, 0.0D0, 1.0D0, &
               'Divertor coolant fraction')
       case ('divdens')
          call parse_real_variable('divdens', divdens, 0.1D0, 1.0D5, &
               'Divertor structure density (kg/m3)')
       case ('divdum')
          call parse_int_variable('divdum', divdum, 0, 1, &
               'Switch for divertor Zeff value')
       case ('divfix')
          call parse_real_variable('divfix', divfix, 0.1D0, 5.0D0, &
               'Divertor structure vertical extent (m)')
       case ('divplt')
          call parse_real_variable('divplt', divplt, 0.01D0, 1.0D0, &
               'Divertor plate thickness (m)')
       case ('fdfs')
          call parse_real_variable('fdfs', fdfs, 0.0D0, 20.0D0, &
               'Radial gradient ratio')
       case ('fdiva')
          call parse_real_variable('fdiva', fdiva, 0.1D0, 2.0D0, &
               'Divertor area fiddle factor')
       case ('fgamp')
          call parse_real_variable('fgamp', fgamp, -100.0D0, 100.0D0, &
               'Sheath potential factor')
       case ('fififi')
          call parse_real_variable('fififi', fififi, 1.0D-6, 1.0D0, &
               'Coefficient for gamdiv')
       case ('frrp')
          call parse_real_variable('frrp', frrp, 0.0D0, 1.0D0, &
               'Fraction of radiated power to plate')
       case ('hldivlim')
          call parse_real_variable('hldivlim', hldivlim, 0.1D0, 20.0D0, &
               'Divertor heat load limit (MW/m2)')
       case ('ksic')
          call parse_real_variable('ksic', ksic, 0.0D0, 2.0D0, &
               'Divertor power fraction thingy')
       case ('omegan')
          call parse_real_variable('omegan', omegan, 0.1D0, 10.0D0, &
               'Pressure ratio (nT)_p / (nT)_s')
       case ('plleni')
          call parse_real_variable('plleni', plleni, 0.1D0, 10.0D0, &
               'Poloidal length, inboard divertor plate (m)')
       case ('plleno')
          call parse_real_variable('plleno', plleno, 0.1D0, 10.0D0, &
               'Poloidal length, outboard divertor plate (m)')
       case ('plsepi')
          call parse_real_variable('plsepi', plsepi, 0.1D0, 10.0D0, &
               'Poloidal length, x to inboard strike point (m)')
       case ('plsepo')
          call parse_real_variable('plsepo', plsepo, 0.1D0, 10.0D0, &
               'Poloidal length, x to outboard strike point (m)')
       case ('prn1')
          call parse_real_variable('prn1', prn1, 0.0D0, 1.0D0, &
               'n_scrapeoff / n_average plasma')
       case ('rlenmax')
          call parse_real_variable('rlenmax', rlenmax, 0.0D0, 1.0D0, &
               'Maximum value for length ratio')
       case ('tdiv')
          call parse_real_variable('tdiv', tdiv, 0.1D0, 100.0D0, &
               'Plasma temperature at divertor (eV)')
       case ('xparain')
          call parse_real_variable('xparain', xparain, 0.01D0, 1.0D4, &
               'Parallel heat transport coeff (m2/s)')
       case ('xpertin')
          call parse_real_variable('xpertin', xpertin, 0.0D0, 10.0D0, &
               'Perpendicular heat trans coeff (m2/s)')
       case ('zeffdiv')
          call parse_real_variable('zeffdiv', zeffdiv, 0.01D0, 100.0D0, &
               'Zeff in the divertor region (if divdum.ne.0)')

          !  Radial / vertical build settings

       case ('aplasmin')
          call parse_real_variable('aplasmin', aplasmin, 0.01D0, 10.0D0, &
               'Minimum minor radius (m)')
       case ('blbmith')
          call parse_real_variable('blbmith', blbmith, 0.0D0, 2.0D0, &
               'Inboard blanket box manifold thickness (m)')
       case ('blbmoth')
          call parse_real_variable('blbmoth', blbmoth, 0.0D0, 2.0D0, &
               'Outboard blanket box manifold thickness (m)')
       case ('blbpith')
          call parse_real_variable('blbpith', blbpith, 0.0D0, 2.0D0, &
               'Inboard blanket back plate thickness (m)')
       case ('blbpoth')
          call parse_real_variable('blbpoth', blbpoth, 0.0D0, 2.0D0, &
               'Outboard blanket back plate thickness (m)')
       case ('blbuith')
          call parse_real_variable('blbuith', blbuith, 0.0D0, 2.0D0, &
               'Inboard blanket breeding unit thickness (m)')
       case ('blbuoth')
          call parse_real_variable('blbuoth', blbuoth, 0.0D0, 2.0D0, &
               'Outboard blanket breeding unit thickness (m)')
       case ('blnkith')
          if (iblanket == 3) then
            !CCFE HCPB model with Tritium Breeding Ratio calculation
            write(outfile,*) '**********'
            write(outfile,*) 'ERROR. BLNKITH input is not required for CCFE HCPB model with Tritium Breeding Ratio calculation -'
            write(outfile,*) 'please remove it from the input file'
            write(outfile,*) '**********'
         else
            call parse_real_variable('blnkith', blnkith, 0.0D0, 10.0D0, &
                'Inboard blanket thickness (m)')
	  ! Inboard blanket does not exist if the thickness is below a certain limit.
            if(blnkith>=0.0D00.and.blnkith<=1.0D-3) then
              blnkith = 0.0D00 ! Inboard blanket thickness is zero
	      iblnkith = 0     ! Inboard blanket does not exist
            end if
          end if
       case ('blnkoth')
           if (iblanket == 3) then
            !CCFE HCPB model with Tritium Breeding Ratio calculation
            write(outfile,*) '**********'
            write(outfile,*) 'ERROR. BLNKOTH input is not required for CCFE HCPB model with Tritium Breeding Ratio calculation -'
            write(outfile,*) 'please remove it from the input file'
            write(outfile,*) '**********'
          else
            call parse_real_variable('blnkoth', blnkoth, 0.0D0, 10.0D0, &
                'Outboard blanket thickness (m)')
          end if
       case ('blnktth')
          write(outfile,*) ' '
          write(outfile,*) '**********'
          write(outfile,*) 'WARNING. BLNKTTH is now always calculated rather than input -'
          write(outfile,*) 'please remove it from the input file'
          write(outfile,*) '**********'
          write(outfile,*) ' '
          obsolete_var = .true.
       case ('bcylth')
          write(outfile,*) ' '
          write(outfile,*) '**********'
          write(outfile,*) 'ERROR. BCYLTH is now obsolete -'
          write(outfile,*) 'please remove it from the input file'
          write(outfile,*) '**********'
          write(outfile,*) ' '
          obsolete_var = .true.
       case ('bore')
          call parse_real_variable('bore', bore, 0.0D0, 50.0D0, &
               'Machine bore (m)')
       case ('clhsf')
          call parse_real_variable('clhsf', clhsf, 2.0D0, 10.0D0, &
               'Cryostat lid height scaling factor (m)')
       case ('ddwex')
          call parse_real_variable('ddwex', ddwex, 0.0D0, 10.0D0, &
               'cryostat wall thickness (m)')
       case ('d_vv_in')
          call parse_real_variable('d_vv_in', d_vv_in, 0.0D0, 10.0D0, &
               'Inboard vacuum vessel thickness (m)')
       case ('d_vv_out')
          call parse_real_variable('d_vv_out', d_vv_out, 0.0D0, 10.0D0, &
               'Outboard vacuum vessel thickness (m)')
       case ('d_vv_top')
          call parse_real_variable('d_vv_top', d_vv_top, 0.0D0, 10.0D0, &
               'Topside vacuum vessel thickness (m)')
       case ('d_vv_bot')
          call parse_real_variable('d_vv_bot', d_vv_bot, 0.0D0, 10.0D0, &
               'Underside vacuum vessel thickness (m)')
       case ('fcspc')
          call parse_real_variable('fcspc', fcspc, 0.0D0, 1.0D0, &
               'Fraction of space occupied by CS pre-comp structure')
       case ('fmsbc')
          call parse_real_variable('fmsbc', fmsbc, 0.0D0, 1.0D0, &
               'Martensitic frac of steel in buck cyl')
       case ('fmsbl')
          call parse_real_variable('fmsbl', fmsbl, 0.0D0, 1.0D0, &
               'Martensitic frac of steel in blanket')
       case ('fmsdwe')
          call parse_real_variable('fmsdwe', fmsdwe, 0.0D0, 1.0D0, &
               'Martensitic frac of steel in cryostat')
       case ('fmsdwi')
          call parse_real_variable('fmsdwi', fmsdwi, 0.0D0, 1.0D0, &
               'Martensitic frac of steel in vacuum vessel')
       case ('fmsfw')
          call parse_real_variable('fmsfw', fmsfw, 0.0D0, 1.0D0, &
               'Martensitic frac of steel in first wall')
       case ('fmsoh')
          call parse_real_variable('fmsoh', fmsoh, 0.0D0, 1.0D0, &
               'Martensitic frac of steel in Central Solenoid')
       case ('fmssh')
          call parse_real_variable('fmssh', fmssh, 0.0D0, 1.0D0, &
               'Martensitic frac of steel in shield')
       case ('fmstf')
          call parse_real_variable('fmstf', fmstf, 0.0D0, 1.0D0, &
               'Martensitic frac of steel in TF coil')
       case ('fseppc')
          call parse_real_variable('fseppc', fseppc, 1.0D6, 1.0D9, &
               'CS separation force held by CS pre-comp structure')
       case ('oh_steel_frac')
          call parse_real_variable('oh_steel_frac', oh_steel_frac, 1.0D-3, 0.999D0, &
               'Central solenoid steel fraction')
       case ('foh_stress')
          call parse_real_variable('foh_stress', foh_stress, 1.0D-3, 1.0D0, &
               'F-value for CS coil Tresca yield criterion')
       !       case ('fwith')
       !          call parse_real_variable('fwith', fwith, 0.0D0, 10.0D0, &
       !               'Inboard first wall thickness, initial estimate (m)')
       !       case ('fwoth')
       !          call parse_real_variable('fwoth', fwoth, 0.0D0, 10.0D0, &
       !               'Outboard first wall thickness, initial estimate (m)')
       case ('gapoh')
          call parse_real_variable('gapoh', gapoh, 0.0D0, 10.0D0, &
               'Gap between OHC and TF coil (m)')
       case ('gapds')
          call parse_real_variable('gapds', gapds, 0.0D0, 10.0D0, &
               'Gap between inboard vacuum vessel and shield (m)')
       case ('gapomin')
          call parse_real_variable('gapomin', gapomin, 0.0D0, 10.0D0, &
               'Min gap between outboard shield & vac vessel (m)')
       case ('iohcl')
          call parse_int_variable('iohcl', iohcl, 0, 1, &
               'Switch for existence of Central Solenoid')
       case ('iprecomp')
          call parse_int_variable('iprecomp', iprecomp, 0, 1, &
               'Switch for existence of Central Solenoid pre-compression structure')
       case ('ohcth')
          call parse_real_variable('ohcth', ohcth, 0.0D0, 10.0D0, &
               'Central Solenoid thickness (m)')
       case ('rinboard')
          call parse_real_variable('rinboard', rinboard, 0.1D0, 10.0D0, &
               'Plasma inboard radius (m)')
       case ('rpf2dewar')
          call parse_real_variable('rpf2dewar', rpf2dewar, 0.1D0, 5.0D0, &
               'Outer PF coil to cryostat distance (m)')
       case ('i_r_cp_top')
          call parse_int_variable('i_r_cp_top', i_r_cp_top, 0, 2, &
               'Switch selecting the parametrization of the TF CP top radius (ST only)')
       case ('r_cp_top')
          call parse_real_variable('r_cp_top', r_cp_top, 0.0010D0, 10.0D0, &
              'Top CP outer radius (ST only) (m)')
       case ('f_r_cp')
          call parse_real_variable('f_r_cp', f_r_cp, 1.0D0, 100.0D0, &
              'Ratio between the top and the midplane TF CP outer radius (-) ')
       case ('scrapli')
          call parse_real_variable('scrapli', scrapli, 0.0D0, 10.0D0, &
               'Inboard scrapeoff length (m)')
       case ('scraplo')
          call parse_real_variable('scraplo', scraplo, 0.0D0, 10.0D0, &
               'Outboard scrapeoff length (m)')
       case ('shldith')
          call parse_real_variable('shldith', shldith, 0.0D0, 10.0D0, &
               'Inboard shield thickness (m)')
       case ('shldlth')
          call parse_real_variable('shldlth', shldlth, 0.0D0, 10.0D0, &
               'Lower (divertor) shield thickness (m)')
       case ('shldoth')
          call parse_real_variable('shldoth', shldoth, 0.0D0, 10.0D0, &
               'Outboard shield thickness (m)')
       case ('shldtth')
          call parse_real_variable('shldtth', shldtth, 0.0D0, 10.0D0, &
               'Top shield thickness (m)')
       case ('sigallpc')
          call parse_real_variable('sigallpc', sigallpc, 0.0D1, 1.0D9, &
               'Allowable stress in CS pre-comp structure (Pa)')
       ! Issue #514 Make tfcth an output not an input or iteration variable:
       ! Eventually this input will be removed.
       case ('tfcth')
          call parse_real_variable('tfcth', tfcth, 0.0D0, 10.0D0, &
               'TF coil thickness (m)')
       case ('dr_tf_wp')
          call parse_real_variable('dr_tf_wp', dr_tf_wp, 0.0D0, 10.0D0, &
               'TF coil winding pack radial thickness (m)')

       case ('tfootfi')
          call parse_real_variable('tfootfi', tfootfi, 0.2D0, 5.0D0, &
               'TFC outboard/inboard leg thickness')
       case ('tftsgap')
          call parse_real_variable('tftsgap', tftsgap, 0.0D0, 5.0D0, &
               'Minimum gap between TF and thermal shield for manufacturing etc. (m)')
       case ('thshield')
          call parse_real_variable('thshield', thshield, 0.0D0, 10.0D0, &
               'TF/VV thermal shield thickness (m)')
       case ('vgap')
          call parse_real_variable('vgap', vgap, 0.0D0, 10.0D0, &
               'Vert gap between x-pnt and divertor (m)')
       case ('vgap2')
          call parse_real_variable('vgap2', vgap2, 0.0D0, 10.0D0, &
               'Vert gap between TF coil and shield (m)')
       case ('vgaptop')
          call parse_real_variable('vgaptop', vgaptop, 0.0D0, 10.0D0, &
               'Top vert gap between plasma and first wall (m)')
       case ('vvblgap')
          call parse_real_variable('vvblgap', vvblgap, 0.0D0, 5.0D0, &
               'Gap between vacuum vessel and blanket (m)')

          !  TF coil settings

       case ('bcritsc')
          call parse_real_variable('bcritsc', bcritsc, 10.0D0, 50.0D0, &
               'Critical field for superconductor')

       case ('tape_width')
          call parse_real_variable('tape_width', tape_width, 0.0D0, 0.1D0, &
               'Mean width of HTS tape (m)')
       case ('tape_thickness')
          call parse_real_variable('tape_thickness', tape_thickness, 0.0D0, 0.1D0, &
               'Thickness of HTS tape (m)')
       case ('rebco_thickness')
          call parse_real_variable('rebco_thickness', rebco_thickness, 0.01D-6, 100.0D-6, &
               'Thickness of REBCO layer in HTS tape (m)')
          if (rebco_thickness > 1.0D-6) then
             ! Warning includes concerns raised on Issue #1494
             write(outfile,*) ' '
             write(outfile,*) '**********'
             write(outfile,*) 'WARNING: the relationship between REBCO layer thickness and current density is not linear.'
             write(outfile,*) 'REBCO layer thicknesses > 1um should be considered an aggressive extrapolation of'
             write(outfile,*) 'current HTS technology and any results must be considered speculative.'
             write(outfile,*) '**********'
             write(outfile,*) ' '
          end if
       case ('hastelloy_thickness')
          call parse_real_variable('hastelloy_thickness', hastelloy_thickness, 0.01D-6, 1000.0D-6, &
               'Thickness of Hastelloy layer in HTS tape (m)')
       ! case ('croco_id')
       !   call parse_real_variable('croco_id', croco_id, 0.0D0, 0.1D0, &
       !       'croco_id')
       ! case ('croco_od')
       !    call parse_real_variable('croco_od', croco_od, 0.0D0, 0.1D0, &
       !         'Outer diameter of CroCo strand (m)')
       case ('croco_thick')
          call parse_real_variable('croco_thick', croco_thick, 0.001D0, 0.1D0, &
               'Thickness of CroCo copper tube (m)')
       case ('copper_thick')
          call parse_real_variable('copper_thick', copper_thick, 0.0D0, 1000.0D-6, &
               'copper_thick (m)')
       !    case ('copper_bar')
       !       call parse_real_variable('copper_bar', copper_bar, 0.0D0, 0.9D0, &
       !            'area of central copper bar, as a fraction of area inside the jacket')
       case ('copper_rrr')
          call parse_real_variable('copper_rrr', copper_rrr, 1.0D0, 1.0D4, &
               'residual resistivity ratio copper in TF superconducting cable')

       case ('coppera_m2_max')
          call parse_real_variable('coppera_m2_max', copperA_m2_max, 1.0D6, 1.0D10, &
               'Maximum TF coil current / copper area (A/m2)')
       case ('f_coppera_m2')
          call parse_real_variable('f_coppera_m2', f_coppera_m2, 1.0D-3, 1.0D1, &
               'f-value for constraint 75: TF coil current / copper area < copperA_m2_max')

       case ('casthi')
          call parse_real_variable('casthi', casthi, 0.0D0, 1.0D0, &
               'TF coil case inner thickness (m)')
       ! OR
       case ('casthi_fraction')
          call parse_real_variable('casthi_fraction', casthi_fraction, 0.0D0, 1.0D0, &
               'inboard TF coil case plasma side thickness as a fraction of tfcth')

       ! Use EITHER
       case ('casths')
          call parse_real_variable('casths', casths, 0.0D0, 1.0D0, &
               'TF coil case sidewall thickness (m)')
       ! OR
       case ('casths_fraction')
          call parse_real_variable('casths_fraction', casths_fraction, 0.0D0, 1.0D0, &
               'inboard TF coil sidewall case thickness as a fraction of tftort')

       case ('cpttf')
          call parse_real_variable('cpttf', cpttf, 0.001D0, 1.0D6, &
               'TF coil leg current per turn (A)')

       case ('cpttf_max')
          call parse_real_variable('cpttf_max', cpttf_max, 1.0D0, 1.0D6, &
                    'Maximum allowable TF coil leg current per turn (A) (constraint equation 77)')

       case ('sig_tf_case_max')
          call parse_real_variable('sig_tf_case_max', sig_tf_case_max, 1.0D6, 1.0D11, &
               'Allowable maximum shear stress in TF coil case (Tresca criterion) (Pa)')

       case ('sig_tf_wp_max')
          call parse_real_variable('sig_tf_wp_max', sig_tf_wp_max, 1.0D6, 1.0D11, &
               'Allowable maximum shear stress in TF coil conduit (Tresca criterion) (Pa)')

       case ('alstroh')
          call parse_real_variable('alstroh', alstroh, 1.0D6, 1.0D11, &
               'Allowable hoop stress in Central Solenoid structural material (Pa)')

       case ('i_cs_stress')
          call parse_int_variable('i_cs_stress', i_cs_stress, 0, 1, &
               'Switch for CS stress calculation')

       case ('dcase')
          call parse_real_variable('dcase', dcase, 1.0D3, 1.0D5, &
               'Density of TF coil case (kg/m3)')
       case ('dcond')
          call parse_real_array('dcond', dcond, isub1, 8, &
               'TF/PF coil superconductor density (kg/m3)', icode)
       case ('dcondins')
          call parse_real_variable('dcondins', dcondins, 5.0D2, 1.0D4, &
               'Density of TF coil insulation (kg/m3)')
       case ('dcopper')
          call parse_real_variable('dcopper', dcopper, 8.0D3, 1.0D4, &
               'Density of copper (kg/m3)')
       case ('dalu')
          call parse_real_variable('dalu', dalu, 2.5D3, 3.0D4, &
               'Density of Alumium (kg/m3)')
      case ('dhecoil')
          call parse_real_variable('dhecoil', dhecoil, 0.0d0, 0.1d0, &
               'Diameter of He coil in TF winding (m)')
       case ('drtop')
          call parse_real_variable('drtop', drtop, -1.5D0, 1.5D0, &
               'ST CP top radius adjust (m)')
       case ('dztop')
          call parse_real_variable('dztop', dztop, -0.5D0, 0.5D0, &
               'ST CP taper height adjust (m)')
       case ('etapump')
          call parse_real_variable('etapump', etapump, 0.0D0, 1.0D0, &
               'Efficiency of c/p coolant pump')
       case ('eyoung_steel')
          call parse_real_variable('eyoung_steel', eyoung_steel, 1.0D8, 1.0D13, &
               'Steel case Youngs Modulus (Pa)')
       case ('eyoung_ins')
          call parse_real_variable('eyoung_ins', eyoung_ins, 1.0D8, 1.0D13, &
               'Insulator Youngs Modulus (Pa)')
       case ('eyoung_cond_axial')
          call parse_real_variable('eyoung_cond_axial', eyoung_cond_axial, 0.0D0, 1.0D13, &
               'SC TF coil Youngs Modulus, axial (Pa)')
       case ('eyoung_cond_trans')
          call parse_real_variable('eyoung_cond_trans', eyoung_cond_trans, 0.0D0, 1.0D13, &
               'SC TF coil Youngs Modulus, transverse (Pa)')
       case ('eyoung_al')
          call parse_real_variable('eyoung_al', eyoung_al, 0.0D0, 1.0D0, &
               'Reinforced aluminium Young modulus for TF stress calc.')
       case ('eyoung_res_tf_buck')
          call parse_real_variable('eyoung_res_tf_buck', eyoung_res_tf_buck, 1.0D-10, 1.0D12, &
               'Reinforced aluminium Young modulus for TF stress calc.')
       case ('farc4tf')
          call parse_real_variable('farc4tf', farc4tf, 0.0D0, 1.0D0, &
               'TF coil shape parameter')
       case ('t_crit_nbti')
          call parse_real_variable('t_crit_nbti ', t_crit_nbti , 0.0D0, 15.0D0, &
               'Critical temperature of GL_nbti ')
       case ('b_crit_upper_nbti')
          call parse_real_variable('b_crit_upper_nbti', b_crit_upper_nbti, 0.0D0, 30.0D0, &
                    'Upper critical field of GL_nbti ')
       case ('fcoolcp')
          call parse_real_variable('fcoolcp', fcoolcp, 0.0D0, 1.0D0, &
               'Coolant fraction of TF centrepost (itart=1) or the whole magnet (itart=0)')
       case ('fcoolleg')
          call parse_real_variable('fcoolleg', fcoolleg, 0.0D0, 1.0D0, &
               'Coolant fraction of TF outboard leg (itart=1 only)')
       case ('fcutfsu')
          call parse_real_variable('fcutfsu', fcutfsu, 0.0D0, 1.0D0, &
               'Cu fraction of SCTF cable conductor')
       case ('fhts')
          call parse_real_variable('fhts', fhts, 0.01D0, 1.0D0, &
               'Technology adjustment factor for Bi-2212 HTS')
       case ('frhocp')
          call parse_real_variable('frhocp', frhocp, 0.01D0, 5.0D0, &
               'Centrepost (itart=1) or global (itart=0) resistivity enhancement factor')
       case ('frholeg')
          call parse_real_variable('frholeg', frholeg, 0.01D0, 5.0D0, &
               'TART outboard leg resistivity enhancement factor')
       case ('rho_tf_joints')
          call parse_real_variable('rho_tf_joints', rho_tf_joints, 0.0D0, 1.0D-2, &
               'TF joints surfacic resistivity')
       case ('i_cp_joints')
          call parse_int_variable('i_cp_joints', i_cp_joints, 0, 1, &
               'Switch for CP demoutable joints type')
       case ('th_joint_contact')
          call parse_real_variable('th_joint_contact', th_joint_contact, 0.0D0, 1.0D0, &
               'TF sliding joints contact pad width')
       case ('n_tf_joints_contact')
          call parse_int_variable('n_tf_joints_contact', n_tf_joints_contact, 1, 50, &
               'Number of contact per sliding joint')
       case ('n_tf_joints')
          call parse_int_variable('n_tf_joints', n_tf_joints, 1, 50, &
               'Number of joints per turn')
       case ('eff_tf_cryo')
          call parse_real_variable('eff_tf_cryo', eff_tf_cryo, 0.0D0, 1.0D0, &
               'TF coil cryo-plane efficiency')
       case ('i_tf_stress_model')
         call parse_int_variable('i_tf_stress_model', i_tf_stress_model, 0, 2, &
               'Switch for the TF stress model')
       case ('i_tf_tresca')
          call parse_int_variable('i_tf_tresca', i_tf_tresca, 0, 1, &
                         'Switch for TF coil Tresca criterion')
       case ('i_tf_wp_geom')
          call parse_int_variable('i_tf_wp_geom', i_tf_wp_geom, 0, 2, &
                    'Switch for TF WP geometry selection')
       case ('i_tf_case_geom')
          call parse_int_variable('i_tf_case_geom', i_tf_case_geom, 0, 1, &
                    'Switch for TF case geometry selection')
       case ('i_tf_turns_integer')
          call parse_int_variable('i_tf_turns_integer', i_tf_turns_integer, 0, 1, &
                    'Switch for TF coil integer/non-integer turns')
       case ('i_tf_bucking')
          call parse_int_variable('i_tf_bucking', i_tf_bucking, 0, 3, &
               'Switch for bucking cylinder (case)')
       case ('i_tf_sc_mat')
          call parse_int_variable('i_tf_sc_mat', i_tf_sc_mat, 1, 9, &
               'TF coil superconductor material')
          if (i_tf_sc_mat == 2) then
             write(outfile,*) ' '
             write(outfile,*) '**********'
             write(outfile,*) 'Warning if you are using an old input file:'
             write(outfile,*) 'i_tf_sc_mat=2 usage has changed -'
             write(outfile,*) 'please check validity!'
             write(outfile,*) '**********'
             write(outfile,*) ' '
          end if
       case ('itfmod')
          write(outfile,*) ' '
          write(outfile,*) '**********'
          write(outfile,*) 'ITFMOD is now obsolete -'
          write(outfile,*) 'please remove it from the input file'
          ! write(outfile,*) 'and replace it with TFC_MODEL'
          write(outfile,*) '**********'
          write(outfile,*) ' '
          obsolete_var = .true.
       case ('i_tf_sup')
          call parse_int_variable('i_tf_sup', i_tf_sup, 0, 2, &
               'Switch for TF coil type')
       case ('i_tf_shape')
         call parse_int_variable('i_tf_shape', i_tf_shape, 0, 2, &
              'Switch for TF coil shape')
       case ('i_tf_cond_eyoung_axial')
         call parse_int_variable('i_tf_cond_eyoung_axial', i_tf_cond_eyoung_axial, 0, 2, &
              'Switch for the behavior of the TF coil conductor elastic axial properties')
       case ('i_tf_cond_eyoung_trans')
         call parse_int_variable('i_tf_cond_eyoung_trans', i_tf_cond_eyoung_trans, 0, 1, &
              'Switch for the TF coil conductor transverse behavior')
       case ('i_str_wp')
         call parse_int_variable('i_str_wp', i_str_wp, 0, 1, &
              'Switch for the TF coil strain behavior')
       case ('jbus')
          call parse_real_variable('jbus', jbus, 1.0D4, 1.0D8, &
               'TF coil bus current density (A/m2)')
       case ('jcrit_model')
          write(outfile,*) ' '
          write(outfile,*) '**********'
          write(outfile,*) 'JCRIT_MODEL is now obsolete -'
          write(outfile,*) 'please remove it from the input file'
          write(outfile,*) '**********'
          write(outfile,*) ' '
          obsolete_var = .true.
       case ('jcritsc')
          write(outfile,*) ' '
          write(outfile,*) '**********'
          write(outfile,*) 'JCRITSC is now obsolete -'
          write(outfile,*) 'please remove it from the input file'
          write(outfile,*) '**********'
          write(outfile,*) ' '
          obsolete_var = .true.
       case ('n_pancake')
          call parse_int_variable('n_pancake', n_pancake, 1, 100, &
               'Number of pancakes in TF coil (i_tf_turns_integer=1)')
       case ('n_layer')
          call parse_int_variable('n_layer', n_layer, 1, 100, &
               'Number of layers in TF coil (i_tf_turns_integer=1)')
       case ('n_tf_graded_layers')
          call parse_int_variable('n_tf_graded_layers', n_tf_graded_layers, 1, 20, &
               'Number of layers of different stress properties in the WP')
       case ('n_rad_per_layer')
          call parse_int_variable('n_rad_per_layer', n_rad_per_layer, 1, 500, &
               'Size of the arrays per layers storing the radial dependent stress ')
       case ('oacdcp')
          call parse_real_variable('oacdcp', oacdcp, 1.0D4, 1.0D9, &
               'Overall J in inboard TF coil midplane')
       case ('poisson_steel')
          call parse_real_variable('poisson_steel', poisson_steel, 0.0D0, 1.0D0, &
               'Steel Poissons ratio for TF stress calc.')
       case ('poisson_copper')
          call parse_real_variable('poisson_copper', poisson_copper, 0.0D0, 1.0D0, &
               'Steel Poissons ratio for TF stress calc.')
       case ('poisson_al')
          call parse_real_variable('poisson_al', poisson_al, 0.0D0, 1.0D0, &
               'Aluminium Poissons ratio for TF stress calc.')
       case ('ptempalw')
          call parse_real_variable('ptempalw', ptempalw, 4.0D0, 573.15D0, &
               'Maximum peak centrepost temp. (K)')
       case ('rcool')
          call parse_real_variable('rcool', rcool, 1.0D-6, 1.0D0, &
               'Centrepost coolant channel radius')
       case ('ripmax')
          call parse_real_variable('ripmax', ripmax, 0.1D0, 100.0D0, &
               'Max allowed ripple ampl. at plasma edge (%)')
       case ('sigvvall')
          call parse_real_variable('sigvvall', sigvvall, 0.1D6, 500.0D6, &
               'Allowable stress in vacuum vessel for TF quench (Pa)')
       case ('str_cs_con_res')
          call parse_real_variable('str_cs_con_res', str_cs_con_res, -0.02D0, 0.02D0, &
               'Residual manufacturing strain in CS superconductor material')
       case ('str_pf_con_res')
          call parse_real_variable('str_pf_con_res', str_pf_con_res, -0.02D0, 0.02D0, &
               'Residual manufacturing strain in PF superconductor material')
       case ('str_tf_con_res')
          call parse_real_variable('str_tf_con_res', str_tf_con_res, -0.02D0, 0.02D0, &
               'Residual manufacturing strain in TF superconductor material')
       case ('str_wp_max')
          call parse_real_variable('str_wp_max', str_wp_max, 0.0D0, 0.3D0, &
               'Maximum allowed absolute value of the strain in the TF coil')
       case ('tcoolin')
          call parse_real_variable('tcoolin', tcoolin, 4.0D0, 373.15D0, &
               'Centrepost coolant inlet temperature (K)')
       case ('tcpav')
          call parse_real_variable('tcpav', tcpav, 4.0D0, 573.15D0, &
               'Average centrepost coolant temperature (K)')
       case ('tcritsc')
          call parse_real_variable('tcritsc', tcritsc, 1.0D0, 300.0D0, &
               'Critical temperature for superconductor')
       case ('tdmptf')
          call parse_real_variable('tdmptf', tdmptf, 0.1D0, 100.0D0, &
               'Dump time for TF coil (s)')
      !  case ('tfc_model')
      !     call parse_int_variable('tfc_model', tfc_model, 0, 1, &
      !          'Switch for TF coil model')
       case ('tfinsgap')
          call parse_real_variable('tfinsgap', tfinsgap, 1.0D-10, 1.0D-1, &
               'TF coil WP insertion gap (m)')
       case ('rhotfbus')
          call parse_real_variable('rhotfbus', rhotfbus, 0.0D0, 1.0D-5, &
               'TF coil bus (feeders) resistivity (ohm-m)')
       case ('n_tf')
          call parse_real_variable('n_tf', n_tf, 0.0D0, 100.0D0, &
               'Number of TF coils')
       case ('n_tf_turn')
          call parse_real_variable('n_tf_turn', n_tf_turn, 0.0D0, 100.0D0, &
               'number of turns per TF coil')
       case ('tftmp')
          call parse_real_variable('tftmp', tftmp, 0.01D0, 293.0D0, &
               'Peak TF coil He coolant temp. (K)')
       case ('t_turn_tf')
          call parse_real_variable('t_turn_tf', t_turn_tf, 0.0D0, 0.1D0, &
               'TF turn square dimensions (m)')
       case ('f_t_turn_tf')
          call parse_real_variable('f_t_turn_tf', f_t_turn_tf, 0.0D0, 1.D0, &
                'f-value for TF coils WP trurn squared dimension constraint')
       case ('t_turn_tf_max')
          call parse_real_variable('t_turn_tf_max', t_turn_tf_max, 0.0D0, 1.D0, &
                'TF coils WP turn squared dimension upper limit (m)')
       case ('t_cable_tf')
          call parse_real_variable('t_cable_tf', t_cable_tf, 0.0D0, 0.1D0, &
               'TF coil cable square/rounded dimensions (m)')
       case ('thicndut')
          call parse_real_variable('thicndut', thicndut, 0.0D0, 0.1D0, &
               'Conduit insulation thickness (m)')
       case ('layer_ins')
          call parse_real_variable('layer_ins', layer_ins, 0.0D0, 0.1D0, &
               'Additional insulation thickness between layers (m)')
       case ('thkcas')
          call parse_real_variable('thkcas', thkcas, 0.0D0, 1.0D0, &
               'External supercond. case thickness (m)')
       case ('thwcndut')
          call parse_real_variable('thwcndut', thwcndut, 0.001D0, 0.1D0, &
               'TF coil conduit case thickness (m)')
       case ('tinstf')
          call parse_real_variable('tinstf', tinstf, 0.0D0, 0.1D0, &
               'Ground wall insulation thickness (m)')
       case ('tmargmin_tf')
          call parse_real_variable('tmargmin_tf', tmargmin_tf, 0.0D0, 20.0D0, &
               'Minimum allowable temp margin: TF coil (K)')
       case ('tmargmin_cs')
          call parse_real_variable('tmargmin_cs', tmargmin_cs, 0.0D0, 20.0D0, &
               'Minimum allowable temp margin: CS (K)')
       case ('tmargmin')
          call parse_real_variable('tmargmin', tmargmin, 0.0D0, 20.0D0, &
               'Minimum allowable temp margin: TFC AND CS (K)')
       case ('tmaxpro')
          call parse_real_variable('tmaxpro', tmaxpro, 0.0D0, 1.0D3, &
               'Maximum temp rise during quench (K)')

       case ('quench_model')
          call parse_string_variable('quench_model', quench_model, 'quench_model')
       case ('quench_detection_ef')
          call parse_real_variable('quench_detection_ef', quench_detection_ef, 0.0D0, 1.0D1, &
               'Electric field at which TF quench is detected and discharge begins (V/m)')

       case ('tmax_croco')
          call parse_real_variable('tmax_croco', tmax_croco, 4.0D0, 1.0D3, &
               'CroCo strand: maximum temp during a quench (K)')
       !    case ('tmax_jacket')
       !       call parse_real_variable('tmax_jacket', tmax_jacket, 4.0D0, 1.0D3, &
       !            'Jacket: maximum temp during a quench (K)')
       case ('tmpcry')
          call parse_real_variable('tmpcry', tmpcry, 0.01D0, 293.0D0, &
               'Cryogenic temperature (K)')
       case ('vcool')
          call parse_real_variable('vcool', vcool, 0.001D0, 100.0D0, &
               'Inlet centrepost coolant speed (m/s)')
       case ('vdalw')
          call parse_real_variable('vdalw', vdalw, 0.0D0, 100.0D0, &
               'Max V across TFC during quench (kV)')
       case ('f_vforce_inboard')
          call parse_real_variable('f_vforce_inboard', f_vforce_inboard, 0.0D0, 1.0D0, &
               'Fraction of vertical force taken by the TF inboard leg')
       case ('vftf')
          call parse_real_variable('vftf', vftf, 0.0D0, 1.0D0, &
               'Coolant fraction of TF coil leg')

       !  PF coil settings

       case ('bmaxcs_lim')
         call parse_real_variable('bmaxcs_lim', bmaxcs_lim, 0.01D0, 100.0D0, &
               'Maximum allowed peak field on central solenoid')
       case ('fbmaxcs')
         call parse_real_variable('fbmaxcs', fbmaxcs, 0.01D0, 1.0D0, &
               'F-value for max peak CS field (con. 79, itvar 149)')

       case ('alfapf')
          call parse_real_variable('alfapf', alfapf, 1.0D-12, 1.0D0, &
               'PF coil current smoothing parameter')
       case ('coheof')
          call parse_real_variable('coheof', coheof, 1.0D4, 5.0D8, &
               'Central Solenoid current density at EOF')
       case ('cptdin')
          call parse_real_array('cptdin', cptdin, isub1, ngc2, &
               'Current per turn for PF coil', icode)
       case ('etapsu')
          call parse_real_variable('etapsu', etapsu, 0.0D0, 1.0D0, &
               'Efficiency of ohmic heating')
       case ('fcohbof')
          write(outfile,*) ' '
          write(outfile,*) '**********'
          write(outfile,*) 'FCOHBOF is now obsolete -'
          write(outfile,*) 'please remove it from the input file'
          write(outfile,*) '**********'
          write(outfile,*) ' '
          obsolete_var = .true.
       case ('fcohbop')
          call parse_real_variable('fcohbop', fcohbop, 0.0D0, 1.0D0, &
               'Central Solenoid J ratio : BOP/EOF')
       case ('fcuohsu')
          call parse_real_variable('fcuohsu', fcuohsu, 0.0D0, 1.0D0, &
               'Cu frac of conductor in Central Solenoid cable')
       case ('fcupfsu')
          call parse_real_variable('fcupfsu', fcupfsu, 0.0D0, 1.0D0, &
               'Cu fraction of PF cable conductor')
       case ('ipfloc')
          call parse_int_array('ipfloc', ipfloc, isub1, ngrpmx, &
               'PF coil location', icode)
       case ('ipfres')
          call parse_int_variable('ipfres', ipfres, 0, 1, &
               'Switch for supercond / resist PF coils')
       case ('isumatoh')
          call parse_int_variable('isumatoh', isumatoh, 1, 8, &
               'Central Solenoid superconductor material')
       case ('isumatpf')
          call parse_int_variable('isumatpf', isumatpf, 1, 8, &
               'PF coil superconductor material')
       case ('i_pf_current')
          call parse_int_variable('i_pf_current', i_pf_current, 0, 2, &
               'Switch for controlling the current of the PF coils')
       case ('i_sup_pf_shape')
          call parse_int_variable('i_sup_pf_shape', i_sup_pf_shape, 0, 1, &
               'Switch to place outboard PF coils when TF superconducting')
       case ('ncls')
          call parse_int_array('ncls', ncls, isub1, ngrpmx+2, &
               'No of coils in PF group', icode)
       case ('nfxfh')
          call parse_int_variable('nfxfh', nfxfh, 1, nfixmx/2, &
               'Central Solenoid splitting parameter')
       case ('ngrp')
          call parse_int_variable('ngrp', ngrp, 0, ngrpmx, &
               'No of groups of PF coils')
       case ('ohhghf')
          call parse_real_variable('ohhghf', ohhghf, 0.0D0, 2.0D0, &
               'Central Solenoid height / TF coil height')
       case ('pfclres')
          call parse_real_variable('pfclres', pfclres, 0.0D0, 1.0D-4, &
               'PF coil resistivity (ohm-m)')
       case ('rjconpf')
          call parse_real_array('rjconpf', rjconpf, isub1, ngc2, &
               'Average J of PF coil (A/m2)', icode)
       case ('routr')
          call parse_real_variable('routr', routr, -3.0D0, 3.0D0, &
               'Gap from outboard TFC leg for PFC')
       case ('rpf1')
          call parse_real_variable('rpf1', rpf1, 0.0D0, 3.0D0, &
               'Radial offset for location 1 PF coils')
       case ('rpf2')
          call parse_real_variable('rpf2', rpf2, -3.0D0, 3.0D0, &
               'Radial offset for location 2 PF coils')
       case ('rref')
          call parse_real_array('rref', rref, isub1, ngrpmx, &
               'radius of location 4 coil groups, minor radii from major radius', icode)
       case ('ccl0_ma')
          call parse_real_array('ccl0_ma', ccl0_ma, isub1, ngrpmx, &
               'Flux-swing cancel current of PF coil groups, MA', icode)
       case ('ccls_ma')
          call parse_real_array('ccls_ma', ccls_ma, isub1, ngrpmx, &
               'Equilibrium current of PF coil groups, MA', icode)
       case ('sigpfcalw')
          call parse_real_variable('sigpfcalw', sigpfcalw, 1.0D0, 1.0D3, &
               'Allowable stress in the PF coil case (MPa)')
       case ('sigpfcf')
          call parse_real_variable('sigpfcf', sigpfcf, 0.1D0, 1.0D0, &
               'Fraction of JxB force supported by PF coil case')
       case ('vf')
          call parse_real_array('vf', vf, isub1, ngc2, &
               'Void fraction of PF coil', icode)
       case ('vfohc')
          call parse_real_variable('vfohc', vfohc, 0.0D0, 1.0D0, &
               'Central Solenoid void fraction for coolant')
       case ('zref')
          call parse_real_array('zref', zref, isub1, ngrpmx, &
               'height of location 3 and 4 coil groups / minor radius', icode)

       case ('afw')
          call parse_real_variable('afw', afw, 1.0D-3, 0.5D0, &
               'Inner radius of first wall coolant channel (m)')

       case ('fw_wall')
          call parse_real_variable('fw_wall', fw_wall, 0.5D-3, 0.1D0, &
               'wall thickness of first wall coolant channels (m)')
       case ('pitch')
          call parse_real_variable('pitch', pitch, 0.5D-3, 0.1D0, &
               'pitch of first wall cooling channels (m)')
       case ('fwinlet')
          call parse_real_variable('fwinlet', fwinlet, 300.0d0, 1500.0D0, &
               'inlet temperature of first wall coolant (K)')
       case ('fwoutlet')
          call parse_real_variable('fwoutlet', fwoutlet, 300.0d0, 1500.0D0, &
               'outlet temperature of first wall coolant (K)')
       case ('fwpressure')
          call parse_real_variable('fwpressure', fwpressure, 1.0d5, 1.0D8, &
               'first wall coolant pressure (Pa)')
       case ('fwcoolant')
          call parse_string_variable('fwcoolant', fwcoolant, 'first wall coolant')
          call lower_case(fwcoolant)
       case ('roughness')
          call parse_real_variable('roughness', roughness, 0.0d0, 1.0D-2, &
               'first wall channel roughness epsilon')
       case ('fw_channel_length')
          call parse_real_variable('fw_channel_length', fw_channel_length, 1.0D-3, 1.0D3, &
               'first wall channel length')
       case ('peaking_factor')
          call parse_real_variable('peaking_factor', peaking_factor, 1.0d0, 100.0D0, &
               'peaking factor for first wall heat loads')


       case ('bctmp')
          call parse_real_variable('bctmp', bctmp, 1.0D0, 800.0D0, &
               'First wall bulk coolant temperature (C)')
       case ('blpressure')
          call parse_real_variable('blpressure', blpressure, 1.0D5, 1.0D8, &
               'Blanket coolant pressure (Pa)')
       case ('coolp')
          call parse_real_variable('coolp', coolp, 1.0D5, 1.0D8, &
               'blanket coolant pressure (Pa) stellarator ONLY')

       case ('dtstor')
          call parse_real_variable('dtstor', dtstor, 50.0D0, 500.0D0, &
               'Max temp change in thermal storage medium (K)')
       case ('istore')
          call parse_int_variable('istore', istore, 1, 3, &
               'Switch for thermal storage option')
       case ('itcycl')
          call parse_int_variable('itcycl', itcycl, 1, 3, &
               'Switch for 1st wall axial stress model')
       case ('lpulse')
          call parse_int_variable('lpulse', lpulse, 0, 1, &
               'Switch for pulsed reactor model')

       case ('copperaoh_m2')
          call parse_real_variable('copperaoh_m2', copperaoh_m2, 1.0D0, 1.0D10, &
              'CS coil current / copper area (A/m2)')
       case ('copperaoh_m2_max')
          call parse_real_variable('copperaoh_m2_max', copperaoh_m2_max, 1.0D4, 1.0D10, &
               'Maximum CS coil current / copper area (A/m2)')
       case ('f_copperaoh_m2')
          call parse_real_variable('f_copperaoh_m2', f_copperaoh_m2, 1.0D-3, 1.0D0, &
               'f-value for constraint 75: CS coil current / copper area < copperaoh_m2_max')

          !  First wall, blanket, shield settings

       case ('primary_pumping')
          call parse_int_variable('primary_pumping', primary_pumping, 0, 3, &
               'Switch for pumping of primary coolant')
       case ('htpmw_blkt')
          call parse_real_variable('htpmw_blkt', htpmw_blkt, 0.0D0, 1.0D3, &
               'blanket coolant mechanical pumping power (MW)')
       case ('htpmw_div')
          call parse_real_variable('htpmw_div', htpmw_div, 0.0D0, 1.0D3, &
               'divertor coolant mechanical pumping power (MW)')
       case ('htpmw_fw')
          call parse_real_variable('htpmw_fw', htpmw_fw, 0.0D0, 1.0D3, &
               'first wall coolant mechanical pumping power (MW)')
       case ('htpmw_shld')
          call parse_real_variable('htpmw_shld', htpmw_shld, 0.0D0, 1.0D3, &
               'shield and vacuum vessel coolant mechanical pumping power (MW)')
       case ('i_shield_mat')
         call parse_int_variable('i_shield_mat', i_shield_mat, 0, 1, &
               'Switch for shield material)')


       case ('secondary_cycle')
          call parse_int_variable('secondary_cycle', secondary_cycle, 0, 4, &
               'Switch for blanket thermodynamic model')

       case ('afwi')
          call parse_real_variable('afwi', afwi, 1.0D-3, 0.05D0, &
               'I/B fw/blkt coolant channel inner radius (m)')
       case ('afwo')
          call parse_real_variable('afwo', afwo, 1.0D-3, 0.05D0, &
               'O/B fw/blkt coolant channel inner radius (m)')
       case ('inlet_temp')
          call parse_real_variable('inlet_temp', inlet_temp, 200.0D0, 600.0D0, &
               'Coolant inlet temperature (K)')
       case ('irefprop')
          call parse_int_variable('irefprop', irefprop, 0, 1, &
               'Switch to use REFPROP routines')
       case ('outlet_temp')
          call parse_real_variable('outlet_temp', outlet_temp, 450.0D0, 900.0D0, &
               'Coolant outlet temperature (K)')
       case ('nblktmodpo')
          call parse_int_variable('nblktmodpo', nblktmodpo, 1, 16, &
               'No of o/b blanket modules in poloidal direction')
       case ('nblktmodpi')
          call parse_int_variable('nblktmodpi', nblktmodpi, 1, 16, &
               'No of i/b blanket modules in poloidal direction')
       case ('nblktmodto')
          call parse_int_variable('nblktmodto', nblktmodto, 8, 96, &
               'No of o/b blanket modules in toroidal direction')
       case ('nblktmodti')
          call parse_int_variable('nblktmodti', nblktmodti, 8, 96, &
               'No of i/b blanket modules in toroidal direction')
       case ('tfwmatmax')
          call parse_real_variable('tfwmatmax', tfwmatmax, 500.0D0, 2000.0D0, &
               'Max temperature of first wall material (K)')
       case ('fw_th_conductivity')
          call parse_real_variable('fw_th_conductivity', fw_th_conductivity, 1.0D0, 100.0D0, &
               'thermal conductivity of first wall material at 293 K (W/m/K)')

       case ('etaiso')
          call parse_real_variable('etaiso', etaiso, 0.1D0, 1.0D0, &
               'Isentropic efficiency of coolant pumps')
       case ('blkttype')
          call parse_int_variable('blkttype', blkttype, 1, 3, &
               'Switch for blanket type')
       case ('blktmodel')
          call parse_int_variable('blktmodel', blktmodel, 0, 1, &
               'Switch for blanket neutronics calculations')
       case ('breedmat')
          call parse_int_variable('breedmat', breedmat, 1, 3, &
               'Switch for blanket breeder material')
       case ('declblkt')
          call parse_real_variable('declblkt', declblkt, 0.01D0, 0.2D0, &
               'Neutron decay length in blanket')
       case ('declfw')
          call parse_real_variable('declfw', declfw, 0.01D0, 0.2D0, &
               'Neutron decay length in first wall')
       case ('declshld')
          call parse_real_variable('declshld', declshld, 0.01D0, 0.2D0, &
               'Neutron decay length in blanket')
       case ('denstl')
          call parse_real_variable('denstl', denstl, 5.0D3, 1.0D4, &
               'Density of steel (kg/m3)')
       case ('denw')
          call parse_real_variable('denw', denw, 1.0D4, 5.0D4, &
               'Density of tungsten (kg/m3)')
       case ('emult')
          call parse_real_variable('emult', emult, 1.0D0, 2.0D0, &
               'Energy multip. in blanket and shield')
       case ('fblbe')
          call parse_real_variable('fblbe', fblbe, 0.0D0, 1.0D0, &
               'Beryllium fraction of blanket')
       case ('fblbreed')
          call parse_real_variable('fblbreed', fblbreed, 0.0D0, 1.0D0, &
               'Breeder fraction of blanket breeding unit')
       case ('fblhebmi')
          call parse_real_variable('fblhebmi', fblhebmi, 0.0D0, 1.0D0, &
               'Helium fraction of IB blanket box manifold')
       case ('fblhebmo')
          call parse_real_variable('fblhebmo', fblhebmo, 0.0D0, 1.0D0, &
               'Helium fraction of OB blanket box manifold')
       case ('fblhebpi')
          call parse_real_variable('fblhebpi', fblhebpi, 0.0D0, 1.0D0, &
               'Helium fraction of IB blanket back plate')
       case ('fblhebpo')
          call parse_real_variable('fblhebpo', fblhebpo, 0.0D0, 1.0D0, &
               'Helium fraction of OB blanket back plate')
       case ('fblli')
          call parse_real_variable('fblli', fblli, 0.0D0, 1.0D0, &
               'Lithium fraction of blanket')
       case ('fblli2o')
          call parse_real_variable('fblli2o', fblli2o, 0.0D0, 1.0D0, &
               'Li2O fraction of blanket')
       case ('fbllipb')
          call parse_real_variable('fbllipb', fbllipb, 0.0D0, 1.0D0, &
               'Li-Pb fraction of blanket')
       case ('fblss')
          call parse_real_variable('fblss', fblss, 0.0D0, 1.0D0, &
               'Stainless steel fraction of blanket')
       case ('fblvd')
          call parse_real_variable('fblvd', fblvd, 0.0D0, 1.0D0, &
               'Vanadium fraction of blanket')
       case ('fdiv')
          call parse_real_variable('fdiv', fdiv, 0.0D0, 1.0D0, &
               'Divertor area fraction')
       case ('fhcd')
          call parse_real_variable('fhcd', fhcd, 0.0D0, 1.0D0, &
               'HCD + diagnostics area fraction')
       case ('fhole')
          call parse_real_variable('fhole', fhole, 0.0D0, 1.0D0, &
               'Hole area fraction')
       case ('fvolbi')
          write(outfile,*) ' '
          write(outfile,*) '**********'
          write(outfile,*) 'FVOLBI is now obsolete - (use FHOLE)'
          write(outfile,*) 'please remove it from the input file'
          write(outfile,*) '**********'
          write(outfile,*) ' '
          obsolete_var = .true.
       case ('fvolbo')
          write(outfile,*) ' '
          write(outfile,*) '**********'
          write(outfile,*) 'FVOLBO is now obsolete - (use FHOLE)'
          write(outfile,*) 'please remove it from the input file'
          write(outfile,*) '**********'
          write(outfile,*) ' '
          obsolete_var = .true.
       case ('fvolcry')
          write(outfile,*) ' '
          write(outfile,*) '**********'
          write(outfile,*) 'FVOLCRY is now obsolete -'
          write(outfile,*) 'please remove it from the input file'
          write(outfile,*) '**********'
          write(outfile,*) ' '
          obsolete_var = .true.
       case ('fvoldw')
          call parse_real_variable('fvoldw', fvoldw, 0.0D0, 10.0D0, &
               'Fudge factor for vacuum vessel volume')
       !+PJK FVOLSI, FVOLSO should now be restricted to <= 1
       case ('fvolsi')
          call parse_real_variable('fvolsi', fvolsi, 0.0D0, 10.0D0, &
               'Fudge factor for inboard shield volume')
       case ('fvolso')
          call parse_real_variable('fvolso', fvolso, 0.0D0, 10.0D0, &
               'Fudge factor for outboard shield volume')
       !-PJK
       case ('fwclfr')
          call parse_real_variable('fwclfr', fwclfr, 0.0D0, 1.0D0, &
               'First wall coolant fraction')
       case ('fwbsshape')
          call parse_int_variable('fwbsshape', fwbsshape, 1, 2, &
               'Switch for fw/blanket/shield/vv shape')
       case ('fw_armour_thickness')
          call parse_real_variable('fw_armour_thickness', fw_armour_thickness, 0.0D0, 1.0D0, &
               'First wall W coating thickness (m)')
       case ('hcdportsize')
          call parse_int_variable('hcdportsize', hcdportsize, 1, 2, &
               'H/CD port size')
       case ('iblanket')
          call parse_int_variable('iblanket', iblanket, 1, 4, 'Switch for blanket model')
          if (iblanket == 3) then
              fwith = 0.03D0
              fwoth = 0.03D0
              fw_armour_thickness = 0.003D0
          end if
       case ('iblnkith')
          call parse_int_variable('iblnkith', iblnkith, 0, 1, 'Switch for inboard blanket')

       case ('inuclear')
         call parse_int_variable('inuclear', inuclear, 0, 1, &
              'switch for nuclear heating in the coils')
       case ('qnuc')
          call parse_real_variable('qnuc', qnuc, 0.0D0, 1.0D6, &
               'nuclear heating in the coils (W)')

       case ('li6enrich')
          call parse_real_variable('li6enrich', li6enrich, 7.40D0, 100.0D0, &
               'Li-6 enrichment')

       ! CCFE hcpb BB module (also includes the CP shielding for ST)
       case ('breeder_f')
          call parse_real_variable('breeder_f', breeder_f, 0.00D0, 1.0D0, &
               'Volume of Li4SiO4 / (Volume of Be12Ti + Li4SiO4)')
       case ('breeder_multiplier')
          call parse_real_variable('breeder_multiplier', breeder_multiplier, 0.0D0, 1.0D0, &
               'combined breeder/multipler fraction of blanket by volume')
       case ('vfcblkt')
          call parse_real_variable('vfcblkt', vfcblkt, 0.0D0, 1.0D0, &
               'He coolant fraction of blanket by volume')
       case ('vfpblkt')
          call parse_real_variable('vfpblkt', vfpblkt, 0.0D0, 1.0D0, &
               'He purge gas fraction of blanket by volume')
       case ('f_neut_shield')
         call parse_real_variable('f_neut_shield', f_neut_shield, 0.0D0, 1.0D0, &
              'He purge gas fraction of blanket by volume')

       case ('iblanket_thickness')
          call parse_int_variable('iblanket_thickness', iblanket_thickness, 1, 3, &
               'Blanket thickness switch')
          if (iblanket_thickness == 1) then
            blnkith = 0.53D0
            blnkoth = 0.91D0
          else if (iblanket_thickness == 2) then
            blnkith = 0.64D0
            blnkoth = 1.11D0
          else if (iblanket_thickness == 3) then
            blnkith = 0.75D0
            blnkoth = 1.30D0
          end if
       case ('npdiv')
          call parse_int_variable('npdiv', npdiv, 0, 4, &
               'Number of divertor ports')
       case ('nphcdin')
          call parse_int_variable('nphcdin', nphcdin, 0, 4, &
               'Number of inboard H/CD ports')
       case ('nphcdout')
          call parse_int_variable('nphcdout', nphcdout, 0, 4, &
               'Number of outboard H/CD ports')
       case ('vfblkt')
          call parse_real_variable('vfblkt', vfblkt, 0.0D0, 1.0D0, &
               'Coolant void fraction in blanket')
       case ('vfshld')
          call parse_real_variable('vfshld', vfshld, 0.0D0, 1.0D0, &
               'Coolant void fraction in shield')
       case ('wallpf')
          call parse_real_variable('wallpf', wallpf, 1.0D0, 2.0D0, &
               'Neutron wall load peaking factor')

          !  Heat transport / power settings

       case ('baseel')
          call parse_real_variable('baseel', baseel, 1.0D6, 1.0D10, &
               'Base plant electric load (W)')
       case ('crypmw_max')
          call parse_real_variable('crypmw_max', crypmw_max, 0.01D0, 200.0D0, &
               ' Maximum cryogenic plant power (MW)')
       case ('f_crypmw')
          call parse_real_variable('f_crypmw', f_crypmw, 0.0D0, 100.0D0, &
              ' f-value for cryogenic plant power (icc = 87, c = 164)')
       case ('etahtp')
          call parse_real_variable('etahtp', etahtp, 0.1D0, 1.0D0, &
               'Coolant pump electrical efficiency')
        case ('etatf')
          call parse_real_variable('etatf', etatf, 0.0D0, 1.0D0, &
               'AC to resistive power conversion for TF coils')
       case ('etath')
          call parse_real_variable('etath', etath, 0.0D0, 1.0D0, &
               'Thermal-electric conversion efficiency')
       case ('fmgdmw')
          call parse_real_variable('fmgdmw', fmgdmw, 0.0D0, 100.0D0, &
               'Power to MGF units (MW)')
       case ('fpumpblkt')
          call parse_real_variable('fpumpblkt', fpumpblkt, 0.0D0, 0.2D0, &
               'Blanket pumping/thermal power ratio')
       case ('fpumpdiv')
          call parse_real_variable('fpumpdiv', fpumpdiv, 0.0D0, 0.2D0, &
               'Divertor pumping/thermal power ratio')
       case ('fpumpfw')
          call parse_real_variable('fpumpfw', fpumpfw, 0.0D0, 0.2D0, &
               'First wall pumping/thermal power ratio')
       case ('fpumpshld')
          call parse_real_variable('fpumpshld', fpumpshld, 0.0D0, 0.2D0, &
               'Shield pumping/thermal power ratio')
       case ('htpmw_min')
          call parse_real_variable('htpmw_min', htpmw_min, 0.0D0, 500.0D0, &
               'Minimum total electrical power for primary coolant pumps  (MW)')
       case ('ipowerflow')
          call parse_int_variable('ipowerflow', ipowerflow, 0, 1, &
               'Switch for power flow model')
       case ('iprimnloss')
          call parse_int_variable('iprimnloss', iprimnloss, 0, 1, &
               'Switch for lost neutron power destiny')
       case ('iprimshld')
          call parse_int_variable('iprimshld', iprimshld, 0, 1, &
               'Switch for shield thermal power destiny')
       case ('pwpm2')
          call parse_real_variable('pwpm2', pwpm2, 0.0D0, 1.0D3, &
               'Base AC power requirement (W/m2)')
       case ('pinjmax')
          call parse_real_variable('pinjmax', pinjmax, 0.0D0, 1.0D3, &
               'Maximum injector wall plug power during pulse (MW)')
       case ('trithtmw')
          call parse_real_variable('trithtmw', trithtmw, 0.0D0, 100.0D0, &
               'Tritium process power (MW)')
       case ('vachtmw')
          call parse_real_variable('vachtmw', vachtmw, 0.0D0, 100.0D0, &
               'Vacuum pump power (MW)')

       case ('t_in_bb')
          call parse_real_variable('t_in_bb', t_in_bb, 200.0D0, 1000.0D0, &
               'Helium or Gas Inlet Temperature (K)')
       case ('t_out_bb')
          call parse_real_variable('t_out_bb', t_out_bb, 200.0D0, 1000.0D0, &
              'Helium or Gas Outlet Temperature (K)')
       case ('dp_he')
          call parse_real_variable('dp_he', dp_he, 0.0D0, 10.0D6, &
              'Helium Pressure drop or Gas Pressure drop (Pa)')
       case ('p_he')
          call parse_real_variable('p_he', p_he, 0.0D0, 100.0D6, &
              'Pressure in FW and blanket coolant at pump exit')

       case ('gamma_he')
          call parse_real_variable('gamma_he', gamma_he, 1.0D0, 2.0D0, &
              'Ratio of specific heats for helium or for another Gas')


          !  Cost information settings

       case ('abktflnc')
          call parse_real_variable('abktflnc', abktflnc, 0.1D0, 100.0D0, &
               'Allowable blanket fluence (MW-yr/m2)')
       case ('adivflnc')
          call parse_real_variable('adivflnc', adivflnc, 0.1D0, 100.0D0, &
               'Allowable divertor fluence (MW-yr/m2)')
       case ('cfactr')
          call parse_real_variable('cfactr', cfactr, 0.0D0, 1.0D0, &
               'Plant capacity factor or availability')
       case ('cfind')
          call parse_real_array('cfind', cfind, isub1, 4, &
               'Indirect cost factor vs LSA', icode)
       case ('cpstflnc')
          call parse_real_variable('cpstflnc', cpstflnc, 0.01D0, 30.0D0, &
               'Allowable centrepost neutron fluence (MW-yr/m2)')
       case ('cplife_input')
         call parse_real_variable('cplife_input', cplife_input, 0.001D0, 50.0D0, &
              'Full power centrepost lifetime (yr)')
       case ('decomf')
          call parse_real_variable('decomf', decomf, 0.0D0, 1.0D0, &
               'Decommissioning fund fraction')
       case ('dintrt')
          call parse_real_variable('dintrt', dintrt, 0.0D0, 0.1D0, &
               'Borrowing - saving interest rate difference')
       case ('dtlife')
          call parse_real_variable('dtlife', dtlife, 0.0D0, 15.0D0, &
               'Decommissioning time prior to end of plant')
       case ('fcap0')
          call parse_real_variable('fcap0', fcap0, 1.0D0, 1.5D0, &
               'Ave cost of money for plant construction')
       case ('fcap0cp')
          call parse_real_variable('fcap0cp', fcap0cp, 1.0D0, 1.5D0, &
               'Ave cost of money for replaceable components')
       case ('fcdfuel')
          call parse_real_variable('fcdfuel', fcdfuel, 0.0D0, 1.0D0, &
               'Fraction of CD cost assumed fuel cost')
       case ('fcr0')
          call parse_real_variable('fcr0', fcr0, 0.0D0, 1.0D0, &
               'Fixed charge rate during construction')
       case ('fkind')
          call parse_real_variable('fkind', fkind, 0.5D0, 1.0D0, &
               'Multiplier for Nth of a kind costs')
       case ('step_rh_costfrac')
          call parse_real_variable('step_rh_costfrac', step_rh_costfrac, 0.0D0, 1.0D0, &
               'fraction of capital cost for remote handling')
       case ('step_con')
          call parse_real_variable('step_con', step_con, 0.0D0, 1.0D0, &
               'Contingency Percentage')
       case('step_cconfix')
          call parse_real_variable('step_cconfix', step_cconfix, 0.0D0, 3.0D2, &
               'fixed cost of superconducting cable ($/m) (if cost model = 2)' )
       case('step_cconshpf')
          call parse_real_variable('step_cconshpf', step_cconshpf, 0.0D0, 3.0D2, &
               'cost of PF coil steel conduit/sheath ($/m) (if cost model = 2)' )
       case ('step_currency')
               call parse_string_variable('step_currency', step_currency, &
                    'description of the constant dollar year used')
       case('step_uccase')
         call parse_real_variable('step_uccase', step_uccase, 0.0D0, 3.0D2, &
               'cost of superconductor case ($/kg) (if cost model = 2)' )
       case('step_uccu')
         call parse_real_variable('step_uccu', step_uccu, 0.0D0, 3.0D2, &
               'unit cost for copper in superconducting cable ($/kg) (if cost model = 2)' )
       case ('step_ucfwa')
         call parse_real_variable('step_ucfwa', step_ucfwa, 0.0D0, 1.0D5, &
         'first wall armour cost ($/kg) (if cost model = 2)' )
      case ('step_ucfws')
         call parse_real_variable('step_ucfws', step_ucfws, 0.0D0, 1.0D5, &
         'first wall structure cost ($/kg) (if cost model = 2)' )
      case ('step_ucfwps')
         call parse_real_variable('step_ucfwps', step_ucfwps, 0.0D0, 1.0D9, &
         'first wall passive stabiliser cost ($) (if cost model = 2)' )
       case('step_ucsc')
         call parse_real_array('step_ucsc', step_ucsc, isub1, 7, &
              'cost of superconductor ($/kg) (if cost model = 2)', icode)
       case('step_ucfnc')
         call parse_real_variable('step_ucfnc', step_ucfnc, 0.0D0, 3.0D2, &
               'outer PF coil fence support cost ($/kg) (if cost model = 2)' )
       case ('step_ucblbe')
         call parse_real_variable('ucblbe', ucblbe, 1.0D0, 1.0D4, &
               'Unit cost for blanket Be ($/kg) (if cost model = 2)')
       case ('step_ucblbreed')
         call parse_real_variable('ucblbreed', ucblbreed, 1.0D0, 1.0D4, &
               'Unit cost for blanket breeder material ($/kg) (if cost model = 2)')
       case ('step_ucblss')
          call parse_real_variable('ucblss', ucblss, 10.0D0, 1.0D3, &
               'Unit cost for blanket st.steel ($/kg) (if cost model = 2)')
       case ('step_ucblvd')
          call parse_real_variable('ucblvd', ucblvd, 100.0D0, 1.0D3, &
               'Unit cost for blanket Vd ($/kg) (if cost model =2)')
       case ('step_ucoam')
         call parse_real_variable('step_ucoam', step_ucoam, 1.0D0, 1.0D3, &
               'Annual cost of operation and maintenance (M$/year/1200MW**0.5) (if cost model = 2)')
       case ('step_ucwst')
         call parse_real_variable('step_ucwst', step_ucwst, 0.1D0, 100.0D0, &
               'Annual cost of waste disposal (M$/yr/1200MW) (if cost model = 2)')
       case ('i_cp_lifetime')
         call parse_int_variable('i_cp_lifetime', i_cp_lifetime, 0, 3, &
              'Switch for ST centrepost lifetime contraint (10) setting')
       case ('ifueltyp')
          call parse_int_variable('ifueltyp', ifueltyp, 0, 2, &
               'Switch for costing of 1st wall etc.')
       case ('ipnet')
          call parse_int_variable('ipnet', ipnet, 0, 1, &
               'Switch for net electric power calc.')
       case ('ireactor')
          call parse_int_variable('ireactor', ireactor, 0, 1, &
               'Switch for MWe / C-o-E calculation')
       case ('lsa')
          call parse_int_variable('lsa', lsa, 1, 4, &
               'Level of safety assurance')
       case ('output_costs')
          call parse_int_variable('output_costs', output_costs, 0, 1, &
               'Switch for writing costs to file')
       case ('discount_rate')
          call parse_real_variable('discount_rate', discount_rate, 0.0D0, 0.5D0, &
               'Effective cost of money')
       case ('sitecost')
          call parse_real_variable('sitecost', sitecost, 0.0D0, 1.0D9, &
               'Fixed site cost ($)')
       case ('wfbuilding')
          call parse_real_variable('wfbuilding', wfbuilding, 0.0D0, 1.0D9, &
               'Fixed cost Waste Facility buildings ($)')
       case ('whole_site_area')
          call parse_real_variable('whole_site_area', whole_site_area, 0.0D0, 1.0D9, &
               'Area of whole plant site (m2)')
       case ('startupratio')
          call parse_real_variable('startupratio', startupratio, 0.0D0, 10.0D0, &
               'Ratio (additional HCD power for start-up) / (flat-top operational requirements)')

          !  Unit cost settings

       case ('cconfix')
          call parse_real_variable('cconfix', cconfix, 50.0D0, 200.0D0, &
               'Fixed cost of superconducting cable ($/m)')
       case ('cconshpf')
          call parse_real_variable('cconshpf', cconshpf, 50.0D0, 200.0D0, &
               'PF coil steel conduit/sheath cost ($/m)')
       case ('cconshtf')
          call parse_real_variable('cconshtf', cconshtf, 50.0D0, 200.0D0, &
               'TF coil steel conduit/sheath cost ($/m)')
       case ('cland')
          call parse_real_variable('cland', cland, 10.0D0, 100.0D0, &
               'Cost of land (M$)')
       case ('costexp')
          call parse_real_variable('costexp', costexp, 0.01D0, 5.0D0, &
               'Cost exponent for 2015 costs model')
       case ('costexp_pebbles')
          call parse_real_variable('costexp_pebbles', costexp_pebbles, 0.01D0, 5.0D0, &
               'cost exponent for pebbles in 2015 costs model')
       case ('cost_factor_buildings')
          call parse_real_variable('cost_factor_buildings', cost_factor_buildings, 0.1D0, 10.0D0, &
           'Cost scaling factor for buildings (2015 costs model)')
       case ('cost_factor_land')
          call parse_real_variable('cost_factor_land', cost_factor_land, 0.1D0, 10.0D0, &
          'Cost scaling factor for land (2015 costs model)')
       case ('cost_factor_tf_coils')
          call parse_real_variable('cost_factor_tf_coils', cost_factor_tf_coils, 0.1D0, 10.0D0, &
          'Cost scaling factor for TF coils (2015 costs model)')
       case ('cost_factor_fwbs')
          call parse_real_variable('cost_factor_fwbs', cost_factor_fwbs, 0.1D0, 10.0D0, &
          'Cost scaling factor for fwbs (2015 costs model)')
       case ('cost_factor_rh')
          call parse_real_variable('cost_factor_rh', cost_factor_rh, 0.1D0, 10.0D0, &
          'Cost scaling factor for remote handling (2015 costs model)')
       case ('cost_factor_vv')
          call parse_real_variable('cost_factor_vv', cost_factor_vv, 0.1D0, 10.0D0, &
          'Cost scaling factor for vacuum vessel (2015 costs model)')
       case ('cost_factor_bop')
          call parse_real_variable('cost_factor_bop', cost_factor_bop, 0.1D0, 10.0D0, &
          'Cost scaling factor for energy conversion system (2015 costs model)')
       case ('cost_factor_misc')
          call parse_real_variable('cost_factor_misc', cost_factor_misc, 0.1D0, 10.0D0, &
          'Cost scaling factor for remaining subsystems (2015 costs model)')
       case ('maintenance_fwbs')
          call parse_real_variable('maintenance_fwbs', maintenance_fwbs, 0.0D0, 1.0D0, &
          'Maintenance cost factor: first wall, blanket, shield, divertor')
       case ('maintenance_gen')
          call parse_real_variable('maintenance_gen', maintenance_gen, 0.0D0, 1.0D0, &
          'Maintenance cost factor: All other components except coils, vacuum vessel, thermal shield, cryostat, land')
       case ('amortization')
          call parse_real_variable('amortization', amortization, 1.0D0, 50.0D0, &
               'amortization factor (fixed charge factor) "A" (years)')

       case ('cost_model')
          call parse_int_variable('cost_model', cost_model, 0, 2, &
               'Switch for cost model')
       case ('cowner')
          call parse_real_variable('cowner', cowner, 0.0D0, 1.0D0, &
               'Owner cost factor')
       case ('csi')
          call parse_real_variable('csi', csi, 1.0D0, 100.0D0, &
               'Allowance for site costs (M$)')
       case ('cturbb')
          call parse_real_variable('cturbb', cturbb, 100.0D0, 1000.0D0, &
               'Cost of turbine building (M$)')
       case ('fcontng')
          call parse_real_variable('fcontng', fcontng, 0.0D0, 1.0D0, &
               'Project contingency factor')
       case ('step_ref')
          call parse_real_array('step_ref', step_ref, isub1, 70, &
               'Reference values for cost model 2', icode)
       case ('step91_per')
          call parse_real_variable('step91_per', step91_per, 1.0D0, 1.0D2, &
               'Percentage of cdirt used in calculating step91 (3.0D-1 = 30%)')
       case ('step92_per')
          call parse_real_variable('step92_per', step92_per, 1.0D0, 1.0D2, &
               'Percentage of cdirt used in calculating step92 (3.0D-1 = 30%)')
       case ('step93_per')
          call parse_real_variable('step93_per', step93_per, 1.0D0, 1.0D2, &
               'Percentage of cdirt used in calculating step93 (3.0D-1 = 30%)')
       case ('site_imp_uc')
          call parse_real_array('site_imp_uc', site_imp_uc, isub1, 62, &
               'Site improvement reference values for cost model 2', icode)
       case ('ucblbe')
          call parse_real_variable('ucblbe', ucblbe, 1.0D0, 1.0D3, &
               'Unit cost for blanket Be ($/kg)')
       case ('ucblbreed')
          call parse_real_variable('ucblbreed', ucblbreed, 1.0D0, 1.0D3, &
               'Unit cost for blanket breeder material ($/kg)')
       case ('ucblli')
          call parse_real_variable('ucblli', ucblli, 1.0D1, 1.0D4, &
               'Unit cost for blanket Li ($/kg)')
       case ('ucblli2o')
          call parse_real_variable('ucblli2o', ucblli2o, 1.0D2, 1.0D4, &
               'Unit cost for blanket Li2O ($/kg)')
       case ('ucbllipb')
          call parse_real_variable('ucbllipb', ucbllipb, 1.0D2, 1.0D4, &
               'Unit cost for blanket Li-Pb ($/kg)')
       case ('ucblss')
          call parse_real_variable('ucblss', ucblss, 10.0D0, 1.0D3, &
               'Unit cost for blanket st.steel ($/kg)')
       case ('ucblvd')
          call parse_real_variable('ucblvd', ucblvd, 100.0D0, 1.0D3, &
               'Unit cost for blanket Vd ($/kg)')
       case ('ucbus')
          call parse_real_variable('ucbus', ucbus, 0.01D0, 10.0D0, &
               'Cost of Al bus for TF coil ($/A-m)')
       case ('uccase')
          call parse_real_variable('uccase', uccase, 1.0D0, 1.0D3, &
               'Cost of superconductor case ($/kg)')
       case ('uccpcl1')
          call parse_real_variable('uccpcl1', uccpcl1, 1.0D0, 1.0D3, &
               'Cost of tapered copper ($/kg)')
       case ('uccpclb')
          call parse_real_variable('uccpclb', uccpclb, 1.0D0, 1.0D3, &
               'Cost TF outer leg plate coils ($/kg)')
       case ('uccry')
          call parse_real_variable('uccry', uccry, 1.0D4, 1.0D6, &
               'Heat transport cryoplant costs ($/W)')
       case ('uccryo')
          call parse_real_variable('uccryo', uccryo, 1.0D0, 1.0D3, &
               'Unit cost for cryostat ($/kg)')
       case ('uccu')
          call parse_real_variable('uccu', uccu, 10.0D0, 1.0D2, &
               'Copper in SC cable cost ($/kg)')
       case ('ucdiv')
          call parse_real_variable('ucdiv', ucdiv, 1.0D3, 1.0D7, &
               'Cost of divertor blade ($)')
       case ('ucech')
          call parse_real_variable('ucech', ucech, 1.0D0, 10.0D0, &
               'ECH system cost ($/W)')
       case ('ucf1')
          call parse_real_variable('ucf1', ucf1, 1.0D6, 50.0D6, &
               'Fuelling system cost ($)')
       case ('ucfnc')
          call parse_real_variable('ucfnc', ucfnc, 10.0D0, 100.0D0, &
               'Outer PF fence support cost ($/kg)')
       case ('ucfuel')
          call parse_real_variable('ucfuel', ucfuel, 1.0D0, 10.0D0, &
               'Cost of fuel (M$/yr)')
       case ('uche3')
          call parse_real_variable('uche3', uche3, 1.0D5, 1.0D7, &
               'Cost of He3 fuel ($/kg)')
       case ('uchrs')
          call parse_real_variable('uchrs', uchrs, 1.0D7, 5.0D8, &
               'Cost of heat rejection system ($)')
       case ('uchts')
          call parse_real_array('uchts', uchts, isub1, 2, &
               'Cost of heat transp system equip per loop ($/W)', icode)
       case ('uciac')
          call parse_real_variable('uciac', uciac, 1.0D7, 1.0D9, &
               'Cost of instrum, control & diag.($)')
       case ('ucich')
          call parse_real_variable('ucich', ucich, 1.0D0, 10.0D0, &
               'Cost of ICH system ($/W)')
       case ('uclh')
          call parse_real_variable('uclh', uclh, 1.0D0, 10.0D0, &
               'LH system cost ($/W)')
       case ('ucme')
          call parse_real_variable('ucme', ucme, 1.0D7, 1.0D9, &
               'cost of maintenance equip. ($)')
       case ('ucmisc')
          call parse_real_variable('ucmisc', ucmisc, 1.0D7, 5.0D7, &
               'Miscellaneous plant allowance ($)')
       case ('ucnbi')
          call parse_real_variable('ucnbi', ucnbi, 1.0D0, 10.0D0, &
               'NBI system cost ($/W)')
       case ('ucoam')
          call parse_real_array('ucoam', ucoam, isub1, 4, &
               'Annual cost of operation and maintenance', icode)
       case ('ucpens')
          call parse_real_variable('ucpens', ucpens, 1.0D0, 100.0D0, &
               'Penetration shield cost ($/kg)')
       case ('ucpfb')
          call parse_real_variable('ucpfb', ucpfb, 1.0D0, 1.0D3, &
               'Cost of PF coil buses ($/kA-m)')
       case ('ucpfbk')
          call parse_real_variable('ucpfbk', ucpfbk, 1.0D3, 1.0D5, &
               'Cost of PF coil DC breakers ($/MVA)')
       case ('ucpfbs')
          call parse_real_variable('ucpfbs', ucpfbs, 1.0D3, 1.0D4, &
               'Cost of PF burn power supplies ($/kW**0.7)')
       case ('ucpfcb')
          call parse_real_variable('ucpfcb', ucpfcb, 1.0D3, 1.0D5, &
               'Cost of PF coil AC breakers ($/circ)')
       case ('ucpfdr1')
          call parse_real_variable('ucpfdr1', ucpfdr1, 1.0D0, 1.0D3, &
               'Cost factor for dump resistors ($/MJ)')
       case ('ucpfic')
          call parse_real_variable('ucpfic', ucpfic, 1.0D3, 1.0D5, &
               'Cost of PF instrum & cont ($/channel)')
       case ('ucpfps')
          call parse_real_variable('ucpfps', ucpfps, 1.0D3, 1.0D5, &
               'Cost of PF coil pulsed P.S. ($/MVA)')
       case ('ucrb')
          call parse_real_variable('ucrb', ucrb, 1.0D2, 1.0D3, &
               'Cost of reactor building ($/m3)')
       case ('ucsc')
          call parse_real_array('ucsc', ucsc, isub1, 8, &
               'Cost of superconductor ($/kg)', icode)
       case ('step_uc_cryo_al')
          call parse_real_variable('step_uc_cryo_al', step_uc_cryo_al, &
            5.0D1, 5.0D3, 'Cost of cryo aluminium ($/kg)')
       case ('step_mc_cryo_al_per')
          call parse_real_variable('step_mc_cryo_al_per', &
            step_mc_cryo_al_per, 0.0D0, 1.0D0, &
            'Manufacturing cost percentage for cryo aluminium')
       case ('ucshld')
          call parse_real_variable('ucshld', ucshld, 1.0D0, 100.0D0, &
               'Cost of shield structural steel ($/kg)')
       case ('uctfbr')
          call parse_real_variable('uctfbr', uctfbr, 1.0D0, 10.0D0, &
               'Cost of TF coil breakers ($/W**0.7)')
       case ('uctfbus')
          call parse_real_variable('uctfbus', uctfbus, 1.0D0, 1.0D3, &
               'Cost of TF coil bus ($/kg)')
       case ('uctfps')
          call parse_real_variable('uctfps', uctfps, 1.0D0, 1.0D3, &
               'Cost of TF power supplies ($/W**0.7)')
       case ('uctfsw')
          call parse_real_variable('uctfsw', uctfsw, 0.1D0, 10.0D0, &
               'Cost of TF slow dump switches ($/A)')
       case ('ucturb')
          call parse_real_array('ucturb', ucturb, isub1, 2, &
               'Cost of turbine plant equipment ($)', icode)
       case ('ucwindpf')
          call parse_real_variable('ucwindpf', ucwindpf, 100.0D0, 1.0D3, &
               'Cost of SCPF windings ($/m)')
       case ('ucwindtf')
          call parse_real_variable('ucwindtf', ucwindtf, 100.0D0, 1.0D3, &
               'Cost of SCTF windings ($/m)')
       case ('ucwst')
          call parse_real_array('ucwst', ucwst, isub1, 4, &
               'cost of waste disposal (M$/yr)', icode)

          !  Availability settings

       case ('iavail')
          call parse_int_variable('iavail', iavail, 0, 2, &
               'Switch for plant availability model')
       case ('ibkt_life')
          call parse_int_variable('ibkt_life', ibkt_life, 0, 2, &
               'Switch for DEMO fw/blanket lifetime calculation')
       case ('life_dpa')
          call parse_real_variable('life_dpa', life_dpa, 1.0D1, 1.0D2, &
               'Allowable DPA for DEMO fw/blanket lifetime calculation')
       case ('avail_min')
          call parse_real_variable('avail_min', avail_min, 0.0D0, 1.0D0, &
               'Required minimum availability (constraint equation 61)')
       case ('favail')
          call parse_real_variable('favail', favail, 0.0D0, 1.0D0, &
               'F-value for minimum availability (constraint equation 61)')
       case ('num_rh_systems')
          call parse_int_variable('num_rh_systems', num_rh_systems, 1, 10, &
               'Number of remote handling systems (from 1-10)')
       case ('conf_mag')
          call parse_real_variable('conf_mag', conf_mag, 0.9D0, 1.0D0, &
               'c parameter, which determines the temperature margin at which magnet lifetime starts to decline')
       case ('div_prob_fail')
          call parse_real_variable('div_prob_fail', div_prob_fail, 0.0D0, 1.0D0, &
               'Divertor probability of failure (per op day)')
       case ('div_umain_time')
          call parse_real_variable('div_umain_time', div_umain_time, 0.1D0, 2.0D0, &
               'Divertor unplanned maintenance time (years)')

       case ('div_nref')
          call parse_real_variable('div_nref', div_nref, 1.0D3, 1.0D8, &
               'Reference value for cycle life of divertor')
       case ('div_nu')
          call parse_real_variable('div_nu', div_nu, 1.0D3, 1.0D8, &
               'The cycle when the divertor fails with 100% probability')

       case ('fwbs_nref')
          call parse_real_variable('fwbs_nref', fwbs_nref, 1.0D3, 1.0D8, &
               'Reference value for cycle life of blanket')
       case ('fwbs_nu')
          call parse_real_variable('fwbs_nu', fwbs_nu, 1.0D3, 1.0D8, &
               'The cycle when the blanket fails with 100% probability')

       case ('fwbs_prob_fail')
          call parse_real_variable('fwbs_prob_fail', fwbs_prob_fail, 0.0D0, 1.0D0, &
               'Fwbs probability of failure (per op day)')
       case ('fwbs_umain_time')
          call parse_real_variable('fwbs_umain_time', fwbs_umain_time, 0.1D0, 2.0D0, &
               'Fwbs unplanned maintenace time (years)')
       case ('redun_vacp')
          call parse_real_variable('redun_vacp', redun_vacp, 0.0D0, 100.0D0, &
               'Vacuum system pump redundancy level (%)')
       case ('tbktrepl')
          call parse_real_variable('tbktrepl', tbktrepl, 0.01D0, 2.0D0, &
               'Time needed to replace blanket (yr)')
       case ('tcomrepl')
          call parse_real_variable('tcomrepl', tcomrepl, 0.01D0, 2.0D0, &
               'Time needed to replace blanket+divertor (yr)')
       case ('tdivrepl')
          call parse_real_variable('tdivrepl', tdivrepl, 0.01D0, 2.0D0, &
               'Time needed to replace divertor (yr)')
       case ('tlife')
          call parse_real_variable('tlife', tlife, 1.0D0, 100.0D0, &
               'Plant life (yr)')
       case ('uubop')
          call parse_real_variable('uubop', uubop, 0.005D0, 0.1D0, &
               'Unplanned unavailability for BOP')
       case ('uucd')
          call parse_real_variable('uucd', uucd, 0.005D0, 0.1D0, &
               'Unplanned unavailability for CD system')
       case ('uudiv')
          call parse_real_variable('uudiv', uudiv, 0.005D0, 0.1D0, &
               'Unplanned unavailability for divertor')
       case ('uufuel')
          call parse_real_variable('uufuel', uufuel, 0.005D0, 0.1D0, &
               'Unplanned unavailability for fuel system')
       case ('uufw')
          call parse_real_variable('uufw', uufw, 0.005D0, 0.1D0, &
               'Unplanned unavailability for first wall')
       case ('uumag')
          call parse_real_variable('uumag', uumag, 0.005D0, 0.1D0, &
               'Unplanned unavailability for magnets')
       case ('uuves')
          call parse_real_variable('uuves', uuves, 0.005D0, 0.1D0, &
               'Unplanned unavailability for vessel')


        !  Sweep settings

       case ('isweep')
          call parse_int_variable('isweep', isweep, 0, ipnscns, &
               'Number of scans to perform')
       case ('nsweep')
          call parse_int_variable('nsweep', nsweep, 1, ipnscnv, &
               'Variable used in scan')
       case ('sweep')
          call parse_real_array('sweep', sweep, isub1, ipnscns, &
               'Actual values to use in scan', icode)

        case ('scan_dim')
          call parse_int_variable('scan_dim', scan_dim, 1, 2, &
               'Switch for 1-D or 2-D scan')
        case ('isweep_2')
          call parse_int_variable('isweep_2', isweep_2, 0, ipnscns, &
               'Number of 2D scans to perform')
        case ('nsweep_2')
          call parse_int_variable('nsweep_2', nsweep_2, 1, ipnscnv, &
               'Second variable used in 2D scan')
        case ('sweep_2')
          call parse_real_array('sweep_2', sweep_2, isub1, ipnscns, &
               'Actual values to use in 2D scan', icode)

          !  Buildings settings

       case('i_bldgs_size')
         call parse_int_variable('i_bldgs_size', i_bldgs_size, 0, 1, &
               'Switch between routines estimating building sizes')
       case('i_bldgs_v')
         call parse_int_variable('i_bldgs_v', i_bldgs_v, 0, 1, &
               'Switch for verbose buildings output')
       case ('admv')
          call parse_real_variable('admv', admv, 1.0D4, 1.0D6, &
               'Administration building volume (m3)')
       case ('clh1')
          call parse_real_variable('clh1', clh1, 0.0D0, 20.0D0, &
               'Clearance TF coil to cryostat top (m)')
       case ('clh2')
          call parse_real_variable('clh2', clh2, 0.0D0, 30.0D0, &
               'Clearance TF coil to foundation (m)')
       case ('conv')
          call parse_real_variable('conv', conv, 1.0D4, 1.0D6, &
               'Control building volume (m3)')
       case ('esbldgm3')
          call parse_real_variable('esbldgm3', esbldgm3, 1.0D3, 1.0D6, &
               'Energy storage building volume (m3)')
       case ('fndt')
          call parse_real_variable('fndt', fndt, 0.0D0, 10.0D0, &
               'Foundation thickness (m)')
       case ('hccl')
          call parse_real_variable('hccl', hccl, 0.0D0, 10.0D0, &
               'Clearance around components in hot cell (m)')
       case ('hcwt')
          call parse_real_variable('hcwt', hcwt, 0.0D0, 10.0D0, &
               'Hot cell wall thickness (m)')
       case ('mbvfac')
         call parse_real_variable('mbvfac', mbvfac, 0.9D0, 3.0D0, &
               'Maintenance building volume multiplier')
       case ('pfbldgm3')
         call parse_real_variable('pfbldgm3', pfbldgm3, 1.0D4, 1.0D6, &
               'PF coil power conv. bldg volume (m3)')
       case ('pibv')
          call parse_real_variable('pibv', pibv, 1.0D3, 1.0D5, &
               'Power injection building volume (m3)')
       case ('rbrt')
          call parse_real_variable('rbrt', rbrt, 0.0D0, 10.0D0, &
               'Reactor building roof thickness (m)')
       case ('rbvfac')
         call parse_real_variable('rbvfac', rbvfac, 0.9D0, 3.0D0, &
               'Reactor building volume multiplier')
       case ('rbwt')
          call parse_real_variable('rbwt', rbwt, 0.0D0, 10.0D0, &
               'Reactor building wall thickness (m)')
       case ('row')
          call parse_real_variable('row', row, 0.0D0, 10.0D0, &
               'Wall clearance for cranes (m)')
       case ('rxcl')
         call parse_real_variable('rxcl', rxcl, 0.0D0, 10.0D0, &
               'Clearance around reactor (m)')
       case ('shmf')
         call parse_real_variable('shmf', shmf, 0.0D0, 1.0D0, &
               'Fraction of TF shield mass per lift')
       case ('shov')
          call parse_real_variable('shov', shov, 1.0D3, 1.0D6, &
               'Shops and warehouse volume (m3)')
       case ('stcl')
          call parse_real_variable('stcl', stcl, 0.0D0, 10.0D0, &
               'Clearance above crane to roof (m)')
       case ('tfcbv')
          call parse_real_variable('tfcbv', tfcbv, 1.0D4, 1.0D6, &
               'TF coil power conv. bldg volume (m3)')
       case ('trcl')
          call parse_real_variable('trcl', trcl, 0.0D0, 10.0D0, &
               'Transport clearance between comps (m)')
       case ('triv')
          call parse_real_variable('triv', triv, 1.0D4, 1.0D6, &
               'Tritium building volume (m3)')
       case ('wgt')
          call parse_real_variable('wgt', wgt, 1.0D4, 1.0D6, &
               'Reactor building crane capacity (kg)')
       case ('wgt2')
          call parse_real_variable('wgt2', wgt2, 1.0D4, 1.0D6, &
               'Hot cell crane capacity (kg)')
       case ('wsvfac')
         call parse_real_variable('wsvfac', wsvfac, 0.9D0, 3.0D0, &
               'Warm shop building volume multiplier')
       case ('aux_build_l')
         call parse_real_variable('aux_build_l', aux_build_l, 10.0D0, 1000.0D0, &
               'aux building supporting tokamak processes, length (m)')
       case ('aux_build_w')
         call parse_real_variable('aux_build_w', aux_build_w, 10.0D0, 1000.0D0, &
               'aux building supporting tokamak processes, width (m)')
       case ('aux_build_h')
         call parse_real_variable('aux_build_h', aux_build_h, 1.0D0, 100.0D0, &
               'aux building supporting tokamak processes, height (m)')
       case ('auxcool_l')
         call parse_real_variable('auxcool_l', auxcool_l, 10.0D0, 1000.0D0, &
               'Site-Wide Auxiliary Cooling Water facility, length (m)')
       case ('auxcool_w')
         call parse_real_variable('auxcool_w', auxcool_w, 10.0D0, 1000.0D0, &
               'Site-Wide Auxiliary Cooling Water facility, width (m)')
       case ('auxcool_h')
         call parse_real_variable('auxcool_h', auxcool_h, 1.0D0, 100.0D0, &
               'Site-Wide Auxiliary Cooling Water facility, height (m)')
       case ('bioshld_thk')
         call parse_real_variable('bioshld_thk', bioshld_thk, 0.25D0, 25.0D0, &
               'Radial thickness of bio-shield around reactor (m)')
       case ('chemlab_l')
         call parse_real_variable('chemlab_l', chemlab_l, 10.0D0, 1000.0D0, &
               'Chemistry labs and treatment buldings, length (m)')
       case ('chemlab_w')
         call parse_real_variable('chemlab_w', chemlab_w, 10.0D0, 1000.0D0, &
               'Chemistry labs and treatment buldings, width (m)')
       case ('chemlab_h')
         call parse_real_variable('chemlab_h', chemlab_h, 1.0D0, 100.0D0, &
               'Chemistry labs and treatment buldings, height (m)')
       case ('control_buildings_l')
         call parse_real_variable('control_buildings_l', control_buildings_l, 10.0D0, 1000.0D0, &
               'control building, length (m)')
       case ('control_buildings_w')
         call parse_real_variable('control_buildings_w', control_buildings_w, 10.0D0, 1000.0D0, &
               'control building, width (m)')
       case ('control_buildings_h')
         call parse_real_variable('control_buildings_h', control_buildings_h, 1.0D0, 100.0D0, &
               'control building, height (m)')
       case ('crane_arm_h')
         call parse_real_variable('crane_arm_h', crane_arm_h, 1.0D0, 100.0D0, &
               'vertical dimension of crane arm, operating over reactor (m)')
       case ('crane_clrnc_h')
         call parse_real_variable('crane_clrnc_h', crane_clrnc_h, 0.0D0, 10.0D0, &
               'horizontal clearance to building wall for crane operation (m)')
       case ('crane_clrnc_v')
         call parse_real_variable('crane_clrnc_v', crane_clrnc_v, 0.0D0, 10.0D0, &
               'vertical clearance for crane operation (m)')
       case ('cryomag_l')
         call parse_real_variable('cryomag_l', cryomag_l, 10.0D0, 1000.0D0, &
               'Cryogenic Buildings for Magnet and Fuel Cycle, length (m)')
       case ('cryomag_w')
         call parse_real_variable('cryomag_w', cryomag_w, 10.0D0, 1000.0D0, &
               'Cryogenic Buildings for Magnet and Fuel Cycle, width (m)')
       case ('cryomag_h')
         call parse_real_variable('cryomag_h', cryomag_h, 1.0D0, 100.0D0, &
               'Cryogenic Buildings for Magnet and Fuel Cycle, height (m)')
       case ('cryostore_l')
         call parse_real_variable('cryostore_l', cryostore_l, 10.0D0, 1000.0D0, &
               'Magnet Cryo Storage Tanks, length (m)')
       case ('cryostore_w')
         call parse_real_variable('cryostore_w', cryostore_w, 10.0D0, 1000.0D0, &
               'Magnet Cryo Storage Tanks, width (m)')
       case ('cryostore_h')
         call parse_real_variable('cryostore_h', cryostore_h, 1.0D0, 100.0D0, &
               'Magnet Cryo Storage Tanks, height (m)')
       case ('cryostat_clrnc')
         call parse_real_variable('cryostat_clrnc', cryostat_clrnc, 0.0D0, 10.0D0, &
               'vertical clearance from TF coil to cryostat (m)')
       case ('elecdist_l')
         call parse_real_variable('elecdist_l', elecdist_l, 10.0D0, 1000.0D0, &
               'Transformers and electrical distribution facilities, length (m)')
       case ('elecdist_w')
         call parse_real_variable('elecdist_w', elecdist_w, 10.0D0, 1000.0D0, &
               'Transformers and electrical distribution facilities, width (m)')
       case ('elecdist_h')
         call parse_real_variable('elecdist_h', elecdist_h, 1.0D0, 100.0D0, &
               'Transformers and electrical distribution facilities, height (m)')
       case ('elecload_l')
         call parse_real_variable('elecload_l', elecload_l, 10.0D0, 1000.0D0, &
               'Electric (eesential and non-essential) load centres, length (m)')
       case ('elecload_w')
         call parse_real_variable('elecload_w', elecload_w, 10.0D0, 1000.0D0, &
               'Electric (eesential and non-essential) load centres, width (m)')
       case ('elecload_h')
         call parse_real_variable('elecload_h', elecload_h, 1.0D0, 100.0D0, &
               'Electric (eesential and non-essential) load centres, height (m)')
       case ('elecstore_l')
         call parse_real_variable('elecstore_l', elecstore_l, 10.0D0, 1000.0D0, &
               'Energy Storage facilities, length (m)')
       case ('elecstore_w')
         call parse_real_variable('elecstore_w', elecstore_w, 10.0D0, 1000.0D0, &
               'Energy Storage facilities, width (m)')
       case ('elecstore_h')
         call parse_real_variable('elecstore_h', elecstore_h, 1.0D0, 100.0D0, &
               'Energy Storage facilities, height (m)')
       case ('fc_building_l')
         call parse_real_variable('fc_building_l', fc_building_l, 10.0D0, 1000.0D0, &
               'Fuel Cycle facilities, length (m)')
       case ('fc_building_w')
         call parse_real_variable('fc_building_w', fc_building_w, 10.0D0, 1000.0D0, &
               'Fuel Cycle facilities, width (m)')
       case ('gas_buildings_l')
         call parse_real_variable('gas_buildings_l', gas_buildings_l, 10.0D0, 1000.0D0, &
               'air & gas supply (amalgamated) buildings, length (m)')
       case ('gas_buildings_w')
         call parse_real_variable('gas_buildings_w', gas_buildings_w, 10.0D0, 1000.0D0, &
               'air & gas supply (amalgamated) buildings, width (m)')
       case ('gas_buildings_h')
         call parse_real_variable('gas_buildings_h', gas_buildings_h, 1.0D0, 100.0D0, &
               'air & gas supply (amalgamated) buildings, height (m)')
       case ('ground_clrnc')
         call parse_real_variable('ground_clrnc', ground_clrnc, 0.0D0, 10.0D0, &
               'clearance beneath TF coil (m)')
       case ('hcd_building_l')
         call parse_real_variable('hcd_building_l', hcd_building_l, 10.0D0, 1000.0D0, &
               'HCD building, length (m)')
       case ('hcd_building_w')
         call parse_real_variable('hcd_building_w', hcd_building_w, 10.0D0, 1000.0D0, &
               'HCD building, width (m)')
       case ('hcd_building_h')
         call parse_real_variable('hcd_building_h', hcd_building_h, 1.0D0, 100.0D0, &
               'HCD building, height (m)')
       case ('hw_storage_l')
         call parse_real_variable('hw_storage_l', hw_storage_l, 10.0D0, 1000.0D0, &
               'hazardous waste storage building, length (m)')
       case ('hw_storage_w')
         call parse_real_variable('hw_storage_w', hw_storage_w, 10.0D0, 1000.0D0, &
               'hazardous waste storage building, width (m)')
       case ('hw_storage_h')
         call parse_real_variable('hw_storage_h', hw_storage_h, 1.0D0, 100.0D0, &
               'hazardous waste storage building, height (m)')
       case ('heat_sink_l')
         call parse_real_variable('heat_sink_l', heat_sink_l, 10.0D0, 1000.0D0, &
               'heat sinks, length (m)')
       case ('heat_sink_w')
         call parse_real_variable('heat_sink_w', heat_sink_w, 10.0D0, 1000.0D0, &
               'heat sinks, width (m)')
       case ('heat_sink_h')
         call parse_real_variable('heat_sink_h', heat_sink_h, 1.0D0, 100.0D0, &
               'heat sinks, height (m)')
       case ('hot_sepdist')
         call parse_real_variable('hot_sepdist', hot_sepdist, 0.0D0, 10.0D0, &
               '')
       case ('hotcell_h')
         call parse_real_variable('hotcell_h', hotcell_h, 1.0D0, 100.0D0, &
               'hot cell storage component separation distance (m)')
       case ('ilw_smelter_l')
         call parse_real_variable('ilw_smelter_l', ilw_smelter_l, 10.0D0, 1000.0D0, &
               'radioactive waste smelting facility, length (m)')
       case ('ilw_smelter_w')
         call parse_real_variable('ilw_smelter_w', ilw_smelter_w, 10.0D0, 1000.0D0, &
               'radioactive waste smelting facility, width (m)')
       case ('ilw_smelter_h')
         call parse_real_variable('ilw_smelter_h', ilw_smelter_h, 1.0D0, 100.0D0, &
               'radioactive waste smelting facility, height (m)')
       case ('ilw_storage_l')
         call parse_real_variable('ilw_storage_l', ilw_storage_l, 10.0D0, 1000.0D0, &
               'ILW waste storage building, length (m)')
       case ('ilw_storage_w')
         call parse_real_variable('ilw_storage_w', ilw_storage_w, 10.0D0, 1000.0D0, &
               'ILW waste storage building, width (m)')
       case ('ilw_storage_h')
         call parse_real_variable('ilw_storage_h', ilw_storage_h, 1.0D0, 100.0D0, &
               'ILW waste storage building, height (m)')
       case ('llw_storage_l')
         call parse_real_variable('llw_storage_l', llw_storage_l, 10.0D0, 1000.0D0, &
               'LLW waste storage building, length (m)')
       case ('llw_storage_w')
         call parse_real_variable('llw_storage_w', llw_storage_w, 10.0D0, 1000.0D0, &
               'LLW waste storage building, width (m)')
       case ('llw_storage_h')
         call parse_real_variable('llw_storage_h', llw_storage_h, 1.0D0, 100.0D0, &
               'LLW waste storage building, height (m)')
       case ('magnet_pulse_l')
         call parse_real_variable('magnet_pulse_l', magnet_pulse_l, 10.0D0, 1000.0D0, &
               'pulsed magnet power building, length (m)')
       case ('magnet_pulse_w')
         call parse_real_variable('magnet_pulse_w', magnet_pulse_w, 10.0D0, 1000.0D0, &
               'pulsed magnet power building, width (m)')
       case ('magnet_pulse_h')
         call parse_real_variable('magnet_pulse_h', magnet_pulse_h, 1.0D0, 100.0D0, &
               'pulsed magnet power building, height (m)')
       case ('magnet_trains_l')
         call parse_real_variable('magnet_trains_l', magnet_trains_l, 10.0D0, 1000.0D0, &
               'steady state magnet power trains building, length (m)')
       case ('magnet_trains_w')
         call parse_real_variable('magnet_trains_w', magnet_trains_w, 10.0D0, 1000.0D0, &
               'steady state magnet power trains building, width (m)')
       case ('magnet_trains_h')
         call parse_real_variable('magnet_trains_h', magnet_trains_h, 1.0D0, 100.0D0, &
               'steady state magnet power trains building, height (m)')
       case ('maint_cont_l')
         call parse_real_variable('maint_cont_l', maint_cont_l, 10.0D0, 1000.0D0, &
               'maintenance control building, length (m)')
       case ('maint_cont_w')
         call parse_real_variable('maint_cont_w', maint_cont_w, 10.0D0, 1000.0D0, &
               'maintenance control building, width (m)')
       case ('maint_cont_h')
         call parse_real_variable('maint_cont_h', maint_cont_h, 1.0D0, 100.0D0, &
               'maintenance control building, height (m)')
       case ('nbi_sys_l')
         call parse_real_variable('nbi_sys_l', nbi_sys_l, 10.0D0, 1000.0D0, &
               'NBI system length (m)')
       case ('nbi_sys_w')
         call parse_real_variable('nbi_sys_w', nbi_sys_w, 10.0D0, 1000.0D0, &
               'NBI system width (m)')
       case ('qnty_sfty_fac')
         call parse_real_variable('qnty_sfty_fac', qnty_sfty_fac, 0.0D0, 10.0D0, &
               'quantity safety factor for component use during plant lifetime')
       case ('reactor_clrnc')
         call parse_real_variable('reactor_clrnc', reactor_clrnc, 0.0D0, 10.0D0, &
               'clearance around reactor (m)')
       case ('reactor_fndtn_thk')
         call parse_real_variable('reactor_fndtn_thk', reactor_fndtn_thk, 0.25D0, 25.0D0, &
               'reactor building foundation thickness (m)')
       case ('reactor_hall_l')
         call parse_real_variable('reactor_hall_l', reactor_hall_l, 10.0D0, 1000.0D0, &
               'reactor building, length (m)')
       case ('reactor_hall_w')
         call parse_real_variable('reactor_hall_w', reactor_hall_w, 10.0D0, 1000.0D0, &
               'reactor building, width (m)')
       case ('reactor_hall_h')
         call parse_real_variable('reactor_hall_h', reactor_hall_h, 1.0D0, 100.0D0, &
               'reactor building, height (m)')
       case ('reactor_roof_thk')
         call parse_real_variable('reactor_roof_thk', reactor_roof_thk, 0.25D0, 25.0D0, &
               'reactor building roof thickness (m)')
       case ('reactor_wall_thk')
         call parse_real_variable('reactor_wall_thk', reactor_wall_thk, 0.25D0, 25.0D0, &
               'reactor building wall thickness (m)')
       case ('robotics_l')
         call parse_real_variable('robotics_l', robotics_l, 10.0D0, 1000.0D0, &
               'robotics buildings, length (m)')
       case ('robotics_w')
         call parse_real_variable('robotics_w', robotics_w, 10.0D0, 1000.0D0, &
               'robotics buildings, width (m)')
       case ('robotics_h')
         call parse_real_variable('robotics_h', robotics_h, 1.0D0, 100.0D0, &
               'robotics buildings, height (m)')
       case ('sec_buildings_l')
         call parse_real_variable('sec_buildings_l', sec_buildings_l, 10.0D0, 1000.0D0, &
               'security & safety buildings, length (m)')
       case ('sec_buildings_w')
         call parse_real_variable('sec_buildings_w', sec_buildings_w, 10.0D0, 1000.0D0, &
               'security & safety buildings, width (m)')
       case ('sec_buildings_h')
         call parse_real_variable('sec_buildings_h', sec_buildings_h, 1.0D0, 100.0D0, &
               'security & safety buildings, height (m)')
       case ('staff_buildings_h')
         call parse_real_variable('staff_buildings_h', staff_buildings_h, 1.0D0, 100.0D0, &
               'staff buildings height (m)')
       case ('staff_buildings_area')
         call parse_real_variable('staff_buildings_area', staff_buildings_area, 1.0D4, 1.0D6, &
               'footprint of staff buildings (m2)')
       case ('transp_clrnc')
         call parse_real_variable('transp_clrnc', transp_clrnc, 0.0D0, 10.0D0, &
               'transportation clearance between components (m)')
       case ('turbine_hall_l')
         call parse_real_variable('turbine_hall_l', turbine_hall_l, 10.0D0, 1000.0D0, &
               'turbine hall, length (m)')
       case ('turbine_hall_w')
         call parse_real_variable('turbine_hall_w', turbine_hall_w, 10.0D0, 1000.0D0, &
               'turbine hall, width (m)')
       case ('turbine_hall_h')
         call parse_real_variable('turbine_hall_h', turbine_hall_h, 1.0D0, 100.0D0, &
               'turbine hall, height (m)')
       case ('tw_storage_l')
         call parse_real_variable('tw_storage_l', tw_storage_l, 10.0D0, 1000.0D0, &
               'tritiated waste storage building, length (m)')
       case ('tw_storage_w')
         call parse_real_variable('tw_storage_w', tw_storage_w, 10.0D0, 1000.0D0, &
               'tritiated waste storage building, width (m)')
       case ('tw_storage_h')
         call parse_real_variable('tw_storage_h', tw_storage_h, 1.0D0, 100.0D0, &
               'tritiated waste storage building, height (m)')
       case ('warm_shop_l')
         call parse_real_variable('warm_shop_l', warm_shop_l, 10.0D0, 1000.0D0, &
               'warm shop, length (m)')
       case ('warm_shop_w')
         call parse_real_variable('warm_shop_w', warm_shop_w, 10.0D0, 1000.0D0, &
               'warm shop, width (m)')
       case ('warm_shop_h')
         call parse_real_variable('warm_shop_h', warm_shop_h, 1.0D0, 100.0D0, &
               'warm shop, height (m)')
       case ('water_buildings_l')
         call parse_real_variable('water_buildings_l', water_buildings_l, 10.0D0, 1000.0D0, &
               'water, laundry & drainage buildings, length (m)')
       case ('water_buildings_w')
         call parse_real_variable('water_buildings_w', water_buildings_w, 10.0D0, 1000.0D0, &
               'water, laundry & drainage buildings, width (m)')
       case ('water_buildings_h')
         call parse_real_variable('water_buildings_h', water_buildings_h, 1.0D0, 100.0D0, &
               'water, laundry & drainage buildings, height (m)')
       case ('workshop_l')
         call parse_real_variable('workshop_l', workshop_l, 10.0D0, 1000.0D0, &
               'workshop buildings, length (m)')
       case ('workshop_w')
         call parse_real_variable('workshop_w', workshop_w, 10.0D0, 1000.0D0, &
               'workshop buildings, width (m)')
       case ('workshop_h')
         call parse_real_variable('workshop_h', workshop_h, 1.0D0, 100.0D0, &
               'workshop buildings, height (m)')

          !  Energy storage settings

       case ('iscenr')
          call parse_int_variable('iscenr', iscenr, 1, 3, &
               'Switch for energy storage option')

       case ('maxpoloidalpower')
          call parse_real_variable('maxpoloidalpower', maxpoloidalpower, 0.0D0, 2.0D3, &
               'Maximum permitted absolute rate of change of stored energy in poloidal field (MW)')

          !  Output file options settings

       case ('sect01', 'sect02', 'sect03', 'sect04', 'sect05', &
            'sect06', 'sect07', 'sect08', 'sect09', 'sect10', &
            'sect11', 'sect12', 'sect13', 'sect14', 'sect15', &
            'sect16', 'sect17', 'sect18', 'sect19', 'sect20', &
            'sect21')
          write(outfile,*) ' '
          write(outfile,*) '**********'
          write(outfile,*) 'SECT flags are now ignored -'
          write(outfile,*) 'please remove them from the input file'
          write(outfile,*) '**********'
          write(outfile,*) ' '

          !  Vacuum system settings

       case ('vacuum_model')
          call parse_string_variable('vacuum_model', vacuum_model, 'vacuum_model')


       case ('ntype')
          call parse_int_variable('ntype', ntype, 0, 1, &
               'Pump type')
       case ('pbase')
          call parse_real_variable('pbase', pbase, 1.0D-8, 1.0D-3, &
               'Base pressure (Pa)')
       case ('prdiv')
          call parse_real_variable('prdiv', prdiv, 0.0D0, 10.0D0, &
               'Divertor chamber pressure in burn (Pa)')
       case ('pumptp')
          call parse_real_variable('pumptp', pumptp, 0.0D0, 1.0D30, &
               'Pump throughput (molecules/s) (default is ITER value)')
       case ('rat')
          call parse_real_variable('rat', rat, 1.0D-10, 1.0D-6, &
               'Plas chamber wall outgas rate (Pa-m/s)')
       case ('tn')
          call parse_real_variable('tn', tn, 1.0D0, 1.0D3, &
               'Neutral gas temp in chamber (K)')
       case ('dwell_pump')
          call parse_int_variable('dwell_pump', dwell_pump, 0, 2, &
               'switch for dwell pumping options')
       case ('pumpareafraction')
          call parse_real_variable('pumpareafraction', pumpareafraction, 1.0D-6, 1.0D0, &
               'Area of one pumping port as a fraction of plasma surface area')
       case ('pumpspeedmax')
          call parse_real_variable('pumpspeedmax', pumpspeedmax, 1.0D-6, 1.0D3, &
               'Maximum pumping speed per unit area for deuterium & tritium, molecular flow')
       case ('pumpspeedfactor')
          call parse_real_variable('pumpspeedfactor', pumpspeedfactor, 1.0D-6, 1.0D0, &
               'Effective pumping speed reduction factor due to duct impedance')
       case ('initialpressure')
          call parse_real_variable('initialpressure', initialpressure, 1.0D-6, 1.0D4, &
               'initial neutral pressure at the beginning of the dwell phase (Pa)')
       case ('outgasindex')
          call parse_real_variable('outgasindex', outgasindex, 1.0D-6, 1.0D3, &
               'outgassing decay index')
       case ('outgasfactor')
          call parse_real_variable('outgasfactor', outgasfactor, 1.0D-6, 1.0D3, &
               'outgassing prefactor kw: outgassing rate at 1 s per unit area (Pa m s-1)')

          ! Reinke criterion
       case ('lhat')
          call parse_real_variable('lhat', lhat, 1.0D0, 1.5D1, &
               'connection length factor')

       case ('reinke_mode')
          call parse_int_variable('reinke_mode', reinke_mode, 0, 1, &
               'Switch for Reinke Criterion mode (0=H, 1=I)')

       case ('impvardiv')
          call parse_int_variable('impvardiv', impvardiv, 3, nimp, &
               'Index of impurity to be iterated for Reike criterion')


          !  Stellarator settings

       case ('istell')
          call parse_int_variable('istell', istell, 0, 6, &
               'Stellarator machine specification (1=Helias5, 2=Helias4, 3=Helias3, 4=W7X50, 5=W7X30, 6=jsoninput)')
       case ('bmn')
          call parse_real_variable('bmn', bmn, 1.0D-4, 1.0D-2, &
               'Relative radial field perturbation')
       case ('max_gyrotron_frequency')
          call parse_real_variable('max_gyrotron_frequency', max_gyrotron_frequency, 1.0d9, 1.0d14, &
                'Maximum avail. gyrotron frequency')
       case ('te0_ecrh_achievable')
          call parse_real_variable('te0_ecrh_achievable', te0_ecrh_achievable, 1.0d0, 1.0d3, &
                  'Maximum achievable ecrh temperature (peak value)')
       case ('f_asym')
          call parse_real_variable('f_asym', f_asym, 0.9D0, 2.0D0, &
               'Heat load peaking factor')
       case ('f_rad')
          call parse_real_variable('f_rad', f_rad, 0.0D0, 1.0D0, &
               'Radiated power fraction in SOL')
       case ('f_w')
          call parse_real_variable('f_w', f_w, 0.1D0, 1.0D0, &
               'Island size fraction factor')
       case ('fdivwet')
          call parse_real_variable('fdivwet', fdivwet, 0.01D0, 1.0D0, &
               'Wetted area fraction of divertor plates')
       case ('flpitch')
          call parse_real_variable('flpitch', flpitch, 1.0D-4, 1.0D-2, &
               'Field line pitch (rad)')
       case ('iotabar')
          call parse_real_variable('iotabar', iotabar, 0.1D0, 10.0D0, &
               'Stellarator rotational transform (at s=2/3)')
       case ('isthtr')
          call parse_int_variable('isthtr', isthtr, 1, 3, &
               'Stellarator method of auxiliary heating')
       case ('m_res')
          call parse_int_variable('m_res', m_res, 1, 10, &
               'Poloidal resonance number')
       case ('n_res')
          call parse_int_variable('n_res', n_res, 3, 6, &
               'Toroidal resonance number')
       case ('shear')
          call parse_real_variable('shear', shear, 0.1D0, 10.0D0, &
               'Magnetic shear')

       !  Inertial Fusion Energy plant settings

       case ('ife')
          call parse_int_variable('ife', ife, 0, 1, &
                    'Switch for Inertial Fusion Energy model')
       case ('bldr')
          call parse_real_variable('bldr', bldr, 0.0D0, 10.0D0, &
                    'IFE blanket radial thickness (m)')
       case ('bldrc')
          call parse_real_variable('bldrc', bldrc, 0.0D0, 10.0D0, &
                    'IFE curtain radial thickness (m)')
       case ('bldzl')
          call parse_real_variable('bldzl', bldzl, 0.0D0, 10.0D0, &
                    'IFE blanket bottom part thickness (m)')
       case ('bldzu')
          call parse_real_variable('bldzu', bldzu, 0.0D0, 10.0D0, &
                    'IFE blanket top part thickness (m)')
       case ('blmatf')  !  N.B. actually a 2-D array
          call parse_real_array('blmatf', blmatf, isub1, 3*(maxmat+1), &
                    'IFE blanket material fraction', icode)
       case ('cdriv0')
          call parse_real_variable('cdriv0', cdriv0, 50.0D0, 500.0D0, &
                    'IFE driver cost offset (M$)')
       case ('cdriv1')
          call parse_real_variable('cdriv1', cdriv1, 50.0D0, 500.0D0, &
                    'IFE driver cost offset (M$)')
       case ('cdriv2')
          call parse_real_variable('cdriv2', cdriv2, 50.0D0, 500.0D0, &
                    'IFE driver cost offset (M$)')
       case ('chdzl')
          call parse_real_variable('chdzl', chdzl, 0.0D0, 10.0D0, &
                    'IFE chamber bottom part thickness (m)')
       case ('chdzu')
          call parse_real_variable('chdzu', chdzu, 0.0D0, 10.0D0, &
                    'IFE chamber top part thickness (m)')
       case ('chmatf')
          call parse_real_array('chmatf', chmatf, isub1, maxmat+1, &
                    'IFE chamber material fraction', icode)
       case ('chrad')
          call parse_real_variable('chrad', chrad, 0.1D0, 20.0D0, &
                    'IFE chamber radial thickness (m)')
       case ('dcdrv0')
          call parse_real_variable('dcdrv0', dcdrv0, 0.0D0, 200.0D0, &
                    'IFE driver cost gradient (M$/MJ)')
       case ('dcdrv1')
          call parse_real_variable('dcdrv1', dcdrv1, 0.0D0, 200.0D0, &
                    'IFE driver cost gradient (M$/MJ)')
       case ('dcdrv2')
          call parse_real_variable('dcdrv2', dcdrv2, 0.0D0, 200.0D0, &
                    'IFE driver cost gradient (M$/MJ)')
       case ('drveff')
          call parse_real_variable('drveff', drveff, 0.01D0, 1.0D0, &
                    'IFE driver efficiency')
       case ('edrive')
          call parse_real_variable('edrive', edrive, 1.0D5, 50.0D8, &
                    'IFE driver energy (J)')
       case ('etali')
          call parse_real_variable('etali', etali, 0.0D0, 1.0D0, &
                    'IFE lithium pump wall plug efficiency')
       case ('etave')
          call parse_real_array('etave', etave, isub1, 10, &
                    'IFE driver efficiency vs driver energy', icode)
       case ('fauxbop')
          call parse_real_variable('fauxbop', fauxbop, 0.0D0, 1.0D0, &
                    'Frac. of gross electric power to BOP (IFE)')
       case ('fbreed')
          call parse_real_variable('fbreed', fbreed, 0.0D0, 0.999D0, &
                    'Fraction of breeder outside core')
       case ('fburn')
          call parse_real_variable('fburn', fburn, 0.01D0, 1.0D0, &
                    'IFE burn fraction')
       case ('flirad')
          call parse_real_variable('flirad', flirad, 0.0D0, 10.0D0, &
                    'Radius of FLiBe inlet (HYLIFE) (m)')
       case ('frrmax')
          call parse_real_variable('frrmax', frrmax, 1.0D-6, 1.0D0, &
                    'F-value for IFE repetition rate')
       case ('fwdr')
          call parse_real_variable('fwdr', fwdr, 0.0D0, 10.0D0, &
                    'IFE first wall radial thickness (m)')
       case ('fwdzl')
          call parse_real_variable('fwdzl', fwdzl, 0.0D0, 10.0D0, &
                    'IFE first wall bottom part thickness (m)')
       case ('fwdzu')
          call parse_real_variable('fwdzu', fwdzu, 0.0D0, 10.0D0, &
                    'IFE first wall top part thickness (m)')
       case ('fwmatf')  !  N.B. actually a 2-D array
          call parse_real_array('fwmatf', fwmatf, isub1, 3*(maxmat+1), &
                    'IFE first wall material fraction', icode)
       case ('gainve')
          call parse_real_array('gainve', gainve, isub1, 10, &
                    'IFE target gain vs driver energy', icode)
       case ('htpmw_ife')
          call parse_real_variable('htpmw_ife', htpmw_ife, 0.0D0, 1.0D3, &
                    'IFE heat transport system electrical pump power (MW)')
       case ('ifedrv')
          call parse_int_variable('ifedrv', ifedrv, -1, 3, &
                    'IFE driver type')
       case ('ifetyp')
          call parse_int_variable('ifetyp', ifetyp, 0, 4, &
                    'IFE device build type')
       case ('mcdriv')
          call parse_real_variable('mcdriv', mcdriv, 0.1D0, 10.0D0, &
                    'IFE driver cost multiplier')
       case ('pdrive')
          call parse_real_variable('pdrive', pdrive, 1.0D6, 200.0D6, &
                    'IFE driver power to target (W)')
       case ('pfusife')
          call parse_real_variable('pfusife', pfusife, 0.0D0, 1.0D4, &
                    'IFE input fusion power (MW) (ifedrv=3 only)')
       case ('pifecr')
          call parse_real_variable('pifecr', pifecr, 0.0D0, 100.0D0, &
                    'IFE cryogenic power (MW)')
       case ('ptargf')
          call parse_real_variable('ptargf', ptargf, 0.1D0, 100.0D0, &
                    'IFE target factory power at 6Hz (MW)')
       case ('rrin')
          call parse_real_variable('rrin', rrin, 0.1D0, 50.0D0, &
                     'Input IFE repetition rate (Hz) (ifedrv=3 only)')
       case ('rrmax')
          call parse_real_variable('rrmax', rrmax, 1.0D0, 50.0D0, &
                    'Maximum IFE repetition rate (Hz)')
       case ('shdr')
          call parse_real_variable('shdr', shdr, 0.0D0, 10.0D0, &
                    'IFE shield radial thickness (m)')
       case ('shdzl')
          call parse_real_variable('shdzl', shdzl, 0.0D0, 10.0D0, &
                    'IFE shield bottom part thickness (m)')
       case ('shdzu')
          call parse_real_variable('shdzu', shdzu, 0.0D0, 10.0D0, &
                    'IFE shield top part thickness (m)')
       case ('shmatf')  !  N.B. actually a 2-D array
          call parse_real_array('shmatf', shmatf, isub1, 3*(maxmat+1), &
                    'IFE shield material fraction', icode)
       case ('sombdr')
          call parse_real_variable('sombdr', sombdr, 0.0D0, 10.0D0, &
                    'Radius of SOMBRERO blanket bottom (m)')
       case ('somtdr')
          call parse_real_variable('somtdr', somtdr, 0.0D0, 10.0D0, &
                    'Radius of SOMBRERO blanket top (m)')
       case ('tgain')
          call parse_real_variable('tgain', tgain, 1.0D0, 500.0D0, &
                    'IFE target gain')
       case ('uccarb')
          call parse_real_variable('uccarb', uccarb, 10.0D0, 1.0D3, &
                    'Cost of carbon cloth ($/kg)')
       case ('ucconc')
          call parse_real_variable('ucconc', ucconc, 0.1D0, 1.0D3, &
                    'Cost of concrete ($/kg)')
       case ('ucflib')
          call parse_real_variable('ucflib', ucflib, 10.0D0, 1.0D3, &
                    'Cost of FLiBe ($/kg)')
       case ('uctarg')
          call parse_real_variable('uctarg', uctarg, 0.1D0, 1.0D3, &
                    'Cost per IFE target ($/target)')
       case ('v1dr')
          call parse_real_variable('v1dr', v1dr, 0.0D0, 10.0D0, &
                    'IFE void 1 radial thickness (m)')
       case ('v1dzl')
          call parse_real_variable('v1dzl', v1dzl, 0.0D0, 10.0D0, &
                    'IFE void 1 bottom part thickness (m)')
       case ('v1dzu')
          call parse_real_variable('v1dzu', v1dzu, 0.0D0, 10.0D0, &
                    'IFE void 1 top part thickness (m)')
       case ('v1matf')  !  N.B. actually a 2-D array
          call parse_real_array('v1matf', v1matf, isub1, 3*(maxmat+1), &
                    'IFE void 1 material fraction', icode)
       case ('v2dr')
          call parse_real_variable('v2dr', v2dr, 0.0D0, 10.0D0, &
                    'IFE void 2 radial thickness (m)')
       case ('v2dzl')
          call parse_real_variable('v2dzl', v2dzl, 0.0D0, 10.0D0, &
                    'IFE void 2 bottom part thickness (m)')
       case ('v2dzu')
          call parse_real_variable('v2dzu', v2dzu, 0.0D0, 10.0D0, &
                    'IFE void 2 top part thickness (m)')
       case ('v2matf')  !  N.B. actually a 2-D array
          call parse_real_array('v2matf', v2matf, isub1, 3*(maxmat+1), &
                    'IFE void 2 material fraction', icode)
       case ('v3dr')
          call parse_real_variable('v3dr', v3dr, 0.0D0, 50.0D0, &
                    'IFE void 3 radial thickness (m)')
       case ('v3dzl')
          call parse_real_variable('v3dzl', v3dzl, 0.0D0, 30.0D0, &
                    'IFE void 3 bottom part thickness (m)')
       case ('v3dzu')
          call parse_real_variable('v3dzu', v3dzu, 0.0D0, 30.0D0, &
                    'IFE void 3 top part thickness (m)')
       case ('v3matf')  !  N.B. actually a 2-D array
          call parse_real_array('v3matf', v3matf, isub1, 3*(maxmat+1), &
                    'IFE void 3 material fraction', icode)

       ! Water usage settings

       case ('airtemp')
          call parse_real_variable('airtemp', airtemp, -15.0D0, 40.0D0, &
               'ambient air temperature (degrees C)')
       case ('watertemp')
          call parse_real_variable('watertemp', watertemp, 0.0D0, 25.0D0, &
               'water temperature (degrees C)')
       case ('windspeed')
          call parse_real_variable('windspeed', windspeed, 0.0D0, 10.0D0, &
               'wind speed (m/s)')

      ! CS fatigue settings

       case('residual_sig_hoop')
          call parse_real_variable('residual_sig_hoop',residual_sig_hoop, 0.0D0, 1.0D9, &
               'residual hoop stress in strucutal material (Pa) ')
       case('t_crack_radial')
          call parse_real_variable('t_crack_radial',t_crack_radial, 1.0D-3, 1.0D0, &
               'Inital radial crack size (m)')
       case('t_crack_vertical')
          call parse_real_variable('t_crack_vertical',t_crack_vertical, 1.0D-3, 1.0D0, &
               'Inital vertical crack size (m)')
       case('t_structural_radial')
         call parse_real_variable('t_structural_radial',t_structural_radial, 1.0D-3, 1.0D0, &
            'CS structural radial thickness (m)')
       case('t_structural_vertical')
         call parse_real_variable('t_structural_vertical',t_structural_vertical, 1.0D-3, 1.0D0, &
            'CS structural vertical thickness (m)')

       case default
          error_message = 'Unknown variable in input file: '//varnam(1:varlen)
          write(*,*) error_message
          write(*,*) 'Error occurred at this line in the IN.DAT file:', lineno
          write(*,*) line
          error = .True.

       end select variable

       !  Uncomment the following to abort the code if an obsolete variable name
       !  has been found in the input file

       if (obsolete_var) then
          error_message = 'Obsolete variable specified'
          write(*,*) error_message
          write(*,*) 'Error occurred at this line in the IN.DAT file: ', lineno
          write(*,*) line
          error = .True.
       end if

       !  If we have just read in an array, a different loop-back is needed

       if (icode == -1) goto 20

       cycle

    end do loop_over_lines

    if(neqns == 0) then
        ! The value of neqns has not been set in the input file.  Default = 0.
        neqns = no_constraints - nineqns
    else
        ! The value of neqns has been set in the input file.
        nineqns = no_constraints - neqns
    end if

    nvar = no_iteration

    if (error .eqv. .True.) stop 1

    ! MDK Try allocating here
    if (allocated(name_xc)) deallocate(name_xc)
    allocate(name_xc(nvar))
    ! Ensure array is initialised
    name_xc = ""

  end subroutine parse_input_file

  ! !!!!!!!!!!!!!!!!!!!!!!!!!!!!!!!!!!!!!!!!!!!!!!!!!!!!!!!!!!!!!!!!!!!!

  subroutine parse_real_variable(varnam,varval,vmin,vmax,description)

    !! Routine that obtains the value of a real variable from the input
    !! file and checks that it lies within the expected range
    !! author: P J Knight, CCFE, Culham Science Centre
    !! varnam : input string : name of the variable
    !! varval : input/output real : value of the variable
    !! vmin : input real : minimum allowed value for the variable
    !! vmax : input real : maximum allowed value for the variable
    !! description : input string : brief description of the variable
    !! This routine parses a line containing a 'name = value' pair
    !! for a real variable, extracting the value from the line
    !! and checking whether it lies between user-defined lower and
    !! upper limits.
    !! None
    !
    ! !!!!!!!!!!!!!!!!!!!!!!!!!!!!!!!!!!!!!!!!!!!!!!!

    implicit none

    !  Arguments

    character(len=*), intent(in) :: varnam, description
    real(dp), intent(inout) :: varval
    real(dp), intent(in) :: vmin, vmax

    !  Local variables

    real(dp) :: oldval

    ! !!!!!!!!!!!!!!!!!!!!!!!!!!!!!!!!!!!!!!!!!!!!!!!

    !  Check whether a subscript was found by the preceding call to GET_VARIABLE_NAME
    !  and stop if this is the case

    if (subscript_present) then
       write(*,*) 'Unexpected subscript found at line ', lineno
       write(*,*) 'Variable name and description:'
       write(*,*) varnam, ', ', description
          error = .True.
    end if

    !  Obtain the new value for the variable

    oldval = varval

    call get_value_real(varval,icode)

    if (icode /= 0) then
       write(*,*) 'Error whilst reading input file.  Variable name and description:'
       write(*,*) varnam, ', ', description
       write(*,*) 'Comments should be indicated by an asterisk'
       error = .True.
    end if

    !  Check variable lies within range

    call check_range_real(varnam,varval,vmin,vmax)

    if ((report_changes == 1).and.(varval /= oldval)) then
       write(outfile,*) trim(description),', ',trim(varnam),' = ',varval
    end if

  end subroutine parse_real_variable

  ! !!!!!!!!!!!!!!!!!!!!!!!!!!!!!!!!!!!!!!!!!!!!!!!!!!!!!!!!!!!!!!!!!!!!

  subroutine parse_int_variable(varnam,varval,vmin,vmax,description)

    !! Routine that obtains the value of an integer variable from the
    !! input file and checks that it lies within the expected range
    !! author: P J Knight, CCFE, Culham Science Centre
    !! varnam : input string : name of the variable
    !! varval : input/output integer : value of the variable
    !! vmin : input integer : minimum allowed value for the variable
    !! vmax : input integer : maximum allowed value for the variable
    !! description : input string : brief description of the variable
    !! This routine parses a line containing a 'name = value' pair
    !! for an integer variable, extracting the value from the line
    !! and checking whether it lies between user-defined lower and
    !! upper limits.
    !! None
    !
    ! !!!!!!!!!!!!!!!!!!!!!!!!!!!!!!!!!!!!!!!!!!!!!!!

		use constants, only: nout
    implicit none

    !  Arguments

    character(len=*), intent(in) :: varnam, description
    integer, intent(inout) :: varval
    integer, intent(in) :: vmin, vmax

    !  Local variables

    integer :: oldval

    ! !!!!!!!!!!!!!!!!!!!!!!!!!!!!!!!!!!!!!!!!!!!!!!!

    !  Check whether a subscript was found by the preceding call to GET_VARIABLE_NAME
    !  and stop if this is the case

    if (subscript_present) then
       write(*,*) 'Unexpected subscript found in IN.DAT at line number: ', lineno
       write(*,*) 'Name and description of variable: '
       write(*,*) varnam, description
       error = .True.
    end if

    !  Obtain the new value for the variable

    oldval = varval
    call get_value_int(varval,icode)
    if (icode /= 0) then
       write(*,*) 'Error found in input file, check line ',lineno
       write(*,*) 'Variable name, description:'
       write(*,*) varnam, ', ', description
          error = .True.
    end if

    !  Check variable lies within range

    call check_range_int(varnam,varval,vmin,vmax)

    if ((report_changes == 1).and.(varval /= oldval)) then
       write(outfile,*) trim(description),', ',trim(varnam),' = ',varval
    end if

  end subroutine parse_int_variable

  ! !!!!!!!!!!!!!!!!!!!!!!!!!!!!!!!!!!!!!!!!!!!!!!!!!!!!!!!!!!!!!!!!!!!!

  subroutine parse_string_variable(varnam,varval,description)

    !! Routine that obtains the value of a string variable from the
    !! input file
    !! author: P J Knight, CCFE, Culham Science Centre
    !! varnam : input string : name of the variable
    !! varval : input/output string : value of the variable
    !! description : input string : brief description of the variable
    !! This routine parses a line containing a 'name = value' pair
    !! for a string variable, extracting the value from the line.
    !! None
    !
    ! !!!!!!!!!!!!!!!!!!!!!!!!!!!!!!!!!!!!!!!!!!!!!!!

    implicit none

    !  Arguments

    character(len=*), intent(in) :: varnam, description
    character(len=*), intent(inout) :: varval

    !  Local variables

    character(len=maxlen) :: oldval

    ! !!!!!!!!!!!!!!!!!!!!!!!!!!!!!!!!!!!!!!!!!!!!!!!

    !  Check whether a subscript was found by the preceding call to GET_VARIABLE_NAME
    !  and stop if this is the case

    if (subscript_present) then
       write(*,*) 'Unexpected subscript found in IN.DAT at line number: ', lineno
       write(*,*) 'Name and description of variable: '
       write(*,*) varnam, description
       error = .True.
       !stop 1
    end if

    !  Obtain the new value for the variable

    oldval = varval
    call get_substring(varval,icode)
    if (icode /= 0) then
       write(*,*) 'Error in IN.DAT found at line ',lineno
       write(*,*) 'Variable name, description:'
       write(*,*) varnam, ', ', description
       error = .True.
    end if

    if ((report_changes == 1).and.(trim(varval) /= trim(oldval))) then
       write(outfile,*) trim(description),', ',trim(varnam),' = ',varval
    end if

  end subroutine parse_string_variable

  ! !!!!!!!!!!!!!!!!!!!!!!!!!!!!!!!!!!!!!!!!!!!!!!!!!!!!!!!!!!!!!!!!!!!!

  subroutine parse_real_array(varnam,varval,isub1,n,description,icode)

    !! Routine that obtains the values of a real array from the input file
    !! author: P J Knight, CCFE, Culham Science Centre
    !! varnam : input string : name of the variable
    !! varval(n) : input/output real array : value of the variable
    !! isub1 : input integer : array element pointer
    !! n : input integer : size of varval array
    !! icode : output integer : diagnostic flag
    !! description : input string : brief description of the variable
    !! This routine parses a line in one of the two following forms:
    !! <PRE>
    !! name = v1[, v2, ...]
    !! name(element) = v
    !! </PRE>
    !! to read in and extract one or more values for a real 1-D array.
    !! <P>N.B. No array bounds or value range checking is performed.
    !! None
    !
    ! !!!!!!!!!!!!!!!!!!!!!!!!!!!!!!!!!!!!!!!!!!!!!!!

    implicit none

    !  Arguments

    character(len=*), intent(in) :: varnam, description
    integer, intent(inout) :: isub1
    integer, intent(in) :: n
    integer, intent(out) :: icode
    real(dp), dimension(n), intent(inout) :: varval

    !  Local variables

    real(dp) :: oldval, val

    ! !!!!!!!!!!!!!!!!!!!!!!!!!!!!!!!!!!!!!!!!!!!!!!!

    !  Check whether a subscript was found by the preceding call to GET_VARIABLE_NAME

    if (subscript_present) then

       oldval = varval(isub1)
       call get_value_real(val,icode)

       if (icode /= 0) then
          write(*,*) 'Error in IN.DAT found at line ',lineno
          write(*,*) 'Variable name, description:'
          write(*,*) varnam, ', ', description
          error = .True.
       end if

       varval(isub1) = val
       if ((report_changes == 1).and.(varval(isub1) /= oldval)) then
          write(outfile,10) trim(description),', ', &
               trim(varnam),'(',isub1,') = ',varval(isub1)
       end if

    else

       isub1 = 1
       do
          call get_value_real(val,icode)
          !  icode == 1 denotes an error
          !  icode == -1 denotes end of line, so the next line needs to be read in
          !  (hence the 'goto 20' in the calling routine)
          if (icode /= 0) return

          oldval = varval(isub1)
          varval(isub1) = val
          if ((report_changes == 1).and.(varval(isub1) /= oldval)) then
             write(outfile,10) trim(description),', ', &
                  trim(varnam),'(',isub1,') = ',varval(isub1)
          end if
          isub1 = isub1 + 1
       end do
    end if

10  format(a,a,a,a1,i3,a,e14.6e2)

  end subroutine parse_real_array

  ! !!!!!!!!!!!!!!!!!!!!!!!!!!!!!!!!!!!!!!!!!!!!!!!!!!!!!!!!!!!!!!!!!!!!

  subroutine parse_int_array(varnam,varval,isub1,n,description,icode,startindex)

    !! Routine that obtains the values of an integer array
    !! from the input file
    !! author: P J Knight, CCFE, Culham Science Centre
    !! varnam : input string : name of the variable
    !! varval(n) : input/output integer array : value of the variable
    !! isub1 : input integer : array element pointer
    !! n : input integer : size of varval array
    !! icode : output integer : diagnostic flag
    !! description : input string : brief description of the variable
    !! This routine parses a line in one of the two following forms:
    !! <PRE>
    !! name = v1[, v2, ...]
    !! name(element) = v
    !! </PRE>
    !! to read in and extract one or more values for an integer 1-D array.
    !! <P>N.B. No array bounds or value range checking is performed.
    !! None
    !
    ! !!!!!!!!!!!!!!!!!!!!!!!!!!!!!!!!!!!!!!!!!!!!!!!

    implicit none

    !  Arguments
    character(len=*), intent(in) :: varnam, description
    integer, intent(inout) :: isub1
    integer, intent(in) :: n
    integer, intent(out) :: icode
    integer, dimension(n), intent(inout) :: varval
    integer, intent(in), optional :: startindex

    !  Local variables
    integer :: oldval, val
    ! !!!!!!!!!!!!!!!!!!!!!!!!!!!!!!!!!!!!!!!!!!!!!!!

    !  Check whether a subscript was found by the preceding call to GET_VARIABLE_NAME

    if (subscript_present) then

       oldval = varval(isub1)
       call get_value_int(val,icode)

       if (icode /= 0) then
          write(*,*) 'Error in IN.DAT found at line ',lineno
          write(*,*) 'Variable name, description:'
          write(*,*) varnam, ', ', description
          error = .True.
       end if

       varval(isub1) = val
       if ((report_changes == 1).and.(varval(isub1) /= oldval)) then
          write(outfile,10) trim(description),', ', &
               trim(varnam),'(',isub1,') = ',varval(isub1)
       end if

   else  ! subscript is not present

       isub1 = 1
       if(present(startindex))isub1 = startindex
       do
          call get_value_int(val,icode)

          !  icode == 1 denotes an error
          !  icode == -1 denotes end of line
          if (icode /= 0) then
              ! Make sure isub1 = the last array index
              isub1 = isub1 - 1
              return
          end if

          oldval = varval(isub1)
          varval(isub1) = val
          if ((report_changes == 1).and.(varval(isub1) /= oldval)) then
             write(outfile,10) trim(description),', ', &
                  trim(varnam),'(',isub1,') = ',varval(isub1)
          end if
          isub1 = isub1 + 1
       end do

    end if

10  format(a,a,a,a1,i3,a,i12)

  end subroutine parse_int_array

  ! !!!!!!!!!!!!!!!!!!!!!!!!!!!!!!!!!!!!!!!!!!!!!!!!!!!!!!!!!!!!!!!!!!!!

  subroutine string_to_int(string,length,ivar,icode)

    !! Routine that converts the ASCII digits in a string to
    !! an integer
    !! author: P J Knight, CCFE, Culham Science Centre
    !! string : input string : contains digits of the number
    !! length : input integer : useful length of character string
    !! ivar : output integer : value stored in the string
    !! icode : output integer : diagnostic flag
    !! This routine converts the ASCII digits in string(1:length)
    !! to the integer ivar. It is equivalent to doing
    !! 'READ(STRING(1:LENGTH),I) IVAR' but this routine conforms
    !! to the ANSI standard.
    !! Each digit is parsed in turn, the current total is multiplied
    !! by ten and the new digit is added.
    !! None
    !
    ! !!!!!!!!!!!!!!!!!!!!!!!!!!!!!!!!!!!!!!!!!!!!!!!

    implicit none

    !  Arguments

    character(len=*), intent(in) :: string
    integer, intent(in) :: length
    integer, intent(out) :: ivar, icode

    !  Local variables

    character(len=maxlen) :: xstr
    integer :: iptr,izero,xlen
    logical :: negate

    ! !!!!!!!!!!!!!!!!!!!!!!!!!!!!!!!!!!!!!!!!!!!!!!!

    ivar = 0
    icode = 0

    if (length <= 0) goto 1000

    negate = .false.
    izero = ichar('0')
    iptr = 1
    xstr = string(1:length)

    ! *** Ignore trailing spaces

    xlen = len_trim(xstr)
    if (xlen <= 0) goto 1000

    ! *** Ignore leading spaces

10  continue
    if (xstr(iptr:iptr) == ' ') then
       iptr = iptr + 1
       if (iptr > xlen) goto 1000
       goto 10
    end if

    ! *** Check for leading + or -

    if (xstr(iptr:iptr) == '+') then
       iptr = iptr + 1
       if (iptr > xlen) goto 1000
    else if (xstr(iptr:iptr) == '-') then
       negate = .true.
       iptr = iptr + 1
       if (iptr > xlen) goto 1000
    else
       continue
    end if

    ! *** Ignore leading zeros

20  continue
    if (xstr(iptr:iptr) == '0') then
       iptr = iptr + 1
       if (iptr > xlen) goto 1000
       goto 20
    end if

    ! *** Check for number too large

    if ((xlen-iptr+1) > 10) then
       if (negate) then
          ivar = -1234567890
       else
          ivar = 1234567890
          write(*,*) '1 Problem with IN file, please check line'
          write(*,*) xstr
          error = .True.
       end if
       icode = 1
       goto 1000
    else if ((xlen-iptr+1) == 10) then
       if (xstr(iptr:xlen) > '2147483647') then
          if (negate) then
             ivar = -1234567890
          else
             ivar = 1234567890
          end if
          icode = 1
          goto 1000
       end if
    else
       continue
    end if

    ! *** Parse the digits

30  continue
    if ((xstr(iptr:iptr) >= '0').and.(xstr(iptr:iptr) <= '9')) then
       ivar = (ivar * 10) + (ichar(xstr(iptr:iptr))-izero)
       iptr = iptr + 1
       if (iptr <= xlen) goto 30

       ! *** This is the normal exit path...

       if (negate) ivar = -ivar

    else
       if(ivar /= 0) then
          write(*,*) 'Problem with IN file, please check line'
          write(*,*) xstr
          write(*,*) 'Comments should be indicated by an asterisk (*)'
          error = .True.
       end if
       icode = 1
    end if

1000 continue

  end subroutine string_to_int

  ! !!!!!!!!!!!!!!!!!!!!!!!!!!!!!!!!!!!!!!!!!!!!!!!!!!!!!!!!!!!!!!!!!!!!

  subroutine string_to_real(string,length,rval,icode)

    !! Routine that converts the ASCII digits in a string to
    !! a real value
    !! author: P J Knight, CCFE, Culham Science Centre
    !! string : input string : contains digits of the number
    !! length : input integer : useful length of character string
    !! rvar : output real : value stored in the string
    !! icode : output integer : diagnostic flag
    !! This routine converts the ASCII digits in string(1:length)
    !! to the real variable rvar.
    !! The string is parsed one character at a time, from the left,
    !! handling the mantissa, and all other components of the real
    !! number separately, combining them at the end.
    !! None
    !
    ! !!!!!!!!!!!!!!!!!!!!!!!!!!!!!!!!!!!!!!!!!!!!!!!

    implicit none

    !  Arguments

    character(len=*), intent(in) :: string
    integer, intent(in) :: length
    real(dp), intent(out) :: rval
    integer, intent(out) :: icode

    !  Local variables

    real(dp) :: valbdp,valadp,xfact
    integer :: iptr,izero,iexpon
    logical :: negatm,negate

    ! !!!!!!!!!!!!!!!!!!!!!!!!!!!!!!!!!!!!!!!!!!!!!!!

    iptr = 1

    ! *** Ignore leading spaces

10  continue
    if (string(iptr:iptr) == ' ') then
       iptr = iptr + 1
       if (iptr <= length) goto 10
    end if

    ! *** Initialise real value

    rval = 0.0D0

    ! *** ASCII '0'

    izero = ichar('0')

    ! *** If negative mantissa

    negatm = .false.

    ! *** If negative exponent

    negate = .false.

    ! *** Value before decimal point

    valbdp = 0.0D0

    ! *** Value after decimal point

    valadp = 0.0D0

    ! *** Exponent

    iexpon = 0

    ! *** First character can be +, -, ., or <digit>

    if (string(iptr:iptr) == '+') then
       iptr = iptr + 1
       if (iptr > length) goto 50
    else if (string(iptr:iptr) == '-') then
       iptr = iptr + 1
       if (iptr > length) goto 50
       negatm = .true.
    else
       continue
    end if

    ! *** Parse the mantissa - before the decimal point

    valbdp = 0.0D0
    xfact = 0.1D0
20  continue
    if ((string(iptr:iptr) >= '0').and.(string(iptr:iptr) <= '9')) then
       valbdp = (valbdp * 10.0D0) + dble(ichar(string(iptr:iptr))-izero)
       iptr = iptr + 1
       if (iptr > length) goto 50
       goto 20
    end if

    ! *** After the mantissa, we expect '.' or 'd' or 'e'

    if (string(iptr:iptr) == '.') then
       iptr = iptr + 1
       if (iptr > length) goto 50
    end if

    ! *** Parse the mantissa - after the decimal point

    valadp = 0.0D0
30  continue
    if ((string(iptr:iptr) >= '0').and.(string(iptr:iptr) <= '9')) then
       valadp = valadp + (dble(ichar(string(iptr:iptr))-izero)*xfact)
       xfact = xfact * 0.1D0
       iptr = iptr + 1
       if (iptr > length) goto 50
       goto 30
    end if

    ! *** Now we expect the exponent

    if ( (string(iptr:iptr) == 'D').or. &
         (string(iptr:iptr) == 'E').or. &
         (string(iptr:iptr) == 'd').or. &
         (string(iptr:iptr) == 'e')) then
       iptr = iptr + 1
       if (iptr > length) goto 50

       ! *** First character can be +, -, ., or <digit>

       if (string(iptr:iptr) == '+') then
          iptr = iptr + 1
          if (iptr > length) goto 50
       else if (string(iptr:iptr) == '-') then
          iptr = iptr + 1
          if (iptr > length) goto 50
          negate = .true.
       else
          continue
       end if

       ! *** Parse the exponent

40     continue
       if ((string(iptr:iptr) >= '0').and.(string(iptr:iptr) <= '9')) then
          iexpon = (iexpon * 10) + (ichar(string(iptr:iptr))-izero)
          iptr = iptr + 1
          if (iptr <= length) goto 40
       else
          goto 60
       end if
    else
       goto 60
    end if

50  continue

    ! *** Negative exponent?

    if (negate) iexpon = -iexpon

    ! *** Build the number at last

    if (iexpon == 0) then
       rval = (valbdp + valadp)
    else
       rval = (valbdp + valadp) * (10.0D0 ** iexpon)
    end if

    ! *** Negative mantissa?

    if (negatm) rval = -rval

    ! *** All OK

    icode = 0
    goto 1000

    ! *** Errors

60  continue

    write(*,*) 'Problem with IN file, please check line'
    write(*,*) string
    write(*,*) 'Comments should be indicated by an asterisk (*)'
    error = .True.

    icode = 1

1000 continue

  end subroutine string_to_real

  ! !!!!!!!!!!!!!!!!!!!!!!!!!!!!!!!!!!!!!!!!!!!!!!!!!!!!!!!!!!!!!!!!!!!!

  subroutine get_value_int(ival,icode)

    !! Routine that extracts an integer value from a line of the
    !! input file
    !! author: P J Knight, CCFE, Culham Science Centre
    !! ival   : output integer : extracted integer value
    !! icode  : output integer : diagnostic flag
    !! This routine extracts an integer value from the current line of
    !! the input file, i.e. the value of an integer variable as
    !! specified by the user.
    !! None
    !
    ! !!!!!!!!!!!!!!!!!!!!!!!!!!!!!!!!!!!!!!!!!!!!!!!

    implicit none

    !  Arguments

    integer, intent(out) :: ival, icode

    !  Local variables

    character(len=maxlen) :: varval
    integer :: varlen
    integer :: foundComma, foundAst, foundPoint

    ! !!!!!!!!!!!!!!!!!!!!!!!!!!!!!!!!!!!!!!!!!!!!!!!

    ! *** Ignore leading spaces

10  continue
    if (iptr <= linelen) then
       if (line(iptr:iptr) == ' ') then
          iptr = iptr + 1
          goto 10
       end if
    end if

    if (iptr > linelen) goto 60

! 40     continue !KE I guess I can remove this too

    ! *** Put rest of line into varval (makes it easier to parse)

    varval = line(iptr:)

    ! *** Exclude any input after * or , - these denote an input comment

    varlen = len_trim(varval)
    foundComma = varlen
    foundAst = varlen
    foundPoint = 0

    if (index(varval,',') > 0) then
       foundComma = index(varval,',') - 1
    end if
    if (index(varval,'*') > 0) then
       foundAst = index(varval,'*') - 1
    end if
    varlen = min(varlen, foundComma, foundAst)

    if (varlen <= 0) varlen = index(varval,' ') - 1
    if (varlen <= 0) varlen = iptr

    varval = varval(:varlen)

    varlen = len_trim(varval)

    foundPoint = index(varval,'.') - 1
    if (foundPoint > 0) then
       varlen = foundPoint
       write(*,*) 'Integer value expected in following input line...'
       write(*,*) '   ',line(1:50),'...'
       error = .True.
    end if

    ! *** Update pointer

    iptr = iptr + varlen

    ! *** Ignore trailing spaces

50  continue
    if (line(iptr:iptr) == ' ') then
       iptr = iptr + 1
       if (iptr <= linelen) goto 50
    end if

    ! *** Ignore comma, if present

    if (iptr <= linelen) then
       if (line(iptr:iptr) == ',') iptr = iptr + 1
    end if

    ! *** Convert the ASCII text into an integer value

    call string_to_int(varval,varlen,ival,icode)

    goto 1000

60  continue
    icode = 1

1000 continue

  end subroutine get_value_int

  ! !!!!!!!!!!!!!!!!!!!!!!!!!!!!!!!!!!!!!!!!!!!!!!!!!!!!!!!!!!!!!!!!!!!!

  subroutine get_value_real(rval,icode)

    !! Routine that extracts a real value from a line of the input file
    !! author: P J Knight, CCFE, Culham Science Centre
    !! rval   : output real : extracted real value
    !! icode  : output integer : diagnostic flag
    !! This routine extracts a real value from the current line of
    !! the input file, i.e. the value of a real variable as specified
    !! by the user.
    !! None
    !
    ! !!!!!!!!!!!!!!!!!!!!!!!!!!!!!!!!!!!!!!!!!!!!!!!

    implicit none

    !  Arguments

    integer, intent(out) :: icode
    real(dp), intent(out) :: rval

    !  Local variables

    character(len=maxlen) :: varval
    integer :: varlen
    integer :: foundComma, foundAst

    ! !!!!!!!!!!!!!!!!!!!!!!!!!!!!!!!!!!!!!!!!!!!!!!!

    ! *** Ignore leading spaces

10  continue
    if (iptr <= linelen) then
       if (line(iptr:iptr) == ' ') then
          iptr = iptr + 1
          goto 10
       end if
    end if
    if (iptr > linelen) goto 60

    ! *** Put rest of line into varval (makes it easier to parse)

    varval = line(iptr:)

    ! *** Exclude any input after * or , - these denote an input comment

    varlen = len_trim(varval)
    foundComma = varlen
    foundAst = varlen

    if (index(varval,',') > 0) then
       foundComma = index(varval,',') - 1
    end if
    if (index(varval,'*') > 0) then
       foundAst = index(varval,'*') - 1
    end if
    varlen = min(varlen, foundComma, foundAst)

    if (varlen <= 0) varlen = index(varval,' ') - 1
    if (varlen <= 0) varlen = iptr

    varval = varval(:varlen)

    varlen = len_trim(varval)

    ! *** Update pointer

    iptr = iptr + varlen

    ! *** Ignore trailing spaces

50  continue
    if (line(iptr:iptr) == ' ') then
       iptr = iptr + 1
       if (iptr <= linelen) goto 50
    end if

    ! *** Ignore comma, if present

    if (iptr <= linelen) then
       if (line(iptr:iptr) == ',') iptr = iptr + 1
    end if

    ! *** Convert the ASCII text into a real value

    call string_to_real(varval,varlen,rval,icode)

    goto 1000

60  continue
    icode = 1

1000 continue

  end subroutine get_value_real

  ! !!!!!!!!!!!!!!!!!!!!!!!!!!!!!!!!!!!!!!!!!!!!!!!!!!!!!!!!!!!!!!!!!!!!

  subroutine get_substring(string,icode)

    !! Routine that extracts a substring from a line of the input file
    !! author: P J Knight, CCFE, Culham Science Centre
    !! string : output string : extracted string
    !! icode  : output integer : diagnostic flag
    !! This routine extracts a string from the current line of
    !! the input file, i.e. the value of a string variable as specified
    !! by the user. Unlike routine
    !! <A HREF="get_substring_trim.html">get_substring_trim</A>,
    !! this routine does not truncate the string found at its first
    !! non-leading blank.
    !! None
    !
    ! !!!!!!!!!!!!!!!!!!!!!!!!!!!!!!!!!!!!!!!!!!!!!!!

    implicit none

    !  Arguments

    integer, intent(out) :: icode
    character(len=*), intent(out) :: string

    !  Local variables

    character(len=maxlen) :: varval
    integer :: varlen

    ! !!!!!!!!!!!!!!!!!!!!!!!!!!!!!!!!!!!!!!!!!!!!!!!

    ! *** Ignore leading spaces

10  continue
    if (iptr <= linelen) then
       if (line(iptr:iptr) == ' ') then
          iptr = iptr + 1
          goto 10
       end if
    end if
    if (iptr > linelen) goto 60

    ! *** Put rest of line into varval (makes it easier to parse)

    varval = line(iptr:)
    varlen = len_trim(varval)

    if (varlen <= 0) varlen = iptr

    ! *** Update pointer

    iptr = iptr + varlen

    ! *** Ignore trailing spaces

50  continue
    if (line(iptr:iptr) == ' ') then
       iptr = iptr + 1
       if (iptr <= linelen) goto 50
    end if

    ! *** Ignore comma, if present

    if (iptr <= linelen) then
       if (line(iptr:iptr) == ',') iptr = iptr + 1
    end if

    ! *** Write the text into the variable

    string = varval

    goto 1000

60  continue
    icode = 1

1000 continue

  end subroutine get_substring

  ! !!!!!!!!!!!!!!!!!!!!!!!!!!!!!!!!!!!!!!!!!!!!!!!!!!!!!!!!!!!!!!!!!!!!

  subroutine get_subscript(isub1,isub2,icode)

    !! Routine that extracts any subscripts present in a line of
    !! the input file
    !! author: P J Knight, CCFE, Culham Science Centre
    !! isub1  : output integer : first subscript found
    !! isub2  : output integer : second subscript found
    !! icode  : output integer : diagnostic flag
    !! This routine extracts any subscripts from the current line of
    !! the input file, i.e. if any array elements are specified
    !! by the user. It looks at the next non-space character in the
    !! line, and if it is a left bracket, it assumes that at
    !! least one subscript is to follow and extracts it/them.
    !! None
    !
    ! !!!!!!!!!!!!!!!!!!!!!!!!!!!!!!!!!!!!!!!!!!!!!!!

    implicit none

    !  Arguments

    integer, intent(out) :: isub1, isub2, icode

    !  Local variables

    integer :: izero
    logical :: negate

    ! !!!!!!!!!!!!!!!!!!!!!!!!!!!!!!!!!!!!!!!!!!!!!!!

    ! *** Initial values

    isub1 = 0
    isub2 = 0

    ! *** First character should be '('

    if (line(iptr:iptr) /= '(') goto 70
    iptr = iptr + 1
    if (iptr > linelen) goto 80

    ! *** Parse the first subscript
    ! *** Ignore leading spaces

10  continue
    if (line(iptr:iptr) == ' ') then
       iptr = iptr + 1
       if (iptr > linelen) goto 80
       goto 10
    end if

    izero = ichar('0')
    negate = .false.

    ! *** Extract and evaluate the first subscript
    ! *** Subscript may be prefaced by '+' or '-'

    if (line(iptr:iptr) == '+') then
       iptr = iptr + 1
       if (iptr > linelen) goto 80
    else if (line(iptr:iptr) == '-') then
       negate = .true.
       iptr = iptr + 1
       if (iptr > linelen) goto 80
    else
       continue
    end if

20  continue

    if ((line(iptr:iptr) >= '0').and.(line(iptr:iptr) <= '9')) then
       isub1 = isub1 * 10 + ichar(line(iptr:iptr)) - izero
       iptr = iptr + 1
       if (iptr > linelen) goto 80
       goto 20
    end if
    if (negate) isub1 = -isub1

    ! *** Ignore trailing spaces of first subscript

30  continue
    if (line(iptr:iptr) == ' ') then
       iptr = iptr + 1
       if (iptr > linelen) goto 70
       goto 30
    end if

    ! *** Is there a second subscript?

    if (line(iptr:iptr) == ',') then
       iptr = iptr + 1
       if (iptr > linelen) goto 80

       ! *** Ignore leading spaces of second subscript

40     continue
       if (line(iptr:iptr) == ' ') then
          iptr = iptr + 1
          if (iptr > linelen) goto 80
          goto 40
       end if

       ! *** Extract and evaluate the second subscript

       negate = .false.

       ! *** Subscript may be prefaced by '+' or '-'

       if (line(iptr:iptr) == '+') then
          iptr = iptr + 1
          if (iptr > linelen) goto 80
       else if (line(iptr:iptr) == '-') then
          negate = .true.
          iptr = iptr + 1
          if (iptr > linelen) goto 80
       else
          continue
       end if
50     continue
       if ((line(iptr:iptr) >= '0').and.(line(iptr:iptr) <= '9')) then
          isub2 = isub2 * 10 + ichar(line(iptr:iptr)) - izero
          iptr = iptr + 1
          if (iptr > linelen) goto 80
          goto 50
       end if

       ! *** Is it a negative subscript?

       if (negate) isub2 = -isub2

       ! *** Ignore trailing spaces of second subscript

60     continue
       if (line(iptr:iptr) == ' ') then
          iptr = iptr + 1
          if (iptr <= linelen) goto 60
       end if

    end if

    ! *** Must end with ')'

    if (line(iptr:iptr) /= ')') goto 80
    iptr = iptr + 1

70  continue
    icode = 0
    goto 1000

80  continue
    icode = 1

1000 continue

  end subroutine get_subscript

  ! !!!!!!!!!!!!!!!!!!!!!!!!!!!!!!!!!!!!!!!!!!!!!!!!!!!!!!!!!!!!!!!!!!!!

  subroutine get_variable_name(varnam,varlen,isub1,isub2)

    !! Routine that extracts a variable name from a line of
    !! the input file
    !! author: P J Knight, CCFE, Culham Science Centre
    !! varnam : output string  : extracted variable name
    !! varlen : output integer : length of variable name
    !! isub1  : output integer : first subscript found
    !! isub2  : output integer : second subscript found
    !! This routine extracts a variable name from the current line of
    !! the input file. It also extracts any subscripts present.
    !! On exit, the counter <CODE>iptr</CODE> points to the first
    !! character of the value to be assigned to the variable.
    !! If the routine finds an error a value of 0 is returned in
    !! variable <CODE>varlen</CODE>.
    !! None
    !
    ! !!!!!!!!!!!!!!!!!!!!!!!!!!!!!!!!!!!!!!!!!!!!!!!

    implicit none

    !  Arguments

    integer, intent(out) :: varlen, isub1, isub2
    character(len=*), intent(out) :: varnam

    !  Local variables

    character(len=maxlen) :: line1
    integer :: ifrom,ito,icode

    ! !!!!!!!!!!!!!!!!!!!!!!!!!!!!!!!!!!!!!!!!!!!!!!!

    ! *** Store LINE in local variable

    line1 = line

    ! *** Convert string to lower case

    call lower_case(line)

    varlen = 0
    ifrom = iptr

    ! *** First character must be alphabetic

    if ((line(iptr:iptr) < 'a').or.(line(iptr:iptr) > 'z')) goto 1000
    iptr = iptr + 1
    if (iptr > linelen) goto 1000

    ! *** Now parse the rest of the letters (must be alphanumeric or _ )

10  continue
    if ( ((line(iptr:iptr) >= 'a').and.(line(iptr:iptr) <= 'z')).or. &
         ((line(iptr:iptr) == '_')).or. &
         ((line(iptr:iptr) >= '0').and.(line(iptr:iptr) <= '9')) ) then
       iptr = iptr + 1
       if (iptr <= linelen) goto 10
    end if

    ! *** Extract variable name

    ito = iptr - 1
    varlen = ito - ifrom + 1
    if (varlen > 0) varnam = line(ifrom:ito)

    ! *** Ignore intervening spaces

20  continue
    if (line(iptr:iptr) == ' ') then
       iptr = iptr + 1
       if (iptr <= linelen) goto 20
    end if

    ! *** Now extract any subscript

    call get_subscript(isub1,isub2,icode)
    if (icode /= 0) then
       varlen = 0
       goto 1000
    end if

    ! *** Ignore intervening spaces

30  continue
    if (line(iptr:iptr) == ' ') then
       iptr = iptr + 1
       if (iptr <= linelen) goto 30
    end if

    ! *** We now expect '='

    if (line(iptr:iptr) == '=') then
       iptr = iptr + 1

       ! *** Restore original string's upper/lower case after '=' sign

       line(iptr:linelen) = line1(iptr:linelen)

    else
       varlen = 0
    end if

1000 continue

  end subroutine get_variable_name

  ! !!!!!!!!!!!!!!!!!!!!!!!!!!!!!!!!!!!!!!!!!!!!!!!!!!!!!!!!!!!!!!!!!!!!

  subroutine check_range_int(cvar,varval,min_value,max_value)

    !! Routine that checks whether an integer variable lies within
    !! the desired range
    !! author: P J Knight, CCFE, Culham Science Centre
    !! outfile : input integer  : Fortran output unit identifier
    !! cvar    : input string   : name of variable
    !! varval  : input integer  : value of variable
    !! min_value : input integer : minimum allowed value of variable
    !! max_value : input integer : maximum allowed value of variable
    !! This routine checks whether an integer variable lies within
    !! the range predetermined by the user, and reports an error
    !! and stops if it doesn't.
    !! None
    !
    ! !!!!!!!!!!!!!!!!!!!!!!!!!!!!!!!!!!!!!!!!!!!!!!!

    implicit none

    !  Arguments

    character(len=*), intent(in) :: cvar
    integer, intent(in) :: varval,min_value,max_value

    ! !!!!!!!!!!!!!!!!!!!!!!!!!!!!!!!!!!!!!!!!!!!!!!!

    if (min_value > max_value) then
       write(outfile,*) 'Illegal relative values of min_value and max_value'
       write(outfile,*) 'for variable ',cvar

       write(*,*) 'Illegal relative values of min_value and max_value'
       write(*,*) 'for variable ',cvar
          error = .True.
    end if

    if ((varval < min_value).or.(varval > max_value)) then
       write(outfile,*) cvar,' lies outside its allowed range :'
       write(outfile,*) 'Minimum value = ',min_value
       write(outfile,*) 'Maximum value = ',max_value
       write(outfile,*) ' Actual value = ',varval

       write(*,*) cvar,' lies outside its allowed range :'
       write(*,*) 'Minimum value = ',min_value
       write(*,*) 'Maximum value = ',max_value
       write(*,*) ' Actual value = ',varval
          error = .True.
    end if

  end subroutine check_range_int

  ! !!!!!!!!!!!!!!!!!!!!!!!!!!!!!!!!!!!!!!!!!!!!!!!!!!!!!!!!!!!!!!!!!!!!

  subroutine check_range_real(cvar,varval,min_value,max_value)

    !! Routine that checks whether a real variable lies within
    !! the desired range
    !! author: P J Knight, CCFE, Culham Science Centre
    !! cvar    : input string   : name of variable
    !! varval  : input real     : value of variable
    !! min_value : input real   : minimum allowed value of variable
    !! max_value : input real   : maximum allowed value of variable
    !! This routine checks whether a real variable lies within
    !! the range predetermined by the user, and reports an error
    !! and stops if it doesn't.
    !! None
    !
    ! !!!!!!!!!!!!!!!!!!!!!!!!!!!!!!!!!!!!!!!!!!!!!!!

    implicit none

    !  Arguments

    character(len=*), intent(in) :: cvar
    real(dp), intent(in) :: varval,min_value,max_value

    ! !!!!!!!!!!!!!!!!!!!!!!!!!!!!!!!!!!!!!!!!!!!!!!!

    if (min_value > max_value) then
       write(outfile,*) 'Illegal relative values of min_value and max_value'
       write(outfile,*) 'for variable ',cvar

       write(*,*) 'Illegal relative values of min_value and max_value'
       write(*,*) 'for variable ',cvar
          error = .True.
    end if

    if ((varval < min_value).or.(varval > max_value)) then
       write(outfile,*) cvar,' lies outside its allowed range :'
       write(outfile,*) 'Minimum value = ',min_value
       write(outfile,*) 'Maximum value = ',max_value
       write(outfile,*) ' Actual value = ',varval

       write(*,*) cvar,' lies outside its allowed range :'
       write(*,*) 'Minimum value = ',min_value
       write(*,*) 'Maximum value = ',max_value
       write(*,*) ' Actual value = ',varval
          error = .True.
    end if

  end subroutine check_range_real


  ! !!!!!!!!!!!!!!!!!!!!!!!!!!!!!!!!!!!!!!!!!!!!!!!!!!!!!!!!!!!!!!!!!!!!

  subroutine lower_case(string,start,finish)

   !! Routine that converts a (sub-)string to lowercase
   !! author: P J Knight, CCFE, Culham Science Centre
   !! string : input string   : character string of interest
   !! start  : optional input integer  : starting character for conversion
   !! finish : optional input integer  : final character for conversion
   !! This routine converts the specified section of a string
   !! to lowercase. By default, the whole string will be converted.
   !! None
   !
   ! !!!!!!!!!!!!!!!!!!!!!!!!!!!!!!!!!!!!!!!!!!!!!!!

   implicit none

   !  Arguments

   character(len=*), intent(inout) :: string
   integer, optional, intent(in) :: start,finish

   !  Local variables

   character(len=1) :: letter
   character(len=27), parameter :: lowtab = 'abcdefghijklmnopqrstuvwxyz_'
   integer :: loop, i

   integer :: first, last

   ! !!!!!!!!!!!!!!!!!!!!!!!!!!!!!!!!!!!!!!!!!!!!!!!

   if (present(start)) then
      first = start
   else
      first = 1
   end if

   if (present(finish)) then
      last = finish
   else
      last = len(string)
   end if

   if (first <= last) then
      do loop = first,last
         letter = string(loop:loop)
         i = index('ABCDEFGHIJKLMNOPQRSTUVWXYZ_',letter)
         if (i > 0) string(loop:loop) = lowtab(i:i)
      end do
   end if

 end subroutine lower_case

end module process_input

#ifdef unit_test
program test
 use process_input
 implicit none

 open(unit=1,file='IN.DAT',status='old')
 call parse_input_file(1,6,1)
 close(unit=1)
end program test
#endif<|MERGE_RESOLUTION|>--- conflicted
+++ resolved
@@ -237,11 +237,7 @@
       fcqt, fzeffmax, fstrcase, fhldiv, foh_stress, fwalld, gammax, fjprot, &
       ftohs, tcycmn, auxmin, zeffmax, peakfactrad, fdtmp, fpoloidalpower, &
       fnbshinef, freinke, fvvhe, fqval, fq, ftaucq, fbetap, fbeta, fjohc, &
-<<<<<<< HEAD
       fflutf, bmxlim, tbrnmn, fbetatry_lower, fecrh_ignition
-=======
-      fflutf, bmxlim, tbrnmn, fbetatry_lower, fstr_wp
->>>>>>> 2769028f
     use cost_variables, only: ucich, uctfsw, dintrt, ucblbe, uubop, dtlife, &
       cost_factor_vv, cfind, uccry, fcap0cp, uccase, uuves, cconshtf, conf_mag, &
       ucbllipb, ucfuel, uumag, ucpfbs, ireactor, uucd, div_umain_time, div_nu, &
