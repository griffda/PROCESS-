 ! !!!!!!!!!!!!!!!!!!!!!!!!!!!!!!!!!!!!!!!!!!!!!!!!!!!!!!!!!!!!!!!!!

!  Uncomment #define line below to perform unit testing
!  Compile using pre-processor, e.g. ifort -cpp input.f90
!#define unit_test

module process_input

  !! Module containing the routines that perform the actual reading
  !! and parsing of the input file
  !! author: P J Knight, CCFE, Culham Science Centre
  !! N/A
  !! This module provides a set of routines to read in data from the
  !! main PROCESS input file (IN.DAT). The format of the file is
  !! similar to the F90 NAMELIST structure, but with a few
  !! additional features:
  !! <OL>
  !! <P><LI>Comments can be read in that are copied to the standard
  !! output channel - these are lines with five (or more)
  !! consecutive '*' characters at the start.
  !! <P><LI>Other lines within the file can contain simple comments
  !! for the user - these are not copied to the standard output
  !! channel. They start with one to four '*' characters.
  !! </OL>
  !! <P>Character strings, integers and double precision values can
  !! be read in.
  !! <P>The following rules must be obeyed when writing an input
  !! file:
  !! <UL>
  !! <P><LI>Each variable must be on a separate line.
  !! <P><LI>Leading spaces are ignored.
  !! <P><LI>Variable names can be upper case, lower case, or a
  !! mixture of both.
  !! <P><LI>Spaces may not appear within a variable name or data
  !! value.
  !! <P><LI>Other spaces within a line, and trailing spaces, are
  !! ignored.
  !! <P><LI>Commas are not necessary between variables.
  !! <P><LI>Data can extend over more than one line.
  !! <P><LI>One-dimensional arrays can be explicitly subscripted, or
  !! unscripted, in which case the following element order is
  !! assumed: A(1), A(2), A(3), ...
  !! <P><LI>At present, multiple dimension arrays can only be
  !! handled without reference to explicit subscripts, in which case
  !! the following element order is assumed: B(1,1), B(2,1), B(3,1),
  !! etc. The use of the input file to specify multiple dimension
  !! array elements is prone to error.
  !! <P><LI>Unscripted array elements must be separated by commas.
  !! <P><LI>Blank lines are allowed anywhere in the input file.
  !! <P><LI>Lines starting with a * are assumed to be comments.
  !! <P><LI>Comment lines starting with five or more asterisks
  !! (i.e. *****) are reproduced verbatim in the output file. These
  !! should be used copiously to give a great deal of information
  !! about the run being performed, and should be updated before
  !! every single run of the code, as it is very easy to lose track
  !! of what is being attempted.
  !! </UL>
  !! A User's Guide to the PROCESS Systems Code, P. J. Knight,
  !! AEA Fusion Report AEA FUS 251, 1993
  !
  ! !!!!!!!!!!!!!!!!!!!!!!!!!!!!!!!!!!!!!!!!!!!!!!!

  use, intrinsic :: iso_fortran_env, only: dp=>real64
  implicit none

  private
  public :: input, check_range_int, check_range_real, lower_case, init_input
  integer, public, parameter :: nin = 10

#ifdef unit_test
  public :: parse_input_file
#endif
!  public :: upper_case

  integer, parameter :: maxlen = 300  !  maximum line length
  character(len=maxlen) :: line  !  current line of text from input file
  integer :: linelen, lineno  !  current line length, line number
  integer :: iptr             !  current position on line
  integer :: infile, outfile, report_changes, icode
  logical :: subscript_present
  logical :: error
  character(len=78) :: error_message
  
  ! Vars for subroutine input() requiring re-initialisation before each new run
  integer :: show_changes
  logical :: constraints_exist

contains

  ! !!!!!!!!!!!!!!!!!!!!!!!!!!!!!!!!!!!!!!!!!!!!!!!!!!!!!!!!!!!!!!!!!!!!

  subroutine init_input
    !! Initialise module variables
    implicit none

    error = .False.
    show_changes = 0
    constraints_exist = .false.
    line = ""
    linelen = 0
    lineno = 0
    iptr = 0
    infile = 0
    outfile = 0
    report_changes = 0
    icode = 0
    subscript_present = .false.
    error_message = ""
  end subroutine init_input

  subroutine input

    !! Routine that calls the main input file parsing routines
    !! author: P J Knight, CCFE, Culham Science Centre
    !! None
    !! This routine provides the interface between the input file
    !! reading routines and the rest of PROCESS.
    !! A User's Guide to the PROCESS Systems Code, P. J. Knight,
    !! AEA Fusion Report AEA FUS 251, 1993
    !
    ! !!!!!!!!!!!!!!!!!!!!!!!!!!!!!!!!!!!!!!!!!!!!!!!

    use constants, only: nout
    use numerics, only: ipeqns, icc, active_constraints
    implicit none

    !  Arguments

    !  Local variables

    integer :: i
    !     j
    ! !!!!!!!!!!!!!!!!!!!!!!!!!!!!!!!!!!!!!!!!!!!!!!!

    call parse_input_file(nin,nout,show_changes)

    ! Set all the values of the active_constraints array
    do i = 1, ipeqns
        if (icc(i) /= 0) then
            active_constraints(icc(i)) = .true.
            constraints_exist = .true.
        end if
    end do

    ! Set the device type based on the input file's switches
    call devtyp
  end subroutine input

  ! !!!!!!!!!!!!!!!!!!!!!!!!!!!!!!!!!!!!!!!!!!!!!!!!!!!!!!!!!!!!!!!!!!!!

  subroutine devtyp
    !! Set icase description based on device type
    use global_variables, only: icase
    use ife_variables, only: ife
    use stellarator_variables, only: istell
    implicit none

    if (ife == 1) then
        icase = 'Inertial Fusion model'
    else if (istell /= 0) then
        icase = 'Stellarator model'
    end if
  end subroutine devtyp

  subroutine parse_input_file(in_file,out_file,show_changes)

    !! Routine that parses the contents of the input file
    !! author: P J Knight, CCFE, Culham Science Centre
    !! author: J Morris, CCFE, Culham Science Centre
    !! author: F Warmer, IPP Greifswald
    !! in_file  : input integer : Fortran input unit identifier
    !! out_file : input integer : Fortran output unit identifier
    !! show_changes : input integer : switch to turn on (1) or off (0)
    !! reporting of changed values
    !! This routine reads the data from the PROCESS input file (IN.DAT),
    !! dealing with comments or blank lines correctly, and sets the
    !! value of any variables found in the file. Any changes
    !! from the default values may be reported if required.
    !! <P>Each possible variable in this block is dealt with
    !! individually. (To add additional input variables, simply copy
    !! and edit one of the similar existing examples.)
    !! The routine also does the extremely useful function of checking
    !! that the given value for a variable lies within a sensible
    !! predefined range, and stops the program if apparently
    !! nonsensical values are attempted.
    !! A User's Guide to the PROCESS Systems Code, P. J. Knight,
    !! AEA Fusion Report AEA FUS 251, 1993
    !
    ! !!!!!!!!!!!!!!!!!!!!!!!!!!!!!!!!!!!!!!!!!!!!!!!

    use constants, only: dcopper, dalu
    use global_variables, only: run_tests, verbose, maxcal, runtitle
    use build_variables, only: fmsfw, blbmoth, blbuith, fmsbc, shldoth, &
      fmsdwi, shldtth, shldlth, vgap2, plleni, fwoth, vvblgap, fmsbl, &
      thshield, iprecomp, blbpith, aplasmin, blbuoth, tfcth, fmsdwe, &
      iohcl, tftsgap, clhsf, bore, plleno, scrapli, gapomin, ddwex, &
      rinboard, fmstf, blnkoth, fseppc, plsepo, fmssh, blnkith, &
      ohcth, plsepi, fmsoh, blbmith, gapoh, fcspc, scraplo, vgaptop, &
      blbpoth, gapds, fwith, vgap, shldith, sigallpc, tfootfi, f_avspace,&
      r_cp_top, d_vv_in, d_vv_out, d_vv_top, d_vv_bot, f_r_cp, i_r_cp_top

    use buildings_variables, only: hcwt, conv, wgt, trcl, rxcl, rbwt, mbvfac, &
      esbldgm3, rbvfac, fndt, row, wgt2, pibv, clh1, stcl, clh2, pfbldgm3, &
      shmf, tfcbv, hccl, rbrt, triv, shov, admv, wsvfac
    use constraint_variables, only: flhthresh, fpeakb, fpsep, fdivcol, ftcycl, &
      betpmx, fpsepbqar, ftmargtf, fradwall, fptfnuc, fnesep, fportsz, tbrmin, &
      maxradwallload, pseprmax, fdene, fniterpump, fpinj, pnetelin, powfmax, &
      fgamcd, ftbr, mvalim, taulimit, walalw, fmva, fradpwr, nflutfmax, fipir, &
      fauxmn, fiooic, fcwr, fjohc0, frminor, psepbqarmax, ftpeak, bigqmin, &
      fstrcond, fptemp, ftmargoh, fvs, fbetatry, vvhealw, fpnetel, ftburn, &
      ffuspow, fpsepr, ptfnucmax, fvdump, pdivtlim, ftaulimit, nbshinefmax, &
      fcqt, fzeffmax, fstrcase, fhldiv, foh_stress, fwalld, gammax, fjprot, &
      ftohs, tcycmn, auxmin, zeffmax, peakfactrad, fdtmp, fpoloidalpower, &
      fnbshinef, freinke, fvvhe, fqval, fq, ftaucq, fbetap, fbeta, fjohc, &
      fflutf, bmxlim, tbrnmn, fbetatry_lower
    use cost_variables, only: ucich, uctfsw, dintrt, ucblbe, uubop, dtlife, &
      cost_factor_vv, cfind, uccry, fcap0cp, uccase, uuves, cconshtf, conf_mag, &
      ucbllipb, ucfuel, uumag, ucpfbs, ireactor, uucd, div_umain_time, div_nu, &
      maintenance_gen, uctfps, uufw, tbktrepl, cost_factor_fwbs, decomf, &
      cconshpf, uche3, ucpfdr1, ucech, uudiv, cost_model, adivflnc, &
      cost_factor_rh, cost_factor_bop, ifueltyp, fcontng, fwbs_nref, &
      cost_factor_buildings, favail, cconfix, ucblli2o, abktflnc, ucf1, ucfnc, &
      ucpfps, iavail, ucpfbk, cost_factor_tf_coils, costexp_pebbles, ucmisc, &
      cpstflnc, uccryo, costexp, fwbs_nu, ucpfic, ucblbreed, tcomrepl, uufuel, &
      ucdiv, uccpcl1, discount_rate, uctfbr, uccpclb, ucoam, div_prob_fail, ucnbi, &
      uccu, ucwst, cfactr, div_nref, amortization, ucwindtf, ucme, csi, cowner, &
      cost_factor_misc, fcr0, step_rh_costfrac, cturbb, lsa, fcap0, output_costs, &
      cost_factor_land, redun_vacp, ucrb, uctfbus, num_rh_systems, fkind, &
      fwbs_umain_time, uchrs, avail_min, uciac, step_ref, ucshld, tdivrepl, &
      ucblli, ucpfcb, tlife, ipnet, fcdfuel, ucbus, ucpfb, uchts, &
      maintenance_fwbs, fwbs_prob_fail, uclh, ucblss, ucblvd, ucsc, ucturb, &
      ucpens, cland, ucwindpf, i_cp_lifetime, cplife_input, step_con, &
      step_cconfix, step_cconshpf, step_currency, step_uccase, step_uccu, &
      step_ucsc, step_ucfnc, step_ucfwa, step_ucfws, step_ucfwps, step91_per, &
      step92_per, step93_per, step_uc_cryo_al, step_mc_cryo_al_per, sitecost, &
<<<<<<< HEAD
      wfbuilding, whole_site_area, site_imp_uc
=======
      wfbuilding, step_ucoam, step_ucwst
>>>>>>> d79e6b6f
    use current_drive_variables, only: pinjfixmw, etaech, pinjalw, etanbi, &
      ftritbm, gamma_ecrh, pheat, rho_ecrh, beamwd, enbeam, pheatfix, bscfmax, &
      forbitloss, nbshield, tbeamin, feffcd, iefrf, iefrffix, irfcd, cboot, &
      etalh, frbeam, harnum, xi_ebw
    use div_kal_vars, only: kallenbach_test_option, &
      relerr_sol, kallenbach_scan_switch, lcon_factor, kallenbach_scan_num, &
      kallenbach_scan_end, kallenbach_scan_start, target_spread, &
      fractionwidesol, impurity_enrichment, mach0, kallenbach_scan_var, &
      abserr_sol, qtargettotal, lambda_q_omp, ttarget, kallenbach_tests, &
      kallenbach_switch, netau_sol, neratio, targetangle 
    use divertor_variables, only: fdfs, anginc, divdens, divclfr, c4div, &
      c5div, ksic, fififi, divplt, delld, c2div, betao, divdum, tdiv, c6div, &
      omegan, prn1, fgamp, frrp, xpertin, c1div, betai, bpsout, xparain, fdiva, &
      zeffdiv, hldivlim, rlenmax, divfix, c3div 
    use fwbs_variables, only: fblhebpo, vfblkt, fdiv, fvolso, fwcoolant, &
      pitch, iblanket, blktmodel, afwi, fblli2o, nphcdin, breeder_multiplier, &
      fw_armour_thickness, roughness, fwclfr, breedmat, fblli, fblvd, &
      iblanket_thickness, vfcblkt, breeder_f, fbllipb, fhcd, vfshld, fblhebmi, &
      denw, f_neut_shield, fw_th_conductivity, nblktmodti, fw_wall, afwo, &
      fvolsi, etahtp, nblktmodpo, fwpressure, emult, fwoutlet, nblktmodpi, &
      fblhebpi, fblss, inlet_temp, outlet_temp, fblbreed, qnuc, blpressure, &
      declblkt, fblhebmo, blkttype, afw, inuclear, declshld, hcdportsize, &
      npdiv, peaking_factor, primary_pumping, rpf2dewar, secondary_cycle, &
      denstl, declfw, nphcdout, iblnkith, vfpblkt, fwinlet, wallpf, fblbe, &
      fhole, fwbsshape, coolp, tfwmatmax, irefprop, fw_channel_length, &
      li6enrich, etaiso, nblktmodto, fvoldw, i_shield_mat 
    use heat_transport_variables, only: htpmw_fw, baseel, fmgdmw, htpmw_div, &
      pwpm2, etath, vachtmw, iprimshld, fpumpdiv, pinjmax, htpmw_blkt, etatf, &
      htpmw_min, fpumpblkt, ipowerflow, htpmw_shld, fpumpshld, trithtmw, &
      iprimnloss, fpumpfw, crypmw_max, f_crypmw
    use ife_variables, only: bldzu, etali, sombdr, gainve, cdriv0, v1dzl, &
      bldrc, fauxbop, pfusife, dcdrv0, fwdr, pdrive, mcdriv, ucconc, shdr, &
      v3dzu, bldzl, rrin, maxmat, shmatf, fwmatf, drveff, flirad, shdzu, v2dzu, &
      pifecr, ifedrv, v2dr, chmatf, v1dr, v1matf, dcdrv1, chdzu, dcdrv2, &
      ifetyp, fwdzl, htpmw_ife, uccarb, v3matf, fbreed, edrive, ptargf, cdriv2, &
      fburn, fwdzu, etave, v3dr, uctarg, shdzl, ucflib, v3dzl, v1dzu, v2dzl, &
      chdzl, chrad, cdriv1, tgain, somtdr, v2matf, rrmax, bldr, frrmax, &
      blmatf, ife
    use impurity_radiation_module, only: coreradius, nimp, impvar, fimpvar, &
      coreradiationfraction, impdir, fimp
    use numerics, only: factor, boundl, minmax, neqns, nvar, epsfcn, ixc, &
      epsvmc, ftol, ipnvars, ioptimz, nineqns, ipeqns, boundu, icc, ipnfoms, name_xc
    use pfcoil_variables, only: rjconpf, zref, fcuohsu, oh_steel_frac, vf, &
      coheof, sigpfcalw, alstroh, ipfres, fcupfsu, fvssu, etapsu, i_cs_stress, &
      fbmaxcs, ngc, rpf2, fcohbop, ohhghf, vfohc, isumatoh, ngrpmx, ngc2, rpf1, &
      ngrp, isumatpf, nfxfh, alfapf, routr, sigpfcf, pfclres, bmaxcs_lim, &
      ncls, nfixmx, cptdin, ipfloc 
    use physics_variables, only: ipedestal, taumax, i_single_null, fvsbrnni, &
      rhopedt, cvol, fdeut, ffwal, eped_sf, iculbl, itartpf, ilhthresh, &
      fpdivlim, epbetmax, isc, kappa95, aspect, cwrmax, nesep, csawth, dene, &
      ftar, plasma_res_factor, ssync, rnbeam, beta, neped, hfact, dnbeta, &
      fgwsep, rhopedn, tratio, q0, ishape, fne0, ignite, igeom, ftrit, &
      ifalphap, tauee_in, alphaj, alphat, icurr, q, ti, tesep, rli, triang, &
      itart, ralpne, iprofile, triang95, rad_fraction_sol, betbm0, protium, &
      teped, fhe3, iwalld, gamma, falpha, fgwped, gtscale, tbeta, ibss, &
      iradloss, te, alphan, rmajor, kappa, ifispact, iinvqd, fkzohm, beamfus0, &
      tauratio, idensl, ieped, bt, iscrp, ipnlaws, betalim, betalim_lower, &
      idia, ips
    use pf_power_variables, only: iscenr, maxpoloidalpower 
    use plasmod_variables, only: plasmod_x_control, plasmod_i_modeltype, &
      plasmod_nx, plasmod_chisaw, plasmod_contrpovr, plasmod_dtmax, &
      plasmod_eccdeff, plasmod_isawt, plasmod_dtinc, plasmod_eopt, &
      plasmod_qdivt, plasmod_dx_cd, plasmod_maxa, plasmod_qnbi_psepfac, &
      plasmod_dx_heat, plasmod_i_equiltype, plasmod_psepplh_sup, &
      plasmod_imptype, plasmod_sawpertau, plasmod_dtmaxmax, &
      plasmod_gamcdothers, plasmod_i_impmodel, plasmod_dtmaxmin, plasmod_test, &
      plasmod_iprocess, plasmod_ainc, plasmod_fcdp, plasmod_x_fus, &
      plasmod_dx_fus, plasmod_v_loop, plasmod_maxpauxor, plasmod_dtmin, &
      plasmod_nchannels, plasmod_spellet, plasmod_pedscal, plasmod_capa, &
      plasmod_dgy, plasmod_dt, plasmod_tol, plasmod_fpellet, plasmod_contrpovs, &
      plasmod_x_heat, plasmod_fradc, plasmod_tolmin, plasmod_pech, &
      plasmod_globtau, plasmod_pfus, plasmod_nbi_energy, plasmod_nxt, &
      plasmod_x_cd, plasmod_chisawpos, plasmod_cxe_psepfac, plasmod_dx_control, &
      plasmod_car_qdivt 
    use pulse_variables, only: lpulse, dtstor, itcycl, istore, bctmp
    
    use primary_pumping_variables, only: t_in_bb, t_out_bb, dp_he, p_he, gamma_he 
    
    use scan_module, only: isweep_2, nsweep, isweep, scan_dim, nsweep_2, &
      sweep_2, sweep, ipnscns, ipnscnv 
    use stellarator_variables, only: f_asym, isthtr, n_res, iotabar, fdivwet, &
      f_w, bmn, shear, m_res, f_rad, flpitch, istell
    use tfcoil_variables, only: fcoolcp, tfinsgap, vftf, &
      quench_detection_ef, fhts, dr_tf_wp, rcool, rhotfleg, thkcas, &
      casthi, n_pancake, bcritsc, i_tf_sup, strncon_pf, thwcndut, farc4tf, &
      thicndut, tftmp, oacdcp, tmax_croco, ptempalw, tmargmin_tf, tmpcry, &
      sig_tf_case_max, dztop, dcond, strncon_cs, etapump, drtop, vcool, dcondins, &
      i_tf_tresca, dhecoil, tmaxpro, strncon_tf, n_tf, tcpav, fcutfsu, jbus, &
      casthi_fraction, tmargmin_cs, sigvvall, vdalw, dcase, t_turn_tf,&
      cpttf_max, tdmptf, casths, i_tf_turns_integer, quench_model, &
      tcritsc, layer_ins, tinstf, n_layer, tcoolin, ripmax, frhocp, &
      cpttf, tmargmin, casths_fraction, eff_tf_cryo, eyoung_ins, &
      eyoung_steel, eyoung_res_tf_buck, eyoung_winding, f_vforce_inboard, &
      fcoolleg, frholeg, ftoroidalgap, i_tf_sc_mat, i_tf_shape, i_tf_bucking, &
      n_tf_graded_layers, n_tf_joints, n_tf_joints_contact, poisson_al, &
      poisson_copper, poisson_steel, rho_tf_joints, rhotfbus, th_joint_contact,&
      i_tf_plane_stress, eyoung_al, i_tf_wp_geom, i_tf_case_geom, &
      i_tf_turns_integer, n_rad_per_layer, b_crit_upper_nbti, t_crit_nbti, &
      i_cp_joints, n_tf_turn, f_t_turn_tf, t_turn_tf_max, t_cable_tf, &
      sig_tf_wp_max

    use times_variables, only: tohs, pulsetimings, tqnch, theat, tramp, tburn, &
      tdwell, tohsin 
    use vacuum_variables, only: dwell_pump, pbase, tn, pumpspeedfactor, &
      initialpressure, outgasfactor, prdiv, pumpspeedmax, rat, outgasindex, &
      pumpareafraction, ntype, vacuum_model, pumptp 
    use rebco_variables, only: hastelloy_thickness, f_coppera_m2, &
      rebco_thickness, copper_rrr, coppera_m2_max, croco_thick, copper_thick 
    use reinke_variables, only: reinke_mode, fzactual, impvardiv, lhat 
    use water_usage_variables, only: airtemp, watertemp, windspeed
    implicit none

    !  Arguments

    integer, intent(in) :: in_file, out_file, show_changes

    !  Local variables

    integer :: iost
    integer :: isub1,isub2,varlen
    integer :: no_constraints
    integer :: no_iteration
    integer :: foundAst

    character(len=32) :: varnam

    logical :: obsolete_var
    character(len=400) :: imp_dir 
    
    imp_dir = impdir()

    ! !!!!!!!!!!!!!!!!!!!!!!!!!!!!!!!!!!!!!!!!!!!!!!!

    ! Initialise local variables
    no_constraints = 0
    no_iteration = 0
    obsolete_var = .false.
    
    !  Initialise module-wide variables

    infile = in_file
    outfile = out_file
    report_changes = show_changes

    icode = 0
    lineno = 0

    !  Main loop

    loop_over_lines: do

       subscript_present = .FALSE.

       read(infile,'(A)',iostat=iost) line

       !  On error or end, return
       if (iost /= 0) exit loop_over_lines

       lineno = lineno + 1

       line = adjustl(line)  !  rotate any leading blanks to the end
       linelen = len_trim(line)


20     continue

       !  Ignore blank lines

       if (line == ' ') cycle

       !  Ignore comments, unless they start with '*****',
       !  in which case print them.

       if (line(1:5) == '*****') write(outfile,*) line(1:76)
       if (line(1:1) == '*') cycle
       if (line(1:1) == '$') cycle  !  in case block delimiters are still present

       iptr = 1

       !Ignore input comments denoted by asterisk, before assigning variables

       if (index(line,'*') > 0) then
          foundAst = index(line,'*') - 1
          linelen = min(linelen, foundAst)
          line = line(:linelen)
       end if

       !  This must be an assignment line, so get the variable name

       call get_variable_name(varnam,varlen,isub1,isub2)
       if (isub1 /= 0) subscript_present = .TRUE.
       if (varlen == 0) then
          write(*,*) 'Error in IN.DAT at line ', lineno
          write(*,*) line
          error = .True.
       end if

       !  Read the associated data

       variable: select case (varnam(1:varlen))

          !  General settings

       case ('runtitle')
          call parse_string_variable('runtitle', runtitle, &
               'title of run')
       case ('verbose')
          call parse_int_variable('verbose', verbose, 0, 1, &
               'Switch for diagnostic output')
       case ('run_tests')
          call parse_int_variable('run_tests', run_tests, 0, 1, &
               'Switch for running built-in tests')

          !  Numerical solver settings
       case ('boundl')
          call parse_real_array('boundl', boundl, isub1, ipnvars, &
               'Iteration variable lower bound', icode)
       case ('boundu')
          call parse_real_array('boundu', boundu, isub1, ipnvars, &
               'Iteration variable upper bound', icode)
       case ('epsfcn')
          call parse_real_variable('epsfcn', epsfcn, 0.0D0, 1.0D0, &
               'HYBRD/VMCON derivative step length')
       case ('epsvmc')
          call parse_real_variable('epsvmc', epsvmc, 0.0D0, 1.0D0, &
               'VMCON error tolerance')
       case ('factor')
          call parse_real_variable('factor', factor, 0.0D0, 10.0D0, &
               'HYBRD initial step size')
       case ('ftol')
          call parse_real_variable('ftol', ftol, 0.0D0, 1.0D0, &
               'HYBRD tolerance')

       ! New optional argument startindex used MDK 3/3/17
       ! Allows simplified IN.DAT format for icc and ixc.
       case ('icc')
          no_constraints = no_constraints + 1
          call parse_int_array('icc', icc, isub1, ipeqns, &
               'Constraint equation', icode,no_constraints)
          no_constraints = isub1
      case ('ixc')
          no_iteration = no_iteration + 1
          call parse_int_array('ixc', ixc, isub1, ipnvars, &
                   'Iteration variable', icode,no_iteration)
          no_iteration = isub1

       case ('ioptimz')
          call parse_int_variable('ioptimz', ioptimz, -2, 1, &
               'Switch for solver method')
       case ('maxcal')
          call parse_int_variable('maxcal', maxcal, 0, 10000, &
               'Max no of VMCON iterations')
       case ('minmax')
          call parse_int_variable('minmax', minmax, -ipnfoms, ipnfoms, 'Switch for figure of merit')
       case ('neqns')
           write(*,*)'The total number of constraints is counted automatically and does not need to be stated in IN.DAT.'
           call parse_int_variable('neqns', neqns, 1, ipeqns, 'No of equality constraints')
       case ('nineqns')
          call parse_int_variable('nineqns', nineqns, 1, ipeqns, 'No of inequality constraints')
       case ('nvar')
          write(*,*)'The number of iteration variables is counted automatically and does not need to be stated in IN.DAT.'
       !  call parse_int_variable('nvar', nvar, 1, ipnvars, 'No of independent variables')

          !  Physics settings

       case ('alphaj')
          call parse_real_variable('alphaj', alphaj, 0.0D0, 10.0D0, &
               'Current density profile factor')
       case ('alphan')
          call parse_real_variable('alphan', alphan, 0.0D0, 10.0D0, &
               'Density profile factor')
       case ('alphat')
          call parse_real_variable('alphat', alphat, 0.0D0, 10.0D0, &
               'Temperature profile factor')
       case ('aspect')
          call parse_real_variable('aspect', aspect, 1.001D0, 20.0D0, &
               'Aspect ratio')
       case ('beamfus0')
          call parse_real_variable('beamfus0', beamfus0, 0.01D0, 10.0D0, &
               'Beam-background fusion multiplier')
       case ('beta')
          call parse_real_variable('beta', beta, 0.0D0, 1.0D0, &
               'Plasma beta')
       case ('betalim')
          call parse_real_variable('betalim', betalim, 0.0D0, 1.0D0, &
              'Plasma beta upper limit')
       case ('betalim_lower')
          call parse_real_variable('betalim_lower', betalim_lower, 0.0D0, 1.0D0, &
                'Plasma beta lower limit')
       case ('betbm0')
          call parse_real_variable('betbm0', betbm0, 0.0D0, 10.0D0, &
               'Leading coeff. for NB beta fraction')
       case ('bt')
          call parse_real_variable('bt', bt, 0.0D0, 30.0D0, &
               'Toroidal field on axis (T)')
       case ('coreradius')
          call parse_real_variable('coreradius', coreradius, 0.0D0, 1.0D0, &
               'Normalised core radius')
       case ('coreradiationfraction')
          call parse_real_variable('coreradiationfraction', coreradiationfraction, 0.0D0, 1.0D0, &
               'Fraction of core radiation subtracted from P_L')
       case ('csawth')
          call parse_real_variable('csawth', csawth, 0.0D0, 10.0D0, &
               'Coefficient for sawteeth effects')
       case ('cvol')
          call parse_real_variable('cvol', cvol, 0.01D0, 10.0D0, &
               'Plasma volume multiplier')
       case ('cwrmax')
          call parse_real_variable('cwrmax', cwrmax, 1.0D0, 3.0D0, &
               'Max conducting shell to rminor radius')
       case ('dene')
          call parse_real_variable('dene', dene, 1.0D18, 1.0D22, &
               'Electron density (/m3)')
       case ('dnbeta')
          call parse_real_variable('dnbeta', dnbeta, 0.0D0, 20.0D0, &
               'beta coefficient')
       case ('epbetmax')
          call parse_real_variable('epbetmax', epbetmax, 0.01D0, 10.0D0, &
               'Max epsilon*beta value')
       case ('eped_sf')
          call parse_real_variable('eped_sf', eped_sf, 0.0001D0, 2.0D0, &
               'Scaling factor for EPED pedestal model')
       case ('falpha')
          call parse_real_variable('falpha', falpha, 0.0D0, 1.0D0, &
               'Fraction of alpha power deposited to plasma')
       case ('ftar')
          call parse_real_variable('ftar', ftar, 0.0D0, 1.0D0, &
               'Fraction of power to divertor with lower divertor in double null')
       case ('fdeut')
          call parse_real_variable('fdeut', fdeut, 0.0D0, 1.0D0, &
               'Deuterium fuel fraction')
       case ('ffwal')
          call parse_real_variable('ffwal', ffwal, 0.0D0, 10.0D0, &
               'Wall load fiddle factor')
       case ('fgwped')
          call parse_real_variable('fgwped', fgwped, -1.0D0, 5.0D0, &
               'Fraction of n_G at pedestal top')
       case ('fgwsep')
          call parse_real_variable('fgwsep', fgwsep, -1.0D0, 1.0D0, &
               'Fraction of n_G at separatrix')
       case ('fhe3')
          call parse_real_variable('fhe3', fhe3, 0.0D0, 1.0D0, &
               'Helium-3 fuel fraction')
       case ('fimp')
          call parse_real_array('fimp', fimp, isub1, nimp, &
               'Impurity density fraction', icode)
       case ('fimpvar')
          call parse_real_variable('fimpvar', fimpvar, 1.0D-6, 0.5D0, &
               'Impurity fraction to be varied')
       case ('fkzohm')
          call parse_real_variable('fkzohm', fkzohm, 0.5D0, 2.0D0, &
               'Zohm elongation scaling multiplier')
       case ('fnesep')
          call parse_real_variable('fnesep', fnesep, 0.1D0, 2.0D1, &
               'Eich critical separatrix density')
       case ('fradmin')
          write(outfile,*) ' '
          write(outfile,*) '**********'
          write(outfile,*) 'FRADMIN is now obsolete -'
          write(outfile,*) 'please remove it from the input file.'
          write(outfile,*) '**********'
          write(outfile,*) ' '
          obsolete_var = .true.
       case ('ftaulimit')
          call parse_real_variable('ftaulimit', ftaulimit, 0.001D0, 1.0D0, &
               'f-value for lower limit on taup/taueff the ratio of alpha particle to energy confinement times')

       case ('ftr')
          write(outfile,*) ' '
          write(outfile,*) '**********'
          write(outfile,*) 'FTR is now obsolete -'
          write(outfile,*) 'please remove it from the input file'
          write(outfile,*) '(use FTRIT instead).'
          write(outfile,*) '**********'
          write(outfile,*) ' '
          obsolete_var = .true.
       case ('ftrit')
          call parse_real_variable('ftrit', ftrit, 0.0D0, 1.0D0, &
               'Tritium fuel fraction')
       case ('fvsbrnni')
          call parse_real_variable('fvsbrnni', fvsbrnni, 0.0D0, 1.0D0, &
               'Non-inductive volt-sec burn fraction')
       case ('gamma')
          call parse_real_variable('gamma', gamma, 0.1D0, 1.0D0, &
               'Ejima coefficient for resistive V-s formula')
       case ('gtscale')
          call parse_int_variable('gtscale', gtscale, 0, 1, &
               'Flag to scale beta coefficient with R/a')
       case ('hfact')
          call parse_real_variable('hfact', hfact, 0.01D0, 10.0D0, &
               'Energy confinement time H factor')
       case ('taumax')
          call parse_real_variable('taumax', taumax, 0.1D0, 100.0D0, &
               'Maximum allowed energy confinement time (s)')
       case ('ibss')
          call parse_int_variable('ibss', ibss, 1, 4, &
               'Switch for bootstrap scaling')
       case ('iculbl')
          call parse_int_variable('iculbl', iculbl, 0, 3, &
               'Switch for beta limit scaling')
       case ('iculdl')
          write(outfile,*) ' '
          write(outfile,*) '**********'
          write(outfile,*) 'ICULDL is now obsolete -'
          write(outfile,*) 'please remove it from the input file'
          write(outfile,*) '(use IDENSL=3 for equivalent model to ICULDL=0).'
          write(outfile,*) '**********'
          write(outfile,*) ' '
          obsolete_var = .true.
       case ('icurr')
          call parse_int_variable('icurr', icurr, 1, 9, &
               'Switch for plasma current scaling')
       case ('idensl')
          call parse_int_variable('idensl', idensl, 1, 7, &
               'Switch for enforced density limit')
       case ('idhe3')
          write(outfile,*) ' '
          write(outfile,*) '**********'
          write(outfile,*) 'IDHE3 is now obsolete -'
          write(outfile,*) 'please remove it from the input file'
          write(outfile,*) '(use fhe3 to adjust 3He fuel fraction).'
          write(outfile,*) '**********'
          write(outfile,*) ' '
          obsolete_var = .true.
       case ('idia')
          call parse_int_variable('idia', idia, 0, 2, &
                'Switch for diamagnetic scaling')
       case ('ifalphap')
          call parse_int_variable('ifalphap', ifalphap, 0, 1, &
               'Switch for fast alpha pressure fit')
       case ('ifispact')
          call parse_int_variable('ifispact', ifispact, 0, 0, &
               'Switch for neutronics calculations')
       case ('igeom')
          call parse_int_variable('igeom', igeom, 0, 1, &
               'Switch for plasma geometry calculation')
       case ('ignite')
          call parse_int_variable('ignite', ignite, 0, 1, &
               'Switch for ignited plasma assumption')
       case ('iinvqd')
          call parse_int_variable('iinvqd', iinvqd, 0, 1, &
               'Switch for inverse quadrature')
       case ('iiter')
          write(outfile,*) ' '
          write(outfile,*) '**********'
          write(outfile,*) 'IITER is now obsolete -'
          write(outfile,*) 'please remove it from the input file.'
          write(outfile,*) '**********'
          write(outfile,*) ' '
          obsolete_var = .true.
       case ('ilhthresh')
          call parse_int_variable('ilhthresh', ilhthresh, 1, 21, &
               'Switch for L-H power threshold to enforce')
       case ('impdir')
          call parse_string_variable('impdir', imp_dir, &
               'Directory containing impurity radiation data files')

       case ('impvar')
          call parse_int_variable('impvar', impvar, 3, nimp, &
               'Index for impurity fraction iteration variable')
          write(outfile,*) 'impvar is now deprecated - use iteration variables 125-136 instead.'
       case ('ipedestal')
          call parse_int_variable('ipedestal', ipedestal, 0, 3, &
               'Switch for plasma profile type')
       case ('iprofile')
          call parse_int_variable('iprofile', iprofile, 0, 1, &
               'Switch for current profile consistency')
       case ('ips')
          call parse_int_variable('ips', ips, 0, 1, &
               'Switch for Pfirsch-Schlüter scaling')
       case ('iradloss')
          call parse_int_variable('iradloss', iradloss, 0, 2, &
               'Switch for radiation loss term inclusion in pwr balance')
       case ('ires')
          write(outfile,*) ' '
          write(outfile,*) '**********'
          write(outfile,*) 'IRES is now obsolete -'
          write(outfile,*) 'please remove it from the input file'
          write(outfile,*) '**********'
          write(outfile,*) ' '
          obsolete_var = .true.
       case ('isc')
          call parse_int_variable('isc', isc, 1, ipnlaws, &
               'Switch for confinement scaling law')
       case ('ieped')
          call parse_int_variable('ieped', ieped, 0, 1, &
               'Switch for scaling pedestal-top temperature with plasma parameters')

       case ('iscrp')
          call parse_int_variable('iscrp', iscrp, 0, 1, &
               'Switch for scrapeoff width')
       case ('ishape')
          call parse_int_variable('ishape', ishape, 0, 9, &
               'Switch for plasma shape vs. aspect')
       case ('itart')
          call parse_int_variable('itart', itart, 0, 1, &
               'Switch for tight aspect ratio physics')
       case ('itartpf')
                call parse_int_variable('itartpf', itartpf, 0, 1, &
               'Switch for tight aspect ratio PF coils')
       case ('iwalld')
          call parse_int_variable('iwalld', iwalld, 1, 2, &
               'Switch for wall load calculation')
       case ('kappa')
          call parse_real_variable('kappa', kappa, 0.99D0, 5.0D0, &
               'Plasma separatrix elongation')
       case ('kappa95')
          call parse_real_variable('kappa95', kappa95, 0.99D0, 5.0D0, &
               'Plasma 95% elongation')
       case ('neped')
          call parse_real_variable('neped', neped, 0.0D0, 1.0D21, &
               'Electron density pedestal height (/m3)')
       case ('neratio')
          call parse_real_variable('neratio', neratio, 0.001D0, 1.0D0, &
               'ratio of mean SOL density at OMP to separatrix density at OMP')
       case ('nesep')
          call parse_real_variable('nesep', nesep, 0.0D0, 1.0D21, &
               'Electron density at separatrix (/m3)')
       case ('plasma_res_factor')
          call parse_real_variable('plasma_res_factor', plasma_res_factor, 0.0D0, 1.0D0, &
               'Plasma resistivity pre-factor')
       case ('q')
          call parse_real_variable('q', q, 1.00D0, 50.0D0, &
               'Edge safety factor')
       case ('q0')
          call parse_real_variable('q0', q0, 0.01D0, 20.0D0, &
               'Safety factor on axis')
       case ('tauratio')
          call parse_real_variable('tauratio', tauratio, 0.1D0, 100.0D0, &
               'Ratio of He and pellet particle confinement times')
       case ('rad_fraction_sol')
          call parse_real_variable('rad_fraction_sol', rad_fraction_sol, 0.0D0, 1.0D0, &
               'SoL radiation fraction')
       case ('ralpne')
          call parse_real_variable('ralpne', ralpne, 1.0D-12, 1.0D0, &
               'Thermal alpha density / electron density')
       case ('protium')
          call parse_real_variable('protium', protium, 0.0D0, 1.0D0, &
               'Protium density / electron density')

       case ('rhopedn')
          call parse_real_variable('rhopedn', rhopedn, 0.01D0, 1.0D0, &
               'Density pedestal r/a')
       case ('rhopedt')
          call parse_real_variable('rhopedt', rhopedt, 0.01D0, 1.0D0, &
               'Temperature pedestal r/a')
       case ('rli')
          call parse_real_variable('rli', rli, 0.0D0, 10.0D0, &
               'Normalised inductivity')
       case ('rmajor')
          call parse_real_variable('rmajor', rmajor, 0.1D0, 50.0D0, &
               'Plasma major radius (m)')
       case ('rnbeam')
          call parse_real_variable('rnbeam', rnbeam, 0.0D0, 1.0D0, &
               'Hot beam density / electron density')
       case ('i_single_null')
          call parse_int_variable('i_single_null', i_single_null, 0, 1, &
               'Switch for single/double null plasma')
       case ('ssync')
          call parse_real_variable('ssync', ssync, 0.0D0, 1.0D0, &
               'Synchrotron wall reflectivity factor')
       case ('tbeta')
          call parse_real_variable('tbeta', tbeta, 0.0D0, 4.0D0, &
               'Temperature profile index beta')
       case ('te')
          call parse_real_variable('te', te, 1.0D0, 200.0D0, &
               'Electron temperature (keV)')
       case ('tauee_in')
           call parse_real_variable('tauee_in', tauee_in, 0.0D0, 100.0D0, &
                    'Input electron energy confinement time (sec) (isc=48 only)')
       case ('taulimit')
          call parse_real_variable('taulimit', taulimit, 1.0D0, 100.0D0, &
               'Lower limit on taup/taueff the ratio of alpha particle to energy confinement times')

       case ('teped')
          call parse_real_variable('teped', teped, 0.0D0, 20.0D0, &
               'Electron temperature pedestal height (keV)')
       case ('tesep')
          call parse_real_variable('tesep', tesep, 0.0D0, 20.0D0, &
               'Electron temperature at separatrix (keV)')
       case ('ti')
          call parse_real_variable('ti', ti, 5.0D0, 50.0D0, &
               'Ion temperature (keV)')
       case ('tratio')
          call parse_real_variable('tratio', tratio, 0.0D0, 2.0D0, &
               'Ion / electron temperature ratio')
       case ('triang')
          call parse_real_variable('triang', triang, -1.0D0, 1.0D0, &
               'Plasma separatrix triangularity')
       case ('triang95')
          call parse_real_variable('triang95', triang95, 0.0D0, 1.0D0, &
               'Plasma 95% triangularity')

          !  Inequality settings

       case ('fniterpump')
          call parse_real_variable('fniterpump', fniterpump, 0.001D0, 10.0D0, &
               'f-value for constraint on number of vacuum pumps')

       case ('auxmin')
          call parse_real_variable('auxmin', auxmin, 0.01D0, 100.0D0, &
               'Minimum auxiliary power (MW)')
       case ('betpmx')
          call parse_real_variable('betpmx', betpmx, 0.01D0, 2.0D0, &
               'Maximum poloidal beta')
       case ('bigqmin')
          call parse_real_variable('bigqmin', bigqmin, 0.01D0, 100.0D0, &
               'Minimum fusion gain Q')
       case ('bmxlim')
          call parse_real_variable('bmxlim', bmxlim, 0.1D0, 50.0D0, &
               'Maximum toroidal field (T)')
       case ('fauxmn')
          call parse_real_variable('fauxmn', fauxmn, 0.001D0, 10.0D0, &
               'F-value for minimum auxiliary power')
       case ('fbeta')
          call parse_real_variable('fbeta', fbeta, 0.001D0, 10.0D0, &
               'F-value for eps.betap beta limit')
       case ('fbetap')
          call parse_real_variable('fbetap', fbetap, 0.001D0, 10.0D0, &
               'F-value for poloidal beta limit')
       case ('fbetatry')
          call parse_real_variable('fbetatry', fbetatry, 0.001D0, 10.0D0, &
               'F-value for beta limit')
       case ('fbetatry_lower')
          call parse_real_variable('fbetatry_lower', fbetatry_lower, 0.001D0, 10.0D0, &
                  'F-value for (lower) beta limit')
       case ('fcwr')
          call parse_real_variable('fcwr', fcwr, 0.001D0, 10.0D0, &
               'F-value for conducting wall radius')
       case ('fdene')
          call parse_real_variable('fdene', fdene, 0.001D0, 10.0D0, &
               'F-value for density limit')
       case ('fdivcol')
          call parse_real_variable('fdivcol', fdivcol, 0.001D0, 10.0D0, &
               'F-value for divertor collisionality')
       case ('fdtmp')
          call parse_real_variable('fdtmp', fdtmp, 0.001D0, 10.0D0, &
               'F-value for first wall coolant temp rise')
       case ('fgamcd')
          call parse_real_variable('fgamcd', fgamcd, 0.001D0, 10.0D0, &
               'F-value for current drive gamma')
       case ('fipir')
          call parse_real_variable('fipir', fipir, 0.001D0, 10.0D0, &
               'F-value for Ip/Irod')
       case ('fjohc')
          call parse_real_variable('fjohc', fjohc, 0.001D0, 10.0D0, &
               'F-value for Central Solenoid current at EOF')
       case ('fjohc0')
          call parse_real_variable('fjohc0', fjohc0, 0.001D0, 10.0D0, &
               'F-value for Central Solenoid current at BOP')
       case ('fjtfc')
          write(outfile,*) ' '
          write(outfile,*) '**********'
          write(outfile,*) 'FJTFC is now obsolete -'
          write(outfile,*) 'please remove it from the input file'
          write(outfile,*) '**********'
          write(outfile,*) ' '
          obsolete_var = .true.
       case ('fhldiv')
          call parse_real_variable('fhldiv', fhldiv, 0.001D0, 10.0D0, &
               'F-value for divertor heat load')
       case ('fflutf')
          call parse_real_variable('fflutf', fflutf, 0.001D0, 10.0D0, &
               'F-value for neutron fluence on TF coil')
       case ('ffuspow')
          call parse_real_variable('ffuspow', ffuspow, 0.001D0, 10.0D0, &
               'F-value for maximum fusion power')
       case ('fiooic')
          call parse_real_variable('fiooic', fiooic, 0.001D0, 10.0D0, &
               'F-value for SCTF iop/icrit')
       case ('fjprot')
          call parse_real_variable('fjprot', fjprot, 0.001D0, 10.0D0, &
               'F-value for SCTF winding pack J')
       case ('flhthresh')
          call parse_real_variable('flhthresh', flhthresh, 0.001D0, 1.0D6, &
               'F-value for L-H power threshold')
       case ('fmva')
          call parse_real_variable('fmva', fmva, 0.001D0, 10.0D0, &
               'F-value for maximum MVA')
       case ('fnbshinef')
          call parse_real_variable('fnbshinef', fnbshinef, 0.001D0, 10.0D0, &
               'F-value for maximum NBI shine-through fraction')
       case ('fpeakb')
          call parse_real_variable('fpeakb', fpeakb, 0.001D0, 10.0D0, &
               'F-value for max toroidal field')
       case ('fpinj')
          call parse_real_variable('fpinj', fpinj, 0.001D0, 10.0D0, &
               'F-value for injection power')
       case ('fpnetel')
          call parse_real_variable('fpnetel', fpnetel, 0.001D0, 10.0D0, &
               'F-value for net electric power')
       case ('fportsz')
          call parse_real_variable('fportsz', fportsz, 0.001D0, 10.0D0, &
               'F-value for port size')
       case ('fpdivlim')
          call parse_real_variable('fpdivlim', fpdivlim, 0.001D0, 1.0D0, &
               'F-value for minimum pdivt')
       case ('ftoroidalgap')
          call parse_real_variable('ftoroidalgap', ftoroidalgap, 0.001D0, 10.0D0, &
                'F-value for toroidal gap consistency')
       case ('f_avspace')
          call parse_real_variable('f_avspace', f_avspace, 0.001D0, 10.0D0, &
                'F-value for radial build consistency (stellarators)')
       case ('fpsepr')
          call parse_real_variable('fpsepr', fpsepr, 0.001D0, 10.0D0, &
               'F-value for Psep/R limit')
       case ('fptemp')
          call parse_real_variable('fptemp', fptemp, 0.001D0, 10.0D0, &
               'F-value for peak centrepost temperature')
       case ('fptfnuc')
          call parse_real_variable('fptfnuc', fptfnuc, 0.001D0, 10.0D0, &
               'F-value for max TF coil nuclear heating')
       case ('fq')
          call parse_real_variable('fq', fq, 0.001D0, 10.0D0, &
               'F-value for edge safety factor')
       case ('fqval')
          call parse_real_variable('fqval', fqval, 0.001D0, 10.0D0, &
               'F-value for fusion gain Q')
       case ('fradpwr')
          call parse_real_variable('fradpwr', fradpwr, 0.0D0, 1.0D0, &
               'F-value for radiation power limit')
       case ('fradwall')
          call parse_real_variable('fradwall', fradwall, 0.001D0, 1.0D0, &
               'f-value for upper limit on radiation wall load')
       case ('freinke')
          call parse_real_variable('freinke', freinke, 0.001D0, 1.0D0, &
               'f-value for upper limit on Reinke detachment criterion')
       case ('frminor')
          call parse_real_variable('frminor', frminor, 0.001D0, 10.0D0, &
               'F-value for minor radius limit')
       case ('fstrcase')
          call parse_real_variable('fstrcase', fstrcase, 0.001D0, 10.0D0, &
               'F-value for TF coil case stress')
       case ('fstrcond')
          call parse_real_variable('fstrcond', fstrcond, 0.001D0, 10.0D0, &
               'F-value for TF coil conduit stress')
       case ('ftaucq')
          call parse_real_variable('ftaucq', ftaucq, 0.001D0, 1.0D0, &
               'F-value for calculated quench time limit')
       case ('ftbr')
          call parse_real_variable('ftbr', ftbr, 0.001D0, 10.0D0, &
               'F-value for tritium breeding ratio limit')
       case ('ftburn')
          call parse_real_variable('ftburn', ftburn, 0.001D0, 10.0D0, &
               'F-value for burn time limit')
       case ('ftcycl')
          call parse_real_variable('ftcycl', ftcycl, 0.001D0, 10.0D0, &
               'F-value for cycle time')
       case ('ftmargtf')
          call parse_real_variable('ftmargtf', ftmargtf, 0.001D0, 10.0D0, &
               'F-value for TF coil temp. margin')
       case ('ftmargoh')
          call parse_real_variable('ftmargoh', ftmargoh, 0.001D0, 10.0D0, &
               'F-value for TF coil temp. margin')

       case ('ftohs')
          call parse_real_variable('ftohs', ftohs, 0.001D0, 10.0D0, &
               'F-value for plasma current ramp-up time')
       case ('ftpeak')
          call parse_real_variable('ftpeak', ftpeak, 0.001D0, 10.0D0, &
               'F-value for peak first wall temperature')
       case ('fvdump')
          call parse_real_variable('fvdump', fvdump, 0.001D0, 10.0D0, &
               'F-value for dump voltage')
       case ('fvs')
          call parse_real_variable('fvs', fvs, 0.001D0, 10.0D0, &
               'F-value for startup V-s requirement')
       case ('fvssu')
         call parse_real_variable('fvssu', fvssu, 0.001D0, 10.0D0, &
               'F-value for start up V-s requirement and availability equality')
       case ('fvvhe')
          call parse_real_variable('fvvhe', fvvhe, 0.001D0, 10.0D0, &
               'F-value for VV He concentration limit')
       case ('fwalld')
          call parse_real_variable('fwalld', fwalld, 0.001D0, 10.0D0, &
               'F-value for wall load limit')
       case ('fzactual')
          call parse_real_variable('fzactual', fzactual, 0.0D0, 1.0D0, &
               'fraction of specified impurity in SOL when constrained by Reinke criteria')
       case ('fzeffmax')
          call parse_real_variable('fzeffmax', fzeffmax, 0.001D0, 1.0D0, &
               'f-value for Zeff limit equation')
       case ('fpoloidalpower')
          call parse_real_variable('fpoloidalpower', fpoloidalpower, 0.001D0, 1.0D0, &
               'f-value for constraint on rate of change of energy in poloidal field')
       case ('fpsep')
           call parse_real_variable('fpsep', fpsep, 0.001D0, 1.0D0, &
                        'f-value to ensure separatrix power is less than value from Kallen bach divertor')
       case ('fpsepbqar')
          call parse_real_variable('fpsepbqar', fpsepbqar, 0.001D0, 1.0D0, &
                       'f-value for TF coil quench temperature < tmax_croco (constraint equation 74)')
       case ('fcqt')
          call parse_real_variable('fcqt', fcqt, 0.001D0, 1.0D0, &
                       'TF coil quench temparature remains below tmax_croco')
       case ('fne0')
          call parse_real_variable('fne0', fne0, 0.001D0, 1.0D0, &
                       'Central electron temperature remains higher that the pedestal one')
       case ('gammax')
          call parse_real_variable('gammax', gammax, 0.01D0, 10.0D0, &
               'Maximum current drive gamma (A/W-m2)')
       case ('maxradwallload')
          call parse_real_variable('maxradwallload', maxradwallload, 0.1D0, 10.0D0, &
               'Maximum permitted radiation wall load (MW/m^2)')
       case ('mvalim')
          call parse_real_variable('mvalim', mvalim, 0.0D0, 1000.0D0, &
               'Maximum MVA limit')
       case ('nbshinefmax')
          call parse_real_variable('nbshinefmax', nbshinefmax, 1.0D-20, 1.0D-1, &
               'Maximum NB shine-through fraction')
       case ('nflutfmax')
          call parse_real_variable('nflutfmax', nflutfmax, 1.0D22, 1.0D24, &
               'Max fast neutron fluence on TF coil (n/m2)')
       case ('pdivtlim')
          call parse_real_variable('pdivtlim', pdivtlim, 0.1D0, 1.0D3, &
               'Minimum pdivt (MW) (con. 80, itvar. 153)')
       case ('peakfactrad')
          call parse_real_variable('peakfactrad', peakfactrad, 0.1D0, 10D0, &
               'peaking factor for radiation wall load')
       case ('pnetelin')
          call parse_real_variable('pnetelin', pnetelin, 1.0D0, 1.0D4, &
               'Required net electric power (MW)')
       case ('powfmax')
          call parse_real_variable('powfmax', powfmax, 1.0D0, 1.0D4, &
               'Maximum fusion power (MW)')
       case ('psepbqarmax')
          call parse_real_variable('psepbqarmax', psepbqarmax, 1.0D0, 50.0D0, &
               'Maximum Psep*Bt/q*A*R ratio (MW.T/m)')
       case ('pseprmax')
          call parse_real_variable('pseprmax', pseprmax, 1.0D0, 50.0D0, &
               'Maximum Psep/R ratio (MW/m)')
       case ('ptfnucmax')
          call parse_real_variable('ptfnucmax', ptfnucmax, 1.0D-6, 1.0D0, &
               'Maximum TF coil nuclear heating (MW/m3)')
       case ('tbrmin')
          call parse_real_variable('tbrmin', tbrmin, 0.001D0, 2.0D0, &
               'Minimum tritium breeding ratio')
       case ('tbrnmn')
          call parse_real_variable('tbrnmn', tbrnmn, 1.0D-3, 1.0D6, &
               'Minimum burn time (s)')
       case ('tcycmn')
          call parse_real_variable('tcycmn', tcycmn, 1.0D-3, 2.0D6, &
               'Minimum cycle time (s)')
       case ('vvhealw')
          call parse_real_variable('vvhealw', vvhealw, 0.01D0, 10.0D0, &
               'Allowable maximum He conc. in VV (appm)')
       case ('walalw')
          call parse_real_variable('walalw', walalw, 0.001D0, 50.0D0, &
               'Allowable wall load (MW/m2)')
       case ('zeffmax')
          call parse_real_variable('zeffmax', zeffmax, 1.0D0, 10.0D0, &
               'Allowable Zeff')

          !  PLASMOD 1D transport model settings

       !Derived type numerics_transp
       case ('plasmod_tol')
          call parse_real_variable('plasmod_tol', plasmod_tol, 0.0D0, 1.0D4, &
               'Tolerance to be reached, in % variation at each time step')
       case ('plasmod_dtmin')
          call parse_real_variable('plasmod_dtmin', plasmod_dtmin, 0.0D0, 1.0D4, &
               'Min time step')
       case ('plasmod_dtmax')
          call parse_real_variable('plasmod_dtmax', plasmod_dtmax, 0.0D0, 1.0D4, &
               'Max time step')
       case ('plasmod_dt')
          call parse_real_variable('plasmod_dt', plasmod_dt, 0.0D0, 1.0D4, &
               'Time step')
       case ('plasmod_dtinc')
          call parse_real_variable('plasmod_dtinc', plasmod_dtinc, 0.0D0, 10.0D4, &
               'Decrease of dt')
       case ('plasmod_ainc')
          call parse_real_variable('plasmod_ainc', plasmod_Ainc, 0.0D0, 2.0D4, &
               'Increase of dt')
       case ('plasmod_test')
          call parse_real_variable('plasmod_test', plasmod_test, 0.0D0, 1.0D6, &
               'Max iteration number')
       case ('plasmod_tolmin')
          call parse_real_variable('plasmod_tolmin', plasmod_tolmin, 0.0D0, 20.0D4, &
               'Multiplier of etolm that should not be overcome')
       case ('plasmod_eopt')
          call parse_real_variable('plasmod_eopt', plasmod_eopt, 0.0D0, 1.0D4, &
               'Exponent of jipperdo')
       case ('plasmod_dtmaxmin')
          call parse_real_variable('plasmod_dtmaxmin', plasmod_dtmaxmin, 0.0D0, 1.0D4, &
               'Exponent of jipperdo2')
       case ('plasmod_dtmaxmax')
          call parse_real_variable('plasmod_dtmaxmax', plasmod_dtmaxmax, 0.0D0, 1.0D4, &
               'Stabilizing coefficient')
       case ('plasmod_capa')
          call parse_real_variable('plasmod_capa', plasmod_capA, 0.0D0, 1.0D4, &
               'First radial grid point')
       case ('plasmod_maxa')
          call parse_real_variable('plasmod_maxa', plasmod_maxA, 0.0D0, 1.0D4, &
               'Diagz 0 or 1')
       case ('plasmod_dgy')
          call parse_real_variable('plasmod_dgy', plasmod_dgy, 0.0D0, 1.0D4, &
               'Newton differential')
       case ('plasmod_iprocess')
          call parse_int_variable('plasmod_iprocess', plasmod_iprocess, 0, 1, &
               '0 - - use PLASMOD functions, 1 - use PROCESS functions')
       case ('plasmod_i_modeltype')
          call parse_int_variable('plasmod_i_modeltype', plasmod_i_modeltype, 0, 10000, &
               '1 - Simple gyrobohm scaling with imposed H factor > 1, other models with H in output')
       case ('plasmod_i_equiltype')
          call parse_int_variable('plasmod_i_equiltype', plasmod_i_equiltype, 1, 20000, &
               '1 - EMEQ, solve equilibrium with given q95, with sawteeth. 2- EMEQ, solve with given Ip, with sawteeth.')
       case ('plasmod_isawt')
          call parse_int_variable('plasmod_isawt', plasmod_isawt, 0, 2, &
               '0 - no sawteeth, 1 - solve with sawteeth.')
       case ('plasmod_nx')
          call parse_int_variable('plasmod_nx', plasmod_nx, 0, 10000, &
               'Number of interpolated grid points')
       case ('plasmod_nxt')
          call parse_int_variable('plasmod_nxt', plasmod_nxt, 0, 10000, &
               'Number of reduced grid points')
       case ('plasmod_nchannels')
          call parse_int_variable('plasmod_nchannels', plasmod_nchannels, 3, 3, &
               'Leave this at 3')
       case ('plasmod_i_impmodel')
          call parse_int_variable('plasmod_i_impmodel', plasmod_i_impmodel, 0, 10000, &
               'Impurity model: 0 - fixed concentration, 1 - concentration fixed at pedestal top, then fixed density.')

       !Derived type composition
       case ('plasmod_globtau')
          call parse_real_array('plasmod_globtau', plasmod_globtau, isub1, 5, &
               'Tauparticle/tauE for D, T, He, Xe, Ar', icode)
        case ('plasmod_psepplh_sup')
          call parse_real_variable('plasmod_psepplh_sup', plasmod_psepplh_sup, 0.0D0, 2.0D4, &
               'Psep/PLH if above this, use Xe')

       case ('plasmod_qdivt')
          call parse_real_variable('plasmod_qdivt', plasmod_qdivt, 0.0D0, 1.0D6, &
               'Divertor heat flux in MW/m^2, if 0, dont use SOL model')
       case ('plasmod_imptype')
          call parse_int_array('plasmod_imptype', plasmod_imptype, isub1, 3, &
               'Impurities: 1 - intrinsic, 2 - Psep control, 3 - seeding for SOL (defaults: W, Xe, Ar)', icode)

       !Derived type inputs
       case ('plasmod_qnbi_psepfac')
          call parse_real_variable('plasmod_qnbi_psepfac', plasmod_qnbi_psepfac, 0.0D0, 1.0D4, &
               'dqnbi/d(1-Psep/PLH)')
       case ('plasmod_cxe_psepfac')
          call parse_real_variable('plasmod_cxe_psepfac', plasmod_cxe_psepfac, 0.0D0, 1.0D4, &
               'dcxe/d(1-Psep/PLH)')
       case ('plasmod_car_qdivt')
          call parse_real_variable('plasmod_car_qdivt', plasmod_car_qdivt, 0.0D0, 1.0D4, &
               'dcar/d(qdivt)')
       case ('plasmod_maxpauxor')
          call parse_real_variable('plasmod_maxpauxor', plasmod_maxpauxor, 0.0D0, 1.0D4, &
               'Max allowed auxiliary power / R')
          !deposition locations
       case ('plasmod_x_heat')
          call parse_real_array('plasmod_x_heat', plasmod_x_heat, isub1, 2, &
               'Element 1 - nbi, element 2 - ech', icode)
       case ('plasmod_x_cd')
          call parse_real_array('plasmod_x_cd', plasmod_x_cd, isub1, 2, &
               'Element 1 - nbi, element 2 - ech', icode)
       case ('plasmod_x_fus')
          call parse_real_array('plasmod_x_fus', plasmod_x_fus, isub1, 2, &
               'Element 1 - nbi, element 2 - ech', icode)
       case ('plasmod_x_control')
          call parse_real_array('plasmod_x_control', plasmod_x_control, isub1, 2, &
               'Element 1 - nbi, element 2 - ech', icode)
       case ('plasmod_dx_heat')
          call parse_real_array('plasmod_dx_heat', plasmod_dx_heat, isub1, 2, &
               'Element 1 - nbi, element 2 - ech', icode)
       case ('plasmod_dx_cd')
          call parse_real_array('plasmod_dx_cd', plasmod_dx_cd, isub1, 2, &
               'Element 1 - nbi, element 2 - ech', icode)
       case ('plasmod_dx_fus')
          call parse_real_array('plasmod_dx_fus', plasmod_dx_fus, isub1, 2, &
               'Element 1 - nbi, element 2 - ech', icode)
       case ('plasmod_dx_control')
          call parse_real_array('plasmod_dx_control', plasmod_dx_control, isub1, 2, &
               'Element 1 - nbi, element 2 - ech', icode)
       case ('plasmod_nbi_energy')
          call parse_real_variable('plasmod_nbi_energy', plasmod_nbi_energy, 0.0D0, 1.0D4, &
               'in keV')
       case ('plasmod_v_loop')
          call parse_real_variable('plasmod_v_loop', plasmod_v_loop, -1.0D4, 1.0D4, &
               'Target loop voltage. If lower than -1.e5 do not use')
       case ('plasmod_pfus')
          call parse_real_variable('plasmod_pfus', plasmod_pfus, 0.0D0, 1.0D4, &
               'If 0. not used (otherwise controlled with Pauxheat)')
       case ('plasmod_fcdp')
          call parse_real_variable('plasmod_fcdp', plasmod_fcdp, -1.0D0, 1.0D0, &
               '(P_CD - Pheat)/(Pmax-Pheat),i.e. ratio of CD power over available power')
       case ('plasmod_fradc')
          call parse_real_variable('plasmod_fradc', plasmod_fradc, -1.0D0, 1.0D0, &
               'Pline_Xe / (Palpha + Paux - PlineAr - Psync - Pbrad)')
       case ('plasmod_contrpovs')
          call parse_real_variable('plasmod_contrpovs', plasmod_contrpovs, 0.0D0, 1.0D4, &
               'control power in Paux/lateral_area (MW/m2)')
       case ('plasmod_contrpovr')
          call parse_real_variable('plasmod_contrpovr', plasmod_contrpovr, 0.0D0, 1.0D4, &
               'control power in Paux/R (MW/m)')
       case ('plasmod_eccdeff')
          call parse_real_variable('plasmod_eccdeff', plasmod_eccdeff, 0.0D0, 1.0D0, &
               'current drive multiplier: CD = eccdeff*PCD*TE/NE (not in use yet)')
       case ('plasmod_pech')
          call parse_real_variable('plasmod_pech', plasmod_pech, 0.0D0, 1.0D4, &
               'ech power (not in use yet)')
       case ('plasmod_gamcdothers')
          call parse_real_variable('plasmod_gamcdothers', plasmod_gamcdothers, 0.0D0, 1.0D0, &
               'efficiency multiplier for non-CD heating. If 0.0 pheat treated as if it had no current drive associated')
       case ('plasmod_chisawpos')
          call parse_real_variable('plasmod_chisawpos', plasmod_chisawpos, -10.0D0, 10.0D0, &
               'position where artificial sawtooth diffusivity is added, -1 - uses q=1 position')
       case ('plasmod_chisaw')
          call parse_real_variable('plasmod_chisaw', plasmod_chisaw, 0.0D0, 1.0D4, &
               'artificial diffusivity in m^2/s')
       case ('plasmod_sawpertau')
          call parse_real_variable('plasmod_sawpertau', plasmod_sawpertau, 0.0D0, 1.0D0, &
               'ratio between sawtooth period and confinement time')
       case ('plasmod_spellet')
          call parse_real_variable('plasmod_spellet', plasmod_spellet, 0.0D0, 1.0D4, &
               'pellet mass in units of D in 10^19')
       case ('plasmod_fpellet')
          call parse_real_variable('plasmod_fpellet', plasmod_fpellet, 0.0D0, 1.0D4, &
               'pellet frequency in Hz')

          !Derived type pedestal
       case ('plasmod_pedscal')
          call parse_real_variable('plasmod_pedscal', plasmod_pedscal, 0.0D0, 1.0D1, &
               'multiplication factor of the pedestal scaling in PLASMOD')


          !  Current drive settings

       case ('beamwd')
          call parse_real_variable('beamwd', beamwd, 0.001D0, 5.0D0, &
               'Beam width (m)')

       case ('bscfmax')
          call parse_real_variable('bscfmax', bscfmax, -0.999D0, 0.999D0, &
               '(-fixed)/maximum Bootstrap fraction')
       case ('cboot')
          call parse_real_variable('cboot', cboot, 0.0D0, 10.0D0, &
               'Bootstrap current fraction multiplier')
       case ('enbeam')
          call parse_real_variable('enbeam', enbeam, 1.0D0, 1.0D6, &
               'Neutral beam energy (keV)')
       case ('etalh')
          call parse_real_variable('etalh', etalh, 0.0D0, 1.0D0, &
               'LH wall plug to plasma efficiency')
       case ('etaech')
          call parse_real_variable('etaech', etaech, 0.0D0, 1.0D0, &
               'ECH wall plug to injector efficiency')
       case ('etanbi')
          call parse_real_variable('etanbi', etanbi, 0.0D0, 1.0D0, &
               'NBI wall plug to injector efficiency')
       case ('feffcd')
          call parse_real_variable('feffcd', feffcd, 0.0D0, 20.0D0, &
               'Current drive efficiency fiddle factor')
       case ('forbitloss')
          call parse_real_variable('forbitloss', forbitloss, 0.0D0, 0.999D0, &
               'NBI power orbit loss fraction')
       case ('frbeam')
          call parse_real_variable('frbeam', frbeam, 0.5D0, 2.0D0, &
               'R_tan / R_major for NBI')
       case ('ftritbm')
          call parse_real_variable('ftritbm', ftritbm, 0.0D0, 1.0D0, &
               'Tritium fraction of beam')
       case ('gamma_ecrh')
          call parse_real_variable('gamma_ecrh', gamma_ecrh, 0.0D0, 1.0D0, &
               'User input ECRH gamma_CD')
       case ('harnum')
          call parse_real_variable('harnum', harnum, 1.0D0, 10.0D0, &
               'cyclotron harmonic frequency number')
       case ('rho_ecrh')
          call parse_real_variable('rho_ecrh', rho_ecrh, 0.0D0, 1.0D0, &
               'normalised minor radius at which electron cyclotron current drive is maximum')
       case ('xi_ebw')
	  call parse_real_variable('xi_ebw', xi_ebw, 0.0D0, 1.0D0, &
               'User input EBW scaling for Plasma Heating')
       case ('iefrf')
          call parse_int_variable('iefrf', iefrf, 1, 12, &
               'Switch for curr drive efficiency model')
       case ('iefrffix')
          call parse_int_variable('iefrffix', iefrffix, 0, 12, &
               'Switch for 2nd curr drive efficiency model')
       case ('irfcd')
          call parse_int_variable('irfcd', irfcd, 0, 1, &
               'Switch for current drive calculation')
       case ('nbshield')
          call parse_real_variable('nbshield', nbshield, 0.01D0, 0.5D0, &
               'Wall thickness of neutral beam duct (m)')
       case ('pheat')
          call parse_real_variable('pheat', pheat, 0.0D0, 1.0D3, &
               'Heating power not used for C.D. (MW)')
       case ('pheatfix')
          call parse_real_variable('pheatfix', pheatfix, 0.0D0, 1.0D3, &
               'Secondary fixed heating power not used for C.D. (MW)')
       case ('pinjalw')
          call parse_real_variable('pinjalw', pinjalw, 0.0D0, 1.0D3, &
               'Maximum allowed injection power (MW)')
       case ('pinjfixmw')
          call parse_real_variable('pinjfixmw', pinjfixmw, 0.0D0, 1.0D3, &
               'Secondary auxiliary injection power (MW)')
       case ('tbeamin')
          call parse_real_variable('tbeamin', tbeamin, 0.0D0, 10.0D0, &
               'No of NB decay lengths to plas centre')

          !  Time settings

       case ('tburn')
          call parse_real_variable('tburn', tburn, 0.0D0, 1.0D8, &
               'Burn time (s)')
       case ('tdwell')
          call parse_real_variable('tdwell', tdwell, 0.0D0, 1.0D8, &
               'Time between burns (s)')
       case ('theat')
          call parse_real_variable('theat', theat, 0.0D0, 1.0D4, &
               'Heating time after current ramp (s)')
       case ('tohs')
          call parse_real_variable('tohs', tohs, 0.0D0, 1.0D4, &
               'Plasma current ramp-up time for current init (s)')
       case ('tohsin')
          call parse_real_variable('tohsin', tohsin, 0.0D0, 1.0D4, &
               'Switch for TOHS calculation')
       case ('tqnch')
          call parse_real_variable('tqnch', tqnch, 0.0D0, 1.0D4, &
               'PF coil shutdown time (s)')
       case ('tramp')
          call parse_real_variable('tramp', tramp, 0.0D0, 1.0D4, &
               'Initial charge time for PF coils (s)')
       case ('pulsetimings')
          call parse_real_variable('pulsetimings', pulsetimings, 0.0D0, 1.0D0, &
               'Pulse timings switch for lpulse=1')

       ! Divertor settings: 2016 Kallenbach model (2016/07/04)

       case ('target_spread')
          call parse_real_variable('target_spread', target_spread, 0.001D0, 1.0D0, &
               'Increase in SOL power fall-off length due to spreading, mapped to OMP [m]')
       case ('lambda_q_omp')
          call parse_real_variable('lambda_q_omp', lambda_q_omp, 0.0001D0, 1.0D0, &
               'SOL power fall-off length at the outer midplane, perpendicular to field [m]')
       case ('lcon_factor')
          call parse_real_variable('lcon_factor', lcon_factor, 1.0D-1, 1.0D1, &
               'Correction factor for connection length from OMP to divertor')
       case ('netau_sol')
          call parse_real_variable('netau_sol', netau_sol, 0.1D0, 1.0D5, &
               'Parameter describing the degree to which local ionisation equilibrium is reached in the SOL. [ms.1e20/m3]')
       case ('kallenbach_switch')
          call parse_int_variable('kallenbach_switch', kallenbach_switch, 0, 1, &
               'Switch to turn on the 1D Kallenbach divertor model (1=on, 0=off)')
       case ('kallenbach_tests')
          call parse_int_variable('kallenbach_tests', kallenbach_tests, 0, 1, &
               'Switch to turn on tests of the 1D Kallenbach divertor model (1=on, 0=off)')
       case ('kallenbach_test_option')
          call parse_int_variable('kallenbach_test_option', kallenbach_test_option, 0, 10, &
               'Switch to choose testing option for the 1D Kallenbach divertor model')
       case ('kallenbach_scan_switch')
          call parse_int_variable('kallenbach_scan_switch', kallenbach_scan_switch, 0, 1, &
               'Switch to turn on scan of the 1D Kallenbach divertor model (1=on, 0=off)')
       case ('kallenbach_scan_var')
          call parse_int_variable('kallenbach_scan_var', kallenbach_scan_var, 0, 10, &
               'Scan parameter for kallenbach test scan')
       case ('kallenbach_scan_start')
          call parse_real_variable('kallenbach_scan_start', kallenbach_scan_start, 1.0D-10, 1.0D30, &
               'Starting value for kallenbach scan')
       case ('kallenbach_scan_end')
          call parse_real_variable('kallenbach_scan_end', kallenbach_scan_end, 1.0D-10, 1.0D30, &
               'End value for kallenbach scan')
       case ('kallenbach_scan_num')
          call parse_int_variable('kallenbach_scan_step', kallenbach_scan_num, 1, 1000, &
               'Number of scan points for kallenbach scan')
       case ('targetangle')
          call parse_real_variable('targetangle', targetangle, 0.1D0, 90.0D0, &
               'Angle between field-line and divertor target (degrees)')
       case ('ttarget')
          call parse_real_variable('ttarget', ttarget, 1.0D0, 1.0D4, &
               'Plasma temperature adjacent to divertor sheath [eV]')
       case ('qtargettotal')
          call parse_real_variable('qtargettotal', qtargettotal, 0.001D0, 1.0D8, &
               'Power density on target including surface recombination [W/m2]')
       !case ('impurity_enrichment')
       !  call parse_real_variable('impurity_enrichment', impurity_enrichment, 0.1D0, 20.0D0, &
       !       'Ratio of impurity concentrations in SOL to confined plasma')

       case ('impurity_enrichment')
          call parse_real_array('impurity_enrichment', impurity_enrichment, isub1, 14, &
          'Ratio of each impurity concentration in SOL to confined plasma', icode)

       case ('fractionwidesol')
          call parse_real_variable('fractionwidesol', fractionwidesol, 0.001D0, 0.99D0, &
               'Distance from target at which SOL gets broader as a fraction of connection length')

        case ('abserr_sol')
          call parse_real_variable('abserr_sol', abserr_sol, 0.D0, 1.D-1, &
                   'Absolute contribution to the error tolerance in the Kallenbach divertor model')
        case ('relerr_sol')
          call parse_real_variable('relerr_sol', relerr_sol, 0.D0, 1.D-1, &
                  'Relative contribution to the error tolerance in the Kallenbach divertor model')
        if((abserr_sol<1.d-6).and.(relerr_sol<1.d-6))write(*,*)'abserr_sol and relerr_sol must not both be very small.'

       case ('mach0')
          call parse_real_variable('mach0', mach0, 0.D0, 1.D0, &
              'Mach number at target (must be just less than 1)')

       ! See HTS coil module for PROCESS.docx
       !case ('cable_helium_fraction')
       !  call parse_real_variable('cable_helium_fraction', cable_helium_fraction, 0.215D0, 0.99D0, &
       !           'Helium area as a fraction of the cable space.')

          !  Divertor settings

       case ('anginc')
          call parse_real_variable('anginc', anginc, 0.0D0, 1.5707D0, &
               'Field line ang of incid on dvrtr (rad)')
       case ('betai')
          call parse_real_variable('betai', betai, 0.0D0, 1.5707D0, &
               'Poloidal plane angle between inner divertor leg and plate (rad)')
       case ('betao')
          call parse_real_variable('betao', betao, 0.0D0, 1.5707D0, &
               'Poloidal plane angle between outer divertor leg and plate (rad)')
       case ('bpsout')
          call parse_real_variable('bpsout', bpsout, 0.0D0, 10.0D0, &
               'Ref B_p at outboard divertor strike point')
       case ('c1div')
          call parse_real_variable('c1div', c1div, -100.0D0, 100.0D0, &
               'Divertor model fitting coefficient')
       case ('c2div')
          call parse_real_variable('c2div', c2div, -100.0D0, 100.0D0, &
               'Divertor model fitting coefficient')
       case ('c3div')
          call parse_real_variable('c3div', c3div, -100.0D0, 100.0D0, &
               'Divertor model fitting coefficient')
       case ('c4div')
          call parse_real_variable('c4div', c4div, -100.0D0, 100.0D0, &
               'Divertor model fitting coefficient')
       case ('c5div')
          call parse_real_variable('c5div', c5div, -100.0D0, 100.0D0, &
               'Divertor model fitting coefficient')
       case ('c6div')
          call parse_real_variable('c6div', c6div, -100.0D0, 100.0D0, &
               'Divertor model fitting coefficient')
       case ('delld')
          call parse_real_variable('delld', delld, 0.1D0, 2.0D0, &
               'Coefficient for power distribution')
       case ('divclfr')
          call parse_real_variable('divclfr', divclfr, 0.0D0, 1.0D0, &
               'Divertor coolant fraction')
       case ('divdens')
          call parse_real_variable('divdens', divdens, 0.1D0, 1.0D5, &
               'Divertor structure density (kg/m3)')
       case ('divdum')
          call parse_int_variable('divdum', divdum, 0, 1, &
               'Switch for divertor Zeff value')
       case ('divfix')
          call parse_real_variable('divfix', divfix, 0.1D0, 5.0D0, &
               'Divertor structure vertical extent (m)')
       case ('divplt')
          call parse_real_variable('divplt', divplt, 0.01D0, 1.0D0, &
               'Divertor plate thickness (m)')
       case ('fdfs')
          call parse_real_variable('fdfs', fdfs, 0.0D0, 20.0D0, &
               'Radial gradient ratio')
       case ('fdiva')
          call parse_real_variable('fdiva', fdiva, 0.1D0, 2.0D0, &
               'Divertor area fiddle factor')
       case ('fgamp')
          call parse_real_variable('fgamp', fgamp, -100.0D0, 100.0D0, &
               'Sheath potential factor')
       case ('fififi')
          call parse_real_variable('fififi', fififi, 1.0D-6, 1.0D0, &
               'Coefficient for gamdiv')
       case ('frrp')
          call parse_real_variable('frrp', frrp, 0.0D0, 1.0D0, &
               'Fraction of radiated power to plate')
       case ('hldivlim')
          call parse_real_variable('hldivlim', hldivlim, 0.1D0, 20.0D0, &
               'Divertor heat load limit (MW/m2)')
       case ('ksic')
          call parse_real_variable('ksic', ksic, 0.0D0, 2.0D0, &
               'Divertor power fraction thingy')
       case ('omegan')
          call parse_real_variable('omegan', omegan, 0.1D0, 10.0D0, &
               'Pressure ratio (nT)_p / (nT)_s')
       case ('plleni')
          call parse_real_variable('plleni', plleni, 0.1D0, 10.0D0, &
               'Poloidal length, inboard divertor plate (m)')
       case ('plleno')
          call parse_real_variable('plleno', plleno, 0.1D0, 10.0D0, &
               'Poloidal length, outboard divertor plate (m)')
       case ('plsepi')
          call parse_real_variable('plsepi', plsepi, 0.1D0, 10.0D0, &
               'Poloidal length, x to inboard strike point (m)')
       case ('plsepo')
          call parse_real_variable('plsepo', plsepo, 0.1D0, 10.0D0, &
               'Poloidal length, x to outboard strike point (m)')
       case ('prn1')
          call parse_real_variable('prn1', prn1, 0.0D0, 1.0D0, &
               'n_scrapeoff / n_average plasma')
       case ('rlenmax')
          call parse_real_variable('rlenmax', rlenmax, 0.0D0, 1.0D0, &
               'Maximum value for length ratio')
       case ('tdiv')
          call parse_real_variable('tdiv', tdiv, 0.1D0, 100.0D0, &
               'Plasma temperature at divertor (eV)')
       case ('xparain')
          call parse_real_variable('xparain', xparain, 0.01D0, 1.0D4, &
               'Parallel heat transport coeff (m2/s)')
       case ('xpertin')
          call parse_real_variable('xpertin', xpertin, 0.0D0, 10.0D0, &
               'Perpendicular heat trans coeff (m2/s)')
       case ('zeffdiv')
          call parse_real_variable('zeffdiv', zeffdiv, 0.01D0, 100.0D0, &
               'Zeff in the divertor region (if divdum.ne.0)')

          !  Radial / vertical build settings

       case ('aplasmin')
          call parse_real_variable('aplasmin', aplasmin, 0.01D0, 10.0D0, &
               'Minimum minor radius (m)')
       case ('blbmith')
          call parse_real_variable('blbmith', blbmith, 0.0D0, 2.0D0, &
               'Inboard blanket box manifold thickness (m)')
       case ('blbmoth')
          call parse_real_variable('blbmoth', blbmoth, 0.0D0, 2.0D0, &
               'Outboard blanket box manifold thickness (m)')
       case ('blbpith')
          call parse_real_variable('blbpith', blbpith, 0.0D0, 2.0D0, &
               'Inboard blanket back plate thickness (m)')
       case ('blbpoth')
          call parse_real_variable('blbpoth', blbpoth, 0.0D0, 2.0D0, &
               'Outboard blanket back plate thickness (m)')
       case ('blbuith')
          call parse_real_variable('blbuith', blbuith, 0.0D0, 2.0D0, &
               'Inboard blanket breeding unit thickness (m)')
       case ('blbuoth')
          call parse_real_variable('blbuoth', blbuoth, 0.0D0, 2.0D0, &
               'Outboard blanket breeding unit thickness (m)')
       case ('blnkith')
          if (iblanket == 3) then
            !CCFE HCPB model with Tritium Breeding Ratio calculation
            write(outfile,*) '**********'
            write(outfile,*) 'ERROR. BLNKITH input is not required for CCFE HCPB model with Tritium Breeding Ratio calculation -'
            write(outfile,*) 'please remove it from the input file'
            write(outfile,*) '**********'
         else
            call parse_real_variable('blnkith', blnkith, 0.0D0, 10.0D0, &
                'Inboard blanket thickness (m)')
	  ! Inboard blanket does not exist if the thickness is below a certain limit.  
            if(blnkith>=0.0D00.and.blnkith<=1.0D-3) then
              blnkith = 0.0D00 ! Inboard blanket thickness is zero
	      iblnkith = 0     ! Inboard blanket does not exist
            end if
          end if
       case ('blnkoth')
           if (iblanket == 3) then
            !CCFE HCPB model with Tritium Breeding Ratio calculation
            write(outfile,*) '**********'
            write(outfile,*) 'ERROR. BLNKOTH input is not required for CCFE HCPB model with Tritium Breeding Ratio calculation -'
            write(outfile,*) 'please remove it from the input file'
            write(outfile,*) '**********'
          else
            call parse_real_variable('blnkoth', blnkoth, 0.0D0, 10.0D0, &
                'Outboard blanket thickness (m)')
          end if
       case ('blnktth')
          write(outfile,*) ' '
          write(outfile,*) '**********'
          write(outfile,*) 'WARNING. BLNKTTH is now always calculated rather than input -'
          write(outfile,*) 'please remove it from the input file'
          write(outfile,*) '**********'
          write(outfile,*) ' '
          obsolete_var = .true.
       case ('bcylth')
          write(outfile,*) ' '
          write(outfile,*) '**********'
          write(outfile,*) 'ERROR. BCYLTH is now obsolete -'
          write(outfile,*) 'please remove it from the input file'
          write(outfile,*) '**********'
          write(outfile,*) ' '
          obsolete_var = .true.
       case ('bore')
          call parse_real_variable('bore', bore, 0.0D0, 50.0D0, &
               'Machine bore (m)')
       case ('clhsf')
          call parse_real_variable('clhsf', clhsf, 2.0D0, 10.0D0, &
               'Cryostat lid height scaling factor (m)')
       case ('ddwex')
          call parse_real_variable('ddwex', ddwex, 0.0D0, 10.0D0, &
               'cryostat wall thickness (m)')
       case ('d_vv_in')
          call parse_real_variable('d_vv_in', d_vv_in, 0.0D0, 10.0D0, &
               'Inboard vacuum vessel thickness (m)')
       case ('d_vv_out')
          call parse_real_variable('d_vv_out', d_vv_out, 0.0D0, 10.0D0, &
               'Outboard vacuum vessel thickness (m)')
       case ('d_vv_top')
          call parse_real_variable('d_vv_top', d_vv_top, 0.0D0, 10.0D0, &
               'Topside vacuum vessel thickness (m)')
       case ('d_vv_bot')
          call parse_real_variable('d_vv_bot', d_vv_bot, 0.0D0, 10.0D0, &
               'Underside vacuum vessel thickness (m)')
       case ('fcspc')
          call parse_real_variable('fcspc', fcspc, 0.0D0, 1.0D0, &
               'Fraction of space occupied by CS pre-comp structure')
       case ('fmsbc')
          call parse_real_variable('fmsbc', fmsbc, 0.0D0, 1.0D0, &
               'Martensitic frac of steel in buck cyl')
       case ('fmsbl')
          call parse_real_variable('fmsbl', fmsbl, 0.0D0, 1.0D0, &
               'Martensitic frac of steel in blanket')
       case ('fmsdwe')
          call parse_real_variable('fmsdwe', fmsdwe, 0.0D0, 1.0D0, &
               'Martensitic frac of steel in cryostat')
       case ('fmsdwi')
          call parse_real_variable('fmsdwi', fmsdwi, 0.0D0, 1.0D0, &
               'Martensitic frac of steel in vacuum vessel')
       case ('fmsfw')
          call parse_real_variable('fmsfw', fmsfw, 0.0D0, 1.0D0, &
               'Martensitic frac of steel in first wall')
       case ('fmsoh')
          call parse_real_variable('fmsoh', fmsoh, 0.0D0, 1.0D0, &
               'Martensitic frac of steel in Central Solenoid')
       case ('fmssh')
          call parse_real_variable('fmssh', fmssh, 0.0D0, 1.0D0, &
               'Martensitic frac of steel in shield')
       case ('fmstf')
          call parse_real_variable('fmstf', fmstf, 0.0D0, 1.0D0, &
               'Martensitic frac of steel in TF coil')
       case ('fseppc')
          call parse_real_variable('fseppc', fseppc, 1.0D6, 1.0D9, &
               'CS separation force held by CS pre-comp structure')
       case ('oh_steel_frac')
          call parse_real_variable('oh_steel_frac', oh_steel_frac, 1.0D-3, 0.999D0, &
               'Central solenoid steel fraction')
       case ('foh_stress')
          call parse_real_variable('foh_stress', foh_stress, 1.0D-3, 1.0D0, &
               'F-value for CS coil Tresca stress limit')
       !       case ('fwith')
       !          call parse_real_variable('fwith', fwith, 0.0D0, 10.0D0, &
       !               'Inboard first wall thickness, initial estimate (m)')
       !       case ('fwoth')
       !          call parse_real_variable('fwoth', fwoth, 0.0D0, 10.0D0, &
       !               'Outboard first wall thickness, initial estimate (m)')
       case ('gapoh')
          call parse_real_variable('gapoh', gapoh, 0.0D0, 10.0D0, &
               'Gap between OHC and TF coil (m)')
       case ('gapds')
          call parse_real_variable('gapds', gapds, 0.0D0, 10.0D0, &
               'Gap between inboard vacuum vessel and shield (m)')
       case ('gapomin')
          call parse_real_variable('gapomin', gapomin, 0.0D0, 10.0D0, &
               'Min gap between outboard shield & vac vessel (m)')
       case ('iohcl')
          call parse_int_variable('iohcl', iohcl, 0, 1, &
               'Switch for existence of Central Solenoid')
       case ('iprecomp')
          call parse_int_variable('iprecomp', iprecomp, 0, 1, &
               'Switch for existence of Central Solenoid pre-compression structure')
       case ('ohcth')
          call parse_real_variable('ohcth', ohcth, 0.0D0, 10.0D0, &
               'Central Solenoid thickness (m)')
       case ('rinboard')
          call parse_real_variable('rinboard', rinboard, 0.1D0, 10.0D0, &
               'Plasma inboard radius (m)')
       case ('rpf2dewar')
          call parse_real_variable('rpf2dewar', rpf2dewar, 0.1D0, 5.0D0, &
               'Outer PF coil to cryostat distance (m)')
       case ('i_r_cp_top')
          call parse_int_variable('i_r_cp_top', i_r_cp_top, 0, 2, &
               'Switch selecting the parametrization of the TF CP top radius (ST only)')
       case ('r_cp_top')
          call parse_real_variable('r_cp_top', r_cp_top, 0.0010D0, 10.0D0, &
              'Top CP outer radius (ST only) (m)')
       case ('f_r_cp')
          call parse_real_variable('f_r_cp', f_r_cp, 1.0D0, 100.0D0, &
              'Ratio between the top and the midplane TF CP outer radius (-) ')
       case ('scrapli')
          call parse_real_variable('scrapli', scrapli, 0.0D0, 10.0D0, &
               'Inboard scrapeoff length (m)')
       case ('scraplo')
          call parse_real_variable('scraplo', scraplo, 0.0D0, 10.0D0, &
               'Outboard scrapeoff length (m)')
       case ('shldith')
          call parse_real_variable('shldith', shldith, 0.0D0, 10.0D0, &
               'Inboard shield thickness (m)')
       case ('shldlth')
          call parse_real_variable('shldlth', shldlth, 0.0D0, 10.0D0, &
               'Lower (divertor) shield thickness (m)')
       case ('shldoth')
          call parse_real_variable('shldoth', shldoth, 0.0D0, 10.0D0, &
               'Outboard shield thickness (m)')
       case ('shldtth')
          call parse_real_variable('shldtth', shldtth, 0.0D0, 10.0D0, &
               'Top shield thickness (m)')
       case ('sigallpc')
          call parse_real_variable('sigallpc', sigallpc, 0.0D1, 1.0D9, &
               'Allowable stress in CS pre-comp structure (Pa)')
       ! Issue #514 Make tfcth an output not an input or iteration variable:
       ! Eventually this input will be removed.
       case ('tfcth')
          call parse_real_variable('tfcth', tfcth, 0.0D0, 10.0D0, &
               'TF coil thickness (m)')
       case ('dr_tf_wp')
          call parse_real_variable('dr_tf_wp', dr_tf_wp, 0.0D0, 10.0D0, &
               'TF coil winding pack radial thickness (m)')

       case ('tfootfi')
          call parse_real_variable('tfootfi', tfootfi, 0.2D0, 5.0D0, &
               'TFC outboard/inboard leg thickness')
       case ('tftsgap')
          call parse_real_variable('tftsgap', tftsgap, 0.0D0, 5.0D0, &
               'Minimum gap between TF and thermal shield for manufacturing etc. (m)')
       case ('thshield')
          call parse_real_variable('thshield', thshield, 0.0D0, 10.0D0, &
               'TF/VV thermal shield thickness (m)')
       case ('vgap')
          call parse_real_variable('vgap', vgap, 0.0D0, 10.0D0, &
               'Vert gap between x-pnt and divertor (m)')
       case ('vgap2')
          call parse_real_variable('vgap2', vgap2, 0.0D0, 10.0D0, &
               'Vert gap between TF coil and shield (m)')
       case ('vgaptop')
          call parse_real_variable('vgaptop', vgaptop, 0.0D0, 10.0D0, &
               'Top vert gap between plasma and first wall (m)')
       case ('vvblgap')
          call parse_real_variable('vvblgap', vvblgap, 0.0D0, 5.0D0, &
               'Gap between vacuum vessel and blanket (m)')

          !  TF coil settings

       case ('bcritsc')
          call parse_real_variable('bcritsc', bcritsc, 10.0D0, 50.0D0, &
               'Critical field for superconductor')

       !case ('tape_width')
       !   call parse_real_variable('tape_width', tape_width, 0.0D0, 0.1D0, &
       !       'Mean width of HTS tape in CroCo (m)')

       case ('rebco_thickness')
          call parse_real_variable('rebco_thickness', rebco_thickness, 0.01D-6, 100.0D-6, &
               'rebco_thickness')
       case ('hastelloy_thickness')
          call parse_real_variable('hastelloy_thickness', hastelloy_thickness, 0.01D-6, 1000.0D-6, &
               'hastelloy_thickness')
       ! case ('croco_id')
       !   call parse_real_variable('croco_id', croco_id, 0.0D0, 0.1D0, &
       !       'croco_id')
       ! case ('croco_od')
       !    call parse_real_variable('croco_od', croco_od, 0.0D0, 0.1D0, &
       !         'Outer diameter of CroCo strand (m)')
       case ('croco_thick')
          call parse_real_variable('croco_thick', croco_thick, 0.001D0, 0.1D0, &
               'Thickness of CroCo copper tube (m)')
       case ('copper_thick')
          call parse_real_variable('copper_thick', copper_thick, 0.0D0, 1000.0D-6, &
               'copper_thick (m)')
       !    case ('copper_bar')
       !       call parse_real_variable('copper_bar', copper_bar, 0.0D0, 0.9D0, &
       !            'area of central copper bar, as a fraction of area inside the jacket')
       case ('copper_rrr')
          call parse_real_variable('copper_rrr', copper_rrr, 1.0D0, 1.0D4, &
               'residual resistivity ratio copper in TF superconducting cable')

       case ('coppera_m2_max')
          call parse_real_variable('coppera_m2_max', copperA_m2_max, 1.0D6, 1.0D10, &
               'Maximum TF coil current / copper area (A/m2)')
       case ('f_coppera_m2')
          call parse_real_variable('f_coppera_m2', f_coppera_m2, 1.0D-3, 1.0D1, &
               'f-value for constraint 75: TF coil current / copper area < copperA_m2_max')

       case ('casthi')
          call parse_real_variable('casthi', casthi, 0.0D0, 1.0D0, &
               'TF coil case inner thickness (m)')
       ! OR
       case ('casthi_fraction')
          call parse_real_variable('casthi_fraction', casthi_fraction, 0.0D0, 1.0D0, &
               'inboard TF coil case plasma side thickness as a fraction of tfcth')

       ! Use EITHER
       case ('casths')
          call parse_real_variable('casths', casths, 0.0D0, 1.0D0, &
               'TF coil case sidewall thickness (m)')
       ! OR
       case ('casths_fraction')
          call parse_real_variable('casths_fraction', casths_fraction, 0.0D0, 1.0D0, &
               'inboard TF coil sidewall case thickness as a fraction of tftort')

       case ('cpttf')
          call parse_real_variable('cpttf', cpttf, 0.001D0, 1.0D6, &
               'TF coil leg current per turn (A)')

       case ('cpttf_max')
          call parse_real_variable('cpttf_max', cpttf_max, 1.0D0, 1.0D6, &
                    'Maximum allowable TF coil leg current per turn (A) (constraint equation 77)')

       case ('sig_tf_case_max')
          call parse_real_variable('sig_tf_case_max', sig_tf_case_max, 1.0D6, 1.0D11, &
               'Allowable maximum shear stress in TF coil case (Tresca criterion) (Pa)')
               
       case ('sig_tf_wp_max')
          call parse_real_variable('sig_tf_wp_max', sig_tf_wp_max, 1.0D6, 1.0D11, &
               'Allowable maximum shear stress in TF coil conduit (Tresca criterion) (Pa)')
               
       case ('alstroh')
          call parse_real_variable('alstroh', alstroh, 1.0D6, 1.0D11, &
               'Allowable hoop stress in Central Solenoid structural material (Pa)')

       case ('i_cs_stress')
          call parse_int_variable('i_cs_stress', i_cs_stress, 0, 1, &
               'Switch for CS stress calculation')

       case ('dcase')
          call parse_real_variable('dcase', dcase, 1.0D3, 1.0D5, &
               'Density of TF coil case (kg/m3)')
       case ('dcond')
          call parse_real_array('dcond', dcond, isub1, 6, &
               'TF/PF coil superconductor density (kg/m3)', icode)
       case ('dcondins')
          call parse_real_variable('dcondins', dcondins, 5.0D2, 1.0D4, &
               'Density of TF coil insulation (kg/m3)')
       case ('dcopper')
          call parse_real_variable('dcopper', dcopper, 8.0D3, 1.0D4, &
               'Density of copper (kg/m3)')
       case ('dalu')
          call parse_real_variable('dalu', dalu, 2.5D3, 3.0D4, &
               'Density of Alumium (kg/m3)')
      case ('dhecoil')
          call parse_real_variable('dhecoil', dhecoil, 0.0d0, 0.1d0, &
               'Diameter of He coil in TF winding (m)')
       case ('drtop')
          call parse_real_variable('drtop', drtop, -1.5D0, 1.5D0, &
               'ST CP top radius adjust (m)')
       case ('dztop')
          call parse_real_variable('dztop', dztop, -0.5D0, 0.5D0, &
               'ST CP taper height adjust (m)')
       case ('etapump')
          call parse_real_variable('etapump', etapump, 0.0D0, 1.0D0, &
               'Efficiency of c/p coolant pump')
       case ('eyoung_steel')
          call parse_real_variable('eyoung_steel', eyoung_steel, 1.0D8, 1.0D13, &
               'Steel case Youngs Modulus (Pa)')
       case ('eyoung_ins')
          call parse_real_variable('eyoung_ins', eyoung_ins, 1.0D8, 1.0D13, &
               'Insulator Youngs Modulus (Pa)')
       case ('eyoung_winding')
          call parse_real_variable('eyoung_winding', eyoung_winding, 1.0D8, 1.0D13, &
               'Winding pack Youngs Modulus (Pa)')
       case ('eyoung_al')
          call parse_real_variable('eyoung_al', eyoung_al, 0.0D0, 1.0D0, &
               'Reinforced aluminium Young modulus for TF stress calc.')
       case ('eyoung_res_tf_buck')
          call parse_real_variable('eyoung_res_tf_buck', eyoung_res_tf_buck, 1.0D-10, 1.0D12, &
               'Reinforced aluminium Young modulus for TF stress calc.')
       case ('farc4tf')
          call parse_real_variable('farc4tf', farc4tf, 0.0D0, 1.0D0, &
               'TF coil shape parameter')
       case ('t_crit_nbti')
          call parse_real_variable('t_crit_nbti ', t_crit_nbti , 0.0D0, 15.0D0, &
               'Critical temperature of GL_nbti ')
       case ('b_crit_upper_nbti')
          call parse_real_variable('b_crit_upper_nbti', b_crit_upper_nbti, 0.0D0, 30.0D0, &
                    'Upper critical field of GL_nbti ')
       case ('fcoolcp')
          call parse_real_variable('fcoolcp', fcoolcp, 0.0D0, 1.0D0, &
               'Coolant fraction of TF centrepost (itart=1) or the whole magnet (itart=0)')
       case ('fcoolleg')
          call parse_real_variable('fcoolleg', fcoolleg, 0.0D0, 1.0D0, &
               'Coolant fraction of TF outboard leg (itart=1 only)')
       case ('fcutfsu')
          call parse_real_variable('fcutfsu', fcutfsu, 0.0D0, 1.0D0, &
               'Cu fraction of SCTF cable conductor')
       case ('fhts')
          call parse_real_variable('fhts', fhts, 0.01D0, 1.0D0, &
               'Technology adjustment factor for Bi-2212 HTS')
       case ('frhocp')
          call parse_real_variable('frhocp', frhocp, 0.01D0, 5.0D0, &
               'Centrepost (itart=1) or global (itart=0) resistivity enhancement factor')
       case ('frholeg')
          call parse_real_variable('frholeg', frholeg, 0.01D0, 5.0D0, &
               'TART outboard leg resistivity enhancement factor')
       case ('rho_tf_joints')
          call parse_real_variable('rho_tf_joints', rho_tf_joints, 0.0D0, 1.0D-2, &
               'TF joints surfacic resistivity')
       case ('i_cp_joints')
          call parse_int_variable('i_cp_joints', i_cp_joints, 0, 1, &
               'Switch for CP demoutable joints type')
       case ('th_joint_contact')
          call parse_real_variable('th_joint_contact', th_joint_contact, 0.0D0, 1.0D0, &
               'TF sliding joints contact pad width')
       case ('n_tf_joints_contact')
          call parse_int_variable('n_tf_joints_contact', n_tf_joints_contact, 1, 50, &
               'Number of contact per sliding joint')
       case ('n_tf_joints')
          call parse_int_variable('n_tf_joints', n_tf_joints, 1, 50, &
               'Number of joints per turn')
       case ('eff_tf_cryo')
          call parse_real_variable('eff_tf_cryo', eff_tf_cryo, 0.0D0, 1.0D0, &
               'TF coil cryo-plane efficiency')  
       case ('i_tf_plane_stress')
         call parse_int_variable('i_tf_plane_stress', i_tf_plane_stress, 0, 1, &
               'Switch for the TF stress model')
       case ('i_tf_tresca')
          call parse_int_variable('i_tf_tresca', i_tf_tresca, 0, 1, &
                         'Switch for TF coil Tresca criterion')
       case ('i_tf_wp_geom')
          call parse_int_variable('i_tf_wp_geom', i_tf_wp_geom, 0, 2, &
                    'Switch for TF WP geometry selection')
       case ('i_tf_case_geom')
          call parse_int_variable('i_tf_case_geom', i_tf_case_geom, 0, 1, &
                    'Switch for TF case geometry selection')
       case ('i_tf_turns_integer')
          call parse_int_variable('i_tf_turns_integer', i_tf_turns_integer, 0, 1, &
                    'Switch for TF coil integer/non-integer turns')
       case ('i_tf_bucking')
          call parse_int_variable('i_tf_bucking', i_tf_bucking, 0, 3, &
               'Switch for bucking cylinder (case)')
       case ('i_tf_sc_mat')
          call parse_int_variable('i_tf_sc_mat', i_tf_sc_mat, 1, 8, &
               'TF coil superconductor material')
          if (i_tf_sc_mat == 2) then
             write(outfile,*) ' '
             write(outfile,*) '**********'
             write(outfile,*) 'Warning if you are using an old input file:'
             write(outfile,*) 'i_tf_sc_mat=2 usage has changed -'
             write(outfile,*) 'please check validity!'
             write(outfile,*) '**********'
             write(outfile,*) ' '
          end if
       case ('itfmod')
          write(outfile,*) ' '
          write(outfile,*) '**********'
          write(outfile,*) 'ITFMOD is now obsolete -'
          write(outfile,*) 'please remove it from the input file'
          ! write(outfile,*) 'and replace it with TFC_MODEL'
          write(outfile,*) '**********'
          write(outfile,*) ' '
          obsolete_var = .true.
       case ('i_tf_sup')
          call parse_int_variable('i_tf_sup', i_tf_sup, 0, 2, &
               'Switch for TF coil type')
       case ('i_tf_shape')
         call parse_int_variable('i_tf_shape', i_tf_shape, 0, 2, &
              'Switch for TF coil shape')
       case ('jbus')
          call parse_real_variable('jbus', jbus, 1.0D4, 1.0D8, &
               'TF coil bus current density (A/m2)')
       case ('jcrit_model')
          write(outfile,*) ' '
          write(outfile,*) '**********'
          write(outfile,*) 'JCRIT_MODEL is now obsolete -'
          write(outfile,*) 'please remove it from the input file'
          write(outfile,*) '**********'
          write(outfile,*) ' '
          obsolete_var = .true.
       case ('jcritsc')
          write(outfile,*) ' '
          write(outfile,*) '**********'
          write(outfile,*) 'JCRITSC is now obsolete -'
          write(outfile,*) 'please remove it from the input file'
          write(outfile,*) '**********'
          write(outfile,*) ' '
          obsolete_var = .true.
       case ('n_pancake')
          call parse_int_variable('n_pancake', n_pancake, 1, 100, &
               'Number of pancakes in TF coil (i_tf_turns_integer=1)')
       case ('n_layer')
          call parse_int_variable('n_layer', n_layer, 1, 100, &
               'Number of layers in TF coil (i_tf_turns_integer=1)')
       case ('n_tf_graded_layers')
          call parse_int_variable('n_tf_graded_layers', n_tf_graded_layers, 1, 20, &
               'Number of layers of different stress properties in the WP')
       case ('n_rad_per_layer')
          call parse_int_variable('n_rad_per_layer', n_rad_per_layer, 1, 500, &
               'Size of the arrays per layers storing the radial dependent stress ')
       case ('oacdcp')
          call parse_real_variable('oacdcp', oacdcp, 1.0D4, 1.0D9, &
               'Overall J in inboard TF coil midplane')
       case ('poisson_steel')
          call parse_real_variable('poisson_steel', poisson_steel, 0.0D0, 1.0D0, &
               'Steel Poissons ratio for TF stress calc.')
       case ('poisson_copper')
          call parse_real_variable('poisson_copper', poisson_copper, 0.0D0, 1.0D0, &
               'Steel Poissons ratio for TF stress calc.')
       case ('poisson_al')
          call parse_real_variable('poisson_al', poisson_al, 0.0D0, 1.0D0, &
               'Aluminium Poissons ratio for TF stress calc.')
       case ('ptempalw')
          call parse_real_variable('ptempalw', ptempalw, 4.0D0, 573.15D0, &
               'Maximum peak centrepost temp. (K)')
       case ('rcool')
          call parse_real_variable('rcool', rcool, 1.0D-6, 1.0D0, &
               'Centrepost coolant channel radius')
       case ('ripmax')
          call parse_real_variable('ripmax', ripmax, 0.1D0, 100.0D0, &
               'Max allowed ripple ampl. at plasma edge (%)')
       case ('sigvvall')
          call parse_real_variable('sigvvall', sigvvall, 0.1D6, 500.0D6, &
               'Allowable stress in vacuum vessel for TF quench (Pa)')
       case ('strncon_cs')
          call parse_real_variable('strncon_cs', strncon_cs, -0.02D0, 0.02D0, &
               'Strain in CS superconductor material')
       case ('strncon_pf')
          call parse_real_variable('strncon_pf', strncon_pf, -0.02D0, 0.02D0, &
               'Strain in PF superconductor material')
       case ('strncon_tf')
          call parse_real_variable('strncon_tf', strncon_tf, -0.02D0, 0.02D0, &
               'Strain in TF superconductor material')
       case ('tcoolin')
          call parse_real_variable('tcoolin', tcoolin, 4.0D0, 373.15D0, &
               'Centrepost coolant inlet temperature (K)')
       case ('tcpav')
          call parse_real_variable('tcpav', tcpav, 4.0D0, 573.15D0, &
               'Average centrepost coolant temperature (K)')
       case ('tcritsc')
          call parse_real_variable('tcritsc', tcritsc, 1.0D0, 300.0D0, &
               'Critical temperature for superconductor')
       case ('tdmptf')
          call parse_real_variable('tdmptf', tdmptf, 0.1D0, 100.0D0, &
               'Dump time for TF coil (s)')
      !  case ('tfc_model')
      !     call parse_int_variable('tfc_model', tfc_model, 0, 1, &
      !          'Switch for TF coil model')
       case ('tfinsgap')
          call parse_real_variable('tfinsgap', tfinsgap, 1.0D-10, 1.0D-1, &
               'TF coil WP insertion gap (m)')
       case ('rhotfbus')
          call parse_real_variable('rhotfbus', rhotfbus, 0.0D0, 1.0D-5, &
               'TF coil bus (feeders) resistivity (ohm-m)')
       case ('n_tf')
          call parse_real_variable('n_tf', n_tf, 0.0D0, 100.0D0, &
               'Number of TF coils')
       case ('n_tf_turn')
          call parse_real_variable('n_tf_turn', n_tf_turn, 0.0D0, 100.0D0, &
               'number of turns per TF coil')
       case ('tftmp')
          call parse_real_variable('tftmp', tftmp, 0.01D0, 40.0D0, &
               'Peak TF coil He coolant temp. (K)')      
       case ('t_turn_tf')
          call parse_real_variable('t_turn_tf', t_turn_tf, 0.0D0, 0.1D0, &
               'TF turn square dimensions (m)')
       case ('f_t_turn_tf')
          call parse_real_variable('f_t_turn_tf', f_t_turn_tf, 0.0D0, 1.D0, &
                'f-value for TF coils WP trurn squared dimension constraint')
       case ('t_turn_tf_max')
          call parse_real_variable('t_turn_tf_max', t_turn_tf_max, 0.0D0, 1.D0, &
                'TF coils WP turn squared dimension upper limit (m)')
       case ('t_cable_tf')
          call parse_real_variable('t_cable_tf', t_cable_tf, 0.0D0, 0.1D0, &
               'TF coil cable square/rounded dimensions (m)')
       case ('thicndut')
          call parse_real_variable('thicndut', thicndut, 0.0D0, 0.1D0, &
               'Conduit insulation thickness (m)')
       case ('layer_ins')
          call parse_real_variable('layer_ins', layer_ins, 0.0D0, 0.1D0, &
               'Additional insulation thickness between layers (m)')
       case ('thkcas')
          call parse_real_variable('thkcas', thkcas, 0.0D0, 1.0D0, &
               'External supercond. case thickness (m)')
       case ('thwcndut')
          call parse_real_variable('thwcndut', thwcndut, 0.001D0, 0.1D0, &
               'TF coil conduit case thickness (m)')
       case ('tinstf')
          call parse_real_variable('tinstf', tinstf, 0.0D0, 0.1D0, &
               'Ground wall insulation thickness (m)')
       case ('tmargmin_tf')
          call parse_real_variable('tmargmin_tf', tmargmin_tf, 0.0D0, 20.0D0, &
               'Minimum allowable temp margin: TF coil (K)')
       case ('tmargmin_cs')
          call parse_real_variable('tmargmin_cs', tmargmin_cs, 0.0D0, 20.0D0, &
               'Minimum allowable temp margin: CS (K)')
       case ('tmargmin')
          call parse_real_variable('tmargmin', tmargmin, 0.0D0, 20.0D0, &
               'Minimum allowable temp margin: TFC AND CS (K)')
       case ('tmaxpro')
          call parse_real_variable('tmaxpro', tmaxpro, 0.0D0, 1.0D3, &
               'Maximum temp rise during quench (K)')

       case ('quench_model')
          call parse_string_variable('quench_model', quench_model, 'quench_model')
       case ('quench_detection_ef')
          call parse_real_variable('quench_detection_ef', quench_detection_ef, 0.0D0, 1.0D1, &
               'Electric field at which TF quench is detected and discharge begins (V/m)')

       case ('tmax_croco')
          call parse_real_variable('tmax_croco', tmax_croco, 4.0D0, 1.0D3, &
               'CroCo strand: maximum temp during a quench (K)')
       !    case ('tmax_jacket')
       !       call parse_real_variable('tmax_jacket', tmax_jacket, 4.0D0, 1.0D3, &
       !            'Jacket: maximum temp during a quench (K)')
       case ('tmpcry')
          call parse_real_variable('tmpcry', tmpcry, 0.01D0, 10.0D0, &
               'Cryogenic temperature (K)')
       case ('vcool')
          call parse_real_variable('vcool', vcool, 0.001D0, 100.0D0, &
               'Inlet centrepost coolant speed (m/s)')
       case ('vdalw')
          call parse_real_variable('vdalw', vdalw, 0.0D0, 100.0D0, &
               'Max V across TFC during quench (kV)')
       case ('f_vforce_inboard')
          call parse_real_variable('f_vforce_inboard', f_vforce_inboard, 0.0D0, 1.0D0, &
               'Fraction of vertical force taken by the TF inboard leg')
       case ('vftf')
          call parse_real_variable('vftf', vftf, 0.0D0, 1.0D0, &
               'Coolant fraction of TF coil leg')

       !  PF coil settings

       case ('bmaxcs_lim')
         call parse_real_variable('bmaxcs_lim', bmaxcs_lim, 0.01D0, 100.0D0, &
               'Maximum allowed peak field on central solenoid')
       case ('fbmaxcs')
         call parse_real_variable('fbmaxcs', fbmaxcs, 0.01D0, 1.0D0, &
               'F-value for max peak CS field (con. 79, itvar 149)')

       case ('alfapf')
          call parse_real_variable('alfapf', alfapf, 1.0D-12, 1.0D0, &
               'PF coil current smoothing parameter')
       case ('coheof')
          call parse_real_variable('coheof', coheof, 1.0D4, 5.0D8, &
               'Central Solenoid current density at EOF')
       case ('cptdin')
          call parse_real_array('cptdin', cptdin, isub1, ngc2, &
               'Current per turn for PF coil', icode)
       case ('etapsu')
          call parse_real_variable('etapsu', etapsu, 0.0D0, 1.0D0, &
               'Efficiency of ohmic heating')
       case ('fcohbof')
          write(outfile,*) ' '
          write(outfile,*) '**********'
          write(outfile,*) 'FCOHBOF is now obsolete -'
          write(outfile,*) 'please remove it from the input file'
          write(outfile,*) '**********'
          write(outfile,*) ' '
          obsolete_var = .true.
       case ('fcohbop')
          call parse_real_variable('fcohbop', fcohbop, 0.0D0, 1.0D0, &
               'Central Solenoid J ratio : BOP/EOF')
       case ('fcuohsu')
          call parse_real_variable('fcuohsu', fcuohsu, 0.0D0, 1.0D0, &
               'Cu frac of conductor in Central Solenoid cable')
       case ('fcupfsu')
          call parse_real_variable('fcupfsu', fcupfsu, 0.0D0, 1.0D0, &
               'Cu fraction of PF cable conductor')
       case ('ipfloc')
          call parse_int_array('ipfloc', ipfloc, isub1, ngc, &
               'PF coil location', icode)
       case ('ipfres')
          call parse_int_variable('ipfres', ipfres, 0, 1, &
               'Switch for supercond / resist PF coils')
       case ('isumatoh')
          call parse_int_variable('isumatoh', isumatoh, 1, 8, &
               'Central Solenoid superconductor material')
       case ('isumatpf')
          call parse_int_variable('isumatpf', isumatpf, 1, 8, &
               'PF coil superconductor material')
       case ('ncls')
          call parse_int_array('ncls', ncls, isub1, ngrpmx, &
               'No of coils in PF group', icode)
       case ('nfxfh')
          call parse_int_variable('nfxfh', nfxfh, 1, nfixmx/2, &
               'Central Solenoid splitting parameter')
       case ('ngrp')
          call parse_int_variable('ngrp', ngrp, 0, ngrpmx, &
               'No of groups of PF coils')
       case ('ohhghf')
          call parse_real_variable('ohhghf', ohhghf, 0.0D0, 2.0D0, &
               'Central Solenoid height / TF coil height')
       case ('pfclres')
          call parse_real_variable('pfclres', pfclres, 0.0D0, 1.0D-4, &
               'PF coil resistivity (ohm-m)')
       case ('rjconpf')
          call parse_real_array('rjconpf', rjconpf, isub1, ngc2, &
               'Average J of PF coil (A/m2)', icode)
       case ('routr')
          call parse_real_variable('routr', routr, -3.0D0, 3.0D0, &
               'Gap from outboard TFC leg for PFC')
       case ('rpf1')
          call parse_real_variable('rpf1', rpf1, 0.0D0, 3.0D0, &
               'Radial offset for group 1 PF coils')
       case ('rpf2')
          call parse_real_variable('rpf2', rpf2, -3.0D0, 3.0D0, &
               'Radial offset for group 2 PF coils')
       case ('sigpfcalw')
          call parse_real_variable('sigpfcalw', sigpfcalw, 1.0D0, 1.0D3, &
               'Allowable stress in the PF coil case (MPa)')
       case ('sigpfcf')
          call parse_real_variable('sigpfcf', sigpfcf, 0.1D0, 1.0D0, &
               'Fraction of JxB force supported by PF coil case')
       case ('vf')
          call parse_real_array('vf', vf, isub1, ngc2, &
               'Void fraction of PF coil', icode)
       case ('vfohc')
          call parse_real_variable('vfohc', vfohc, 0.0D0, 1.0D0, &
               'Central Solenoid void fraction for coolant')
       case ('zref')
          call parse_real_array('zref', zref, isub1, ngrpmx, &
               'height of coil group / minor radius', icode)

       case ('afw')
          call parse_real_variable('afw', afw, 1.0D-3, 0.5D0, &
               'Inner radius of first wall coolant channel (m)')

       case ('fw_wall')
          call parse_real_variable('fw_wall', fw_wall, 0.5D-3, 0.1D0, &
               'wall thickness of first wall coolant channels (m)')
       case ('pitch')
          call parse_real_variable('pitch', pitch, 0.5D-3, 0.1D0, &
               'pitch of first wall cooling channels (m)')
       case ('fwinlet')
          call parse_real_variable('fwinlet', fwinlet, 300.0d0, 1500.0D0, &
               'inlet temperature of first wall coolant (K)')
       case ('fwoutlet')
          call parse_real_variable('fwoutlet', fwoutlet, 300.0d0, 1500.0D0, &
               'outlet temperature of first wall coolant (K)')
       case ('fwpressure')
          call parse_real_variable('fwpressure', fwpressure, 1.0d5, 1.0D8, &
               'first wall coolant pressure (Pa)')
       case ('fwcoolant')
          call parse_string_variable('fwcoolant', fwcoolant, 'first wall coolant')
          call lower_case(fwcoolant)
       case ('roughness')
          call parse_real_variable('roughness', roughness, 0.0d0, 1.0D-2, &
               'first wall channel roughness epsilon')
       case ('fw_channel_length')
          call parse_real_variable('fw_channel_length', fw_channel_length, 1.0D-3, 1.0D3, &
               'first wall channel length')
       case ('peaking_factor')
          call parse_real_variable('peaking_factor', peaking_factor, 1.0d0, 100.0D0, &
               'peaking factor for first wall heat loads')


       case ('bctmp')
          call parse_real_variable('bctmp', bctmp, 1.0D0, 800.0D0, &
               'First wall bulk coolant temperature (C)')
       case ('blpressure')
          call parse_real_variable('blpressure', blpressure, 1.0D5, 1.0D8, &
               'Blanket coolant pressure (Pa)')
       case ('coolp')
          call parse_real_variable('coolp', coolp, 1.0D5, 1.0D8, &
               'blanket coolant pressure (Pa) stellarator ONLY')

       case ('dtstor')
          call parse_real_variable('dtstor', dtstor, 50.0D0, 500.0D0, &
               'Max temp change in thermal storage medium (K)')
       case ('istore')
          call parse_int_variable('istore', istore, 1, 3, &
               'Switch for thermal storage option')
       case ('itcycl')
          call parse_int_variable('itcycl', itcycl, 1, 3, &
               'Switch for 1st wall axial stress model')
       case ('lpulse')
          call parse_int_variable('lpulse', lpulse, 0, 1, &
               'Switch for pulsed reactor model')

          !  First wall, blanket, shield settings

       case ('primary_pumping')
          call parse_int_variable('primary_pumping', primary_pumping, 0, 3, &
               'Switch for pumping of primary coolant')
       case ('htpmw_blkt')
          call parse_real_variable('htpmw_blkt', htpmw_blkt, 0.0D0, 1.0D3, &
               'blanket coolant mechanical pumping power (MW)')
       case ('htpmw_div')
          call parse_real_variable('htpmw_div', htpmw_div, 0.0D0, 1.0D3, &
               'divertor coolant mechanical pumping power (MW)')
       case ('htpmw_fw')
          call parse_real_variable('htpmw_fw', htpmw_fw, 0.0D0, 1.0D3, &
               'first wall coolant mechanical pumping power (MW)')
       case ('htpmw_shld')
          call parse_real_variable('htpmw_shld', htpmw_shld, 0.0D0, 1.0D3, &
               'shield and vacuum vessel coolant mechanical pumping power (MW)')
       case ('i_shield_mat')
         call parse_int_variable('i_shield_mat', i_shield_mat, 0, 1, &
               'Switch for shield material)')


       case ('secondary_cycle')
          call parse_int_variable('secondary_cycle', secondary_cycle, 0, 4, &
               'Switch for blanket thermodynamic model')

       case ('afwi')
          call parse_real_variable('afwi', afwi, 1.0D-3, 0.05D0, &
               'I/B fw/blkt coolant channel inner radius (m)')
       case ('afwo')
          call parse_real_variable('afwo', afwo, 1.0D-3, 0.05D0, &
               'O/B fw/blkt coolant channel inner radius (m)')
       case ('inlet_temp')
          call parse_real_variable('inlet_temp', inlet_temp, 200.0D0, 600.0D0, &
               'Coolant inlet temperature (K)')
       case ('irefprop')
          call parse_int_variable('irefprop', irefprop, 0, 1, &
               'Switch to use REFPROP routines')
       case ('outlet_temp')
          call parse_real_variable('outlet_temp', outlet_temp, 450.0D0, 900.0D0, &
               'Coolant outlet temperature (K)')
       case ('nblktmodpo')
          call parse_int_variable('nblktmodpo', nblktmodpo, 1, 16, &
               'No of o/b blanket modules in poloidal direction')
       case ('nblktmodpi')
          call parse_int_variable('nblktmodpi', nblktmodpi, 1, 16, &
               'No of i/b blanket modules in poloidal direction')
       case ('nblktmodto')
          call parse_int_variable('nblktmodto', nblktmodto, 8, 96, &
               'No of o/b blanket modules in toroidal direction')
       case ('nblktmodti')
          call parse_int_variable('nblktmodti', nblktmodti, 8, 96, &
               'No of i/b blanket modules in toroidal direction')
       case ('tfwmatmax')
          call parse_real_variable('tfwmatmax', tfwmatmax, 500.0D0, 2000.0D0, &
               'Max temperature of first wall material (K)')
       case ('fw_th_conductivity')
          call parse_real_variable('fw_th_conductivity', fw_th_conductivity, 1.0D0, 100.0D0, &
               'thermal conductivity of first wall material at 293 K (W/m/K)')

       case ('etaiso')
          call parse_real_variable('etaiso', etaiso, 0.1D0, 1.0D0, &
               'Isentropic efficiency of coolant pumps')
       case ('blkttype')
          call parse_int_variable('blkttype', blkttype, 1, 3, &
               'Switch for blanket type')
       case ('blktmodel')
          call parse_int_variable('blktmodel', blktmodel, 0, 1, &
               'Switch for blanket neutronics calculations')
       case ('breedmat')
          call parse_int_variable('breedmat', breedmat, 1, 3, &
               'Switch for blanket breeder material')
       case ('declblkt')
          call parse_real_variable('declblkt', declblkt, 0.01D0, 0.2D0, &
               'Neutron decay length in blanket')
       case ('declfw')
          call parse_real_variable('declfw', declfw, 0.01D0, 0.2D0, &
               'Neutron decay length in first wall')
       case ('declshld')
          call parse_real_variable('declshld', declshld, 0.01D0, 0.2D0, &
               'Neutron decay length in blanket')
       case ('denstl')
          call parse_real_variable('denstl', denstl, 5.0D3, 1.0D4, &
               'Density of steel (kg/m3)')
       case ('denw')
          call parse_real_variable('denw', denw, 1.0D4, 5.0D4, &
               'Density of tungsten (kg/m3)')
       case ('emult')
          call parse_real_variable('emult', emult, 1.0D0, 2.0D0, &
               'Energy multip. in blanket and shield')
       case ('fblbe')
          call parse_real_variable('fblbe', fblbe, 0.0D0, 1.0D0, &
               'Beryllium fraction of blanket')
       case ('fblbreed')
          call parse_real_variable('fblbreed', fblbreed, 0.0D0, 1.0D0, &
               'Breeder fraction of blanket breeding unit')
       case ('fblhebmi')
          call parse_real_variable('fblhebmi', fblhebmi, 0.0D0, 1.0D0, &
               'Helium fraction of IB blanket box manifold')
       case ('fblhebmo')
          call parse_real_variable('fblhebmo', fblhebmo, 0.0D0, 1.0D0, &
               'Helium fraction of OB blanket box manifold')
       case ('fblhebpi')
          call parse_real_variable('fblhebpi', fblhebpi, 0.0D0, 1.0D0, &
               'Helium fraction of IB blanket back plate')
       case ('fblhebpo')
          call parse_real_variable('fblhebpo', fblhebpo, 0.0D0, 1.0D0, &
               'Helium fraction of OB blanket back plate')
       case ('fblli')
          call parse_real_variable('fblli', fblli, 0.0D0, 1.0D0, &
               'Lithium fraction of blanket')
       case ('fblli2o')
          call parse_real_variable('fblli2o', fblli2o, 0.0D0, 1.0D0, &
               'Li2O fraction of blanket')
       case ('fbllipb')
          call parse_real_variable('fbllipb', fbllipb, 0.0D0, 1.0D0, &
               'Li-Pb fraction of blanket')
       case ('fblss')
          call parse_real_variable('fblss', fblss, 0.0D0, 1.0D0, &
               'Stainless steel fraction of blanket')
       case ('fblvd')
          call parse_real_variable('fblvd', fblvd, 0.0D0, 1.0D0, &
               'Vanadium fraction of blanket')
       case ('fdiv')
          call parse_real_variable('fdiv', fdiv, 0.0D0, 1.0D0, &
               'Divertor area fraction')
       case ('fhcd')
          call parse_real_variable('fhcd', fhcd, 0.0D0, 1.0D0, &
               'HCD + diagnostics area fraction')
       case ('fhole')
          call parse_real_variable('fhole', fhole, 0.0D0, 1.0D0, &
               'Hole area fraction')
       case ('fvolbi')
          write(outfile,*) ' '
          write(outfile,*) '**********'
          write(outfile,*) 'FVOLBI is now obsolete - (use FHOLE)'
          write(outfile,*) 'please remove it from the input file'
          write(outfile,*) '**********'
          write(outfile,*) ' '
          obsolete_var = .true.
       case ('fvolbo')
          write(outfile,*) ' '
          write(outfile,*) '**********'
          write(outfile,*) 'FVOLBO is now obsolete - (use FHOLE)'
          write(outfile,*) 'please remove it from the input file'
          write(outfile,*) '**********'
          write(outfile,*) ' '
          obsolete_var = .true.
       case ('fvolcry')
          write(outfile,*) ' '
          write(outfile,*) '**********'
          write(outfile,*) 'FVOLCRY is now obsolete -'
          write(outfile,*) 'please remove it from the input file'
          write(outfile,*) '**********'
          write(outfile,*) ' '
          obsolete_var = .true.
       case ('fvoldw')
          call parse_real_variable('fvoldw', fvoldw, 0.0D0, 10.0D0, &
               'Fudge factor for vacuum vessel volume')
       !+PJK FVOLSI, FVOLSO should now be restricted to <= 1
       case ('fvolsi')
          call parse_real_variable('fvolsi', fvolsi, 0.0D0, 10.0D0, &
               'Fudge factor for inboard shield volume')
       case ('fvolso')
          call parse_real_variable('fvolso', fvolso, 0.0D0, 10.0D0, &
               'Fudge factor for outboard shield volume')
       !-PJK
       case ('fwclfr')
          call parse_real_variable('fwclfr', fwclfr, 0.0D0, 1.0D0, &
               'First wall coolant fraction')
       case ('fwbsshape')
          call parse_int_variable('fwbsshape', fwbsshape, 1, 2, &
               'Switch for fw/blanket/shield/vv shape')
       case ('fw_armour_thickness')
          call parse_real_variable('fw_armour_thickness', fw_armour_thickness, 0.0D0, 1.0D0, &
               'First wall W coating thickness (m)')
       case ('hcdportsize')
          call parse_int_variable('hcdportsize', hcdportsize, 1, 2, &
               'H/CD port size')
       case ('iblanket')
          call parse_int_variable('iblanket', iblanket, 1, 4, 'Switch for blanket model')
          if (iblanket == 3) then
              fwith = 0.03D0
              fwoth = 0.03D0
              fw_armour_thickness = 0.003D0
          end if
       case ('iblnkith')
          call parse_int_variable('iblnkith', iblnkith, 0, 1, 'Switch for inboard blanket')

       case ('inuclear')
         call parse_int_variable('inuclear', inuclear, 0, 1, &
              'switch for nuclear heating in the coils')
       case ('qnuc')
          call parse_real_variable('qnuc', qnuc, 0.0D0, 1.0D6, &
               'nuclear heating in the coils (W)')

       case ('li6enrich')
          call parse_real_variable('li6enrich', li6enrich, 7.40D0, 100.0D0, &
               'Li-6 enrichment')
       
       ! CCFE hcpb BB module (also includes the CP shielding for ST)
       case ('breeder_f')
          call parse_real_variable('breeder_f', breeder_f, 0.00D0, 1.0D0, &
               'Volume of Li4SiO4 / (Volume of Be12Ti + Li4SiO4)')
       case ('breeder_multiplier')
          call parse_real_variable('breeder_multiplier', breeder_multiplier, 0.0D0, 1.0D0, &
               'combined breeder/multipler fraction of blanket by volume')
       case ('vfcblkt')
          call parse_real_variable('vfcblkt', vfcblkt, 0.0D0, 1.0D0, &
               'He coolant fraction of blanket by volume')
       case ('vfpblkt')
          call parse_real_variable('vfpblkt', vfpblkt, 0.0D0, 1.0D0, &
               'He purge gas fraction of blanket by volume')
       case ('f_neut_shield')
         call parse_real_variable('f_neut_shield', f_neut_shield, 0.0D0, 1.0D0, &
              'He purge gas fraction of blanket by volume')

       case ('iblanket_thickness')
          call parse_int_variable('iblanket_thickness', iblanket_thickness, 1, 3, &
               'Blanket thickness switch')
          if (iblanket_thickness == 1) then
            blnkith = 0.53D0
            blnkoth = 0.91D0
          else if (iblanket_thickness == 2) then
            blnkith = 0.64D0
            blnkoth = 1.11D0
          else if (iblanket_thickness == 3) then
            blnkith = 0.75D0
            blnkoth = 1.30D0
          end if
       case ('npdiv')
          call parse_int_variable('npdiv', npdiv, 0, 4, &
               'Number of divertor ports')
       case ('nphcdin')
          call parse_int_variable('nphcdin', nphcdin, 0, 4, &
               'Number of inboard H/CD ports')
       case ('nphcdout')
          call parse_int_variable('nphcdout', nphcdout, 0, 4, &
               'Number of outboard H/CD ports')
       case ('vfblkt')
          call parse_real_variable('vfblkt', vfblkt, 0.0D0, 1.0D0, &
               'Coolant void fraction in blanket')
       case ('vfshld')
          call parse_real_variable('vfshld', vfshld, 0.0D0, 1.0D0, &
               'Coolant void fraction in shield')
       case ('wallpf')
          call parse_real_variable('wallpf', wallpf, 1.0D0, 2.0D0, &
               'Neutron wall load peaking factor')

          !  Heat transport / power settings

       case ('baseel')
          call parse_real_variable('baseel', baseel, 1.0D6, 1.0D10, &
               'Base plant electric load (W)')
       case ('crypmw_max')
          call parse_real_variable('crypmw_max', crypmw_max, 0.01D0, 200.0D0, &
               ' Maximum cryogenic plant power (MW)')
       case ('f_crypmw')
          call parse_real_variable('f_crypmw', f_crypmw, 0.0D0, 100.0D0, &
              ' f-value for cryogenic plant power (icc = 87, c = 164)')
       case ('etahtp')
          call parse_real_variable('etahtp', etahtp, 0.1D0, 1.0D0, &
               'Coolant pump electrical efficiency')
        case ('etatf')
          call parse_real_variable('etatf', etatf, 0.0D0, 1.0D0, &
               'AC to resistive power conversion for TF coils')
       case ('etath')
          call parse_real_variable('etath', etath, 0.0D0, 1.0D0, &
               'Thermal-electric conversion efficiency')
       case ('fmgdmw')
          call parse_real_variable('fmgdmw', fmgdmw, 0.0D0, 100.0D0, &
               'Power to MGF units (MW)')
       case ('fpumpblkt')
          call parse_real_variable('fpumpblkt', fpumpblkt, 0.0D0, 0.2D0, &
               'Blanket pumping/thermal power ratio')
       case ('fpumpdiv')
          call parse_real_variable('fpumpdiv', fpumpdiv, 0.0D0, 0.2D0, &
               'Divertor pumping/thermal power ratio')
       case ('fpumpfw')
          call parse_real_variable('fpumpfw', fpumpfw, 0.0D0, 0.2D0, &
               'First wall pumping/thermal power ratio')
       case ('fpumpshld')
          call parse_real_variable('fpumpshld', fpumpshld, 0.0D0, 0.2D0, &
               'Shield pumping/thermal power ratio')
       case ('htpmw_min')
          call parse_real_variable('htpmw_min', htpmw_min, 0.0D0, 500.0D0, &
               'Minimum total electrical power for primary coolant pumps  (MW)')
       case ('ipowerflow')
          call parse_int_variable('ipowerflow', ipowerflow, 0, 1, &
               'Switch for power flow model')
       case ('iprimnloss')
          call parse_int_variable('iprimnloss', iprimnloss, 0, 1, &
               'Switch for lost neutron power destiny')
       case ('iprimshld')
          call parse_int_variable('iprimshld', iprimshld, 0, 1, &
               'Switch for shield thermal power destiny')
       case ('pwpm2')
          call parse_real_variable('pwpm2', pwpm2, 0.0D0, 1.0D3, &
               'Base AC power requirement (W/m2)')
       case ('pinjmax')
          call parse_real_variable('pinjmax', pinjmax, 0.0D0, 1.0D3, &
               'Maximum injector wall plug power during pulse (MW)')
       case ('trithtmw')
          call parse_real_variable('trithtmw', trithtmw, 0.0D0, 100.0D0, &
               'Tritium process power (MW)')
       case ('vachtmw')
          call parse_real_variable('vachtmw', vachtmw, 0.0D0, 100.0D0, &
               'Vacuum pump power (MW)')

       case ('t_in_bb')
          call parse_real_variable('t_in_bb', t_in_bb, 200.0D0, 1000.0D0, &
               'Helium or Gas Inlet Temperature (K)')
       case ('t_out_bb')
          call parse_real_variable('t_out_bb', t_out_bb, 200.0D0, 1000.0D0, &
              'Helium or Gas Outlet Temperature (K)')
       case ('dp_he')
          call parse_real_variable('dp_he', dp_he, 0.0D0, 10.0D6, &
              'Helium Pressure drop or Gas Pressure drop (Pa)')
       case ('p_he')
          call parse_real_variable('p_he', p_he, 0.0D0, 100.0D6, &
              'Pressure in FW and blanket coolant at pump exit')	      
      
       case ('gamma_he')
          call parse_real_variable('gamma_he', gamma_he, 1.0D0, 2.0D0, &
              'Ratio of specific heats for helium or for another Gas')


          !  Cost information settings

       case ('abktflnc')
          call parse_real_variable('abktflnc', abktflnc, 0.1D0, 100.0D0, &
               'Allowable blanket fluence (MW-yr/m2)')
       case ('adivflnc')
          call parse_real_variable('adivflnc', adivflnc, 0.1D0, 100.0D0, &
               'Allowable divertor fluence (MW-yr/m2)')
       case ('cfactr')
          call parse_real_variable('cfactr', cfactr, 0.0D0, 1.0D0, &
               'Plant capacity factor or availability')
       case ('cfind')
          call parse_real_array('cfind', cfind, isub1, 4, &
               'Indirect cost factor vs LSA', icode)
       case ('cpstflnc')
          call parse_real_variable('cpstflnc', cpstflnc, 0.01D0, 30.0D0, &
               'Allowable centrepost neutron fluence (MW-yr/m2)')
       case ('cplife_input')
         call parse_real_variable('cplife_input', cplife_input, 0.001D0, 50.0D0, &
              'Full power centrepost lifetime (yr)')
       case ('decomf')
          call parse_real_variable('decomf', decomf, 0.0D0, 1.0D0, &
               'Decommissioning fund fraction')
       case ('dintrt')
          call parse_real_variable('dintrt', dintrt, 0.0D0, 0.1D0, &
               'Borrowing - saving interest rate difference')
       case ('dtlife')
          call parse_real_variable('dtlife', dtlife, 0.0D0, 15.0D0, &
               'Decommissioning time prior to end of plant')
       case ('fcap0')
          call parse_real_variable('fcap0', fcap0, 1.0D0, 1.5D0, &
               'Ave cost of money for plant construction')
       case ('fcap0cp')
          call parse_real_variable('fcap0cp', fcap0cp, 1.0D0, 1.5D0, &
               'Ave cost of money for replaceable components')
       case ('fcdfuel')
          call parse_real_variable('fcdfuel', fcdfuel, 0.0D0, 1.0D0, &
               'Fraction of CD cost assumed fuel cost')
       case ('fcr0')
          call parse_real_variable('fcr0', fcr0, 0.0D0, 1.0D0, &
               'Fixed charge rate during construction')
       case ('fkind')
          call parse_real_variable('fkind', fkind, 0.5D0, 1.0D0, &
               'Multiplier for Nth of a kind costs')
       case ('step_rh_costfrac')
          call parse_real_variable('step_rh_costfrac', step_rh_costfrac, 0.0D0, 1.0D0, &
               'fraction of capital cost for remote handling')
       case ('step_con')
          call parse_real_variable('step_con', step_con, 0.0D0, 1.0D0, &
               'Contingency Percentage')
       case('step_cconfix')
          call parse_real_variable('step_cconfix', step_cconfix, 0.0D0, 3.0D2, &
               'fixed cost of superconducting cable ($/m) (if cost model = 2)' )
       case('step_cconshpf')
          call parse_real_variable('step_cconshpf', step_cconshpf, 0.0D0, 3.0D2, &
               'cost of PF coil steel conduit/sheath ($/m) (if cost model = 2)' )
       case ('step_currency')
               call parse_string_variable('step_currency', step_currency, &
                    'description of the constant dollar year used')
       case('step_uccase')
         call parse_real_variable('step_uccase', step_uccase, 0.0D0, 3.0D2, &
               'cost of superconductor case ($/kg) (if cost model = 2)' )
       case('step_uccu') 
         call parse_real_variable('step_uccu', step_uccu, 0.0D0, 3.0D2, &
               'unit cost for copper in superconducting cable ($/kg) (if cost model = 2)' ) 
       case ('step_ucfwa')
         call parse_real_variable('step_ucfwa', step_ucfwa, 0.0D0, 1.0D5, &
         'first wall armour cost ($/kg) (if cost model = 2)' ) 
      case ('step_ucfws')
         call parse_real_variable('step_ucfws', step_ucfws, 0.0D0, 1.0D5, &
         'first wall structure cost ($/kg) (if cost model = 2)' ) 
      case ('step_ucfwps')
         call parse_real_variable('step_ucfwps', step_ucfwps, 0.0D0, 1.0D9, &
         'first wall passive stabiliser cost ($) (if cost model = 2)' ) 
       case('step_ucsc') 
         call parse_real_array('step_ucsc', step_ucsc, isub1, 7, &
              'cost of superconductor ($/kg) (if cost model = 2)', icode)
       case('step_ucfnc')
         call parse_real_variable('step_ucfnc', step_ucfnc, 0.0D0, 3.0D2, &
               'outer PF coil fence support cost ($/kg) (if cost model = 2)' )
       case ('step_ucblbe')
         call parse_real_variable('ucblbe', ucblbe, 1.0D0, 1.0D4, &
               'Unit cost for blanket Be ($/kg) (if cost model = 2)')
       case ('step_ucblbreed')
         call parse_real_variable('ucblbreed', ucblbreed, 1.0D0, 1.0D4, &
               'Unit cost for blanket breeder material ($/kg) (if cost model = 2)')
       case ('step_ucblss')
          call parse_real_variable('ucblss', ucblss, 10.0D0, 1.0D3, &
               'Unit cost for blanket st.steel ($/kg) (if cost model = 2)')
       case ('step_ucblvd')
          call parse_real_variable('ucblvd', ucblvd, 100.0D0, 1.0D3, &
               'Unit cost for blanket Vd ($/kg) (if cost model =2)')
       case ('step_ucoam')
         call parse_real_variable('step_ucoam', step_ucoam, 1.0D0, 1.0D3, &
               'Annual cost of operation and maintenance (M$/year/1200MW**0.5) (if cost model = 2)')
       case ('step_ucwst')
         call parse_real_variable('step_ucwst', step_ucwst, 0.1D0, 100.0D0, &
               'Annual cost of waste disposal (M$/yr/1200MW) (if cost model = 2)')
       case ('i_cp_lifetime')
         call parse_int_variable('i_cp_lifetime', i_cp_lifetime, 0, 3, &
              'Switch for ST centrepost lifetime contraint (10) setting')
       case ('ifueltyp')
          call parse_int_variable('ifueltyp', ifueltyp, 0, 2, &
               'Switch for costing of 1st wall etc.')
       case ('ipnet')
          call parse_int_variable('ipnet', ipnet, 0, 1, &
               'Switch for net electric power calc.')
       case ('ireactor')
          call parse_int_variable('ireactor', ireactor, 0, 1, &
               'Switch for MWe / C-o-E calculation')
       case ('lsa')
          call parse_int_variable('lsa', lsa, 1, 4, &
               'Level of safety assurance')
       case ('output_costs')
          call parse_int_variable('output_costs', output_costs, 0, 1, &
               'Switch for writing costs to file')
       case ('discount_rate')
          call parse_real_variable('discount_rate', discount_rate, 0.0D0, 0.5D0, &
               'Effective cost of money')
       case ('sitecost')
          call parse_real_variable('sitecost', sitecost, 0.0D0, 1.0D9, &
               'Fixed site cost ($)')
       case ('wfbuilding')
          call parse_real_variable('wfbuilding', wfbuilding, 0.0D0, 1.0D9, &
               'Fixed cost Waste Facility buildings ($)')
       case ('whole_site_area')
          call parse_real_variable('whole_site_area', whole_site_area, 0.0D0, 1.0D9, &
               'Area of whole plant site (m2)')

          !  Unit cost settings

       case ('cconfix')
          call parse_real_variable('cconfix', cconfix, 50.0D0, 200.0D0, &
               'Fixed cost of superconducting cable ($/m)')
       case ('cconshpf')
          call parse_real_variable('cconshpf', cconshpf, 50.0D0, 200.0D0, &
               'PF coil steel conduit/sheath cost ($/m)')
       case ('cconshtf')
          call parse_real_variable('cconshtf', cconshtf, 50.0D0, 200.0D0, &
               'TF coil steel conduit/sheath cost ($/m)')
       case ('cland')
          call parse_real_variable('cland', cland, 10.0D0, 100.0D0, &
               'Cost of land (M$)')
       case ('costexp')
          call parse_real_variable('costexp', costexp, 0.01D0, 5.0D0, &
               'Cost exponent for 2015 costs model')
       case ('costexp_pebbles')
          call parse_real_variable('costexp_pebbles', costexp_pebbles, 0.01D0, 5.0D0, &
               'cost exponent for pebbles in 2015 costs model')
       case ('cost_factor_buildings')
          call parse_real_variable('cost_factor_buildings', cost_factor_buildings, 0.1D0, 10.0D0, &
           'Cost scaling factor for buildings (2015 costs model)')
       case ('cost_factor_land')
          call parse_real_variable('cost_factor_land', cost_factor_land, 0.1D0, 10.0D0, &
          'Cost scaling factor for land (2015 costs model)')
       case ('cost_factor_tf_coils')
          call parse_real_variable('cost_factor_tf_coils', cost_factor_tf_coils, 0.1D0, 10.0D0, &
          'Cost scaling factor for TF coils (2015 costs model)')
       case ('cost_factor_fwbs')
          call parse_real_variable('cost_factor_fwbs', cost_factor_fwbs, 0.1D0, 10.0D0, &
          'Cost scaling factor for fwbs (2015 costs model)')
       case ('cost_factor_rh')
          call parse_real_variable('cost_factor_rh', cost_factor_rh, 0.1D0, 10.0D0, &
          'Cost scaling factor for remote handling (2015 costs model)')
       case ('cost_factor_vv')
          call parse_real_variable('cost_factor_vv', cost_factor_vv, 0.1D0, 10.0D0, &
          'Cost scaling factor for vacuum vessel (2015 costs model)')
       case ('cost_factor_bop')
          call parse_real_variable('cost_factor_bop', cost_factor_bop, 0.1D0, 10.0D0, &
          'Cost scaling factor for energy conversion system (2015 costs model)')
       case ('cost_factor_misc')
          call parse_real_variable('cost_factor_misc', cost_factor_misc, 0.1D0, 10.0D0, &
          'Cost scaling factor for remaining subsystems (2015 costs model)')
       case ('maintenance_fwbs')
          call parse_real_variable('maintenance_fwbs', maintenance_fwbs, 0.0D0, 1.0D0, &
          'Maintenance cost factor: first wall, blanket, shield, divertor')
       case ('maintenance_gen')
          call parse_real_variable('maintenance_gen', maintenance_gen, 0.0D0, 1.0D0, &
          'Maintenance cost factor: All other components except coils, vacuum vessel, thermal shield, cryostat, land')
       case ('amortization')
          call parse_real_variable('amortization', amortization, 1.0D0, 50.0D0, &
               'amortization factor (fixed charge factor) "A" (years)')

       case ('cost_model')
          call parse_int_variable('cost_model', cost_model, 0, 2, &
               'Switch for cost model')
       case ('cowner')
          call parse_real_variable('cowner', cowner, 0.0D0, 1.0D0, &
               'Owner cost factor')
       case ('csi')
          call parse_real_variable('csi', csi, 1.0D0, 100.0D0, &
               'Allowance for site costs (M$)')
       case ('cturbb')
          call parse_real_variable('cturbb', cturbb, 100.0D0, 1000.0D0, &
               'Cost of turbine building (M$)')
       case ('fcontng')
          call parse_real_variable('fcontng', fcontng, 0.0D0, 1.0D0, &
               'Project contingency factor')
       case ('step_ref')
          call parse_real_array('step_ref', step_ref, isub1, 68, &
               'Reference values for cost model 2', icode)
       case ('step91_per')
          call parse_real_variable('step91_per', step91_per, 1.0D0, 1.0D2, &
               'Percentage of cdirt used in calculating step91 (3.0D-1 = 30%)')
       case ('step92_per')
          call parse_real_variable('step92_per', step92_per, 1.0D0, 1.0D2, &
               'Percentage of cdirt used in calculating step92 (3.0D-1 = 30%)')
       case ('step93_per')
          call parse_real_variable('step93_per', step93_per, 1.0D0, 1.0D2, &
               'Percentage of cdirt used in calculating step93 (3.0D-1 = 30%)')              
       case ('site_imp_uc')
          call parse_real_array('site_imp_uc', site_imp_uc, isub1, 62, &
               'Site improvement reference values for cost model 2', icode)
       case ('ucblbe')
          call parse_real_variable('ucblbe', ucblbe, 1.0D0, 1.0D3, &
               'Unit cost for blanket Be ($/kg)')
       case ('ucblbreed')
          call parse_real_variable('ucblbreed', ucblbreed, 1.0D0, 1.0D3, &
               'Unit cost for blanket breeder material ($/kg)')
       case ('ucblli')
          call parse_real_variable('ucblli', ucblli, 1.0D1, 1.0D4, &
               'Unit cost for blanket Li ($/kg)')
       case ('ucblli2o')
          call parse_real_variable('ucblli2o', ucblli2o, 1.0D2, 1.0D4, &
               'Unit cost for blanket Li2O ($/kg)')
       case ('ucbllipb')
          call parse_real_variable('ucbllipb', ucbllipb, 1.0D2, 1.0D4, &
               'Unit cost for blanket Li-Pb ($/kg)')
       case ('ucblss')
          call parse_real_variable('ucblss', ucblss, 10.0D0, 1.0D3, &
               'Unit cost for blanket st.steel ($/kg)')
       case ('ucblvd')
          call parse_real_variable('ucblvd', ucblvd, 100.0D0, 1.0D3, &
               'Unit cost for blanket Vd ($/kg)')
       case ('ucbus')
          call parse_real_variable('ucbus', ucbus, 0.01D0, 10.0D0, &
               'Cost of Al bus for TF coil ($/A-m)')
       case ('uccase')
          call parse_real_variable('uccase', uccase, 1.0D0, 1.0D3, &
               'Cost of superconductor case ($/kg)')
       case ('uccpcl1')
          call parse_real_variable('uccpcl1', uccpcl1, 1.0D0, 1.0D3, &
               'Cost of tapered copper ($/kg)')
       case ('uccpclb')
          call parse_real_variable('uccpclb', uccpclb, 1.0D0, 1.0D3, &
               'Cost TF outer leg plate coils ($/kg)')
       case ('uccry')
          call parse_real_variable('uccry', uccry, 1.0D4, 1.0D6, &
               'Heat transport cryoplant costs ($/W)')
       case ('uccryo')
          call parse_real_variable('uccryo', uccryo, 1.0D0, 1.0D3, &
               'Unit cost for cryostat ($/kg)')
       case ('uccu')
          call parse_real_variable('uccu', uccu, 10.0D0, 1.0D2, &
               'Copper in SC cable cost ($/kg)')
       case ('ucdiv')
          call parse_real_variable('ucdiv', ucdiv, 1.0D3, 1.0D7, &
               'Cost of divertor blade ($)')
       case ('ucech')
          call parse_real_variable('ucech', ucech, 1.0D0, 10.0D0, &
               'ECH system cost ($/W)')
       case ('ucf1')
          call parse_real_variable('ucf1', ucf1, 1.0D6, 50.0D6, &
               'Fuelling system cost ($)')
       case ('ucfnc')
          call parse_real_variable('ucfnc', ucfnc, 10.0D0, 100.0D0, &
               'Outer PF fence support cost ($/kg)')
       case ('ucfuel')
          call parse_real_variable('ucfuel', ucfuel, 1.0D0, 10.0D0, &
               'Cost of fuel (M$/yr)')
       case ('uche3')
          call parse_real_variable('uche3', uche3, 1.0D5, 1.0D7, &
               'Cost of He3 fuel ($/kg)')
       case ('uchrs')
          call parse_real_variable('uchrs', uchrs, 1.0D7, 5.0D8, &
               'Cost of heat rejection system ($)')
       case ('uchts')
          call parse_real_array('uchts', uchts, isub1, 2, &
               'Cost of heat transp system equip per loop ($/W)', icode)
       case ('uciac')
          call parse_real_variable('uciac', uciac, 1.0D7, 1.0D9, &
               'Cost of instrum, control & diag.($)')
       case ('ucich')
          call parse_real_variable('ucich', ucich, 1.0D0, 10.0D0, &
               'Cost of ICH system ($/W)')
       case ('uclh')
          call parse_real_variable('uclh', uclh, 1.0D0, 10.0D0, &
               'LH system cost ($/W)')
       case ('ucme')
          call parse_real_variable('ucme', ucme, 1.0D7, 1.0D9, &
               'cost of maintenance equip. ($)')
       case ('ucmisc')
          call parse_real_variable('ucmisc', ucmisc, 1.0D7, 5.0D7, &
               'Miscellaneous plant allowance ($)')
       case ('ucnbi')
          call parse_real_variable('ucnbi', ucnbi, 1.0D0, 10.0D0, &
               'NBI system cost ($/W)')
       case ('ucoam')
          call parse_real_array('ucoam', ucoam, isub1, 4, &
               'Annual cost of operation and maintenance', icode)
       case ('ucpens')
          call parse_real_variable('ucpens', ucpens, 1.0D0, 100.0D0, &
               'Penetration shield cost ($/kg)')
       case ('ucpfb')
          call parse_real_variable('ucpfb', ucpfb, 1.0D0, 1.0D3, &
               'Cost of PF coil buses ($/kA-m)')
       case ('ucpfbk')
          call parse_real_variable('ucpfbk', ucpfbk, 1.0D3, 1.0D5, &
               'Cost of PF coil DC breakers ($/MVA)')
       case ('ucpfbs')
          call parse_real_variable('ucpfbs', ucpfbs, 1.0D3, 1.0D4, &
               'Cost of PF burn power supplies ($/kW**0.7)')
       case ('ucpfcb')
          call parse_real_variable('ucpfcb', ucpfcb, 1.0D3, 1.0D5, &
               'Cost of PF coil AC breakers ($/circ)')
       case ('ucpfdr1')
          call parse_real_variable('ucpfdr1', ucpfdr1, 1.0D0, 1.0D3, &
               'Cost factor for dump resistors ($/MJ)')
       case ('ucpfic')
          call parse_real_variable('ucpfic', ucpfic, 1.0D3, 1.0D5, &
               'Cost of PF instrum & cont ($/channel)')
       case ('ucpfps')
          call parse_real_variable('ucpfps', ucpfps, 1.0D3, 1.0D5, &
               'Cost of PF coil pulsed P.S. ($/MVA)')
       case ('ucrb')
          call parse_real_variable('ucrb', ucrb, 1.0D2, 1.0D3, &
               'Cost of reactor building ($/m3)')
       case ('ucsc')
          call parse_real_array('ucsc', ucsc, isub1, 5, &
               'Cost of superconductor ($/kg)', icode)
       case ('step_uc_cryo_al')
          call parse_real_variable('step_uc_cryo_al', step_uc_cryo_al, &
            5.0D1, 5.0D3, 'Cost of cryo aluminium ($/kg)')
       case ('step_mc_cryo_al_per')
          call parse_real_variable('step_mc_cryo_al_per', &
            step_mc_cryo_al_per, 0.0D0, 1.0D0, &
            'Manufacturing cost percentage for cryo aluminium')
       case ('ucshld')
          call parse_real_variable('ucshld', ucshld, 1.0D0, 100.0D0, &
               'Cost of shield structural steel ($/kg)')
       case ('uctfbr')
          call parse_real_variable('uctfbr', uctfbr, 1.0D0, 10.0D0, &
               'Cost of TF coil breakers ($/W**0.7)')
       case ('uctfbus')
          call parse_real_variable('uctfbus', uctfbus, 1.0D0, 1.0D3, &
               'Cost of TF coil bus ($/kg)')
       case ('uctfps')
          call parse_real_variable('uctfps', uctfps, 1.0D0, 1.0D3, &
               'Cost of TF power supplies ($/W**0.7)')
       case ('uctfsw')
          call parse_real_variable('uctfsw', uctfsw, 0.1D0, 10.0D0, &
               'Cost of TF slow dump switches ($/A)')
       case ('ucturb')
          call parse_real_array('ucturb', ucturb, isub1, 2, &
               'Cost of turbine plant equipment ($)', icode)
       case ('ucwindpf')
          call parse_real_variable('ucwindpf', ucwindpf, 100.0D0, 1.0D3, &
               'Cost of SCPF windings ($/m)')
       case ('ucwindtf')
          call parse_real_variable('ucwindtf', ucwindtf, 100.0D0, 1.0D3, &
               'Cost of SCTF windings ($/m)')
       case ('ucwst')
          call parse_real_array('ucwst', ucwst, isub1, 4, &
               'cost of waste disposal (M$/yr)', icode)

          !  Availability settings

       case ('iavail')
          call parse_int_variable('iavail', iavail, 0, 2, &
               'Switch for plant availability model')
       case ('avail_min')
          call parse_real_variable('avail_min', avail_min, 0.0D0, 1.0D0, &
               'Required minimum availability (constraint equation 61)')
       case ('favail')
          call parse_real_variable('favail', favail, 0.0D0, 1.0D0, &
               'F-value for minimum availability (constraint equation 61)')
       case ('num_rh_systems')
          call parse_int_variable('num_rh_systems', num_rh_systems, 1, 10, &
               'Number of remote handling systems (from 1-10)')
       case ('conf_mag')
          call parse_real_variable('conf_mag', conf_mag, 0.9D0, 1.0D0, &
               'c parameter, which determines the temperature margin at which magnet lifetime starts to decline')
       case ('div_prob_fail')
          call parse_real_variable('div_prob_fail', div_prob_fail, 0.0D0, 1.0D0, &
               'Divertor probability of failure (per op day)')
       case ('div_umain_time')
          call parse_real_variable('div_umain_time', div_umain_time, 0.1D0, 2.0D0, &
               'Divertor unplanned maintenance time (years)')

       case ('div_nref')
          call parse_real_variable('div_nref', div_nref, 1.0D3, 1.0D8, &
               'Reference value for cycle life of divertor')
       case ('div_nu')
          call parse_real_variable('div_nu', div_nu, 1.0D3, 1.0D8, &
               'The cycle when the divertor fails with 100% probability')

       case ('fwbs_nref')
          call parse_real_variable('fwbs_nref', fwbs_nref, 1.0D3, 1.0D8, &
               'Reference value for cycle life of blanket')
       case ('fwbs_nu')
          call parse_real_variable('fwbs_nu', fwbs_nu, 1.0D3, 1.0D8, &
               'The cycle when the blanket fails with 100% probability')

       case ('fwbs_prob_fail')
          call parse_real_variable('fwbs_prob_fail', fwbs_prob_fail, 0.0D0, 1.0D0, &
               'Fwbs probability of failure (per op day)')
       case ('fwbs_umain_time')
          call parse_real_variable('fwbs_umain_time', fwbs_umain_time, 0.1D0, 2.0D0, &
               'Fwbs unplanned maintenace time (years)')
       case ('redun_vacp')
          call parse_real_variable('redun_vacp', redun_vacp, 0.0D0, 100.0D0, &
               'Vacuum system pump redundancy level (%)')
       case ('tbktrepl')
          call parse_real_variable('tbktrepl', tbktrepl, 0.01D0, 2.0D0, &
               'Time needed to replace blanket (yr)')
       case ('tcomrepl')
          call parse_real_variable('tcomrepl', tcomrepl, 0.01D0, 2.0D0, &
               'Time needed to replace blanket+divertor (yr)')
       case ('tdivrepl')
          call parse_real_variable('tdivrepl', tdivrepl, 0.01D0, 2.0D0, &
               'Time needed to replace divertor (yr)')
       case ('tlife')
          call parse_real_variable('tlife', tlife, 1.0D0, 100.0D0, &
               'Plant life (yr)')
       case ('uubop')
          call parse_real_variable('uubop', uubop, 0.005D0, 0.1D0, &
               'Unplanned unavailability for BOP')
       case ('uucd')
          call parse_real_variable('uucd', uucd, 0.005D0, 0.1D0, &
               'Unplanned unavailability for CD system')
       case ('uudiv')
          call parse_real_variable('uudiv', uudiv, 0.005D0, 0.1D0, &
               'Unplanned unavailability for divertor')
       case ('uufuel')
          call parse_real_variable('uufuel', uufuel, 0.005D0, 0.1D0, &
               'Unplanned unavailability for fuel system')
       case ('uufw')
          call parse_real_variable('uufw', uufw, 0.005D0, 0.1D0, &
               'Unplanned unavailability for first wall')
       case ('uumag')
          call parse_real_variable('uumag', uumag, 0.005D0, 0.1D0, &
               'Unplanned unavailability for magnets')
       case ('uuves')
          call parse_real_variable('uuves', uuves, 0.005D0, 0.1D0, &
               'Unplanned unavailability for vessel')


        !  Sweep settings

       case ('isweep')
          call parse_int_variable('isweep', isweep, 0, ipnscns, &
               'Number of scans to perform')
       case ('nsweep')
          call parse_int_variable('nsweep', nsweep, 1, ipnscnv, &
               'Variable used in scan')
       case ('sweep')
          call parse_real_array('sweep', sweep, isub1, ipnscns, &
               'Actual values to use in scan', icode)

        case ('scan_dim')
          call parse_int_variable('scan_dim', scan_dim, 1, 2, &
               'Switch for 1-D or 2-D scan')
        case ('isweep_2')
          call parse_int_variable('isweep_2', isweep_2, 0, ipnscns, &
               'Number of 2D scans to perform')
        case ('nsweep_2')
          call parse_int_variable('nsweep_2', nsweep_2, 1, ipnscnv, &
               'Second variable used in 2D scan')
        case ('sweep_2')
          call parse_real_array('sweep_2', sweep_2, isub1, ipnscns, &
               'Actual values to use in 2D scan', icode)

          !  Buildings settings

       case ('admv')
          call parse_real_variable('admv', admv, 1.0D4, 1.0D6, &
               'Administration building volume (m3)')
       case ('clh1')
          call parse_real_variable('clh1', clh1, 0.0D0, 20.0D0, &
               'Clearance TF coil to cryostat top (m)')
       case ('clh2')
          call parse_real_variable('clh2', clh2, 0.0D0, 30.0D0, &
               'Clearance TF coil to foundation (m)')
       case ('conv')
          call parse_real_variable('conv', conv, 1.0D4, 1.0D6, &
               'Control building volume (m3)')
       case ('esbldgm3')
          call parse_real_variable('esbldgm3', esbldgm3, 1.0D3, 1.0D6, &
               'Energy storage building volume (m3)')
       case ('fndt')
          call parse_real_variable('fndt', fndt, 0.0D0, 10.0D0, &
               'Foundation thickness (m)')
       case ('hccl')
          call parse_real_variable('hccl', hccl, 0.0D0, 10.0D0, &
               'Clearance around components in hot cell (m)')
       case ('hcwt')
          call parse_real_variable('hcwt', hcwt, 0.0D0, 10.0D0, &
               'Hot cell wall thickness (m)')
       case ('mbvfac')
          call parse_real_variable('mbvfac', mbvfac, 0.9D0, 3.0D0, &
               'Maintenance building volume multiplier')
       case ('pfbldgm3')
          call parse_real_variable('pfbldgm3', pfbldgm3, 1.0D4, 1.0D6, &
               'PF coil power conv. bldg volume (m3)')
       case ('pibv')
          call parse_real_variable('pibv', pibv, 1.0D3, 1.0D5, &
               'Power injection building volume (m3)')
       case ('rbrt')
          call parse_real_variable('rbrt', rbrt, 0.0D0, 10.0D0, &
               'Reactor building roof thickness (m)')
       case ('rbvfac')
          call parse_real_variable('rbvfac', rbvfac, 0.9D0, 3.0D0, &
               'Reactor building volume multiplier')
       case ('rbwt')
          call parse_real_variable('rbwt', rbwt, 0.0D0, 10.0D0, &
               'Reactor building wall thickness (m)')
       case ('row')
          call parse_real_variable('row', row, 0.0D0, 10.0D0, &
               'Wall clearance for cranes (m)')
       case ('rxcl')
          call parse_real_variable('rxcl', rxcl, 0.0D0, 10.0D0, &
               'Clearance around reactor (m)')
       case ('shmf')
          call parse_real_variable('shmf', shmf, 0.0D0, 1.0D0, &
               'Fraction of TF shield mass per lift')
       case ('shov')
          call parse_real_variable('shov', shov, 1.0D3, 1.0D6, &
               'Shops and warehouse volume (m3)')
       case ('stcl')
          call parse_real_variable('stcl', stcl, 0.0D0, 10.0D0, &
               'Clearance above crane to roof (m)')
       case ('tfcbv')
          call parse_real_variable('tfcbv', tfcbv, 1.0D4, 1.0D6, &
               'TF coil power conv. bldg volume (m3)')
       case ('trcl')
          call parse_real_variable('trcl', trcl, 0.0D0, 10.0D0, &
               'Transport clearance between comps (m)')
       case ('triv')
          call parse_real_variable('triv', triv, 1.0D4, 1.0D6, &
               'Tritium building volume (m3)')
       case ('wgt')
          call parse_real_variable('wgt', wgt, 1.0D4, 1.0D6, &
               'Reactor building crane capacity (kg)')
       case ('wgt2')
          call parse_real_variable('wgt2', wgt2, 1.0D4, 1.0D6, &
               'Hot cell crane capacity (kg)')
       case ('wsvfac')
          call parse_real_variable('wsvfac', wsvfac, 0.9D0, 3.0D0, &
               'Warm shop building volume multiplier')

          !  Energy storage settings

       case ('iscenr')
          call parse_int_variable('iscenr', iscenr, 1, 3, &
               'Switch for energy storage option')

       case ('maxpoloidalpower')
          call parse_real_variable('maxpoloidalpower', maxpoloidalpower, 0.0D0, 2.0D3, &
               'Maximum permitted absolute rate of change of stored energy in poloidal field (MW)')

          !  Output file options settings

       case ('sect01', 'sect02', 'sect03', 'sect04', 'sect05', &
            'sect06', 'sect07', 'sect08', 'sect09', 'sect10', &
            'sect11', 'sect12', 'sect13', 'sect14', 'sect15', &
            'sect16', 'sect17', 'sect18', 'sect19', 'sect20', &
            'sect21')
          write(outfile,*) ' '
          write(outfile,*) '**********'
          write(outfile,*) 'SECT flags are now ignored -'
          write(outfile,*) 'please remove them from the input file'
          write(outfile,*) '**********'
          write(outfile,*) ' '

          !  Vacuum system settings

       case ('vacuum_model')
          call parse_string_variable('vacuum_model', vacuum_model, 'vacuum_model')


       case ('ntype')
          call parse_int_variable('ntype', ntype, 0, 1, &
               'Pump type')
       case ('pbase')
          call parse_real_variable('pbase', pbase, 1.0D-8, 1.0D-3, &
               'Base pressure (Pa)')
       case ('prdiv')
          call parse_real_variable('prdiv', prdiv, 0.0D0, 10.0D0, &
               'Divertor chamber pressure in burn (Pa)')
       case ('pumptp')
          call parse_real_variable('pumptp', pumptp, 0.0D0, 1.0D30, &
               'Pump throughput (molecules/s) (default is ITER value)')
       case ('rat')
          call parse_real_variable('rat', rat, 1.0D-10, 1.0D-6, &
               'Plas chamber wall outgas rate (Pa-m/s)')
       case ('tn')
          call parse_real_variable('tn', tn, 1.0D0, 1.0D3, &
               'Neutral gas temp in chamber (K)')
       case ('dwell_pump')
          call parse_int_variable('dwell_pump', dwell_pump, 0, 2, &
               'switch for dwell pumping options')
       case ('pumpareafraction')
          call parse_real_variable('pumpareafraction', pumpareafraction, 1.0D-6, 1.0D0, &
               'Area of one pumping port as a fraction of plasma surface area')
       case ('pumpspeedmax')
          call parse_real_variable('pumpspeedmax', pumpspeedmax, 1.0D-6, 1.0D3, &
               'Maximum pumping speed per unit area for deuterium & tritium, molecular flow')
       case ('pumpspeedfactor')
          call parse_real_variable('pumpspeedfactor', pumpspeedfactor, 1.0D-6, 1.0D0, &
               'Effective pumping speed reduction factor due to duct impedance')
       case ('initialpressure')
          call parse_real_variable('initialpressure', initialpressure, 1.0D-6, 1.0D4, &
               'initial neutral pressure at the beginning of the dwell phase (Pa)')
       case ('outgasindex')
          call parse_real_variable('outgasindex', outgasindex, 1.0D-6, 1.0D3, &
               'outgassing decay index')
       case ('outgasfactor')
          call parse_real_variable('outgasfactor', outgasfactor, 1.0D-6, 1.0D3, &
               'outgassing prefactor kw: outgassing rate at 1 s per unit area (Pa m s-1)')

          ! Reinke criterion
       case ('lhat')
          call parse_real_variable('lhat', lhat, 1.0D0, 1.5D1, &
               'connection length factor')

       case ('reinke_mode')
          call parse_int_variable('reinke_mode', reinke_mode, 0, 1, &
               'Switch for Reinke Criterion mode (0=H, 1=I)')

       case ('impvardiv')
          call parse_int_variable('impvardiv', impvardiv, 3, nimp, &
               'Index of impurity to be iterated for Reike criterion')


          !  Stellarator settings

       case ('istell')
          call parse_int_variable('istell', istell, 0, 5, &
               'Stellarator machine specification (1=Helias5, 2=Helias4, 3=Helias3)')
       case ('bmn')
          call parse_real_variable('bmn', bmn, 1.0D-4, 1.0D-2, &
               'Relative radial field perturbation')
       case ('f_asym')
          call parse_real_variable('f_asym', f_asym, 0.9D0, 2.0D0, &
               'Heat load peaking factor')
       case ('f_rad')
          call parse_real_variable('f_rad', f_rad, 0.0D0, 1.0D0, &
               'Radiated power fraction in SOL')
       case ('f_w')
          call parse_real_variable('f_w', f_w, 0.1D0, 1.0D0, &
               'Island size fraction factor')
       case ('fdivwet')
          call parse_real_variable('fdivwet', fdivwet, 0.01D0, 1.0D0, &
               'Wetted area fraction of divertor plates')
       case ('flpitch')
          call parse_real_variable('flpitch', flpitch, 1.0D-4, 1.0D-2, &
               'Field line pitch (rad)')
       case ('iotabar')
          call parse_real_variable('iotabar', iotabar, 0.1D0, 10.0D0, &
               'Stellarator rotational transform')
       case ('isthtr')
          call parse_int_variable('isthtr', isthtr, 1, 3, &
               'Stellarator method of auxiliary heating')
       case ('m_res')
          call parse_int_variable('m_res', m_res, 1, 10, &
               'Poloidal resonance number')
       case ('n_res')
          call parse_int_variable('n_res', n_res, 3, 6, &
               'Toroidal resonance number')
       case ('shear')
          call parse_real_variable('shear', shear, 0.1D0, 10.0D0, &
               'Magnetic shear')

       !  Inertial Fusion Energy plant settings

       case ('ife')
          call parse_int_variable('ife', ife, 0, 1, &
                    'Switch for Inertial Fusion Energy model')
       case ('bldr')
          call parse_real_variable('bldr', bldr, 0.0D0, 10.0D0, &
                    'IFE blanket radial thickness (m)')
       case ('bldrc')
          call parse_real_variable('bldrc', bldrc, 0.0D0, 10.0D0, &
                    'IFE curtain radial thickness (m)')
       case ('bldzl')
          call parse_real_variable('bldzl', bldzl, 0.0D0, 10.0D0, &
                    'IFE blanket bottom part thickness (m)')
       case ('bldzu')
          call parse_real_variable('bldzu', bldzu, 0.0D0, 10.0D0, &
                    'IFE blanket top part thickness (m)')
       case ('blmatf')  !  N.B. actually a 2-D array
          call parse_real_array('blmatf', blmatf, isub1, 3*(maxmat+1), &
                    'IFE blanket material fraction', icode)
       case ('cdriv0')
          call parse_real_variable('cdriv0', cdriv0, 50.0D0, 500.0D0, &
                    'IFE driver cost offset (M$)')
       case ('cdriv1')
          call parse_real_variable('cdriv1', cdriv1, 50.0D0, 500.0D0, &
                    'IFE driver cost offset (M$)')
       case ('cdriv2')
          call parse_real_variable('cdriv2', cdriv2, 50.0D0, 500.0D0, &
                    'IFE driver cost offset (M$)')
       case ('chdzl')
          call parse_real_variable('chdzl', chdzl, 0.0D0, 10.0D0, &
                    'IFE chamber bottom part thickness (m)')
       case ('chdzu')
          call parse_real_variable('chdzu', chdzu, 0.0D0, 10.0D0, &
                    'IFE chamber top part thickness (m)')
       case ('chmatf')
          call parse_real_array('chmatf', chmatf, isub1, maxmat+1, &
                    'IFE chamber material fraction', icode)
       case ('chrad')
          call parse_real_variable('chrad', chrad, 0.1D0, 20.0D0, &
                    'IFE chamber radial thickness (m)')
       case ('dcdrv0')
          call parse_real_variable('dcdrv0', dcdrv0, 0.0D0, 200.0D0, &
                    'IFE driver cost gradient (M$/MJ)')
       case ('dcdrv1')
          call parse_real_variable('dcdrv1', dcdrv1, 0.0D0, 200.0D0, &
                    'IFE driver cost gradient (M$/MJ)')
       case ('dcdrv2')
          call parse_real_variable('dcdrv2', dcdrv2, 0.0D0, 200.0D0, &
                    'IFE driver cost gradient (M$/MJ)')
       case ('drveff')
          call parse_real_variable('drveff', drveff, 0.01D0, 1.0D0, &
                    'IFE driver efficiency')
       case ('edrive')
          call parse_real_variable('edrive', edrive, 1.0D5, 50.0D8, &
                    'IFE driver energy (J)')
       case ('etali')
          call parse_real_variable('etali', etali, 0.0D0, 1.0D0, &
                    'IFE lithium pump wall plug efficiency')
       case ('etave')
          call parse_real_array('etave', etave, isub1, 10, &
                    'IFE driver efficiency vs driver energy', icode)
       case ('fauxbop')
          call parse_real_variable('fauxbop', fauxbop, 0.0D0, 1.0D0, &
                    'Frac. of gross electric power to BOP (IFE)')
       case ('fbreed')
          call parse_real_variable('fbreed', fbreed, 0.0D0, 0.999D0, &
                    'Fraction of breeder outside core')
       case ('fburn')
          call parse_real_variable('fburn', fburn, 0.01D0, 1.0D0, &
                    'IFE burn fraction')
       case ('flirad')
          call parse_real_variable('flirad', flirad, 0.0D0, 10.0D0, &
                    'Radius of FLiBe inlet (HYLIFE) (m)')
       case ('frrmax')
          call parse_real_variable('frrmax', frrmax, 1.0D-6, 1.0D0, &
                    'F-value for IFE repetition rate')
       case ('fwdr')
          call parse_real_variable('fwdr', fwdr, 0.0D0, 10.0D0, &
                    'IFE first wall radial thickness (m)')
       case ('fwdzl')
          call parse_real_variable('fwdzl', fwdzl, 0.0D0, 10.0D0, &
                    'IFE first wall bottom part thickness (m)')
       case ('fwdzu')
          call parse_real_variable('fwdzu', fwdzu, 0.0D0, 10.0D0, &
                    'IFE first wall top part thickness (m)')
       case ('fwmatf')  !  N.B. actually a 2-D array
          call parse_real_array('fwmatf', fwmatf, isub1, 3*(maxmat+1), &
                    'IFE first wall material fraction', icode)
       case ('gainve')
          call parse_real_array('gainve', gainve, isub1, 10, &
                    'IFE target gain vs driver energy', icode)
       case ('htpmw_ife')
          call parse_real_variable('htpmw_ife', htpmw_ife, 0.0D0, 1.0D3, &
                    'IFE heat transport system electrical pump power (MW)')          
       case ('ifedrv')
          call parse_int_variable('ifedrv', ifedrv, -1, 3, &
                    'IFE driver type')
       case ('ifetyp')
          call parse_int_variable('ifetyp', ifetyp, 0, 4, &
                    'IFE device build type')
       case ('mcdriv')
          call parse_real_variable('mcdriv', mcdriv, 0.1D0, 10.0D0, &
                    'IFE driver cost multiplier')
       case ('pdrive')
          call parse_real_variable('pdrive', pdrive, 1.0D6, 200.0D6, &
                    'IFE driver power to target (W)')
       case ('pfusife')
          call parse_real_variable('pfusife', pfusife, 0.0D0, 1.0D4, &
                    'IFE input fusion power (MW) (ifedrv=3 only)')
       case ('pifecr')
          call parse_real_variable('pifecr', pifecr, 0.0D0, 100.0D0, &
                    'IFE cryogenic power (MW)')
       case ('ptargf')
          call parse_real_variable('ptargf', ptargf, 0.1D0, 100.0D0, &
                    'IFE target factory power at 6Hz (MW)')
       case ('rrin')
          call parse_real_variable('rrin', rrin, 0.1D0, 50.0D0, &
                     'Input IFE repetition rate (Hz) (ifedrv=3 only)')
       case ('rrmax')
          call parse_real_variable('rrmax', rrmax, 1.0D0, 50.0D0, &
                    'Maximum IFE repetition rate (Hz)')
       case ('shdr')
          call parse_real_variable('shdr', shdr, 0.0D0, 10.0D0, &
                    'IFE shield radial thickness (m)')
       case ('shdzl')
          call parse_real_variable('shdzl', shdzl, 0.0D0, 10.0D0, &
                    'IFE shield bottom part thickness (m)')
       case ('shdzu')
          call parse_real_variable('shdzu', shdzu, 0.0D0, 10.0D0, &
                    'IFE shield top part thickness (m)')
       case ('shmatf')  !  N.B. actually a 2-D array
          call parse_real_array('shmatf', shmatf, isub1, 3*(maxmat+1), &
                    'IFE shield material fraction', icode)
       case ('sombdr')
          call parse_real_variable('sombdr', sombdr, 0.0D0, 10.0D0, &
                    'Radius of SOMBRERO blanket bottom (m)')
       case ('somtdr')
          call parse_real_variable('somtdr', somtdr, 0.0D0, 10.0D0, &
                    'Radius of SOMBRERO blanket top (m)')
       case ('tgain')
          call parse_real_variable('tgain', tgain, 1.0D0, 500.0D0, &
                    'IFE target gain')
       case ('uccarb')
          call parse_real_variable('uccarb', uccarb, 10.0D0, 1.0D3, &
                    'Cost of carbon cloth ($/kg)')
       case ('ucconc')
          call parse_real_variable('ucconc', ucconc, 0.1D0, 1.0D3, &
                    'Cost of concrete ($/kg)')
       case ('ucflib')
          call parse_real_variable('ucflib', ucflib, 10.0D0, 1.0D3, &
                    'Cost of FLiBe ($/kg)')
       case ('uctarg')
          call parse_real_variable('uctarg', uctarg, 0.1D0, 1.0D3, &
                    'Cost per IFE target ($/target)')
       case ('v1dr')
          call parse_real_variable('v1dr', v1dr, 0.0D0, 10.0D0, &
                    'IFE void 1 radial thickness (m)')
       case ('v1dzl')
          call parse_real_variable('v1dzl', v1dzl, 0.0D0, 10.0D0, &
                    'IFE void 1 bottom part thickness (m)')
       case ('v1dzu')
          call parse_real_variable('v1dzu', v1dzu, 0.0D0, 10.0D0, &
                    'IFE void 1 top part thickness (m)')
       case ('v1matf')  !  N.B. actually a 2-D array
          call parse_real_array('v1matf', v1matf, isub1, 3*(maxmat+1), &
                    'IFE void 1 material fraction', icode)
       case ('v2dr')
          call parse_real_variable('v2dr', v2dr, 0.0D0, 10.0D0, &
                    'IFE void 2 radial thickness (m)')
       case ('v2dzl')
          call parse_real_variable('v2dzl', v2dzl, 0.0D0, 10.0D0, &
                    'IFE void 2 bottom part thickness (m)')
       case ('v2dzu')
          call parse_real_variable('v2dzu', v2dzu, 0.0D0, 10.0D0, &
                    'IFE void 2 top part thickness (m)')
       case ('v2matf')  !  N.B. actually a 2-D array
          call parse_real_array('v2matf', v2matf, isub1, 3*(maxmat+1), &
                    'IFE void 2 material fraction', icode)
       case ('v3dr')
          call parse_real_variable('v3dr', v3dr, 0.0D0, 50.0D0, &
                    'IFE void 3 radial thickness (m)')
       case ('v3dzl')
          call parse_real_variable('v3dzl', v3dzl, 0.0D0, 30.0D0, &
                    'IFE void 3 bottom part thickness (m)')
       case ('v3dzu')
          call parse_real_variable('v3dzu', v3dzu, 0.0D0, 30.0D0, &
                    'IFE void 3 top part thickness (m)')
       case ('v3matf')  !  N.B. actually a 2-D array
          call parse_real_array('v3matf', v3matf, isub1, 3*(maxmat+1), &
                    'IFE void 3 material fraction', icode)
     
       ! Water usage settings

       case ('airtemp')
          call parse_real_variable('airtemp', airtemp, -15.0D0, 40.0D0, &
               'ambient air temperature (degrees C)')
       case ('watertemp')
          call parse_real_variable('watertemp', watertemp, 0.0D0, 25.0D0, &
               'water temperature (degrees C)')
       case ('windspeed')
          call parse_real_variable('windspeed', windspeed, 0.0D0, 10.0D0, &
               'wind speed (m/s)')

       case default
          error_message = 'Unknown variable in input file: '//varnam(1:varlen)
          write(*,*) error_message
          write(*,*) 'Error occurred at this line in the IN.DAT file:', lineno
          write(*,*) line
          error = .True.

       end select variable

       !  Uncomment the following to abort the code if an obsolete variable name
       !  has been found in the input file

       if (obsolete_var) then
          error_message = 'Obsolete variable specified'
          write(*,*) error_message
          write(*,*) 'Error occurred at this line in the IN.DAT file: ', lineno
          write(*,*) line
          error = .True.
       end if

       !  If we have just read in an array, a different loop-back is needed

       if (icode == -1) goto 20

       cycle

    end do loop_over_lines

    if(neqns == 0) then
        ! The value of neqns has not been set in the input file.  Default = 0.
        neqns = no_constraints - nineqns
    else
        ! The value of neqns has been set in the input file.
        nineqns = no_constraints - neqns
    end if

    nvar = no_iteration

    if (error .eqv. .True.) stop 1

    ! MDK Try allocating here
    if (allocated(name_xc)) deallocate(name_xc)
    allocate(name_xc(nvar))
    ! Ensure array is initialised
    name_xc = ""

  end subroutine parse_input_file

  ! !!!!!!!!!!!!!!!!!!!!!!!!!!!!!!!!!!!!!!!!!!!!!!!!!!!!!!!!!!!!!!!!!!!!

  subroutine parse_real_variable(varnam,varval,vmin,vmax,description)

    !! Routine that obtains the value of a real variable from the input
    !! file and checks that it lies within the expected range
    !! author: P J Knight, CCFE, Culham Science Centre
    !! varnam : input string : name of the variable
    !! varval : input/output real : value of the variable
    !! vmin : input real : minimum allowed value for the variable
    !! vmax : input real : maximum allowed value for the variable
    !! description : input string : brief description of the variable
    !! This routine parses a line containing a 'name = value' pair
    !! for a real variable, extracting the value from the line
    !! and checking whether it lies between user-defined lower and
    !! upper limits.
    !! None
    !
    ! !!!!!!!!!!!!!!!!!!!!!!!!!!!!!!!!!!!!!!!!!!!!!!!

    implicit none

    !  Arguments

    character(len=*), intent(in) :: varnam, description
    real(dp), intent(inout) :: varval
    real(dp), intent(in) :: vmin, vmax

    !  Local variables

    real(dp) :: oldval

    ! !!!!!!!!!!!!!!!!!!!!!!!!!!!!!!!!!!!!!!!!!!!!!!!

    !  Check whether a subscript was found by the preceding call to GET_VARIABLE_NAME
    !  and stop if this is the case

    if (subscript_present) then
       write(*,*) 'Unexpected subscript found at line ', lineno
       write(*,*) 'Variable name and description:'
       write(*,*) varnam, ', ', description
          error = .True.
    end if

    !  Obtain the new value for the variable

    oldval = varval

    call get_value_real(varval,icode)

    if (icode /= 0) then
       write(*,*) 'Error whilst reading input file.  Variable name and description:'
       write(*,*) varnam, ', ', description
       write(*,*) 'Comments should be indicated by an asterisk'
       error = .True.
    end if

    !  Check variable lies within range

    call check_range_real(varnam,varval,vmin,vmax)

    if ((report_changes == 1).and.(varval /= oldval)) then
       write(outfile,*) trim(description),', ',trim(varnam),' = ',varval
    end if

  end subroutine parse_real_variable

  ! !!!!!!!!!!!!!!!!!!!!!!!!!!!!!!!!!!!!!!!!!!!!!!!!!!!!!!!!!!!!!!!!!!!!

  subroutine parse_int_variable(varnam,varval,vmin,vmax,description)

    !! Routine that obtains the value of an integer variable from the
    !! input file and checks that it lies within the expected range
    !! author: P J Knight, CCFE, Culham Science Centre
    !! varnam : input string : name of the variable
    !! varval : input/output integer : value of the variable
    !! vmin : input integer : minimum allowed value for the variable
    !! vmax : input integer : maximum allowed value for the variable
    !! description : input string : brief description of the variable
    !! This routine parses a line containing a 'name = value' pair
    !! for an integer variable, extracting the value from the line
    !! and checking whether it lies between user-defined lower and
    !! upper limits.
    !! None
    !
    ! !!!!!!!!!!!!!!!!!!!!!!!!!!!!!!!!!!!!!!!!!!!!!!!

		use constants, only: nout
    implicit none

    !  Arguments

    character(len=*), intent(in) :: varnam, description
    integer, intent(inout) :: varval
    integer, intent(in) :: vmin, vmax

    !  Local variables

    integer :: oldval

    ! !!!!!!!!!!!!!!!!!!!!!!!!!!!!!!!!!!!!!!!!!!!!!!!

    !  Check whether a subscript was found by the preceding call to GET_VARIABLE_NAME
    !  and stop if this is the case

    if (subscript_present) then
       write(*,*) 'Unexpected subscript found in IN.DAT at line number: ', lineno
       write(*,*) 'Name and description of variable: '
       write(*,*) varnam, description
       error = .True.
    end if

    !  Obtain the new value for the variable

    oldval = varval
    call get_value_int(varval,icode)
    if (icode /= 0) then
       write(*,*) 'Error found in input file, check line ',lineno
       write(*,*) 'Variable name, description:'
       write(*,*) varnam, ', ', description
          error = .True.
    end if

    !  Check variable lies within range

    call check_range_int(varnam,varval,vmin,vmax)

    if ((report_changes == 1).and.(varval /= oldval)) then
       write(outfile,*) trim(description),', ',trim(varnam),' = ',varval
    end if

  end subroutine parse_int_variable

  ! !!!!!!!!!!!!!!!!!!!!!!!!!!!!!!!!!!!!!!!!!!!!!!!!!!!!!!!!!!!!!!!!!!!!

  subroutine parse_string_variable(varnam,varval,description)

    !! Routine that obtains the value of a string variable from the
    !! input file
    !! author: P J Knight, CCFE, Culham Science Centre
    !! varnam : input string : name of the variable
    !! varval : input/output string : value of the variable
    !! description : input string : brief description of the variable
    !! This routine parses a line containing a 'name = value' pair
    !! for a string variable, extracting the value from the line.
    !! None
    !
    ! !!!!!!!!!!!!!!!!!!!!!!!!!!!!!!!!!!!!!!!!!!!!!!!

    implicit none

    !  Arguments

    character(len=*), intent(in) :: varnam, description
    character(len=*), intent(inout) :: varval

    !  Local variables

    character(len=maxlen) :: oldval

    ! !!!!!!!!!!!!!!!!!!!!!!!!!!!!!!!!!!!!!!!!!!!!!!!

    !  Check whether a subscript was found by the preceding call to GET_VARIABLE_NAME
    !  and stop if this is the case

    if (subscript_present) then
       write(*,*) 'Unexpected subscript found in IN.DAT at line number: ', lineno
       write(*,*) 'Name and description of variable: '
       write(*,*) varnam, description
       error = .True.
       !stop 1
    end if

    !  Obtain the new value for the variable

    oldval = varval
    call get_substring(varval,icode)
    if (icode /= 0) then
       write(*,*) 'Error in IN.DAT found at line ',lineno
       write(*,*) 'Variable name, description:'
       write(*,*) varnam, ', ', description
       error = .True.
    end if

    if ((report_changes == 1).and.(trim(varval) /= trim(oldval))) then
       write(outfile,*) trim(description),', ',trim(varnam),' = ',varval
    end if

  end subroutine parse_string_variable

  ! !!!!!!!!!!!!!!!!!!!!!!!!!!!!!!!!!!!!!!!!!!!!!!!!!!!!!!!!!!!!!!!!!!!!

  subroutine parse_real_array(varnam,varval,isub1,n,description,icode)

    !! Routine that obtains the values of a real array from the input file
    !! author: P J Knight, CCFE, Culham Science Centre
    !! varnam : input string : name of the variable
    !! varval(n) : input/output real array : value of the variable
    !! isub1 : input integer : array element pointer
    !! n : input integer : size of varval array
    !! icode : output integer : diagnostic flag
    !! description : input string : brief description of the variable
    !! This routine parses a line in one of the two following forms:
    !! <PRE>
    !! name = v1[, v2, ...]
    !! name(element) = v
    !! </PRE>
    !! to read in and extract one or more values for a real 1-D array.
    !! <P>N.B. No array bounds or value range checking is performed.
    !! None
    !
    ! !!!!!!!!!!!!!!!!!!!!!!!!!!!!!!!!!!!!!!!!!!!!!!!

    implicit none

    !  Arguments

    character(len=*), intent(in) :: varnam, description
    integer, intent(inout) :: isub1
    integer, intent(in) :: n
    integer, intent(out) :: icode
    real(dp), dimension(n), intent(inout) :: varval

    !  Local variables

    real(dp) :: oldval, val

    ! !!!!!!!!!!!!!!!!!!!!!!!!!!!!!!!!!!!!!!!!!!!!!!!

    !  Check whether a subscript was found by the preceding call to GET_VARIABLE_NAME

    if (subscript_present) then

       oldval = varval(isub1)
       call get_value_real(val,icode)

       if (icode /= 0) then
          write(*,*) 'Error in IN.DAT found at line ',lineno
          write(*,*) 'Variable name, description:'
          write(*,*) varnam, ', ', description
          error = .True.
       end if

       varval(isub1) = val
       if ((report_changes == 1).and.(varval(isub1) /= oldval)) then
          write(outfile,10) trim(description),', ', &
               trim(varnam),'(',isub1,') = ',varval(isub1)
       end if

    else

       isub1 = 1
       do
          call get_value_real(val,icode)
          !  icode == 1 denotes an error
          !  icode == -1 denotes end of line, so the next line needs to be read in
          !  (hence the 'goto 20' in the calling routine)
          if (icode /= 0) return

          oldval = varval(isub1)
          varval(isub1) = val
          if ((report_changes == 1).and.(varval(isub1) /= oldval)) then
             write(outfile,10) trim(description),', ', &
                  trim(varnam),'(',isub1,') = ',varval(isub1)
          end if
          isub1 = isub1 + 1
       end do
    end if

10  format(a,a,a,a1,i3,a,e14.6e2)

  end subroutine parse_real_array

  ! !!!!!!!!!!!!!!!!!!!!!!!!!!!!!!!!!!!!!!!!!!!!!!!!!!!!!!!!!!!!!!!!!!!!

  subroutine parse_int_array(varnam,varval,isub1,n,description,icode,startindex)

    !! Routine that obtains the values of an integer array
    !! from the input file
    !! author: P J Knight, CCFE, Culham Science Centre
    !! varnam : input string : name of the variable
    !! varval(n) : input/output integer array : value of the variable
    !! isub1 : input integer : array element pointer
    !! n : input integer : size of varval array
    !! icode : output integer : diagnostic flag
    !! description : input string : brief description of the variable
    !! This routine parses a line in one of the two following forms:
    !! <PRE>
    !! name = v1[, v2, ...]
    !! name(element) = v
    !! </PRE>
    !! to read in and extract one or more values for an integer 1-D array.
    !! <P>N.B. No array bounds or value range checking is performed.
    !! None
    !
    ! !!!!!!!!!!!!!!!!!!!!!!!!!!!!!!!!!!!!!!!!!!!!!!!

    implicit none

    !  Arguments
    character(len=*), intent(in) :: varnam, description
    integer, intent(inout) :: isub1
    integer, intent(in) :: n
    integer, intent(out) :: icode
    integer, dimension(n), intent(inout) :: varval
    integer, intent(in), optional :: startindex

    !  Local variables
    integer :: oldval, val
    ! !!!!!!!!!!!!!!!!!!!!!!!!!!!!!!!!!!!!!!!!!!!!!!!

    !  Check whether a subscript was found by the preceding call to GET_VARIABLE_NAME

    if (subscript_present) then

       oldval = varval(isub1)
       call get_value_int(val,icode)

       if (icode /= 0) then
          write(*,*) 'Error in IN.DAT found at line ',lineno
          write(*,*) 'Variable name, description:'
          write(*,*) varnam, ', ', description
          error = .True.
       end if

       varval(isub1) = val
       if ((report_changes == 1).and.(varval(isub1) /= oldval)) then
          write(outfile,10) trim(description),', ', &
               trim(varnam),'(',isub1,') = ',varval(isub1)
       end if

   else  ! subscript is not present

       isub1 = 1
       if(present(startindex))isub1 = startindex
       do
          call get_value_int(val,icode)

          !  icode == 1 denotes an error
          !  icode == -1 denotes end of line
          if (icode /= 0) then
              ! Make sure isub1 = the last array index
              isub1 = isub1 - 1
              return
          end if

          oldval = varval(isub1)
          varval(isub1) = val
          if ((report_changes == 1).and.(varval(isub1) /= oldval)) then
             write(outfile,10) trim(description),', ', &
                  trim(varnam),'(',isub1,') = ',varval(isub1)
          end if
          isub1 = isub1 + 1
       end do

    end if

10  format(a,a,a,a1,i3,a,i12)

  end subroutine parse_int_array

  ! !!!!!!!!!!!!!!!!!!!!!!!!!!!!!!!!!!!!!!!!!!!!!!!!!!!!!!!!!!!!!!!!!!!!

  subroutine string_to_int(string,length,ivar,icode)

    !! Routine that converts the ASCII digits in a string to
    !! an integer
    !! author: P J Knight, CCFE, Culham Science Centre
    !! string : input string : contains digits of the number
    !! length : input integer : useful length of character string
    !! ivar : output integer : value stored in the string
    !! icode : output integer : diagnostic flag
    !! This routine converts the ASCII digits in string(1:length)
    !! to the integer ivar. It is equivalent to doing
    !! 'READ(STRING(1:LENGTH),I) IVAR' but this routine conforms
    !! to the ANSI standard.
    !! Each digit is parsed in turn, the current total is multiplied
    !! by ten and the new digit is added.
    !! None
    !
    ! !!!!!!!!!!!!!!!!!!!!!!!!!!!!!!!!!!!!!!!!!!!!!!!

    implicit none

    !  Arguments

    character(len=*), intent(in) :: string
    integer, intent(in) :: length
    integer, intent(out) :: ivar, icode

    !  Local variables

    character(len=maxlen) :: xstr
    integer :: iptr,izero,xlen
    logical :: negate

    ! !!!!!!!!!!!!!!!!!!!!!!!!!!!!!!!!!!!!!!!!!!!!!!!

    ivar = 0
    icode = 0

    if (length <= 0) goto 1000

    negate = .false.
    izero = ichar('0')
    iptr = 1
    xstr = string(1:length)

    ! *** Ignore trailing spaces

    xlen = len_trim(xstr)
    if (xlen <= 0) goto 1000

    ! *** Ignore leading spaces

10  continue
    if (xstr(iptr:iptr) == ' ') then
       iptr = iptr + 1
       if (iptr > xlen) goto 1000
       goto 10
    end if

    ! *** Check for leading + or -

    if (xstr(iptr:iptr) == '+') then
       iptr = iptr + 1
       if (iptr > xlen) goto 1000
    else if (xstr(iptr:iptr) == '-') then
       negate = .true.
       iptr = iptr + 1
       if (iptr > xlen) goto 1000
    else
       continue
    end if

    ! *** Ignore leading zeros

20  continue
    if (xstr(iptr:iptr) == '0') then
       iptr = iptr + 1
       if (iptr > xlen) goto 1000
       goto 20
    end if

    ! *** Check for number too large

    if ((xlen-iptr+1) > 10) then
       if (negate) then
          ivar = -1234567890
       else
          ivar = 1234567890
          write(*,*) '1 Problem with IN file, please check line'
          write(*,*) xstr
          error = .True.
       end if
       icode = 1
       goto 1000
    else if ((xlen-iptr+1) == 10) then
       if (xstr(iptr:xlen) > '2147483647') then
          if (negate) then
             ivar = -1234567890
          else
             ivar = 1234567890
          end if
          icode = 1
          goto 1000
       end if
    else
       continue
    end if

    ! *** Parse the digits

30  continue
    if ((xstr(iptr:iptr) >= '0').and.(xstr(iptr:iptr) <= '9')) then
       ivar = (ivar * 10) + (ichar(xstr(iptr:iptr))-izero)
       iptr = iptr + 1
       if (iptr <= xlen) goto 30

       ! *** This is the normal exit path...

       if (negate) ivar = -ivar

    else
       if(ivar /= 0) then
          write(*,*) 'Problem with IN file, please check line'
          write(*,*) xstr
          write(*,*) 'Comments should be indicated by an asterisk (*)'
          error = .True.
       end if
       icode = 1
    end if

1000 continue

  end subroutine string_to_int

  ! !!!!!!!!!!!!!!!!!!!!!!!!!!!!!!!!!!!!!!!!!!!!!!!!!!!!!!!!!!!!!!!!!!!!

  subroutine string_to_real(string,length,rval,icode)

    !! Routine that converts the ASCII digits in a string to
    !! a real value
    !! author: P J Knight, CCFE, Culham Science Centre
    !! string : input string : contains digits of the number
    !! length : input integer : useful length of character string
    !! rvar : output real : value stored in the string
    !! icode : output integer : diagnostic flag
    !! This routine converts the ASCII digits in string(1:length)
    !! to the real variable rvar.
    !! The string is parsed one character at a time, from the left,
    !! handling the mantissa, and all other components of the real
    !! number separately, combining them at the end.
    !! None
    !
    ! !!!!!!!!!!!!!!!!!!!!!!!!!!!!!!!!!!!!!!!!!!!!!!!

    implicit none

    !  Arguments

    character(len=*), intent(in) :: string
    integer, intent(in) :: length
    real(dp), intent(out) :: rval
    integer, intent(out) :: icode

    !  Local variables

    real(dp) :: valbdp,valadp,xfact
    integer :: iptr,izero,iexpon
    logical :: negatm,negate

    ! !!!!!!!!!!!!!!!!!!!!!!!!!!!!!!!!!!!!!!!!!!!!!!!

    iptr = 1

    ! *** Ignore leading spaces

10  continue
    if (string(iptr:iptr) == ' ') then
       iptr = iptr + 1
       if (iptr <= length) goto 10
    end if

    ! *** Initialise real value

    rval = 0.0D0

    ! *** ASCII '0'

    izero = ichar('0')

    ! *** If negative mantissa

    negatm = .false.

    ! *** If negative exponent

    negate = .false.

    ! *** Value before decimal point

    valbdp = 0.0D0

    ! *** Value after decimal point

    valadp = 0.0D0

    ! *** Exponent

    iexpon = 0

    ! *** First character can be +, -, ., or <digit>

    if (string(iptr:iptr) == '+') then
       iptr = iptr + 1
       if (iptr > length) goto 50
    else if (string(iptr:iptr) == '-') then
       iptr = iptr + 1
       if (iptr > length) goto 50
       negatm = .true.
    else
       continue
    end if

    ! *** Parse the mantissa - before the decimal point

    valbdp = 0.0D0
    xfact = 0.1D0
20  continue
    if ((string(iptr:iptr) >= '0').and.(string(iptr:iptr) <= '9')) then
       valbdp = (valbdp * 10.0D0) + dble(ichar(string(iptr:iptr))-izero)
       iptr = iptr + 1
       if (iptr > length) goto 50
       goto 20
    end if

    ! *** After the mantissa, we expect '.' or 'd' or 'e'

    if (string(iptr:iptr) == '.') then
       iptr = iptr + 1
       if (iptr > length) goto 50
    end if

    ! *** Parse the mantissa - after the decimal point

    valadp = 0.0D0
30  continue
    if ((string(iptr:iptr) >= '0').and.(string(iptr:iptr) <= '9')) then
       valadp = valadp + (dble(ichar(string(iptr:iptr))-izero)*xfact)
       xfact = xfact * 0.1D0
       iptr = iptr + 1
       if (iptr > length) goto 50
       goto 30
    end if

    ! *** Now we expect the exponent

    if ( (string(iptr:iptr) == 'D').or. &
         (string(iptr:iptr) == 'E').or. &
         (string(iptr:iptr) == 'd').or. &
         (string(iptr:iptr) == 'e')) then
       iptr = iptr + 1
       if (iptr > length) goto 50

       ! *** First character can be +, -, ., or <digit>

       if (string(iptr:iptr) == '+') then
          iptr = iptr + 1
          if (iptr > length) goto 50
       else if (string(iptr:iptr) == '-') then
          iptr = iptr + 1
          if (iptr > length) goto 50
          negate = .true.
       else
          continue
       end if

       ! *** Parse the exponent

40     continue
       if ((string(iptr:iptr) >= '0').and.(string(iptr:iptr) <= '9')) then
          iexpon = (iexpon * 10) + (ichar(string(iptr:iptr))-izero)
          iptr = iptr + 1
          if (iptr <= length) goto 40
       else
          goto 60
       end if
    else
       goto 60
    end if

50  continue

    ! *** Negative exponent?

    if (negate) iexpon = -iexpon

    ! *** Build the number at last

    if (iexpon == 0) then
       rval = (valbdp + valadp)
    else
       rval = (valbdp + valadp) * (10.0D0 ** iexpon)
    end if

    ! *** Negative mantissa?

    if (negatm) rval = -rval

    ! *** All OK

    icode = 0
    goto 1000

    ! *** Errors

60  continue

    write(*,*) 'Problem with IN file, please check line'
    write(*,*) string
    write(*,*) 'Comments should be indicated by an asterisk (*)'
    error = .True.

    icode = 1

1000 continue

  end subroutine string_to_real

  ! !!!!!!!!!!!!!!!!!!!!!!!!!!!!!!!!!!!!!!!!!!!!!!!!!!!!!!!!!!!!!!!!!!!!

  subroutine get_value_int(ival,icode)

    !! Routine that extracts an integer value from a line of the
    !! input file
    !! author: P J Knight, CCFE, Culham Science Centre
    !! ival   : output integer : extracted integer value
    !! icode  : output integer : diagnostic flag
    !! This routine extracts an integer value from the current line of
    !! the input file, i.e. the value of an integer variable as
    !! specified by the user.
    !! None
    !
    ! !!!!!!!!!!!!!!!!!!!!!!!!!!!!!!!!!!!!!!!!!!!!!!!

    implicit none

    !  Arguments

    integer, intent(out) :: ival, icode

    !  Local variables

    character(len=maxlen) :: varval
    integer :: varlen
    integer :: foundComma, foundAst, foundPoint

    ! !!!!!!!!!!!!!!!!!!!!!!!!!!!!!!!!!!!!!!!!!!!!!!!

    ! *** Ignore leading spaces

10  continue
    if (iptr <= linelen) then
       if (line(iptr:iptr) == ' ') then
          iptr = iptr + 1
          goto 10
       end if
    end if

    if (iptr > linelen) goto 60

! 40     continue !KE I guess I can remove this too

    ! *** Put rest of line into varval (makes it easier to parse)

    varval = line(iptr:)

    ! *** Exclude any input after * or , - these denote an input comment

    varlen = len_trim(varval)
    foundComma = varlen
    foundAst = varlen
    foundPoint = 0

    if (index(varval,',') > 0) then
       foundComma = index(varval,',') - 1
    end if
    if (index(varval,'*') > 0) then
       foundAst = index(varval,'*') - 1
    end if
    varlen = min(varlen, foundComma, foundAst)

    if (varlen <= 0) varlen = index(varval,' ') - 1
    if (varlen <= 0) varlen = iptr

    varval = varval(:varlen)

    varlen = len_trim(varval)

    foundPoint = index(varval,'.') - 1
    if (foundPoint > 0) then
       varlen = foundPoint
       write(*,*) 'Integer value expected in following input line...'
       write(*,*) '   ',line(1:50),'...'
       error = .True.
    end if

    ! *** Update pointer

    iptr = iptr + varlen

    ! *** Ignore trailing spaces

50  continue
    if (line(iptr:iptr) == ' ') then
       iptr = iptr + 1
       if (iptr <= linelen) goto 50
    end if

    ! *** Ignore comma, if present

    if (iptr <= linelen) then
       if (line(iptr:iptr) == ',') iptr = iptr + 1
    end if

    ! *** Convert the ASCII text into an integer value

    call string_to_int(varval,varlen,ival,icode)

    goto 1000

60  continue
    icode = 1

1000 continue

  end subroutine get_value_int

  ! !!!!!!!!!!!!!!!!!!!!!!!!!!!!!!!!!!!!!!!!!!!!!!!!!!!!!!!!!!!!!!!!!!!!

  subroutine get_value_real(rval,icode)

    !! Routine that extracts a real value from a line of the input file
    !! author: P J Knight, CCFE, Culham Science Centre
    !! rval   : output real : extracted real value
    !! icode  : output integer : diagnostic flag
    !! This routine extracts a real value from the current line of
    !! the input file, i.e. the value of a real variable as specified
    !! by the user.
    !! None
    !
    ! !!!!!!!!!!!!!!!!!!!!!!!!!!!!!!!!!!!!!!!!!!!!!!!

    implicit none

    !  Arguments

    integer, intent(out) :: icode
    real(dp), intent(out) :: rval

    !  Local variables

    character(len=maxlen) :: varval
    integer :: varlen
    integer :: foundComma, foundAst

    ! !!!!!!!!!!!!!!!!!!!!!!!!!!!!!!!!!!!!!!!!!!!!!!!

    ! *** Ignore leading spaces

10  continue
    if (iptr <= linelen) then
       if (line(iptr:iptr) == ' ') then
          iptr = iptr + 1
          goto 10
       end if
    end if
    if (iptr > linelen) goto 60

    ! *** Put rest of line into varval (makes it easier to parse)

    varval = line(iptr:)

    ! *** Exclude any input after * or , - these denote an input comment

    varlen = len_trim(varval)
    foundComma = varlen
    foundAst = varlen

    if (index(varval,',') > 0) then
       foundComma = index(varval,',') - 1
    end if
    if (index(varval,'*') > 0) then
       foundAst = index(varval,'*') - 1
    end if
    varlen = min(varlen, foundComma, foundAst)

    if (varlen <= 0) varlen = index(varval,' ') - 1
    if (varlen <= 0) varlen = iptr

    varval = varval(:varlen)

    varlen = len_trim(varval)

    ! *** Update pointer

    iptr = iptr + varlen

    ! *** Ignore trailing spaces

50  continue
    if (line(iptr:iptr) == ' ') then
       iptr = iptr + 1
       if (iptr <= linelen) goto 50
    end if

    ! *** Ignore comma, if present

    if (iptr <= linelen) then
       if (line(iptr:iptr) == ',') iptr = iptr + 1
    end if

    ! *** Convert the ASCII text into a real value

    call string_to_real(varval,varlen,rval,icode)

    goto 1000

60  continue
    icode = 1

1000 continue

  end subroutine get_value_real

  ! !!!!!!!!!!!!!!!!!!!!!!!!!!!!!!!!!!!!!!!!!!!!!!!!!!!!!!!!!!!!!!!!!!!!

  subroutine get_substring(string,icode)

    !! Routine that extracts a substring from a line of the input file
    !! author: P J Knight, CCFE, Culham Science Centre
    !! string : output string : extracted string
    !! icode  : output integer : diagnostic flag
    !! This routine extracts a string from the current line of
    !! the input file, i.e. the value of a string variable as specified
    !! by the user. Unlike routine
    !! <A HREF="get_substring_trim.html">get_substring_trim</A>,
    !! this routine does not truncate the string found at its first
    !! non-leading blank.
    !! None
    !
    ! !!!!!!!!!!!!!!!!!!!!!!!!!!!!!!!!!!!!!!!!!!!!!!!

    implicit none

    !  Arguments

    integer, intent(out) :: icode
    character(len=*), intent(out) :: string

    !  Local variables

    character(len=maxlen) :: varval
    integer :: varlen

    ! !!!!!!!!!!!!!!!!!!!!!!!!!!!!!!!!!!!!!!!!!!!!!!!

    ! *** Ignore leading spaces

10  continue
    if (iptr <= linelen) then
       if (line(iptr:iptr) == ' ') then
          iptr = iptr + 1
          goto 10
       end if
    end if
    if (iptr > linelen) goto 60

    ! *** Put rest of line into varval (makes it easier to parse)

    varval = line(iptr:)
    varlen = len_trim(varval)

    if (varlen <= 0) varlen = iptr

    ! *** Update pointer

    iptr = iptr + varlen

    ! *** Ignore trailing spaces

50  continue
    if (line(iptr:iptr) == ' ') then
       iptr = iptr + 1
       if (iptr <= linelen) goto 50
    end if

    ! *** Ignore comma, if present

    if (iptr <= linelen) then
       if (line(iptr:iptr) == ',') iptr = iptr + 1
    end if

    ! *** Write the text into the variable

    string = varval

    goto 1000

60  continue
    icode = 1

1000 continue

  end subroutine get_substring

  ! !!!!!!!!!!!!!!!!!!!!!!!!!!!!!!!!!!!!!!!!!!!!!!!!!!!!!!!!!!!!!!!!!!!!

  subroutine get_subscript(isub1,isub2,icode)

    !! Routine that extracts any subscripts present in a line of
    !! the input file
    !! author: P J Knight, CCFE, Culham Science Centre
    !! isub1  : output integer : first subscript found
    !! isub2  : output integer : second subscript found
    !! icode  : output integer : diagnostic flag
    !! This routine extracts any subscripts from the current line of
    !! the input file, i.e. if any array elements are specified
    !! by the user. It looks at the next non-space character in the
    !! line, and if it is a left bracket, it assumes that at
    !! least one subscript is to follow and extracts it/them.
    !! None
    !
    ! !!!!!!!!!!!!!!!!!!!!!!!!!!!!!!!!!!!!!!!!!!!!!!!

    implicit none

    !  Arguments

    integer, intent(out) :: isub1, isub2, icode

    !  Local variables

    integer :: izero
    logical :: negate

    ! !!!!!!!!!!!!!!!!!!!!!!!!!!!!!!!!!!!!!!!!!!!!!!!

    ! *** Initial values

    isub1 = 0
    isub2 = 0

    ! *** First character should be '('

    if (line(iptr:iptr) /= '(') goto 70
    iptr = iptr + 1
    if (iptr > linelen) goto 80

    ! *** Parse the first subscript
    ! *** Ignore leading spaces

10  continue
    if (line(iptr:iptr) == ' ') then
       iptr = iptr + 1
       if (iptr > linelen) goto 80
       goto 10
    end if

    izero = ichar('0')
    negate = .false.

    ! *** Extract and evaluate the first subscript
    ! *** Subscript may be prefaced by '+' or '-'

    if (line(iptr:iptr) == '+') then
       iptr = iptr + 1
       if (iptr > linelen) goto 80
    else if (line(iptr:iptr) == '-') then
       negate = .true.
       iptr = iptr + 1
       if (iptr > linelen) goto 80
    else
       continue
    end if

20  continue

    if ((line(iptr:iptr) >= '0').and.(line(iptr:iptr) <= '9')) then
       isub1 = isub1 * 10 + ichar(line(iptr:iptr)) - izero
       iptr = iptr + 1
       if (iptr > linelen) goto 80
       goto 20
    end if
    if (negate) isub1 = -isub1

    ! *** Ignore trailing spaces of first subscript

30  continue
    if (line(iptr:iptr) == ' ') then
       iptr = iptr + 1
       if (iptr > linelen) goto 70
       goto 30
    end if

    ! *** Is there a second subscript?

    if (line(iptr:iptr) == ',') then
       iptr = iptr + 1
       if (iptr > linelen) goto 80

       ! *** Ignore leading spaces of second subscript

40     continue
       if (line(iptr:iptr) == ' ') then
          iptr = iptr + 1
          if (iptr > linelen) goto 80
          goto 40
       end if

       ! *** Extract and evaluate the second subscript

       negate = .false.

       ! *** Subscript may be prefaced by '+' or '-'

       if (line(iptr:iptr) == '+') then
          iptr = iptr + 1
          if (iptr > linelen) goto 80
       else if (line(iptr:iptr) == '-') then
          negate = .true.
          iptr = iptr + 1
          if (iptr > linelen) goto 80
       else
          continue
       end if
50     continue
       if ((line(iptr:iptr) >= '0').and.(line(iptr:iptr) <= '9')) then
          isub2 = isub2 * 10 + ichar(line(iptr:iptr)) - izero
          iptr = iptr + 1
          if (iptr > linelen) goto 80
          goto 50
       end if

       ! *** Is it a negative subscript?

       if (negate) isub2 = -isub2

       ! *** Ignore trailing spaces of second subscript

60     continue
       if (line(iptr:iptr) == ' ') then
          iptr = iptr + 1
          if (iptr <= linelen) goto 60
       end if

    end if

    ! *** Must end with ')'

    if (line(iptr:iptr) /= ')') goto 80
    iptr = iptr + 1

70  continue
    icode = 0
    goto 1000

80  continue
    icode = 1

1000 continue

  end subroutine get_subscript

  ! !!!!!!!!!!!!!!!!!!!!!!!!!!!!!!!!!!!!!!!!!!!!!!!!!!!!!!!!!!!!!!!!!!!!

  subroutine get_variable_name(varnam,varlen,isub1,isub2)

    !! Routine that extracts a variable name from a line of
    !! the input file
    !! author: P J Knight, CCFE, Culham Science Centre
    !! varnam : output string  : extracted variable name
    !! varlen : output integer : length of variable name
    !! isub1  : output integer : first subscript found
    !! isub2  : output integer : second subscript found
    !! This routine extracts a variable name from the current line of
    !! the input file. It also extracts any subscripts present.
    !! On exit, the counter <CODE>iptr</CODE> points to the first
    !! character of the value to be assigned to the variable.
    !! If the routine finds an error a value of 0 is returned in
    !! variable <CODE>varlen</CODE>.
    !! None
    !
    ! !!!!!!!!!!!!!!!!!!!!!!!!!!!!!!!!!!!!!!!!!!!!!!!

    implicit none

    !  Arguments

    integer, intent(out) :: varlen, isub1, isub2
    character(len=*), intent(out) :: varnam

    !  Local variables

    character(len=maxlen) :: line1
    integer :: ifrom,ito,icode

    ! !!!!!!!!!!!!!!!!!!!!!!!!!!!!!!!!!!!!!!!!!!!!!!!

    ! *** Store LINE in local variable

    line1 = line

    ! *** Convert string to lower case

    call lower_case(line)

    varlen = 0
    ifrom = iptr

    ! *** First character must be alphabetic

    if ((line(iptr:iptr) < 'a').or.(line(iptr:iptr) > 'z')) goto 1000
    iptr = iptr + 1
    if (iptr > linelen) goto 1000

    ! *** Now parse the rest of the letters (must be alphanumeric or _ )

10  continue
    if ( ((line(iptr:iptr) >= 'a').and.(line(iptr:iptr) <= 'z')).or. &
         ((line(iptr:iptr) == '_')).or. &
         ((line(iptr:iptr) >= '0').and.(line(iptr:iptr) <= '9')) ) then
       iptr = iptr + 1
       if (iptr <= linelen) goto 10
    end if

    ! *** Extract variable name

    ito = iptr - 1
    varlen = ito - ifrom + 1
    if (varlen > 0) varnam = line(ifrom:ito)

    ! *** Ignore intervening spaces

20  continue
    if (line(iptr:iptr) == ' ') then
       iptr = iptr + 1
       if (iptr <= linelen) goto 20
    end if

    ! *** Now extract any subscript

    call get_subscript(isub1,isub2,icode)
    if (icode /= 0) then
       varlen = 0
       goto 1000
    end if

    ! *** Ignore intervening spaces

30  continue
    if (line(iptr:iptr) == ' ') then
       iptr = iptr + 1
       if (iptr <= linelen) goto 30
    end if

    ! *** We now expect '='

    if (line(iptr:iptr) == '=') then
       iptr = iptr + 1

       ! *** Restore original string's upper/lower case after '=' sign

       line(iptr:linelen) = line1(iptr:linelen)

    else
       varlen = 0
    end if

1000 continue

  end subroutine get_variable_name

  ! !!!!!!!!!!!!!!!!!!!!!!!!!!!!!!!!!!!!!!!!!!!!!!!!!!!!!!!!!!!!!!!!!!!!

  subroutine check_range_int(cvar,varval,min_value,max_value)

    !! Routine that checks whether an integer variable lies within
    !! the desired range
    !! author: P J Knight, CCFE, Culham Science Centre
    !! outfile : input integer  : Fortran output unit identifier
    !! cvar    : input string   : name of variable
    !! varval  : input integer  : value of variable
    !! min_value : input integer : minimum allowed value of variable
    !! max_value : input integer : maximum allowed value of variable
    !! This routine checks whether an integer variable lies within
    !! the range predetermined by the user, and reports an error
    !! and stops if it doesn't.
    !! None
    !
    ! !!!!!!!!!!!!!!!!!!!!!!!!!!!!!!!!!!!!!!!!!!!!!!!

    implicit none

    !  Arguments

    character(len=*), intent(in) :: cvar
    integer, intent(in) :: varval,min_value,max_value

    ! !!!!!!!!!!!!!!!!!!!!!!!!!!!!!!!!!!!!!!!!!!!!!!!

    if (min_value > max_value) then
       write(outfile,*) 'Illegal relative values of min_value and max_value'
       write(outfile,*) 'for variable ',cvar

       write(*,*) 'Illegal relative values of min_value and max_value'
       write(*,*) 'for variable ',cvar
          error = .True.
    end if

    if ((varval < min_value).or.(varval > max_value)) then
       write(outfile,*) cvar,' lies outside its allowed range :'
       write(outfile,*) 'Minimum value = ',min_value
       write(outfile,*) 'Maximum value = ',max_value
       write(outfile,*) ' Actual value = ',varval

       write(*,*) cvar,' lies outside its allowed range :'
       write(*,*) 'Minimum value = ',min_value
       write(*,*) 'Maximum value = ',max_value
       write(*,*) ' Actual value = ',varval
          error = .True.
    end if

  end subroutine check_range_int

  ! !!!!!!!!!!!!!!!!!!!!!!!!!!!!!!!!!!!!!!!!!!!!!!!!!!!!!!!!!!!!!!!!!!!!

  subroutine check_range_real(cvar,varval,min_value,max_value)

    !! Routine that checks whether a real variable lies within
    !! the desired range
    !! author: P J Knight, CCFE, Culham Science Centre
    !! cvar    : input string   : name of variable
    !! varval  : input real     : value of variable
    !! min_value : input real   : minimum allowed value of variable
    !! max_value : input real   : maximum allowed value of variable
    !! This routine checks whether a real variable lies within
    !! the range predetermined by the user, and reports an error
    !! and stops if it doesn't.
    !! None
    !
    ! !!!!!!!!!!!!!!!!!!!!!!!!!!!!!!!!!!!!!!!!!!!!!!!

    implicit none

    !  Arguments

    character(len=*), intent(in) :: cvar
    real(dp), intent(in) :: varval,min_value,max_value

    ! !!!!!!!!!!!!!!!!!!!!!!!!!!!!!!!!!!!!!!!!!!!!!!!

    if (min_value > max_value) then
       write(outfile,*) 'Illegal relative values of min_value and max_value'
       write(outfile,*) 'for variable ',cvar

       write(*,*) 'Illegal relative values of min_value and max_value'
       write(*,*) 'for variable ',cvar
          error = .True.
    end if

    if ((varval < min_value).or.(varval > max_value)) then
       write(outfile,*) cvar,' lies outside its allowed range :'
       write(outfile,*) 'Minimum value = ',min_value
       write(outfile,*) 'Maximum value = ',max_value
       write(outfile,*) ' Actual value = ',varval

       write(*,*) cvar,' lies outside its allowed range :'
       write(*,*) 'Minimum value = ',min_value
       write(*,*) 'Maximum value = ',max_value
       write(*,*) ' Actual value = ',varval
          error = .True.
    end if

  end subroutine check_range_real


  ! !!!!!!!!!!!!!!!!!!!!!!!!!!!!!!!!!!!!!!!!!!!!!!!!!!!!!!!!!!!!!!!!!!!!

  subroutine lower_case(string,start,finish)

   !! Routine that converts a (sub-)string to lowercase
   !! author: P J Knight, CCFE, Culham Science Centre
   !! string : input string   : character string of interest
   !! start  : optional input integer  : starting character for conversion
   !! finish : optional input integer  : final character for conversion
   !! This routine converts the specified section of a string
   !! to lowercase. By default, the whole string will be converted.
   !! None
   !
   ! !!!!!!!!!!!!!!!!!!!!!!!!!!!!!!!!!!!!!!!!!!!!!!!

   implicit none

   !  Arguments

   character(len=*), intent(inout) :: string
   integer, optional, intent(in) :: start,finish

   !  Local variables

   character(len=1) :: letter
   character(len=27), parameter :: lowtab = 'abcdefghijklmnopqrstuvwxyz_'
   integer :: loop, i

   integer :: first, last

   ! !!!!!!!!!!!!!!!!!!!!!!!!!!!!!!!!!!!!!!!!!!!!!!!

   if (present(start)) then
      first = start
   else
      first = 1
   end if

   if (present(finish)) then
      last = finish
   else
      last = len(string)
   end if

   if (first <= last) then
      do loop = first,last
         letter = string(loop:loop)
         i = index('ABCDEFGHIJKLMNOPQRSTUVWXYZ_',letter)
         if (i > 0) string(loop:loop) = lowtab(i:i)
      end do
   end if

 end subroutine lower_case

end module process_input

#ifdef unit_test
program test
 use process_input
 implicit none

 open(unit=1,file='IN.DAT',status='old')
 call parse_input_file(1,6,1)
 close(unit=1)
end program test
#endif<|MERGE_RESOLUTION|>--- conflicted
+++ resolved
@@ -233,11 +233,7 @@
       step_cconfix, step_cconshpf, step_currency, step_uccase, step_uccu, &
       step_ucsc, step_ucfnc, step_ucfwa, step_ucfws, step_ucfwps, step91_per, &
       step92_per, step93_per, step_uc_cryo_al, step_mc_cryo_al_per, sitecost, &
-<<<<<<< HEAD
-      wfbuilding, whole_site_area, site_imp_uc
-=======
-      wfbuilding, step_ucoam, step_ucwst
->>>>>>> d79e6b6f
+      wfbuilding, whole_site_area, site_imp_uc, step_ucoam, step_ucwst
     use current_drive_variables, only: pinjfixmw, etaech, pinjalw, etanbi, &
       ftritbm, gamma_ecrh, pheat, rho_ecrh, beamwd, enbeam, pheatfix, bscfmax, &
       forbitloss, nbshield, tbeamin, feffcd, iefrf, iefrffix, irfcd, cboot, &
