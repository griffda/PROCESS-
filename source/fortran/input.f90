--- conflicted
+++ resolved
@@ -2135,11 +2135,7 @@
        !       call parse_real_variable('tmax_jacket', tmax_jacket, 4.0D0, 1.0D3, &
        !            'Jacket: maximum temp during a quench (K)')
        case ('tmpcry')
-<<<<<<< HEAD
-          call parse_real_variable('tmpcry', tmpcry, 0.01D0, 100.0D0, &
-=======
           call parse_real_variable('tmpcry', tmpcry, 0.01D0, 293.0D0, &
->>>>>>> 632b930d
                'Cryogenic temperature (K)')
        case ('vcool')
           call parse_real_variable('vcool', vcool, 0.001D0, 100.0D0, &
