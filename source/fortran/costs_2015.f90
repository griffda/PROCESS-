! !!!!!!!!!!!!!!!!!!!!!!!!!!!!!!!!!!!!!!!!!!!!!!!!!!!!!!!!!!!!!!!!!!

module costs_2015_module
  !! Module containing fusion power plant costing algorithms
  !! author: J Morris, CCFE, Culham Science Centre
  !! N/A
  !! This module contains the PROCESS fusion power plant costing model,
  !! based on ITER costs and the PROCESS costs paper
  !! PROCESS Costs Paper (M. Kovari, J. Morris)
  !
  ! !!!!!!!!!!!!!!!!!!!!!!!!!!!!!!!!!!!!!!!!!!!!!!!

<<<<<<< HEAD
=======
  ! Import modules
  use, intrinsic :: iso_fortran_env, only: dp=>real64

  use constants
  use cost_variables
  use current_drive_variables
  use build_variables
  use fwbs_variables
  use tfcoil_variables
  use physics_variables
  use divertor_variables
  use pfcoil_variables
  use process_output
  use structure_variables
  use vacuum_variables
  use pf_power_variables
  use heat_transport_variables
  use times_variables
  use buildings_variables
  use pulse_variables
  use global_variables
  use availability_module
  use buildings_module
  use ccfe_hcpb_module

>>>>>>> f4536883
  implicit none

  ! Precision variable
  integer, parameter :: double = 8

  ! Output variables
  integer :: ip, ofile

  ! Costs structure for scaling laws (scl)
  type :: scl
     character(len=80) :: label = 'not used'  ! Description, appears in OUT.DAT
     real(kind=double) :: kref = 0.0D0        ! Reference value of scaling parameter
     real(kind=double) :: k = 0.0D0           ! Actual value of scaling parameter K
     real(kind=double) :: cref = 0.0D0        ! Reference cost $
     real(kind=double) :: cost = 0.0D0        ! Actual cost $
     real(kind=double) :: cost_factor = 0.0D0 ! Multiplier f
  end type scl

  ! Scaling law array (unused entries will be zeroes)
  type(scl), save, dimension(100) :: s
  real(kind=double) :: total_costs, mean_electric_output, annual_electric_output, &
                       maintenance

  ! Private module variables
  private :: ip, ofile, double, s, total_costs

  ! Public variables/subroutines
  public :: costs_2015

contains

  ! !!!!!!!!!!!!!!!!!!!!!!!!!!!!!!!!!!!!!!!!!!!!!!!!!!!!!!!!!!!!!!!!!!

  subroutine costs_2015(outfile,iprint)
    !! Cost accounting for a fusion power plant
    !! author: J Morris, CCFE, Culham Science Centre
    !! outfile : input integer : output file unit
    !! iprint : input integer : switch for writing to output file (1=yes)
    !! This routine performs the cost accounting for a fusion power plant.
    !! PROCESS Costs Paper (M. Kovari, J. Morris)
    !
    ! !!!!!!!!!!!!!!!!!!!!!!!!!!!!!!!!!!!!!!!!!!!!!!!

    use heat_transport_variables, only: pnetelmw
    use cost_variables, only: concost, cpfact, maintenance_fwbs, maintenance_gen, &
      amortization, output_costs, coe

    implicit none

    ! Arguments
    integer, intent(in) :: iprint, outfile

    ! Assign module private variables to iprint and outfile
    ip = iprint
    ofile = outfile

    ! !!!!!!!!!!!!!!!!!!!!!!!!!!!!!!!!!!!!!!!!!!!!!!!

    ! Calculate building costs
    call calc_building_costs

    ! Calculate land costs
    call calc_land_costs

    ! Calculate tf coil costs
    call calc_tf_coil_costs

    ! Calculate fwbs costs
    call calc_fwbs_costs

    ! Calculate remote handling costs
    call calc_remote_handling_costs

    ! Calculate N plant and vacuum vessel costs
    call calc_n_plant_and_vv_costs

    ! Calculate energy conversion system costs
    call calc_energy_conversion_system

    ! Calculate remaining subsystems costs
    call calc_remaining_subsystems

    ! Calculate total capital cost
    total_costs = s(9)%cost + s(13)%cost + s(21)%cost + &
         s(27)%cost + s(31)%cost + s(34)%cost + &
         s(35)%cost + s(61)%cost

    ! Save as concost, the variable used as a Figure of Merit (M$)
    concost = total_costs/1.0D6

    ! Electrical output (given availability) for a whole year
    mean_electric_output = pnetelmw * cpfact
    annual_electric_output = mean_electric_output * 24.0D0*265.25D0

    ! Annual maintenance cost.
    maintenance =  (s(27)%cost + s(38)%cost ) * maintenance_fwbs + &
                   (s(9)%cost + s(31)%cost + s(34)%cost + s(35)%cost + &
                   s(41)%cost + s(43)%cost + s(45)%cost + s(47)%cost + &
                   s(48)%cost + s(49)%cost + s(50)%cost + s(51)%cost + &
                   s(52)%cost + s(53)%cost + s(54)%cost + s(58)%cost)* &
                   maintenance_gen

    ! Levelized cost of electricity (LCOE) ($/MWh)
    if(annual_electric_output.gt.0.00001) then
        coe = (1.0D0/annual_electric_output)*(total_costs/amortization + maintenance)
    endif

    ! Switch on output if there is a NaN error
    if ((abs(concost) > 9.99D99).or.(concost /= concost)) then
        call write_costs_to_output
        write(*,*) s
        return
    end if

    ! Output costs !
    ! !!!!!!!!!!!!!!!

    if ((ip == 0).or.(output_costs == 0)) return

    call write_costs_to_output

  end subroutine costs_2015

  subroutine calc_building_costs

    !! Function to calculate the cost of all buildings.
    !! author: J Morris, CCFE, Culham Science Centre
    !! None
    !! This routine calculates the building costs for a fusion power plant
    !! based on the costings in the PROCESS costs Paper.
    !! Buildings have a different scaling law, with fixed cost per unit volume.
    !! Cref is therefore now f.Viter.unit_cost
    !! The costs for individual buildings must not be output,
    !! as the same mean cost per unit volume has been used both for light
    !! and for shielded buildings
    !! The exponent =1
    !! PROCESS Costs Paper (M. Kovari, J. Morris)
    !
    ! !!!!!!!!!!!!!!!!!!!!!!!!!!!!!!!!!!!!!!!!!!!!!!!

    use constants, only: pi
    use current_drive_variables, only: pwpnb
    use pfcoil_variables, only: pfrmax
    use heat_transport_variables, only: pthermmw, psechtmw, helpow
    use tfcoil_variables, only: ritfc, n_tf, estotftgj
    use fwbs_variables, only: rdewex, zdewex
    use cost_variables, only: cost_factor_buildings, light_build_cost_per_vol, &
      tok_build_cost_per_vol

    implicit none

    ! Local Variables
    integer :: i, j

    ! !!!!!!!!!!!!!!!!!!!!!!!!!!!!!!!!!!!!!!!!!!!!!!!

    ! Set cost factor for buildings
    do i=1, 9
       s(i)%cost_factor = cost_factor_buildings
    end do

    ! Power plant admin buildings cost ($)
    s(1)%label = "Admin Buildings"
    s(1)%cref = 129000.0D0 * light_build_cost_per_vol
    s(1)%cost = s(1)%cost_factor * s(1)%cref

    ! Tokamak complex excluding hot cell cost ($)
    s(2)%label = "Tokamak Complex (excluding hot cell)"
    s(2)%cref = 1100000.0D0 * tok_build_cost_per_vol
    ! ITER cryostat volume (m^3)
    s(2)%k = (pi*rdewex**2) * 2.0D0 * zdewex
    s(2)%kref = 18712.0D0
    s(2)%cost = s(2)%cost_factor * s(2)%cref * (s(2)%k / s(2)%kref)

    ! Neutral beam buildings cost ($)
    s(3)%label="Neutral beam buildings"
    s(3)%cref = 28000.0D0 * light_build_cost_per_vol
    ! Scale with neutral beam wall plug power (MW)
    s(3)%k = pwpnb
    s(3)%kref = 120.0D0
    s(3)%cost = s(3)%cost_factor * s(3)%cref * (s(3)%k / s(3)%kref)

    ! Cryoplant buildings cost ($)
    s(4)%label = "Cryoplant buildings"
    s(4)%cref = 130000.0D0 * light_build_cost_per_vol
    ! Scale with the total heat load on the cryoplant at ~4.5K (kW)
    s(4)%k = helpow/1.0D3
    s(4)%kref = 61.0D0
    s(4)%cost = s(4)%cost_factor * s(4)%cref * (s(4)%k / s(4)%kref)

    ! PF Coil winding building cost ($)
    s(5)%label = "PF Coil winding building"
    s(5)%cref = 190000.0D0 * light_build_cost_per_vol
    ! Scale with the radius of the largest PF coil squared (m^2)
    s(5)%k = pfrmax**2
    s(5)%kref = 12.4D0**2
    s(5)%cost = s(5)%cost_factor * s(5)%cref * (s(5)%k / s(5)%kref)

    ! Magnet power supplies and related buildings cost ($)
    s(6)%label = "Magnet power supplies and related buildings"
    s(6)%cref = 110000.0D0 * light_build_cost_per_vol
    ! Scale with TF current per coil (MA)
    s(6)%k = (ritfc/n_tf)/1.0D6
    s(6)%kref = 9.1D0
    s(6)%cost = s(6)%cost_factor * s(6)%cref * (s(6)%k / s(6)%kref)

    ! Magnet discharge buildings cost ($)
    s(7)%label = "Magnet discharge buildings"
    s(7)%cref = 35000.0D0 * light_build_cost_per_vol
    ! Scale with total stored energy in TF coils (GJ)
    s(7)%k = estotftgj
    s(7)%kref = 41.0D0
    s(7)%cost  = s(7)%cost_factor * s(7)%cref * (s(7)%k / s(7)%kref)

    ! Heat removal system buildings cost ($)
    s(8)%label = "Heat removal system buildings"
    ! ITER volume of cooling water buildings (m^3)
    s(8)%cref = 51000.0D0 * light_build_cost_per_vol
    ! Scale with total thermal power removed from the core (MW)
    s(8)%k = pthermmw + psechtmw
    s(8)%kref = 880.0D0
    s(8)%cost = s(8)%cost_factor * s(8)%cref * (s(8)%k / s(8)%kref)

    ! Total cost of buildings ($)
    s(9)%label = "Total cost of buildings"
    s(9)%cost = 0.0D0
    do j=1, 8
       s(9)%cost = s(9)%cost + s(j)%cost
    end do

  end subroutine calc_building_costs

  subroutine calc_land_costs

    !! Function to calculate the cost of land for the power plant
    !! author: J Morris, CCFE, Culham Science Centre
    !! None
    !! Land also uses a unit cost, but area is scaled.
    !! PROCESS Costs Paper (M. Kovari, J. Morris)
    !
    ! !!!!!!!!!!!!!!!!!!!!!!!!!!!!!!!!!!!!!!!!!!!!!!!

    use constants, only: pi
    use build_variables, only: dr_tf_inner_bore, dh_tf_inner_bore, tfcth
    use fwbs_variables, only: rdewex
    use cost_variables, only: cost_factor_land, costexp

    implicit none

    ! Local Variables
    integer :: i, j
    real(kind=double) :: ITER_total_land_area
    real(kind=double) :: ITER_key_buildings_land_area
    real(kind=double) :: ITER_buffer_land_area

    ! !!!!!!!!!!!!!!!!!!!!!!!!!!!!!!!!!!!!!!!!!!!!!!!

    ! Set cost factor for land
    do i=10, 13
       s(i)%cost_factor = cost_factor_land
    end do

    ! Land purchasing cost ($)
    s(10)%label = "Land purchasing"
    ! ITER Land area (hectares)
    ITER_total_land_area = 180.0D0
    ! ITER Land area for key buildings (hectares)
    ITER_key_buildings_land_area = 42.0D0
    ! ITER buffer land (hectares)
    ITER_buffer_land_area = ITER_total_land_area - ITER_key_buildings_land_area

    ! Scale with area of cryostat (m)
    s(10)%k = pi * rdewex**2
    s(10)%kref = 638.0D0
    ! Cost of land per hectare (2014 $ / ha)
    s(10)%cref = 318000.0D0
    ! Cost of power plant land (2014 $)
    s(10)%cost = s(10)%cost_factor * s(10)%cref * &
    (ITER_key_buildings_land_area *(s(10)%k / s(10)%kref)**costexp + ITER_buffer_land_area)

    ! Land improvement costs ($)
    s(11)%label = "Land improvement"
    ! Cost of clearing ITER land
    s(11)%cref = 214.0D6
    ! Scale with area of cryostat (m)
    s(11)%k = pi * rdewex**2
    s(11)%kref = 638.0D0
    s(11)%cost = s(11)%cost_factor * (s(11)%k / s(11)%kref )**costexp * s(11)%cref

    ! Road improvements cost ($)
    s(12)%label = "Road improvements"
    ! Cost of ITER road improvements
    s(12)%cref = 150.0D6
    ! Scale with TF coil longest dimension
    s(12)%k = max(dh_tf_inner_bore, dr_tf_inner_bore) + 2.0D0*tfcth
    s(12)%kref = 14.0D0
    s(12)%cost = s(12)%cost_factor * s(12)%cref * (s(12)%k / s(12)%kref)**costexp

    ! Total land costs ($)
    s(13)%label = "Total land costs"
    s(13)%cost = 0.0D0
    do j=10, 12
       s(13)%cost = s(13)%cost + s(j)%cost
    end do

  end subroutine calc_land_costs

  subroutine calc_tf_coil_costs

    !! Function to calculate the cost of the TF coils for the power plant
    !! author: J Morris, CCFE, Culham Science Centre
    !! None
    !! This routine calculates the cost of the TF coils for a fusion power
    !! plant based on the costings in the PROCESS costs Paper.
    !! PROCESS Costs Paper (M. Kovari, J. Morris)
    !
    ! !!!!!!!!!!!!!!!!!!!!!!!!!!!!!!!!!!!!!!!!!!!!!!!

    use tfcoil_variables, only: n_tf, tfleng, turnstf, whtconcu, whtconsc
    use cost_variables, only: cost_factor_tf_coils, costexp

    implicit none

    ! Local Variables
    integer :: i, j

    ! !!!!!!!!!!!!!!!!!!!!!!!!!!!!!!!!!!!!!!!!!!!!!!!

    ! Set cost factor for tf coils
    do i=14, 20
       s(i)%cost_factor = cost_factor_tf_coils
    end do

    ! TF coil insertion and welding costs ($)
    s(14)%label = "TF Coil insertion and welding"
    ! ITER coil insertion and welding cost (2014 $)
    s(14)%cref = 258.0D6
    ! Scale with total TF coil length (m)
    s(14)%k = n_tf * tfleng
    s(14)%kref = 18.0D0*34.1D0
    s(14)%cost = s(14)%cost_factor * s(14)%cref * (s(14)%k / s(14)%kref)**costexp    

    ! TF coil winding costs ($)
    s(16)%label = "TF coil winding"
    ! ITER winding cost (2014 $)
    s(16)%cref = 414.0D6
    ! Scale with the total turn length (m)
    s(16)%k = n_tf * tfleng * turnstf
    s(16)%kref = 82249.0D0
    s(16)%cost = s(16)%cost_factor * s(16)%cref * (s(16)%k / s(16)%kref)**costexp

    ! Copper stand cost for TF coil ($)
    s(17)%label = "Copper strand for TF coil"
    ! ITER Chromium plated Cu strand for TF SC cost (2014 $)
    s(17)%cref = 21.0D6
    ! Scale with total copper mass (kg)
    s(17)%k = whtconcu * n_tf
    s(17)%kref = 244.0D3
    s(17)%cost = s(17)%cost_factor * s(17)%cref * (s(17)%k / s(17)%kref)**costexp

    ! superconductor strand cost ($)
    s(18)%label = "Strands with Nb3Sn superconductor and copper stabiliser"
    ! ITER Nb3Sn SC strands cost (2014 $)
    s(18)%cref = 526.0D6
    ! Scale with the total mass of Nb3Sn (kg)
    s(18)%k = whtconsc * n_tf
    s(18)%kref = 210.0D3
    s(18)%cost = s(18)%cost_factor * s(18)%cref * (s(18)%k / s(18)%kref)**costexp

    ! Superconductor testing cost ($)
    s(19)%label = "Testing of superconducting strands"
    ! ITER Nb3Sn strand test costs (2014 $)
    s(19)%cref = 4.0D6
    s(19)%cost = s(19)%cost_factor * s(19)%cref

    ! Superconductor cabling and jacketing cost ($)
    s(20)%label = "Cabling and jacketing"
    ! ITER cabling and jacketing costs (2014 $)
    s(20)%cref = 81.0D6
    ! Scale with total turn length.
    s(20)%k = n_tf * tfleng * turnstf
    s(20)%kref = 82249.0D0
    s(20)%cost = s(20)%cost_factor * s(20)%cref * (s(20)%k / s(20)%kref)**costexp

    ! Total TF coil costs ($)
    s(21)%label = "Total TF coil costs"
    s(21)%cost = 0.0D0
    do j=14, 20
       s(21)%cost = s(21)%cost + s(j)%cost
    end do

  end subroutine calc_tf_coil_costs

  subroutine calc_fwbs_costs

    !! Function to calculate the cost of the first wall, blanket and shield
    !! author: J Morris, CCFE, Culham Science Centre
    !! None
    !! This routine calculates the cost of the first wall, blanket and shield
    !! coils for a fusion power plant based on the costings in the PROCESS costs paper.
    !! PROCESS Costs Paper (M. Kovari, J. Morris)
    !
    ! !!!!!!!!!!!!!!!!!!!!!!!!!!!!!!!!!!!!!!!!!!!!!!!

    use build_variables, only: fwarea
    use global_variables, only: run_tests
    use process_output, only: ocmmnt
    use fwbs_variables, only: li6enrich, whtblli4sio4, whtbltibe12, fw_armour_thickness, &
      whtblss, whtshld
    use cost_variables, only: cost_factor_fwbs, costexp, costexp_pebbles

    implicit none

    ! Local Variables
    integer :: i, j

    ! Enrichment variables
    real(dp) :: product_li6
    real(dp) :: feed_li6
    real(dp) :: tail_li6
    real(dp) :: feed_to_product_mass_ratio
    real(dp) :: tail_to_product_mass_ratio
    real(dp) :: p_v, f_v, t_v
    real(dp) :: swu, total_swu
    real(dp) :: mass_li

    ! First wall W coating variables
    real(dp) :: W_density

    ! !!!!!!!!!!!!!!!!!!!!!!!!!!!!!!!!!!!!!!!!!!!!!!!

    ! Set cost factor for fwbs
    do i=22, 27
       s(i)%cost_factor = cost_factor_fwbs
    end do

    ! Enrichment
    ! Costs based on the number of separative work units (SWU) required
    !
    ! SWU = P V(x_p) + T V(x_t) - F V(x_f)
    !
    ! where V(x) is the value function
    !
    ! V(x) = (1 - 2x)ln((1-x)/x)

    ! Percentage of lithium 6 in the feed (natural abundance)
    feed_li6 = 0.0742D0
    ! Percentage of lithium 6 in the tail (waste) (75% natural abundance)
    tail_li6 = feed_li6 * 0.75D0

    ! Built-in test
    if ((ip == 1).and.(run_tests == 1)) then
      product_li6 = 0.3
      feed_to_product_mass_ratio = (product_li6 - tail_li6) / (feed_li6 - tail_li6)
      tail_to_product_mass_ratio = (product_li6 - feed_li6) / (feed_li6 - tail_li6)
      call value_function(product_li6, p_v)
      call value_function(tail_li6, t_v)
      call value_function(feed_li6, f_v)
      swu = p_v + tail_to_product_mass_ratio * t_v - feed_to_product_mass_ratio * f_v
      if (abs(swu-2.66D0) < 2.0D-2) then
        call ocmmnt(ofile, "SWU for default 30% enrichment.  Should = 2.66. CORRECT")
      else
        call ocmmnt(ofile, "SWU for default 30% enrichment.  Should = 2.66. ERROR")
      end if
      ! Reference cost
      s(22)%label = "Lithium enrichment"
      s(22)%cref = 0.1D6
      s(22)%k =  64.7D0
      s(22)%kref = 64.7D0
      s(22)%cost = s(22)%cost_factor * s(22)%cref * (s(22)%k / s(22)%kref)**costexp
      if (abs(s(22)%cost-0.1D6)/0.1D6 < 1.0D-3) then
        call ocmmnt(ofile, "Reference cost for enrichment CORRECT")
      else
        call ocmmnt(ofile, "Reference cost for enrichment ERROR")
      end if
    end if

    ! Lithium 6 enrichment cost ($)
    s(22)%label = "Lithium enrichment"

    ! Zero cost for natural enrichment
    if (li6enrich <= 7.42D0) then
      s(22)%cost = 0.0D0
    else
      ! Percentage of lithium 6 in the product
      product_li6 = min(li6enrich,99.99D0) / 100.0D0
      ! SWU will be calculated for a unit mass of product (P=1)

      ! Feed to product mass ratio
      feed_to_product_mass_ratio = (product_li6 - tail_li6) / (feed_li6 - tail_li6)

      ! Tail to product mass ratio
      tail_to_product_mass_ratio = (product_li6 - feed_li6) / (feed_li6 - tail_li6)

      ! Calculate value functions
      call value_function(product_li6, p_v)
      call value_function(tail_li6, t_v)
      call value_function(feed_li6, f_v)

      ! Calculate separative work units per kg
      swu = p_v + tail_to_product_mass_ratio * t_v - feed_to_product_mass_ratio * f_v

      ! Mass of lithium (kg).  Lithium orthosilicate is 22% lithium by mass.
      mass_li = whtblli4sio4 * 0.22

      ! Total swu for lithium in blanket
      total_swu = swu * mass_li

      ! Reference cost for lithium enrichment (2014 $)
      s(22)%cref = 0.1D6
      ! Reference case of lithium SWU
      s(22)%k =  total_swu
      s(22)%kref = 64.7D0
      s(22)%cost = s(22)%cost_factor * s(22)%cref * (s(22)%k / s(22)%kref)**costexp
    end if

    s(23)%label = "Lithium orthosilicate pebble manufacturing"
    ! Reference cost of lithium pebble manufacture (2014 $)
    s(23)%cref = 6.5D4
    ! Scale with mass of pebbles (kg)
    s(23)%k = whtblli4sio4
    s(23)%kref = 10.0D0
    s(23)%cost = s(23)%cost_factor * s(23)%cref * (s(23)%k / s(23)%kref)**costexp_pebbles

    s(24)%label = "Titanium beryllide pebble manufacturing"
    !  Reference cost of titanium beryllide pebble manufacture (2014 $)
    s(24)%cref = 450.0D6
    !  Scale with mass of titanium beryllide pebbles (kg)
    s(24)%k = whtbltibe12
    s(24)%kref = 1.0D5
    s(24)%cost = s(24)%cost_factor * s(24)%cref * (s(24)%k / s(24)%kref)**costexp_pebbles

    s(25)%label = "First wall W coating manufacturing"
    !  Reference (PPCS A) first wall W coating cost (2014 $)
    s(25)%cref = 25.0D6
    !  W density (kg/m^3)
    W_density = 19250.0D0
    !  First wall W coating mass (kg)
    s(25)%k = fwarea * fw_armour_thickness * W_density
    s(25)%kref = 29000.0D0
    s(25)%cost = s(25)%cost_factor * s(25)%cref * (s(25)%k / s(25)%kref)**costexp

    s(26)%label = "Blanket and shield materials and manufacturing"
    ! The cost of making the blanket was estimated for PPCS A.
    ! This cost includes only manufacturing – not R&D, transport, or assembly in the reactor.
    ! It includes the first wall, blanket and shield, but excludes the breeder and multiplier materials.
    s(26)%cref = 317.0D6
    !  Scale with steel mass in blanket + shield mass
    s(26)%k = whtblss + whtshld
    s(26)%kref = 4.07D6
    s(26)%cost = s(26)%cost_factor * s(26)%cref * (s(26)%k / s(26)%kref)**costexp

    s(27)%label = "Total first wall and blanket cost"
    s(27)%cost = 0.0D0
    do j=22, 26
       s(27)%cost = s(27)%cost + s(j)%cost
    end do

  end subroutine calc_fwbs_costs

  subroutine calc_remote_handling_costs

    !! Function to calculate the cost of the remote handling facilities
    !! author: J Morris, CCFE, Culham Science Centre
    !! None
    !! PROCESS Costs Paper (M. Kovari, J. Morris)
    !
    ! !!!!!!!!!!!!!!!!!!!!!!!!!!!!!!!!!!!!!!!!!!!!!!!

    use fwbs_variables, only: armour_fw_bl_mass
    use cost_variables, only: cost_factor_rh, costexp, num_rh_systems

    implicit none

    !  Local Variables
    integer :: i

    !  Divertor RH system variables
    !real(dp) :: ITER_num_div_rh_systems
    !real(dp) :: div_num_rh_systems_ratio

    !  First wall and blanket RH system variables
    !real(dp) :: ITER_num_blanket_rh_systems
    !real(dp) :: blanket_num_rh_systems_ratio

    ! !!!!!!!!!!!!!!!!!!!!!!!!!!!!!!!!!!!!!!!!!!!!!!!

    !  Set cost factor for remote handling
    do i=28, 31
       s(i)%cost_factor = cost_factor_rh
    end do

    ! K:\Power Plant Physics and Technology\Costs\Remote handling
    ! From Sam Ha.

    s(28)%label = "Moveable equipment"
    s(28)%cref = 1.0D6 * (139.0D0*num_rh_systems + 410.0D0)
    !  Scale with total mass of armour, first wall and blanket (kg)
    s(28)%kref = 4.35D6
    s(28)%k = armour_fw_bl_mass
    s(28)%cost = s(28)%cost_factor * s(28)%cref * (s(28)%k / s(28)%kref)**costexp

    s(29)%label = "Active maintenance facility with fixed equipment"
    s(29)%cref = 1.0D6 * (95.0D0*num_rh_systems + 2562.0D0)
    !  Scale with total mass of armour, first wall and blanket (kg)
    s(29)%kref = 4.35D6
    s(29)%k = armour_fw_bl_mass
    s(29)%cost = s(29)%cost_factor * s(29)%cref * (s(29)%k / s(29)%kref)**costexp

    ! s(30) is not in use

    s(31)%label = "Total remote handling costs"
    s(31)%cost = s(28)%cost + s(29)%cost

  end subroutine calc_remote_handling_costs

  subroutine calc_n_plant_and_vv_costs

    !! Function to calculate the cost of the nitrogen plant and vacuum vessel
    !! author: J Morris, CCFE, Culham Science Centre
    !! None
    !! This routine calculates the cost of the nitrogen plant and vacuum vessel
    !! for a fusion power plant based on the costings in the PROCESS costs paper.
    !! PROCESS Costs Paper (M. Kovari, J. Morris)
    !
    ! !!!!!!!!!!!!!!!!!!!!!!!!!!!!!!!!!!!!!!!!!!!!!!!

    use build_variables, only: rsldo, ddwi
    use heat_transport_variables, only: helpow
    use cost_variables, only: cost_factor_vv, costexp

    implicit none

    !  Local Variables
    integer :: i, j

    !  Set cost factor for vacuum vessel and N plant
    do i=32, 34
       s(i)%cost_factor = cost_factor_vv
    end do

    !  Vacuum vessel
    s(32)%label = "Vacuum vessel"
    !  ITER reference vacuum vessel cost (2014 $)
    s(32)%cref = 537.0D6
    !  Scale with outermost midplane radius of vacuum vessel squared (m2)
    s(32)%k = (rsldo + ddwi)**2
    s(32)%kref = 94.09D0
    s(32)%cost = s(32)%cost_factor * s(32)%cref * (s(32)%k / s(32)%kref)**costexp

    !  Nitrogen plant
    s(33)%label = "Liquid nitrogen plant"
    !  ITER reference cost (2014 $)
    s(33)%cref = 86.0D6
    !  Scale with 4.5K cryopower (W)
    s(33)%k = helpow
    s(33)%kref = 50.0D3
    s(33)%cost = s(33)%cost_factor * s(33)%cref * (s(33)%k / s(33)%kref)**costexp

    s(34)%label = "Total liquid nitrogen plant and vacuum vessel"
    s(34)%cost = 0.0D0
    do j=32,33
       s(34)%cost = s(34)%cost + s(j)%cost
    end do

  end subroutine calc_n_plant_and_vv_costs

  subroutine calc_energy_conversion_system

    !! Function to calculate the cost of the energy conversion system
    !! author: J Morris, CCFE, Culham Science Centre
    !! None
    !! This routine calculates the cost of the energy conversion system
    !! for a fusion power plant based on the costings in the PROCESS costs paper.
    !! PROCESS Costs Paper (M. Kovari, J. Morris)
    !
    ! !!!!!!!!!!!!!!!!!!!!!!!!!!!!!!!!!!!!!!!!!!!!!!!

    use heat_transport_variables, only: pgrossmw
    use cost_variables, only: cost_factor_bop, costexp

    implicit none

    ! !!!!!!!!!!!!!!!!!!!!!!!!!!!!!!!!!!!!!!!!!!!!!!!

    s(35)%label = "Energy conversion system"
    !  Set cost factor for energy conversion system
    s(35)%cost_factor = cost_factor_bop
    !  Cost of reference energy conversion system (Rolls Royce)
    s(35)%cref = 511.0D6
    !  Scale with gross electric power (MWe)
    s(35)%k = pgrossmw
    s(35)%kref = 692.0D0
    s(35)%cost = s(35)%cost_factor * s(35)%cref * (s(35)%k / s(35)%kref)**costexp

  end subroutine calc_energy_conversion_system

  subroutine calc_remaining_subsystems

    !! Function to calculate the cost of the remaining subsystems
    !! author: J Morris, CCFE, Culham Science Centre
    !! None
    !! This routine calculates the cost of the remaining subsystems
    !! for a fusion power plant based on the costings in the PROCESS costs paper.
    !! PROCESS Costs Paper (M. Kovari, J. Morris)
    !
    ! !!!!!!!!!!!!!!!!!!!!!!!!!!!!!!!!!!!!!!!!!!!!!!!

    use constants, only: pi
    use current_drive_variables, only: pinjmw
    use physics_variables, only: pdivt, powfmw, res_time
    use pfcoil_variables, only: itr_sum
    use pf_power_variables, only: ensxpfm
    use heat_transport_variables, only: pthermmw, psechtmw, helpow
    use fwbs_variables, only: vvmass, rdewex, zdewex
    use cost_variables, only: cost_factor_misc, costexp

    implicit none

    !  Local Variables
    integer :: i, j

    ! !!!!!!!!!!!!!!!!!!!!!!!!!!!!!!!!!!!!!!!!!!!!!!!

    !  Set cost factor for remaining subsystems
    do i=36, 60
       s(i)%cost_factor = cost_factor_misc
    end do

    s(36)%label = "CS and PF coils"
    ! !  Cost of ITER CS and PF magnets
    s(36)%cref = 1538.0D6
    !  Scale with sum of (A x turns x radius) of CS and all PF coils
    s(36)%k = itr_sum
    s(36)%kref = 7.4D8
    s(36)%cost = s(36)%cost_factor * s(36)%cref * (s(36)%k / s(36)%kref)**costexp

    s(37)%label = "Vacuum vessel in-wall shielding, ports and in-vessel coils"
    !  Cost of ITER VV in-wall shielding, ports and in-vessel coils
    s(37)%cref = 211.0D6
    !  Scale with vacuum vessel mass (kg)
    s(37)%k = vvmass
    s(37)%kref = 5.2360D6
    s(37)%cost = s(37)%cost_factor * s(37)%cref * (s(37)%k / s(37)%kref)**costexp

    s(38)%label = "Divertor"
    !  Cost of ITER divertor
    s(38)%cref = 381.0D6
    !  Scale with max power to SOL (MW)
    s(38)%k = pdivt
    s(38)%kref = 140.0D0
    s(38)%cost = s(38)%cost_factor * s(38)%cref * (s(38)%k / s(38)%kref)**costexp

    s(39)%label = 'not used'
    s(40)%label = 'not used'

    s(41)%label = "Ex-vessel neutral beam remote handling equipment"
    !  Cost of ITER Ex-vessel NBI RH equipment
    ! Increased to 90 Mdollar because of press release
    s(41)%cref = 90.0D6
    !  Scale with total aux injected power (MW)
    s(41)%k = pinjmw
    s(41)%kref = 50.0D0
    s(41)%cost = s(41)%cost_factor * s(41)%cref *(s(41)%k / s(41)%kref)**costexp

    s(42)%label = 'not used'

    s(43)%label = "Vacuum vessel pressure suppression system"
    !  Cost of ITER Vacuum vessel pressure suppression system
    s(43)%cref = 40.0D6
    !  Scale with total thermal power removed from fusion core (MW)
    s(43)%k = pthermmw + psechtmw
    s(43)%kref = 550.0D0
    s(43)%cost = s(43)%cost_factor * s(43)%cref * (s(43)%k / s(43)%kref)**costexp

    s(44)%label = "Cryostat"
    !  Cost of ITER cryostat
    s(44)%cref = 351.0D6
    !  Scale with cryostat external volume (m3)
    s(44)%k = (pi*rdewex**2.0D0) * 2.0D0 * zdewex
    s(44)%kref = 18700.0D0
    s(44)%cost = s(44)%cost_factor * s(44)%cref * (s(44)%k / s(44)%kref)**costexp

    s(45)%label = "Heat removal system"
    !  Cost of ITER cooling water system
    s(45)%cref = 724.0D6
    !  Scale with total thermal power removed from fusion core (MW)
    s(45)%k = pthermmw + psechtmw
    s(45)%kref = 550.0D0
    s(45)%cost = s(45)%cost_factor * s(45)%cref * (s(45)%k / s(45)%kref)**costexp

    s(46)%label = "Thermal shields"
    !  Cost of ITER thermal shields
    s(46)%cref = 126.0D6
    !  Scale with cryostat surface area (m2)
    s(46)%k = 2.0D0*pi*rdewex * 2.0D0*zdewex + 2*(pi*rdewex**2)
    s(46)%kref = 3902.0D0
    s(46)%cost = s(46)%cost_factor * s(46)%cref * (s(46)%k / s(46)%kref)**costexp

    s(47)%label = "Pellet injection system"
    !  Cost of ITER pellet injector and pellet injection system
    s(47)%cref = 25.0D6
    !  Scale with fusion power (MW)
    s(47)%k = powfmw
    s(47)%kref = 500.0D0
    s(47)%cost = s(47)%cost_factor * s(47)%cref * (s(47)%k / s(47)%kref)**costexp

    s(48)%label = "Gas injection and wall conditioning system"
    ! !  Cost of ITER gas injection system, GDC, Gi valve boxes
    s(48)%cref = 32.0D6
    !  Scale with fusion power (MW)
    s(48)%k = powfmw
    s(48)%kref = 500.0D0
    s(48)%cost = s(48)%cost_factor * s(48)%cref * (s(48)%k / s(48)%kref)**costexp

    s(49)%label = "Vacuum pumping"
    !  Cost of ITER vacuum pumping
    s(49)%cref = 201.0D6
    !  Scale with fusion power (MW)
    s(49)%k = powfmw
    s(49)%kref = 500.0D0
    s(49)%cost = s(49)%cost_factor * s(49)%cref * (s(49)%k / s(49)%kref)**costexp

    s(50)%label = "Tritium plant"
    !  Cost of ITER tritium plant
    s(50)%cref = 226.0D6
    !  Scale with fusion power (MW)
    s(50)%k = powfmw
    s(50)%kref = 500.0D0
    s(50)%cost = s(50)%cost_factor * s(50)%cref * (s(50)%k / s(50)%kref)**costexp

    s(51)%label = "Cryoplant and distribution"
    !  Cost of ITER Cryoplant and distribution
    s(51)%cref = 397.0D6
    !  Scale with heat removal at 4.5 K approx (W)
    s(51)%k = helpow
    s(51)%kref = 50000.0D0
    s(51)%cost = s(51)%cost_factor * s(51)%cref * (s(51)%k / s(51)%kref)**costexp

    s(52)%label = "Electrical power supply and distribution"
    !  Cost of ITER electrical power supply and distribution
    s(52)%cref = 1188.0D6
    !  Scale with total magnetic energy in the poloidal field / resistive diffusion time (W)
    !  For ITER value see
    !  K:\Power Plant Physics and Technology\PROCESS\PROCESS documentation papers\resistive diffusion time.xmcd or pdf
    s(52)%k = ensxpfm * 1.0E6 / res_time
    s(52)%kref = 8.0D9 / 953.0D0
    s(52)%cost = s(52)%cost_factor * s(52)%cref * (s(52)%k / s(52)%kref)**costexp

    s(53)%label = "Neutral beam heating and current drive system"
    !  Cost of ITER NB H & CD
    s(53)%cref = 814.0D6
    !  Scale with total auxiliary injected power (MW)
    s(53)%k = pinjmw
    s(53)%kref = 50.0D0
    s(53)%cost = s(53)%cost_factor * s(53)%cref * (s(53)%k / s(53)%kref)**costexp

    s(54)%label = "Diagnostics systems"
    !  Cost of ITER diagnostic systems
    s(54)%cref = 640.0D6
    ! No scaling
    s(54)%cost = s(54)%cost_factor * s(54)%cref

    s(55)%label = "Radiological protection"
    !  Cost of ITER radiological protection
    s(55)%cref = 19.0D6
    !  Scale with fusion power (MW)
    s(55)%k = powfmw
    s(55)%kref = 500.0D0
    s(55)%cost = s(55)%cost_factor * s(55)%cref * (s(55)%k / s(55)%kref)**costexp

    s(56)%label = "Access control and security systems"
    !  Cost of ITER access control and security systems
    !  Scale with area of cryostat (m2)
    s(56)%k = pi * rdewex**2
    s(56)%kref = 640.0D0
    s(56)%cref = 42.0D6
    s(56)%cost = s(56)%cost_factor * s(56)%cref * (s(56)%k / s(56)%kref)**costexp

    s(57)%label = "Assembly"
    !  Cost of ITER assembly
    s(57)%cref = 732.0D6
    !  Scale with total cost of reactor items (cryostat and everything inside it)
    s(57)%k = s(21)%cost + s(27)%cost + s(32)%cost + s(36)%cost + s(37)%cost + &
         s(38)%cost + s(44)%cost + s(46)%cost + s(49)%cost
    s(57)%kref = s(21)%cref + s(27)%cref + s(32)%cref + s(36)%cref + s(37)%cref + &
         s(38)%cref + s(44)%cref + s(46)%cref + s(49)%cref
    s(57)%cost = s(57)%cost_factor * s(57)%cref * (s(57)%k / s(57)%kref)

    s(58)%label = "Control and communication"
    !  Cost of ITER control and data access and communication
    s(58)%cref = 219.0D6
    !  Scale with total cost of reactor items (cryostat and everythign inside it)
    s(58)%k = s(21)%cost + s(27)%cost + s(32)%cost + s(36)%cost + s(37)%cost + &
         s(38)%cost + s(44)%cost + s(46)%cost + s(49)%cost
    s(58)%kref = s(21)%cref + s(27)%cref + s(32)%cref + s(36)%cref + s(37)%cref + &
         s(38)%cref + s(44)%cref + s(46)%cref + s(49)%cref
    s(58)%cost = s(58)%cost_factor * s(58)%cref * (s(58)%k / s(58)%kref)**costexp

    s(59)%label = "Additional project expenditure"
    !  Cost of ITER additional ITER IO expenditure
    s(59)%cref = 1624.0D6
    s(59)%cost = s(59)%cost_factor * s(59)%cref

    ! Calculate miscellaneous costs
    s(60)%label = "Logistics"
    s(60)%cref = 129.0D6
    !  Scale with cryostat external volume (m)
    s(60)%k = pi * rdewex**2 * 2.0D0 * zdewex
    s(60)%kref = 18700.0D0
    s(60)%cost = s(60)%cost_factor * s(60)%cref * (s(60)%k / s(60)%kref)**costexp

    s(61)%label = "Total remaining subsystem costs"
    s(61)%cost = 0.0D0
    do j=36, 60
       s(61)%cost = s(61)%cost + s(j)%cost
    end do

  end subroutine calc_remaining_subsystems


  subroutine write_costs_to_output


    !! Function to output the costs calculations
    !! author: J Morris, CCFE, Culham Science Centre
    !! None
    !! This routine outputs the costs to output file
    !! PROCESS Costs Paper (M. Kovari, J. Morris)
    !
    ! !!!!!!!!!!!!!!!!!!!!!!!!!!!!!!!!!!!!!!!!!!!!!!!

    use heat_transport_variables, only: pnetelmw
    use process_output, only: oheadr, oshead, ocosts, oblnkl, ovarrf
    use cost_variables, only: coe, cpfact
		use constants, only: mfile
    implicit none

    !  Local Variables
    integer :: i, j, k, l, n, q

    ! !!!!!!!!!!!!!!!!!!!!!!!!!!!!!!!!!!!!!!!!!!!!!!!

    call oheadr(ofile,'Estimate of "overnight" capital cost for a first of kind power plant (2014 M$)')

    call oshead(ofile,'Buildings (M$)')
    do i=1, 9
       call ocost(ofile, s(i)%label, i, s(i)%cost/1.0D6)
    end do

    call oshead(ofile,'Land (M$)')
    do j=10, 13
       call ocost(ofile, s(j)%label, j, s(j)%cost/1.0D6)
    end do

    call oshead(ofile,'TF Coils (M$)')
    do k=14, 21
       call ocost(ofile, s(k)%label, k, s(k)%cost/1.0D6)
    end do

    call oshead(ofile,'First wall and blanket (M$)')
    do l=22, 27
       call ocost(ofile, s(l)%label, l, s(l)%cost/1.0D6)
    end do

    call oshead(ofile,'Active maintenance and remote handling (M$)')
    call ocost(ofile, s(28)%label, 28, s(28)%cost/1.0D6)
    call ocost(ofile, s(29)%label, 29, s(29)%cost/1.0D6)
    call ocost(ofile, s(31)%label, 31, s(31)%cost/1.0D6)

    call oshead(ofile,'Vacuum vessel and liquid nitrogen plant (M$)')
    do n=32, 34
       call ocost(ofile, s(n)%label, n, s(n)%cost/1.0D6)
    end do

    call oshead(ofile,'System for converting heat to electricity (M$)')
    call ocost(ofile, s(35)%label, 35, s(35)%cost/1.0D6)

    call oshead(ofile,'Remaining subsystems (M$)')
    do q=36, 61
       call ocost(ofile, s(q)%label, q, s(q)%cost/1.0D6)
    end do

    call oblnkl(ofile)
    call ocost_vname(ofile, "TOTAL OVERNIGHT CAPITAL COST (M$)", "(total_costs)", total_costs/1.0D6)
    call ocost_vname(ofile, "Annual maintenance cost (M$)", "(maintenance)", maintenance/1.0D6)
    call oblnkl(ofile)
    call ovarrf(ofile,"Net electric output (MW)", '(pnetelmw)', pnetelmw, 'OP ')
    call ovarrf(ofile,"Capacity factor", '(cpfact)', cpfact, 'OP ')
    call ovarrf(ofile,"Mean electric output (MW)", '(mean_electric_output)', mean_electric_output, 'OP ')
    call ovarrf(ofile,"Capital cost / mean electric output ($/W)", '', total_costs/mean_electric_output/1.0D6, 'OP ')
    call ovarrf(ofile, "Levelized cost of electricity ($/MWh)", '(coe)', coe, 'OP ')

  end subroutine write_costs_to_output

  subroutine value_function(x, v)
    !! Value function
    !! author: J Morris, CCFE, Culham Science Centre
    !! None
    !! Function for separative work unit calculation for enrichment cost
    !! PROCESS Costs Paper (M. Kovari, J. Morris)
    !
    ! !!!!!!!!!!!!!!!!!!!!!!!!!!!!!!!!!!!!!!!!!!!!!!!

    implicit none

    !  Arguments
    real(dp), intent(in) :: x
    real(dp), intent(out) :: v

    ! !!!!!!!!!!!!!!!!!!!!!!!!!!!!!!!!!!!!!!!!!!!!!!!

    v = (1.0D0 - 2.0D0*x) * log((1.0D0 - x)/x)

  end subroutine value_function

  subroutine ocost(file,descr,n,value)
    !! Routine to print out the code, description and value
    !! of a cost item from array s in costs_2015

    use process_output, only: ovarrf
		use constants, only: mfile
    implicit none

    !  Arguments
    integer, intent(in) :: file
    integer :: n
    character(len=*), intent(in) :: descr
    character(len=5) :: vname
    real(dp), intent(in) :: value
    !  Local variables
    character(len=70) :: dum70

    if (descr == 'not used') return

    !  Replace descr with dummy string of the correct length.
    dum70 = descr
    write(file,10) dum70, value, ' '
    10  format(1x,a,t73,f10.0, tl1, a)
    ! Create variable name of format s + array entry
    write(vname,"(A2,I2.2,A1)") '(s', n, ')'

    call ovarrf(mfile,descr,vname,value)

  end subroutine ocost

  subroutine ocost_vname(file,descr,vname,value)
    !! Routine to print out the code, description and value
    !! of a cost item not in the array s in costs_2015

    use process_output, only: ovarrf
		use constants, only: mfile
    implicit none

    !  Arguments
    integer, intent(in) :: file
    character(len=*), intent(in) :: descr
    character(len=*), intent(in) :: vname
    real(dp), intent(in) :: value
    !  Local variables
    character(len=70) :: dum70

    if (descr == 'not used') return

    !  Replace descr with dummy string of the correct length.
    dum70 = descr
    write(file,10) dum70, value, ' '
    10  format(1x,a,t73,f10.0, tl1, a)

    call ovarrf(mfile,descr,vname,value)

  end subroutine ocost_vname

end module costs_2015_module<|MERGE_RESOLUTION|>--- conflicted
+++ resolved
@@ -10,34 +10,8 @@
   !
   ! !!!!!!!!!!!!!!!!!!!!!!!!!!!!!!!!!!!!!!!!!!!!!!!
 
-<<<<<<< HEAD
-=======
   ! Import modules
   use, intrinsic :: iso_fortran_env, only: dp=>real64
-
-  use constants
-  use cost_variables
-  use current_drive_variables
-  use build_variables
-  use fwbs_variables
-  use tfcoil_variables
-  use physics_variables
-  use divertor_variables
-  use pfcoil_variables
-  use process_output
-  use structure_variables
-  use vacuum_variables
-  use pf_power_variables
-  use heat_transport_variables
-  use times_variables
-  use buildings_variables
-  use pulse_variables
-  use global_variables
-  use availability_module
-  use buildings_module
-  use ccfe_hcpb_module
-
->>>>>>> f4536883
   implicit none
 
   ! Precision variable
