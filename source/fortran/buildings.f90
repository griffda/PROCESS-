!  $Id:: buildings.f90 209 2013-11-27 16:14:28Z pknight                 $
! !!!!!!!!!!!!!!!!!!!!!!!!!!!!!!!!!!!!!!!!!!!!!!!!!!!!!!!!!!!!!!!!!!

module buildings_module

  !! Module containing plant buildings routines
  !! author: P J Knight, CCFE, Culham Science Centre
  !! N/A
  !! This module contains routines for calculating the
  !! parameters of the fusion power plant buildings.
  
  !! AEA FUS 251: A User's Guide to the PROCESS Systems Code
  !
  ! !!!!!!!!!!!!!!!!!!!!!!!!!!!!!!!!!!!!!!!!!!!!!!!

  ! Import modules !
  ! !!!!!!!!!!!!!!!!!

  use build_variables
  use buildings_variables
  use fwbs_variables
  use heat_transport_variables
  use pf_power_variables
  use pfcoil_variables
  use physics_variables
  use process_output
  use stellarator_variables
  use structure_variables
  use tfcoil_variables
  use times_variables

  implicit none

  ! Module subroutine and variable declrations !
  ! !!!!!!!!!!!!!!!!!!!!!!!!!!!!!!!!!!!!!!!!!!!!!

  private
  public :: bldgcall

contains

  ! !!!!!!!!!!!!!!!!!!!!!!!!!!!!!!!!!!!!!!!!!!!!!!!!!!!!!!!!!!!!!!!!!!

  subroutine bldgcall(outfile,iprint)

    !! Calls the buildings module
    !! author: P J Knight, CCFE, Culham Science Centre
    !! outfile : input integer : output file unit
    !! iprint : input integer : switch for writing to output file (1=yes)
    !! This routine calls the buildings calculations.
    !! None
    !
    ! !!!!!!!!!!!!!!!!!!!!!!!!!!!!!!!!!!!!!!!!!!!!!!!

    implicit none

    ! Arguments !
    ! !!!!!!!!!!!!

    integer, intent(in) :: iprint, outfile

    ! Local variables !
    ! !!!!!!!!!!!!!!!!!!

    real(kind(1.0D0)) :: tfh,tfmtn,tfri,tfro

    ! !!!!!!!!!!!!!!!!!!!!!!!!!!!!!!!!!!!!!!!!!!!!!!!

    ! mass per TF coil (tonnes)
    tfmtn = 1.0D-3 * whttf/n_tf

    ! TF coil inner and outer radial position (m)
    tfro = r_tf_outboard_mid + 0.5D0*tfthko
    tfri = r_tf_inboard_mid - 0.5D0*tfcth

    ! TF coil vertical height (m)
    ! Rem : SK not valid for single null
    tfh = (hmax + tfcth)*2.0D0

    ! Reactor vault wall and roof thicknesses are hardwired
    call bldgs(pfrmax,pfmmax,tfro,tfri,tfh,tfmtn,n_tf,rsldo, &
         rsldi,2.0D0*(hmax-ddwi-vgap2),whtshld,rdewex,helpow,iprint, &
         outfile,cryvol,volrci,rbvol,rmbvol,wsvol,elevol)

  end subroutine bldgcall

  ! !!!!!!!!!!!!!!!!!!!!!!!!!!!!!!!!!!!!!!!!!!!!!!!!!!!!!!!!!!!!!!!!!!

  subroutine bldgs(pfr,pfm,tfro,tfri,tfh,tfm,n_tf,shro,shri, &
       shh,shm,crr,helpow,iprint,outfile,cryv,vrci,rbv,rmbv,wsv,elev)

<<<<<<< HEAD
    !+ad_name  bldgs
    !+ad_summ  Determines the sizes of the plant buildings
    !+ad_type  Subroutine
    !+ad_auth  P J Knight, CCFE, Culham Science Centre
    !+ad_auth  P C Shipe, ORNL
    !+ad_cont  N/A
    !+ad_args  pfr : input/output real :  largest PF coil outer radius, m
    !+ad_args  pfm : : input real : largest PF coil mass, tonne
    !+ad_args  tfro : input real : outer radius of TF coil, m
    !+ad_args  tfri : input real : inner radius of TF coil, m
    !+ad_args  tfh : input real : full height of TF coil, m
    !+ad_args  tfm : input real : mass of one TF coil, tonne
    !+ad_args  n_tf : input real : number of tf coils
    !+ad_args  shro : input real : outer radius of attached shield, m
    !+ad_args  shri : input real : inner radius of attached shield, m
    !+ad_args  shh : input real : height of attached shield, m
    !+ad_args  shm : input real : total mass of attached shield, kg
    !+ad_args  crr : input real : outer radius of common cryostat, m
    !+ad_args  helpow : input real : total cryogenic load, W
    !+ad_args  iprint : input integer : switch for writing to output file (1=yes)
    !+ad_args  outfile : input integer : output file unit
    !+ad_args  cryv : output real : volume of cryogenic building, m3
    !+ad_args  vrci : output real : inner volume of reactor building, m3
    !+ad_args  rbv : output real : outer volume of reactor building, m3
    !+ad_args  rmbv : output real : volume of reactor maintenance building, m3
    !+ad_args  wsv : output real : volume of warm shop, m3
    !+ad_args  elev : output real : volume of electrical buildings, m3
    !+ad_desc  This routine determines the size of the plant buildings.
    !+ad_desc  The reactor building and maintenance building are sized
    !+ad_desc  based on the tokamak dimensions. The cryogenic building volume is
    !+ad_desc  scaled based on the total cryogenic load. The other building
    !+ad_desc  sizes are input from other modules or by the user.
    !+ad_desc  This routine was modified to include fudge factors (fac1,2,...)
    !+ad_desc  to fit the ITER design, September 1990 (J. Galambos).
    !+ad_desc  This routine was included in PROCESS in January 1992 by
    !+ad_desc  P. C. Shipe.
    !+ad_prob  None
    !+ad_call  oheadr
    !+ad_call  ovarre
    !+ad_hist  01/08/11 PJK Initial F90 version
    !+ad_hist  09/10/12 PJK Modified to use new process_output module
    !+ad_hist  30/10/12 PJK Added buildings_variables
    !+ad_hist  09/04/13 PJK Removed extra tfh term from hrbi
    !+ad_hist  09/04/13 PJK Converted pfm, tfm to kg in wt calculation;
    !+ad_hisc               removed extraneous 5.1m from rmbh calculation;
    !+ad_hisc               building volume multipliers now input parameters
    !+ad_hist  11/04/13 PJK Comment change
    !+ad_hist  18/06/13 PJK Added back extra tfh term to hrbi
    !+ad_hist  11/09/13 PJK Removed obsolete argument idhe3
    !+ad_hist  19/06/14 PJK Removed sect?? output flag usage
    !+ad_hist  03/09/14 PJK Changed clh1 comment
    !+ad_hist  23/05/16 JM  Tidied up and changed overwriting of pfr
    !+ad_stat  Okay
    !+ad_docs  None
=======
    !! Determines the sizes of the plant buildings
    !! author: P J Knight, CCFE, Culham Science Centre
    !! author: P C Shipe, ORNL
    !! pfr : input/output real :  largest PF coil outer radius, m
    !! pfm : : input real : largest PF coil mass, tonne
    !! tfro : input real : outer radius of TF coil, m
    !! tfri : input real : inner radius of TF coil, m
    !! tfh : input real : full height of TF coil, m
    !! tfm : input real : mass of one TF coil, tonne
    !! tfno : input real : number of tf coils
    !! shro : input real : outer radius of attached shield, m
    !! shri : input real : inner radius of attached shield, m
    !! shh : input real : height of attached shield, m
    !! shm : input real : total mass of attached shield, kg
    !! crr : input real : outer radius of common cryostat, m
    !! helpow : input real : total cryogenic load, W
    !! iprint : input integer : switch for writing to output file (1=yes)
    !! outfile : input integer : output file unit
    !! cryv : output real : volume of cryogenic building, m3
    !! vrci : output real : inner volume of reactor building, m3
    !! rbv : output real : outer volume of reactor building, m3
    !! rmbv : output real : volume of reactor maintenance building, m3
    !! wsv : output real : volume of warm shop, m3
    !! elev : output real : volume of electrical buildings, m3
    !! This routine determines the size of the plant buildings.
    !! The reactor building and maintenance building are sized
    !! based on the tokamak dimensions. The cryogenic building volume is
    !! scaled based on the total cryogenic load. The other building
    !! sizes are input from other modules or by the user.
    !! This routine was modified to include fudge factors (fac1,2,...)
    !! to fit the ITER design, September 1990 (J. Galambos).
    !! This routine was included in PROCESS in January 1992 by
    !! P. C. Shipe.
    !! None
>>>>>>> 8a7e5724
    !
    ! !!!!!!!!!!!!!!!!!!!!!!!!!!!!!!!!!!!!!!!!!!!!!!!

    implicit none

    ! Arguments !
    ! !!!!!!!!!!!!

    integer, intent(in) :: iprint, outfile
    real(kind(1.0D0)), intent(inout) :: pfr
    real(kind(1.0D0)), intent(in) :: pfm,tfro,tfri,tfh,tfm,n_tf,shro, &
         shri,shh,shm,crr,helpow

    real(kind(1.0D0)), intent(out) :: cryv,vrci,rbv,rmbv,wsv,elev

    ! Local variables !
    ! !!!!!!!!!!!!!!!!!!

    real(kind(1.0D0)) :: ang, bmr, coill, crcl, cran, dcl,dcw, drbi, &
         hcl, hcw, hrbi, hy, layl, rbh, rbl, rbw, rmbh, rmbl, rmbw, rwl, rww, &
         sectl, tch, tcl, tcw, wgts, wsa, wt

    ! !!!!!!!!!!!!!!!!!!!!!!!!!!!!!!!!!!!!!!!!!!!!!!!

    ! Reactor building

    ! Determine basic machine radius (m)
    ! crr  :  cryostat radius (m)
    ! pfr  :  radius of largest PF coil (m)
    ! tfro :  outer radius of TF coil (m)
    bmr = max(crr,pfr,tfro)

    ! Determine largest transported piece
    sectl = shro - shri  ! Shield thicknes (m)
    coill = tfro - tfri  ! TF coil thickness (m)
    sectl = max(coill, sectl)

    ! Calculate half width of building (m)
    ! rxcl : clearance around reactor, m
    ! trcl : transportation clearance between components, m
    ! row  : clearance to building wall for crane operation, m
    wrbi = bmr + rxcl + sectl + trcl + row

    ! Calculate length to allow PF or cryostat laydown (m)

    ! Laydown length (m)
    layl = max(crr,pfr)

    ! Diagnoal length (m)
    hy = bmr + rxcl + sectl + trcl + layl

    ! Angle between diagnoal length and floor (m)
    ang = (wrbi-trcl-layl)/hy

    ! Cap angle at 1
    if (abs(ang) > 1.0D0) then
      ang = abs(ang)/ang
    end if

    ! Length to allow laydown (m)
    drbi = trcl + layl + hy*sin(acos(ang)) + wrbi

    ! Crane height based on maximum lift (m)
    ! wgt : reactor building crane capacity (kg)
    !       Calculated if 0 is input
    ! shmf : fraction of shield mass per TF coil to be moved in
    !        the maximum shield lift
    if (wgt > 1.0D0) then
       wt = wgt
    else
       wt = shmf*shm/n_tf
       wt = max(wt, 1.0D3*pfm, 1.0D3*tfm)
    end if

    ! Crane height (m)
    crcl = 9.41D-6*wt + 5.1D0

    ! Building height (m)
    ! clh1 : clearance from TF coil to cryostat top, m
    ! clh2 : clearance beneath TF coil to foundation, including basement, m
    ! stcl : clearance above crane to roof, m
    ! Additional tfh allows TF coil to be lifted right out
    hrbi = clh2 + 2.0D0*tfh + clh1 + trcl + crcl + stcl

    ! Internal volume (m3)
    vrci = rbvfac * 2.0D0*wrbi*drbi*hrbi

    ! External dimensions of reactor building (m)
    ! rbwt : reactor building wall thickness, m
    ! rbrt : reactor building roof thickness, m
    ! fndt : foundation thickness, m
    rbw = 2.0D0*wrbi + 2.0D0*rbwt
    rbl = drbi + 2.0D0*rbwt
    rbh = hrbi + rbrt + fndt
    rbv = rbvfac * rbw*rbl*rbh

    ! Maintenance building
    ! The reactor maintenance building includes the hot cells, the
    ! decontamination chamber, the transfer corridors, and the waste
    ! treatment building.  The dimensions of these areas are scaled
    ! from a reference design based on the shield sector size.

    ! Transport corridor size
    ! hcwt : hot cell wall thickness, m
    tcw = shro-shri + 4.0D0*trcl
    tcl = 5.0D0*tcw + 2.0D0*hcwt

    ! Decontamination cell size
    dcw = 2.0D0*tcw + 1.0D0
    dcl = 2.0D0*tcw + 1.0D0

    ! Hot cell size
    ! hccl : clearance around components in hot cell, m
    hcw = shro-shri + 3.0D0*hccl + 2.0D0
    hcl = 3.0D0*(shro-shri) + 4.0D0*hccl + tcw

    ! Radioactive waste treatment
    rww = dcw
    rwl = hcl - dcl - hcwt

    ! Maintenance building dimensions
    rmbw = hcw + dcw + 3.0D0*hcwt
    rmbl = hcl + 2.0D0*hcwt

    ! Height
    ! wgt2 : hot cell crane capacity (kg)
    !        Calculated if 0 is input
    if (wgt2 >  1.0D0) then
       wgts = wgt2
    else
       wgts = shmf*shm/n_tf
    end if
    cran = 9.41D-6*wgts + 5.1D0
    rmbh = 10.0D0 + shh + trcl + cran + stcl + fndt
    tch = shh + stcl + fndt

    ! Volume
    rmbv = mbvfac * rmbw*rmbl*rmbh + tcw*tcl*tch

    ! Warm shop and hot cell gallery
    wsa = (rmbw+7.0D0)*20.0D0 + rmbl*7.0D0
    wsv = wsvfac * wsa*rmbh

    ! Cryogenic building volume
    cryv = 55.0D0 * sqrt(helpow)

    ! Other building volumes
    ! pibv : power injection building volume, m3
    ! esbldgm3 is forced to be zero if no energy storage is required (lpulse=0)
    elev = tfcbv + pfbldgm3 + esbldgm3 + pibv

    ! Calculate effective floor area for ac power module
    efloor = (rbv+rmbv+wsv+triv+elev+conv+cryv+admv+shov)/6.0D0
    admvol = admv
    shovol = shov
    convol = conv

    ! Total volume of nuclear buildings
    volnucb = ( vrci + rmbv + wsv + triv + cryv )

    ! Output !
    ! !!!!!!!!!
    
    if (iprint == 0) return
    call oheadr(outfile,'Plant Buildings System')
    call ovarre(outfile,'Internal volume of reactor building (m3)', '(vrci)', vrci)
    call ovarre(outfile,'Dist from centre of torus to bldg wall (m)', '(wrbi)', wrbi)
    call ovarre(outfile,'Effective floor area (m2)','(efloor)',efloor)
    call ovarre(outfile,'Reactor building volume (m3)','(rbv)',rbv)
    call ovarre(outfile,'Reactor maintenance building volume (m3)', '(rmbv)', rmbv)
    call ovarre(outfile,'Warmshop volume (m3)','(wsv)',wsv)
    call ovarre(outfile,'Tritium building volume (m3)','(triv)',triv)
    call ovarre(outfile,'Electrical building volume (m3)','(elev)',elev)
    call ovarre(outfile,'Control building volume (m3)','(conv)',conv)
    call ovarre(outfile,'Cryogenics building volume (m3)','(cryv)',cryv)
    call ovarre(outfile,'Administration building volume (m3)','(admv)',admv)
    call ovarre(outfile,'Shops volume (m3)','(shov)',shov)
    call ovarre(outfile,'Total volume of nuclear buildings (m3)', '(volnucb)', volnucb)

  end subroutine bldgs

end module buildings_module<|MERGE_RESOLUTION|>--- conflicted
+++ resolved
@@ -89,62 +89,6 @@
   subroutine bldgs(pfr,pfm,tfro,tfri,tfh,tfm,n_tf,shro,shri, &
        shh,shm,crr,helpow,iprint,outfile,cryv,vrci,rbv,rmbv,wsv,elev)
 
-<<<<<<< HEAD
-    !+ad_name  bldgs
-    !+ad_summ  Determines the sizes of the plant buildings
-    !+ad_type  Subroutine
-    !+ad_auth  P J Knight, CCFE, Culham Science Centre
-    !+ad_auth  P C Shipe, ORNL
-    !+ad_cont  N/A
-    !+ad_args  pfr : input/output real :  largest PF coil outer radius, m
-    !+ad_args  pfm : : input real : largest PF coil mass, tonne
-    !+ad_args  tfro : input real : outer radius of TF coil, m
-    !+ad_args  tfri : input real : inner radius of TF coil, m
-    !+ad_args  tfh : input real : full height of TF coil, m
-    !+ad_args  tfm : input real : mass of one TF coil, tonne
-    !+ad_args  n_tf : input real : number of tf coils
-    !+ad_args  shro : input real : outer radius of attached shield, m
-    !+ad_args  shri : input real : inner radius of attached shield, m
-    !+ad_args  shh : input real : height of attached shield, m
-    !+ad_args  shm : input real : total mass of attached shield, kg
-    !+ad_args  crr : input real : outer radius of common cryostat, m
-    !+ad_args  helpow : input real : total cryogenic load, W
-    !+ad_args  iprint : input integer : switch for writing to output file (1=yes)
-    !+ad_args  outfile : input integer : output file unit
-    !+ad_args  cryv : output real : volume of cryogenic building, m3
-    !+ad_args  vrci : output real : inner volume of reactor building, m3
-    !+ad_args  rbv : output real : outer volume of reactor building, m3
-    !+ad_args  rmbv : output real : volume of reactor maintenance building, m3
-    !+ad_args  wsv : output real : volume of warm shop, m3
-    !+ad_args  elev : output real : volume of electrical buildings, m3
-    !+ad_desc  This routine determines the size of the plant buildings.
-    !+ad_desc  The reactor building and maintenance building are sized
-    !+ad_desc  based on the tokamak dimensions. The cryogenic building volume is
-    !+ad_desc  scaled based on the total cryogenic load. The other building
-    !+ad_desc  sizes are input from other modules or by the user.
-    !+ad_desc  This routine was modified to include fudge factors (fac1,2,...)
-    !+ad_desc  to fit the ITER design, September 1990 (J. Galambos).
-    !+ad_desc  This routine was included in PROCESS in January 1992 by
-    !+ad_desc  P. C. Shipe.
-    !+ad_prob  None
-    !+ad_call  oheadr
-    !+ad_call  ovarre
-    !+ad_hist  01/08/11 PJK Initial F90 version
-    !+ad_hist  09/10/12 PJK Modified to use new process_output module
-    !+ad_hist  30/10/12 PJK Added buildings_variables
-    !+ad_hist  09/04/13 PJK Removed extra tfh term from hrbi
-    !+ad_hist  09/04/13 PJK Converted pfm, tfm to kg in wt calculation;
-    !+ad_hisc               removed extraneous 5.1m from rmbh calculation;
-    !+ad_hisc               building volume multipliers now input parameters
-    !+ad_hist  11/04/13 PJK Comment change
-    !+ad_hist  18/06/13 PJK Added back extra tfh term to hrbi
-    !+ad_hist  11/09/13 PJK Removed obsolete argument idhe3
-    !+ad_hist  19/06/14 PJK Removed sect?? output flag usage
-    !+ad_hist  03/09/14 PJK Changed clh1 comment
-    !+ad_hist  23/05/16 JM  Tidied up and changed overwriting of pfr
-    !+ad_stat  Okay
-    !+ad_docs  None
-=======
     !! Determines the sizes of the plant buildings
     !! author: P J Knight, CCFE, Culham Science Centre
     !! author: P C Shipe, ORNL
@@ -179,7 +123,6 @@
     !! This routine was included in PROCESS in January 1992 by
     !! P. C. Shipe.
     !! None
->>>>>>> 8a7e5724
     !
     ! !!!!!!!!!!!!!!!!!!!!!!!!!!!!!!!!!!!!!!!!!!!!!!!
 
