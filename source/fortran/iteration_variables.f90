--- conflicted
+++ resolved
@@ -2559,41 +2559,47 @@
    end subroutine set_itv_154
 
    !---------------------------------
-
+   
    subroutine init_itv_155
-      !+ad_varc  <LI> (155) DUMMY : Description
-      lablxc(155) = 'DUMMY         '
-      boundl(155) = 1.0d-99
-      boundu(155) = 1.0d99
+      !+ad_varc  <LI> (155) pfusife : IFE input fusion power (MW) (ifedrv=3 only)
+      lablxc(155) = 'pfusife       '
+      boundl(155) = 5.000d2
+      boundu(155) = 3.000d3
    end subroutine init_itv_155
-
+   
    real(kind(1.d0)) function itv_155()
-      itv_155 = DUMMY 
+      use ife_variables, only: pfusife
+      itv_155 = pfusife 
    end function itv_155
 
    subroutine set_itv_155(ratio)
-      real(kind(1.d0)) :: ratio
-      DUMMY = ratio
+      use ife_variables, only: pfusife
+      real(kind(1.d0)) :: ratio
+      pfusife = ratio
    end subroutine set_itv_155
 
-   !---------------------------------
+!---------------------------------
 
    subroutine init_itv_156
-      !+ad_varc  <LI> (156) DUMMY : Description
-      lablxc(156) = 'DUMMY         '
-      boundl(156) = 1.0d-99
-      boundu(156) = 1.0d99
+      !+ad_varc  <LI> (156) rrin : Input IFE repetition rate (Hz) (ifedrv=3 only)
+      lablxc(156) = 'rrin          '
+      boundl(156) = 1.000d0
+      boundu(156) = 1.000d1
    end subroutine init_itv_156
 
    real(kind(1.d0)) function itv_156()
-      itv_156 = DUMMY 
+      use ife_variables, only: rrin
+      itv_156 = rrin 
    end function itv_156
 
    subroutine set_itv_156(ratio)
-      real(kind(1.d0)) :: ratio
-      DUMMY = ratio
+      use ife_variables, only: rrin
+      real(kind(1.d0)) :: ratio
+      rrin = ratio
    end subroutine set_itv_156
 
+   !---------------------------------
+   ! DUMMY variables below here
    !---------------------------------
 
    subroutine init_itv_157
@@ -2851,7 +2857,6 @@
 ! !!!!!!!!!!!!!!!!!!!!!!!!!!!!!!!!!!!!!!!!!!!!!!!!!!!!!!!!!!!!!!!!!!
 
 subroutine loadxc
-
   !+ad_name  loadxc
   !+ad_summ  Routine to load the physics and engineering variables into the
   !+ad_summ  optimisation variables array
@@ -2862,75 +2867,6 @@
   !+ad_args  None
   !+ad_desc  This subroutine loads the physics and engineering variables
   !+ad_desc  into the optimisation variables array <CODE>XCM</CODE>.
-  !+ad_prob  None
-  !+ad_call  build_variables
-  !+ad_call  constraint_variables
-  !+ad_call  cost_variables
-  !+ad_call  current_drive_variables
-  !+ad_call  divertor_variables
-  !+ad_call  error_handling
-  !+ad_call  fwbs_variables
-  !+ad_call  heat_transport_variables
-  !+ad_call  ife_variables
-  !+ad_call  impurity_radiation_module
-  !+ad_call  numerics
-  !+ad_call  pfcoil_variables
-  !+ad_call  physics_variables
-
-  !+ad_call  stellarator_variables
-  !+ad_call  tfcoil_variables
-  !+ad_call  times_variables
-  !+ad_call  pulse_variables
-  !+ad_call  report_error
-<<<<<<< HEAD
-=======
-  !+ad_hist  22/10/92 PJK Removed original arguments (xc,nn)
-  !+ad_hist  14/11/11 PJK Changed NaN error check
-  !+ad_hist  09/10/12 PJK Initial F90 version
-  !+ad_hist  10/10/12 PJK Modified to use new numerics module
-  !+ad_hist  06/11/12 PJK Renamed source file iteration_variables.f90 from xc.f90
-  !+ad_hist  04/06/13 PJK Added ftbr (89), blbuith (90), blbuoth (91),
-  !+ad_hisc               fflutf (92), shldith (93), shldoth (94),
-  !+ad_hisc               fptfnuc (95), fvvhe (96)
-  !+ad_hist  19/06/13 PJK fjtfc (var.28) is obsolete - added error trap
-  !+ad_hist  30/09/13 PJK Added fpsepr (97)
-  !+ad_hist  17/10/13 PJK Modified logic for cdtfleg usage
-  !+ad_hist  28/11/13 PJK Added li6enrich (98)
-  !+ad_hist  26/02/14 PJK Added ftftort (99) and ftfthko (100)
-  !+ad_hist  05/03/14 PJK Added warnings for usage of some iteration variables if
-  !+ad_hisc               istell=1
-  !+ad_hist  30/04/14 PJK Added prp (101)
-  !+ad_hist  08/05/14 PJK Replaced itfmod with tfc_model
-  !+ad_hist  19/05/14 PJK Reassigned (28) to fradpwr
-  !+ad_hist  02/06/14 PJK Added fimpvar (102)
-  !+ad_hist  26/06/14 PJK Added error_handling
-  !+ad_hist  30/07/14 PJK Changed tftort clause
-  !+ad_hist  01/10/14 PJK Added flhthresh (103)
-  !+ad_hist  02/10/14 PJK Added fcwr (104)
-  !+ad_hist  06/10/14 PJK Added fnbshinef (105)
-  !+ad_hist  11/11/14 PJK Added ftmargoh (106)
-  !+ad_hist  25/11/14 JM  Added favail (107)
-  !+ad_hist  27/05/15 MDK Added breeder_f (108)
-  !+ad_hist  03/08/15 MDK Create list of iteration variable names
-  !+ad_hist  05/08/15 MDK Added ralpne, ftaulimit
-  !+ad_hist  26/08/15 MDK Added fniterpump (111)
-  !+ad_hist  18/11/15 RK  Added fzeffmax (112)
-  !+ad_hist  26/11/15 RK  Added ftaucq (113)
-  !+ad_hist  10/11/16 HL  Added fradwall (116)
-  !+ad_hist  19/01/17 JM  Added fpsepbqar (117)
-  !+ad_hist  08/02/17 JM  Added fpsep, tesep and ttarget  (118, 119, 120)
-  !+ad_hist  22/02/17 JM  Added neratio (121)
-  !+ad_hist  27/02/17 JM  Added oh_steel_frac (122)
-  !+ad_hist  27/02/17 JM  Added foh_stress (123)
-  !+ad_hist  15/03/17 MDK  Added qtargettotal (124)
-  !+ad_hist  17/03/17 MDK  Added impurities fimp(3-14) (125-136)
-  !+ad_hist  08/05/17 MDK Removed IFE (Issue #508)
-  !+ad_hist  12/01/18 KE  Added fnesep (144)
->>>>>>> ccbaa84a
-  !+ad_hist  22/06/18 SIM cdtfleg (itv 24) no longer used
-  !+ad_hist  29/07/19 SIM Restored IFE (Issue #901)
-  !+ad_stat  Okay
-  !+ad_docs  AEA FUS 251: A User's Guide to the PROCESS Systems Code
   !
   ! !!!!!!!!!!!!!!!!!!!!!!!!!!!!!!!!!!!!!!!!!!!!!!!
 
@@ -2966,163 +2902,163 @@
   do i = 1,nvar
 
      select case (ixc(i))
-<<<<<<< HEAD
-         case(1);  xcm(i) = itv_1()
-         case(2);  xcm(i) = itv_2()
-         case(3);  xcm(i) = itv_3()
-         case(4);  xcm(i) = itv_4()
-         case(5);  xcm(i) = itv_5()
-         case(6);  xcm(i) = itv_6()
-         case(7);  xcm(i) = itv_7()
-         case(8);  xcm(i) = itv_8()
-         case(9);  xcm(i) = itv_9()
-         case(10);  xcm(i) = itv_10()
-         case(11);  xcm(i) = itv_11()
-         case(12);  xcm(i) = itv_12()
-         case(13);  xcm(i) = itv_13()
-         case(14);  xcm(i) = itv_14()
-         case(15);  xcm(i) = itv_15()
-         case(16);  xcm(i) = itv_16()
-         case(17);  xcm(i) = itv_17()
-         case(18);  xcm(i) = itv_18()
-         case(19);  xcm(i) = itv_19()
-         case(20);  xcm(i) = itv_20()
-         case(21);  xcm(i) = itv_21()
-         case(22);  xcm(i) = itv_22()
-         case(23);  xcm(i) = itv_23()
-         case(24);  xcm(i) = itv_24()
-         case(25);  xcm(i) = itv_25()
-         case(26);  xcm(i) = itv_26()
-         case(27);  xcm(i) = itv_27()
-         case(28);  xcm(i) = itv_28()
-         case(29);  xcm(i) = itv_29()
-         case(30);  xcm(i) = itv_30()
-         case(31);  xcm(i) = itv_31()
-         case(32);  xcm(i) = itv_32()
-         case(33);  xcm(i) = itv_33()
-         case(34);  xcm(i) = itv_34()
-         case(35);  xcm(i) = itv_35()
-         case(36);  xcm(i) = itv_36()
-         case(37);  xcm(i) = itv_37()
-         case(38);  xcm(i) = itv_38()
-         case(39);  xcm(i) = itv_39()
-         case(40);  xcm(i) = itv_40()
-         case(41);  xcm(i) = itv_41()
-         case(42);  xcm(i) = itv_42()
-         case(43);  xcm(i) = itv_43()
-         case(44);  xcm(i) = itv_44()
-         case(45);  xcm(i) = itv_45()
-         case(46);  xcm(i) = itv_46()
-         case(47);  xcm(i) = itv_47()
-         case(48);  xcm(i) = itv_48()
-         case(49);  xcm(i) = itv_49()
-         case(50);  xcm(i) = itv_50()
-         case(51);  xcm(i) = itv_51()
-         case(52);  xcm(i) = itv_52()
-         case(53);  xcm(i) = itv_53()
-         case(54);  xcm(i) = itv_54()
-         case(55);  xcm(i) = itv_55()
-         case(56);  xcm(i) = itv_56()
-         case(57);  xcm(i) = itv_57()
-         case(58);  xcm(i) = itv_58()
-         case(59);  xcm(i) = itv_59()
-         case(60);  xcm(i) = itv_60()
-         case(61);  xcm(i) = itv_61()
-         case(62);  xcm(i) = itv_62()
-         case(63);  xcm(i) = itv_63()
-         case(64);  xcm(i) = itv_64()
-         case(65);  xcm(i) = itv_65()
-         case(66);  xcm(i) = itv_66()
-         case(67);  xcm(i) = itv_67()
-         case(68);  xcm(i) = itv_68()
-         case(69);  xcm(i) = itv_69()
-         case(70);  xcm(i) = itv_70()
-         case(71);  xcm(i) = itv_71()
-         case(72);  xcm(i) = itv_72()
-         case(73);  xcm(i) = itv_73()
-         case(74);  xcm(i) = itv_74()
-         case(75);  xcm(i) = itv_75()
-         case(76);  xcm(i) = itv_76()
-         case(77);  xcm(i) = itv_77()
-         case(78);  xcm(i) = itv_78()
-         case(79);  xcm(i) = itv_79()
-         case(80);  xcm(i) = itv_80()
-         case(81);  
-         case(82);  
-         case(83);  
-         case(84);  
-         case(85);  
-         case(86);  
-         case(87);  
-         case(88);  
-         case(89);  xcm(i) = itv_89()
-         case(90);  xcm(i) = itv_90()
-         case(91);  xcm(i) = itv_91()
-         case(92);  xcm(i) = itv_92()
-         case(93);  xcm(i) = itv_93()
-         case(94);  xcm(i) = itv_94()
-         case(95);  xcm(i) = itv_95()
-         case(96);  xcm(i) = itv_96()
-         case(97);  xcm(i) = itv_97()
-         case(98);  xcm(i) = itv_98()
-         case(99);  
-         case(100);  
-         case(101);  
-         case(102);  xcm(i) = itv_102()
-         case(103);  xcm(i) = itv_103()
-         case(104);  xcm(i) = itv_104()
-         case(105);  xcm(i) = itv_105()
-         case(106);  xcm(i) = itv_106()
-         case(107);  xcm(i) = itv_107()
-         case(108);  xcm(i) = itv_108()
-         case(109);  xcm(i) = itv_109()
-         case(110);  xcm(i) = itv_110()
-         case(111);  xcm(i) = itv_111()
-         case(112);  xcm(i) = itv_112()
-         case(113);  xcm(i) = itv_113()
-         case(114);  xcm(i) = itv_114()
-         case(115);  xcm(i) = itv_115()
-         case(116);  xcm(i) = itv_116()
-         case(117);  xcm(i) = itv_117()
-         case(118);  xcm(i) = itv_118()
-         case(119);  xcm(i) = itv_119()
-         case(120);  xcm(i) = itv_120()
-         case(121);  xcm(i) = itv_121()
-         case(122);  xcm(i) = itv_122()
-         case(123);  xcm(i) = itv_123()
-         case(124);  xcm(i) = itv_124()
-         case(125);  xcm(i) = itv_125()
-         case(126);  xcm(i) = itv_126()
-         case(127);  xcm(i) = itv_127()
-         case(128);  xcm(i) = itv_128()
-         case(129);  xcm(i) = itv_129()
-         case(130);  xcm(i) = itv_130()
-         case(131);  xcm(i) = itv_131()
-         case(132);  xcm(i) = itv_132()
-         case(133);  xcm(i) = itv_133()
-         case(134);  xcm(i) = itv_134()
-         case(135);  xcm(i) = itv_135()
-         case(136);  xcm(i) = itv_136()
-         case(137);  xcm(i) = itv_137()
-         case(138);  xcm(i) = itv_138()
-         case(139);  xcm(i) = itv_139()
-         case(140);  xcm(i) = itv_140()
-         case(141);  xcm(i) = itv_141()
-         case(142);  xcm(i) = itv_142()
-         case(143);  xcm(i) = itv_143()
-         case(144);  xcm(i) = itv_144()
-         case(145);  xcm(i) = itv_145()
-         case(146);  xcm(i) = itv_146()
-         case(147);  xcm(i) = itv_147()
-         case(148);  xcm(i) = itv_148()
-         case(149);  xcm(i) = itv_149()
-         case(150);  xcm(i) = itv_150()
-         case(151);  xcm(i) = itv_151()
-         case(152);  xcm(i) = itv_152()
-         case(153);  xcm(i) = itv_153()
-         case(154);  xcm(i) = itv_154()
+         case (1);  xcm(i) = itv_1()
+         case (2);  xcm(i) = itv_2()
+         case (3);  xcm(i) = itv_3()
+         case (4);  xcm(i) = itv_4()
+         case (5);  xcm(i) = itv_5()
+         case (6);  xcm(i) = itv_6()
+         case (7);  xcm(i) = itv_7()
+         case (8);  xcm(i) = itv_8()
+         case (9);  xcm(i) = itv_9()
+         case (10);  xcm(i) = itv_10()
+         case (11);  xcm(i) = itv_11()
+         case (12);  xcm(i) = itv_12()
+         case (13);  xcm(i) = itv_13()
+         case (14);  xcm(i) = itv_14()
+         case (15);  xcm(i) = itv_15()
+         case (16);  xcm(i) = itv_16()
+         case (17);  xcm(i) = itv_17()
+         case (18);  xcm(i) = itv_18()
+         case (19);  xcm(i) = itv_19()
+         case (20);  xcm(i) = itv_20()
+         case (21);  xcm(i) = itv_21()
+         case (22);  xcm(i) = itv_22()
+         case (23);  xcm(i) = itv_23()
+         case (24);  xcm(i) = itv_24()
+         case (25);  xcm(i) = itv_25()
+         case (26);  xcm(i) = itv_26()
+         case (27);  xcm(i) = itv_27()
+         case (28);  xcm(i) = itv_28()
+         case (29);  xcm(i) = itv_29()
+         case (30);  xcm(i) = itv_30()
+         case (31);  xcm(i) = itv_31()
+         case (32);  xcm(i) = itv_32()
+         case (33);  xcm(i) = itv_33()
+         case (34);  xcm(i) = itv_34()
+         case (35);  xcm(i) = itv_35()
+         case (36);  xcm(i) = itv_36()
+         case (37);  xcm(i) = itv_37()
+         case (38);  xcm(i) = itv_38()
+         case (39);  xcm(i) = itv_39()
+         case (40);  xcm(i) = itv_40()
+         case (41);  xcm(i) = itv_41()
+         case (42);  xcm(i) = itv_42()
+         case (43);  xcm(i) = itv_43()
+         case (44);  xcm(i) = itv_44()
+         case (45);  xcm(i) = itv_45()
+         case (46);  xcm(i) = itv_46()
+         case (47);  xcm(i) = itv_47()
+         case (48);  xcm(i) = itv_48()
+         case (49);  xcm(i) = itv_49()
+         case (50);  xcm(i) = itv_50()
+         case (51);  xcm(i) = itv_51()
+         case (52);  xcm(i) = itv_52()
+         case (53);  xcm(i) = itv_53()
+         case (54);  xcm(i) = itv_54()
+         case (55);  xcm(i) = itv_55()
+         case (56);  xcm(i) = itv_56()
+         case (57);  xcm(i) = itv_57()
+         case (58);  xcm(i) = itv_58()
+         case (59);  xcm(i) = itv_59()
+         case (60);  xcm(i) = itv_60()
+         case (61);  xcm(i) = itv_61()
+         case (62);  xcm(i) = itv_62()
+         case (63);  xcm(i) = itv_63()
+         case (64);  xcm(i) = itv_64()
+         case (65);  xcm(i) = itv_65()
+         case (66);  xcm(i) = itv_66()
+         case (67);  xcm(i) = itv_67()
+         case (68);  xcm(i) = itv_68()
+         case (69);  xcm(i) = itv_69()
+         case (70);  xcm(i) = itv_70()
+         case (71);  xcm(i) = itv_71()
+         case (72);  xcm(i) = itv_72()
+         case (73);  xcm(i) = itv_73()
+         case (74);  xcm(i) = itv_74()
+         case (75);  xcm(i) = itv_75()
+         case (76);  xcm(i) = itv_76()
+         case (77);  xcm(i) = itv_77()
+         case (78);  xcm(i) = itv_78()
+         case (79);  xcm(i) = itv_79()
+         case (80);  xcm(i) = itv_80()
+         case (81);  
+         case (82);  
+         case (83);  
+         case (84);  
+         case (85);  
+         case (86);  
+         case (87);  
+         case (88);  
+         case (89);  xcm(i) = itv_89()
+         case (90);  xcm(i) = itv_90()
+         case (91);  xcm(i) = itv_91()
+         case (92);  xcm(i) = itv_92()
+         case (93);  xcm(i) = itv_93()
+         case (94);  xcm(i) = itv_94()
+         case (95);  xcm(i) = itv_95()
+         case (96);  xcm(i) = itv_96()
+         case (97);  xcm(i) = itv_97()
+         case (98);  xcm(i) = itv_98()
+         case (99);  
+         case (100);  
+         case (101);  
+         case (102);  xcm(i) = itv_102()
+         case (103);  xcm(i) = itv_103()
+         case (104);  xcm(i) = itv_104()
+         case (105);  xcm(i) = itv_105()
+         case (106);  xcm(i) = itv_106()
+         case (107);  xcm(i) = itv_107()
+         case (108);  xcm(i) = itv_108()
+         case (109);  xcm(i) = itv_109()
+         case (110);  xcm(i) = itv_110()
+         case (111);  xcm(i) = itv_111()
+         case (112);  xcm(i) = itv_112()
+         case (113);  xcm(i) = itv_113()
+         case (114);  xcm(i) = itv_114()
+         case (115);  xcm(i) = itv_115()
+         case (116);  xcm(i) = itv_116()
+         case (117);  xcm(i) = itv_117()
+         case (118);  xcm(i) = itv_118()
+         case (119);  xcm(i) = itv_119()
+         case (120);  xcm(i) = itv_120()
+         case (121);  xcm(i) = itv_121()
+         case (122);  xcm(i) = itv_122()
+         case (123);  xcm(i) = itv_123()
+         case (124);  xcm(i) = itv_124()
+         case (125);  xcm(i) = itv_125()
+         case (126);  xcm(i) = itv_126()
+         case (127);  xcm(i) = itv_127()
+         case (128);  xcm(i) = itv_128()
+         case (129);  xcm(i) = itv_129()
+         case (130);  xcm(i) = itv_130()
+         case (131);  xcm(i) = itv_131()
+         case (132);  xcm(i) = itv_132()
+         case (133);  xcm(i) = itv_133()
+         case (134);  xcm(i) = itv_134()
+         case (135);  xcm(i) = itv_135()
+         case (136);  xcm(i) = itv_136()
+         case (137);  xcm(i) = itv_137()
+         case (138);  xcm(i) = itv_138()
+         case (139);  xcm(i) = itv_139()
+         case (140);  xcm(i) = itv_140()
+         case (141);  xcm(i) = itv_141()
+         case (142);  xcm(i) = itv_142()
+         case (143);  xcm(i) = itv_143()
+         case (144);  xcm(i) = itv_144()
+         case (145);  xcm(i) = itv_145()
+         case (146);  xcm(i) = itv_146()
+         case (147);  xcm(i) = itv_147()
+         case (148);  xcm(i) = itv_148()
+         case (149);  xcm(i) = itv_149()
+         case (150);  xcm(i) = itv_150()
+         case (151);  xcm(i) = itv_151()
+         case (152);  xcm(i) = itv_152()
+         case (153);  xcm(i) = itv_153()
+         case (154);  xcm(i) = itv_154()
          case (155);  xcm(i) = itv_155()
          case (156);  xcm(i) = itv_156()
+         ! DUMMY Cases
          case (157);  xcm(i) = itv_157()
          case (158);  xcm(i) = itv_158()
          case (159);  xcm(i) = itv_159()
@@ -3137,170 +3073,6 @@
          case (168);  xcm(i) = itv_168()
          case (169);  xcm(i) = itv_169()
          case (170);  xcm(i) = itv_170()
-=======
-
-     case (1)  ; xcm(i) = aspect
-     case (2)  ; xcm(i) = bt
-     case (3)  ; xcm(i) = rmajor
-     case (4)  ; xcm(i) = te
-     case (5)  ; xcm(i) = beta
-     case (6)  ; xcm(i) = dene
-     case (7)  ; xcm(i) = rnbeam
-     case (8)  ; xcm(i) = fbeta
-     case (9)  ; xcm(i) = fdene
-     case (10) ; xcm(i) = hfact
-     case (11) ; xcm(i) = pheat
-     case (12) ; xcm(i) = oacdcp
-     case (13) ; xcm(i) = tfcth
-        if (istell == 1) call report_error(46)
-     case (14) ; xcm(i) = fwalld
-     case (15) ; xcm(i) = fvs
-     case (16) ; xcm(i) = ohcth
-     case (17) ; xcm(i) = tdwell
-     case (18) ; xcm(i) = q
-     case (19) ; xcm(i) = enbeam
-     case (20) ; xcm(i) = tcpav
-     case (21) ; xcm(i) = ftburn
-     case (22) ; write(*,*) 'Iteration variable 22 is not supported.'
-     case (23) ; xcm(i) = fcoolcp
-     case (24) ; write(*,*) 'Iteration variable 24 is not supported.'
-     case (25) ; xcm(i) = fpnetel
-     case (26) ; xcm(i) = ffuspow
-     case (27) ; xcm(i) = fhldiv
-     case (28) ; xcm(i) = fradpwr
-     case (29) ; xcm(i) = bore
-     case (30) ; xcm(i) = fmva
-     case (31) ; xcm(i) = gapomin
-     case (32) ; xcm(i) = frminor
-     case (33) ; xcm(i) = fportsz
-     case (34) ; xcm(i) = fdivcol
-     case (35) ; xcm(i) = fpeakb
-     case (36) ; xcm(i) = fbetatry
-     case (37) ; xcm(i) = coheof
-     case (38) ; xcm(i) = fjohc
-     case (39) ; xcm(i) = fjohc0
-     case (40) ; xcm(i) = fgamcd
-     case (41) ; xcm(i) = fcohbop
-     case (42) ; xcm(i) = gapoh
-     case (43) ; write(*,*) 'Iteration variable 43 is not supported.'
-     case (44) ; xcm(i) = fvsbrnni
-     case (45) ; xcm(i) = fqval
-     case (46) ; xcm(i) = fpinj
-     case (47) ; xcm(i) = feffcd
-     case (48) ; xcm(i) = fstrcase
-     case (49) ; xcm(i) = fstrcond
-     case (50) ; xcm(i) = fiooic
-     case (51) ; xcm(i) = fvdump
-     case (52) ; xcm(i) = vdalw
-     case (53) ; xcm(i) = fjprot
-     case (54) ; xcm(i) = ftmargtf
-     case (55) ; write(*,*) 'Iteration variable 55 is not supported.'
-     case (56) ; xcm(i) = tdmptf
-     case (57) ; xcm(i) = thkcas
-      !   if ((tfc_model == 0).or.(istell == 1)) call report_error(48)
-        if (istell == 1) call report_error(48)
-     case (58) ; xcm(i) = thwcndut
-     case (59) ; xcm(i) = fcutfsu
-     case (60) ; xcm(i) = cpttf
-        if ((istell == 1).or.(itfsup /= 1)) call report_error(49)
-     case (61) ; xcm(i) = gapds
-     case (62) ; xcm(i) = fdtmp
-     case (63) ; xcm(i) = ftpeak
-     case (64) ; xcm(i) = fauxmn
-     case (65) ; xcm(i) = tohs
-        if (lpulse /= 1) call report_error(50)
-     case (66) ; xcm(i) = ftohs
-     case (67) ; xcm(i) = ftcycl
-     case (68) ; xcm(i) = fptemp
-     case (69) ; xcm(i) = rcool
-     case (70) ; xcm(i) = vcool
-     case (71) ; xcm(i) = fq
-     case (72) ; xcm(i) = fipir
-     case (73) ; xcm(i) = scrapli
-     case (74) ; xcm(i) = scraplo
-     case (75) ; xcm(i) = tfootfi
-     case (76) ; write(*,*) 'Iteration variable 76 is not supported.'
-     case (77) ; write(*,*) 'Iteration variable 77 is not supported.'
-     case (78) ; write(*,*) 'Iteration variable 78 is not supported.'
-     case (79) ; xcm(i) = fbetap
-     case (80) ; write(*,*) 'Iteration variable 80 is not supported.'
-     case (81) ; xcm(i) = edrive
-     case (82) ; xcm(i) = drveff
-     case (83) ; xcm(i) = tgain
-     case (84) ; xcm(i) = chrad
-     case (85) ; xcm(i) = pdrive
-     case (86) ; xcm(i) = frrmax
-     case (87) ; write(*,*) 'Iteration variable 87 is not supported.'
-     case (88) ; write(*,*) 'Iteration variable 87 is not supported.'
-     case (89) ; xcm(i) = ftbr
-     case (90) ; xcm(i) = blbuith
-     case (91) ; xcm(i) = blbuoth
-     case (92) ; xcm(i) = fflutf
-     case (93) ; xcm(i) = shldith
-     case (94) ; xcm(i) = shldoth
-     case (95) ; xcm(i) = fptfnuc
-     case (96) ; xcm(i) = fvvhe
-     case (97) ; xcm(i) = fpsepr
-     case (98) ; xcm(i) = li6enrich
-     case (99) ; write(*,*) 'Iteration variable 99 is not supported.'
-     case (100) ; write(*,*) 'Iteration variable 100 is not supported.'
-     case (101) ; write(*,*) 'Iteration variable 101 is not supported.'
-     case (102) ; xcm(i) = impurity_arr(impvar)%frac
-     case (103) ; xcm(i) = flhthresh
-     case (104) ; xcm(i) = fcwr
-     case (105) ; xcm(i) = fnbshinef
-     case (106) ; xcm(i) = ftmargoh
-     case (107) ; xcm(i) = favail
-     case (108) ; xcm(i) = breeder_f
-     case (109) ; xcm(i) = ralpne
-     case (110) ; xcm(i) = ftaulimit
-     case (111) ; xcm(i) = fniterpump
-     case (112) ; xcm(i) = fzeffmax
-     case (113) ; xcm(i) = ftaucq
-     case (114) ; xcm(i) = fw_channel_length
-     case (115) ; xcm(i) = fpoloidalpower
-     case (116) ; xcm(i) = fradwall
-     case (117) ; xcm(i) = fpsepbqar
-     case (118) ; xcm(i) = fpsep
-     case (119) ; xcm(i) = tesep
-     case (120) ; xcm(i) = ttarget
-     case (121) ; xcm(i) = neratio
-     case (122) ; xcm(i) = oh_steel_frac
-     case (123) ; xcm(i) = foh_stress
-     case (124) ; xcm(i) = qtargettotal
-     case (125) ; xcm(i) = impurity_arr(3)%frac
-     case (126) ; xcm(i) = impurity_arr(4)%frac
-     case (127) ; xcm(i) = impurity_arr(5)%frac
-     case (128) ; xcm(i) = impurity_arr(6)%frac
-     case (129) ; xcm(i) = impurity_arr(7)%frac
-     case (130) ; xcm(i) = impurity_arr(8)%frac
-     case (131) ; xcm(i) = impurity_arr(9)%frac
-     case (132) ; xcm(i) = impurity_arr(10)%frac
-     case (133) ; xcm(i) = impurity_arr(11)%frac
-     case (134) ; xcm(i) = impurity_arr(12)%frac
-     case (135) ; xcm(i) = impurity_arr(13)%frac
-     case (136) ; xcm(i) = impurity_arr(14)%frac
-     case (137) ; xcm(i) = fplhsep
-     case (138) ; xcm(i) = rebco_thickness
-     case (139) ; xcm(i) = copper_thick
-     case (140) ; xcm(i) = thkwp
-     case (141) ; xcm(i) = fcqt
-     case (142) ; xcm(i) = nesep
-     case (143) ; xcm(i) = f_copperA_m2
-     case (144) ; xcm(i) = fnesep
-     case (145) ; xcm(i) = fgwped
-     case (146) ; xcm(i) = fcpttf
-     case (147) ; xcm(i) = freinke
-     case (148) ; xcm(i) = impurity_arr(impvardiv)%frac*impurity_enrichment(impvardiv)   !fzactual
-     case (149) ; xcm(i) = fbmaxcs
-     case (150) ; xcm(i) = plasmod_fcdp
-     case (151) ; xcm(i) = plasmod_fradc
-     case (152) ; xcm(i) = fgwsep
-     case (153) ; xcm(i) = fpdivlim
-     case (154) ; xcm(i) = fne0
-     case (155) ; xcm(i) = pfusife
-     case (156) ; xcm(i) = rrin
->>>>>>> ccbaa84a
 
      case default
         idiags(1) = i ; idiags(2) = ixc(i)
@@ -3368,61 +3140,6 @@
   !+ad_args  nn : input integer : number of iteration variables
   !+ad_desc  This subroutine converts the scaled iteration variables back to
   !+ad_desc  their real values.
-  !+ad_prob  None
-  !+ad_call  build_variables
-  !+ad_call  constraint_variables
-  !+ad_call  cost_variables
-  !+ad_call  current_drive_variables
-  !+ad_call  divertor_variables
-  !+ad_call  error_handling
-  !+ad_call  fwbs_variables
-  !+ad_call  heat_transport_variables
-  !+ad_call  ife_variables
-  !+ad_call  impurity_radiation_module
-  !+ad_call  numerics
-  !+ad_call  pfcoil_variables
-  !+ad_call  physics_variables
-
-  !+ad_call  tfcoil_variables
-  !+ad_call  times_variables
-  !+ad_call  report_error
-<<<<<<< HEAD
-=======
-  !+ad_hist  14/11/11 PJK Changed NaN error check
-  !+ad_hist  16/11/11 PJK Initial F90 version
-  !+ad_hist  10/10/12 PJK Modified to use new numerics module
-  !+ad_hist  17/01/13 PJK Removed bounds checking of iteration variables
-  !+ad_hist  11/04/13 PJK Removed ti recalculation (moved to physics)
-  !+ad_hist  04/06/13 PJK Added ftbr (89), blbuith (90), blbuoth (91),
-  !+ad_hisc               fflutf (92), shldith (93), shldoth (94),
-  !+ad_hisc               fptfnuc (95), fvvhe (96)
-  !+ad_hist  19/06/13 PJK fjtfc (var.28) is obsolete - added error trap
-  !+ad_hist  30/09/13 PJK Added fpsepr (97)
-  !+ad_hist  28/11/13 PJK Added li6enrich (98)
-  !+ad_hist  26/02/14 PJK Added ftftort (99) and ftfthko (100)
-  !+ad_hist  30/04/14 PJK Added prp (101)
-  !+ad_hist  19/05/14 PJK Reassigned (28) to fradpwr
-  !+ad_hist  02/06/14 PJK Added fimpvar (102); special treatment required
-  !+ad_hist  26/06/14 PJK Added error_handling
-  !+ad_hist  01/10/14 PJK Added flhthresh (103)
-  !+ad_hist  02/10/14 PJK Added fcwr (104)
-  !+ad_hist  06/10/14 PJK Added fnbshinef (105)
-  !+ad_hist  11/11/14 PJK Added ftmargoh (106)
-  !+ad_hist  25/11/14 JM  Added favail (107)
-  !+ad_hist  27/05/15 MDK Added breeder_f (108)
-  !+ad_hist  05/08/15 MDK Added ralpne (109), ftaulimit (110)
-  !+ad_hist  18/11/15 RK  Added fzeffmax (112)
-  !+ad_hist  26/11/15 RK  Added ftaucq (113)
-  !+ad_hist  10/11/16 HL  Added fradwall (116)
-  !+ad_hist  19/01/17 JM  Added fpsepbqar (117)
-  !+ad_hist  08/02/17 JM  Added fpsep, tesep, ttarget (118, 119, 120)
-  !+ad_hist  22/02/17 JM  Added neratio (121)
-  !+ad_hist  08/05/17 MDK Removed IFE (Issue #508)
-  !+ad_hist  12/01/18 KE  Added fnesep (144)
-  !+ad_hist  29/07/19 SIM Restored IFE (Issue #901)
->>>>>>> ccbaa84a
-  !+ad_stat  Okay
-  !+ad_docs  AEA FUS 251: A User's Guide to the PROCESS Systems Code
   !
   ! !!!!!!!!!!!!!!!!!!!!!!!!!!!!!!!!!!!!!!!!!!!!!!!
 
@@ -3465,164 +3182,163 @@
      ratio = xc(i)/scale(i)
 
      select case (ixc(i))
-
-<<<<<<< HEAD
-     case (1);  call set_itv_1(ratio)
-     case (2);  call set_itv_2(ratio)
-     case (3);  call set_itv_3(ratio)
-     case (4);  call set_itv_4(ratio)
-     case (5);  call set_itv_5(ratio)
-     case (6);  call set_itv_6(ratio)
-     case (7);  call set_itv_7(ratio)
-     case (8);  call set_itv_8(ratio)
-     case (9);  call set_itv_9(ratio)
-     case (10);  call set_itv_10(ratio)
-     case (11);  call set_itv_11(ratio)
-     case (12);  call set_itv_12(ratio)
-     case (13);  call set_itv_13(ratio)
-     case (14);  call set_itv_14(ratio)
-     case (15);  call set_itv_15(ratio)
-     case (16);  call set_itv_16(ratio)
-     case (17);  call set_itv_17(ratio)
-     case (18);  call set_itv_18(ratio)
-     case (19);  call set_itv_19(ratio)
-     case (20);  call set_itv_20(ratio)
-     case (21);  call set_itv_21(ratio)
-     case (22);  
-     case (23);  call set_itv_23(ratio)
-     case (24);  
-     case (25);  call set_itv_25(ratio)
-     case (26);  call set_itv_26(ratio)
-     case (27);  call set_itv_27(ratio)
-     case (28);  call set_itv_28(ratio)
-     case (29);  call set_itv_29(ratio)
-     case (30);  call set_itv_30(ratio)
-     case (31);  call set_itv_31(ratio)
-     case (32);  call set_itv_32(ratio)
-     case (33);  call set_itv_33(ratio)
-     case (34);  call set_itv_34(ratio)
-     case (35);  call set_itv_35(ratio)
-     case (36);  call set_itv_36(ratio)
-     case (37);  call set_itv_37(ratio)
-     case (38);  call set_itv_38(ratio)
-     case (39);  call set_itv_39(ratio)
-     case (40);  call set_itv_40(ratio)
-     case (41);  call set_itv_41(ratio)
-     case (42);  call set_itv_42(ratio)
-     case (43);  
-     case (44);  call set_itv_44(ratio)
-     case (45);  call set_itv_45(ratio)
-     case (46);  call set_itv_46(ratio)
-     case (47);  call set_itv_47(ratio)
-     case (48);  call set_itv_48(ratio)
-     case (49);  call set_itv_49(ratio)
-     case (50);  call set_itv_50(ratio)
-     case (51);  call set_itv_51(ratio)
-     case (52);  call set_itv_52(ratio)
-     case (53);  call set_itv_53(ratio)
-     case (54);  call set_itv_54(ratio)
-     case (55);  
-     case (56);  call set_itv_56(ratio)
-     case (57);  call set_itv_57(ratio)
-     case (58);  call set_itv_58(ratio)
-     case (59);  call set_itv_59(ratio)
-     case (60);  call set_itv_60(ratio)
-     case (61);  call set_itv_61(ratio)
-     case (62);  call set_itv_62(ratio)
-     case (63);  call set_itv_63(ratio)
-     case (64);  call set_itv_64(ratio)
-     case (65);  call set_itv_65(ratio)
-     case (66);  call set_itv_66(ratio)
-     case (67);  call set_itv_67(ratio)
-     case (68);  call set_itv_68(ratio)
-     case (69);  call set_itv_69(ratio)
-     case (70);  call set_itv_70(ratio)
-     case (71);  call set_itv_71(ratio)
-     case (72);  call set_itv_72(ratio)
-     case (73);  call set_itv_73(ratio)
-     case (74);  call set_itv_74(ratio)
-     case (75);  call set_itv_75(ratio)
-     case (76);  
-     case (77);  
-     case (78);  
-     case (79);  call set_itv_79(ratio)
-     case (80);  
-     case (81);  
-     case (82);  
-     case (83);  
-     case (84);  
-     case (85);  
-     case (86);  
-     case (87);  
-     case (88);  
-     case (89);  call set_itv_89(ratio)
-     case (90);  call set_itv_90(ratio)
-     case (91);  call set_itv_91(ratio)
-     case (92);  call set_itv_92(ratio)
-     case (93);  call set_itv_93(ratio)
-     case (94);  call set_itv_94(ratio)
-     case (95);  call set_itv_95(ratio)
-     case (96);  call set_itv_96(ratio)
-     case (97);  call set_itv_97(ratio)
-     case (98);  call set_itv_98(ratio)
-     case (99);  
-     case (100);  
-     case (101);  
-     case (102);  call set_itv_102(ratio)
-     case (103);  call set_itv_103(ratio)
-     case (104);  call set_itv_104(ratio)
-     case (105);  call set_itv_105(ratio)
-     case (106);  call set_itv_106(ratio)
-     case (107);  call set_itv_107(ratio)
-     case (108);  call set_itv_108(ratio)
-     case (109);  call set_itv_109(ratio)
-     case (110);  call set_itv_110(ratio)
-     case (111);  call set_itv_111(ratio)
-     case (112);  call set_itv_112(ratio)
-     case (113);  call set_itv_113(ratio)
-     case (114);  call set_itv_114(ratio)
-     case (115);  call set_itv_115(ratio)
-     case (116);  call set_itv_116(ratio)
-     case (117);  call set_itv_117(ratio)
-     case (118);  call set_itv_118(ratio)
-     case (119);  call set_itv_119(ratio)
-     case (120);  call set_itv_120(ratio)
-     case (121);  call set_itv_121(ratio)
-     case (122);  call set_itv_122(ratio)
-     case (123);  call set_itv_123(ratio)
-     case (124);  call set_itv_124(ratio)
-     case (125);  call set_itv_125(ratio)
-     case (126);  call set_itv_126(ratio)
-     case (127);  call set_itv_127(ratio)
-     case (128);  call set_itv_128(ratio)
-     case (129);  call set_itv_129(ratio)
-     case (130);  call set_itv_130(ratio)
-     case (131);  call set_itv_131(ratio)
-     case (132);  call set_itv_132(ratio)
-     case (133);  call set_itv_133(ratio)
-     case (134);  call set_itv_134(ratio)
-     case (135);  call set_itv_135(ratio)
-     case (136);  call set_itv_136(ratio)
-     case (137);  call set_itv_137(ratio)
-     case (138);  call set_itv_138(ratio)
-     case (139);  call set_itv_139(ratio)
-     case (140);  call set_itv_140(ratio)
-     case (141);  call set_itv_141(ratio)
-     case (142);  call set_itv_142(ratio)
-     case (143);  call set_itv_143(ratio)
-     case (144);  call set_itv_144(ratio)
-     case (145);  call set_itv_145(ratio)
-     case (146);  call set_itv_146(ratio)
-     case (147);  call set_itv_147(ratio)
-     case (148);  call set_itv_148(ratio)
-     case (149);  call set_itv_149(ratio)
-     case (150);  call set_itv_150(ratio)
-     case (151);  call set_itv_151(ratio)
-     case (152);  call set_itv_152(ratio)
-     case (153);  call set_itv_153(ratio)
-     case (154);  call set_itv_154(ratio)
+         case (1);  call set_itv_1(ratio)
+         case (2);  call set_itv_2(ratio)
+         case (3);  call set_itv_3(ratio)
+         case (4);  call set_itv_4(ratio)
+         case (5);  call set_itv_5(ratio)
+         case (6);  call set_itv_6(ratio)
+         case (7);  call set_itv_7(ratio)
+         case (8);  call set_itv_8(ratio)
+         case (9);  call set_itv_9(ratio)
+         case (10);  call set_itv_10(ratio)
+         case (11);  call set_itv_11(ratio)
+         case (12);  call set_itv_12(ratio)
+         case (13);  call set_itv_13(ratio)
+         case (14);  call set_itv_14(ratio)
+         case (15);  call set_itv_15(ratio)
+         case (16);  call set_itv_16(ratio)
+         case (17);  call set_itv_17(ratio)
+         case (18);  call set_itv_18(ratio)
+         case (19);  call set_itv_19(ratio)
+         case (20);  call set_itv_20(ratio)
+         case (21);  call set_itv_21(ratio)
+         case (22);  
+         case (23);  call set_itv_23(ratio)
+         case (24);  
+         case (25);  call set_itv_25(ratio)
+         case (26);  call set_itv_26(ratio)
+         case (27);  call set_itv_27(ratio)
+         case (28);  call set_itv_28(ratio)
+         case (29);  call set_itv_29(ratio)
+         case (30);  call set_itv_30(ratio)
+         case (31);  call set_itv_31(ratio)
+         case (32);  call set_itv_32(ratio)
+         case (33);  call set_itv_33(ratio)
+         case (34);  call set_itv_34(ratio)
+         case (35);  call set_itv_35(ratio)
+         case (36);  call set_itv_36(ratio)
+         case (37);  call set_itv_37(ratio)
+         case (38);  call set_itv_38(ratio)
+         case (39);  call set_itv_39(ratio)
+         case (40);  call set_itv_40(ratio)
+         case (41);  call set_itv_41(ratio)
+         case (42);  call set_itv_42(ratio)
+         case (43);  
+         case (44);  call set_itv_44(ratio)
+         case (45);  call set_itv_45(ratio)
+         case (46);  call set_itv_46(ratio)
+         case (47);  call set_itv_47(ratio)
+         case (48);  call set_itv_48(ratio)
+         case (49);  call set_itv_49(ratio)
+         case (50);  call set_itv_50(ratio)
+         case (51);  call set_itv_51(ratio)
+         case (52);  call set_itv_52(ratio)
+         case (53);  call set_itv_53(ratio)
+         case (54);  call set_itv_54(ratio)
+         case (55);  
+         case (56);  call set_itv_56(ratio)
+         case (57);  call set_itv_57(ratio)
+         case (58);  call set_itv_58(ratio)
+         case (59);  call set_itv_59(ratio)
+         case (60);  call set_itv_60(ratio)
+         case (61);  call set_itv_61(ratio)
+         case (62);  call set_itv_62(ratio)
+         case (63);  call set_itv_63(ratio)
+         case (64);  call set_itv_64(ratio)
+         case (65);  call set_itv_65(ratio)
+         case (66);  call set_itv_66(ratio)
+         case (67);  call set_itv_67(ratio)
+         case (68);  call set_itv_68(ratio)
+         case (69);  call set_itv_69(ratio)
+         case (70);  call set_itv_70(ratio)
+         case (71);  call set_itv_71(ratio)
+         case (72);  call set_itv_72(ratio)
+         case (73);  call set_itv_73(ratio)
+         case (74);  call set_itv_74(ratio)
+         case (75);  call set_itv_75(ratio)
+         case (76);  
+         case (77);  
+         case (78);  
+         case (79);  call set_itv_79(ratio)
+         case (80);  
+         case (81);  
+         case (82);  
+         case (83);  
+         case (84);  
+         case (85);  
+         case (86);  
+         case (87);  
+         case (88);  
+         case (89);  call set_itv_89(ratio)
+         case (90);  call set_itv_90(ratio)
+         case (91);  call set_itv_91(ratio)
+         case (92);  call set_itv_92(ratio)
+         case (93);  call set_itv_93(ratio)
+         case (94);  call set_itv_94(ratio)
+         case (95);  call set_itv_95(ratio)
+         case (96);  call set_itv_96(ratio)
+         case (97);  call set_itv_97(ratio)
+         case (98);  call set_itv_98(ratio)
+         case (99);  
+         case (100);  
+         case (101);  
+         case (102);  call set_itv_102(ratio)
+         case (103);  call set_itv_103(ratio)
+         case (104);  call set_itv_104(ratio)
+         case (105);  call set_itv_105(ratio)
+         case (106);  call set_itv_106(ratio)
+         case (107);  call set_itv_107(ratio)
+         case (108);  call set_itv_108(ratio)
+         case (109);  call set_itv_109(ratio)
+         case (110);  call set_itv_110(ratio)
+         case (111);  call set_itv_111(ratio)
+         case (112);  call set_itv_112(ratio)
+         case (113);  call set_itv_113(ratio)
+         case (114);  call set_itv_114(ratio)
+         case (115);  call set_itv_115(ratio)
+         case (116);  call set_itv_116(ratio)
+         case (117);  call set_itv_117(ratio)
+         case (118);  call set_itv_118(ratio)
+         case (119);  call set_itv_119(ratio)
+         case (120);  call set_itv_120(ratio)
+         case (121);  call set_itv_121(ratio)
+         case (122);  call set_itv_122(ratio)
+         case (123);  call set_itv_123(ratio)
+         case (124);  call set_itv_124(ratio)
+         case (125);  call set_itv_125(ratio)
+         case (126);  call set_itv_126(ratio)
+         case (127);  call set_itv_127(ratio)
+         case (128);  call set_itv_128(ratio)
+         case (129);  call set_itv_129(ratio)
+         case (130);  call set_itv_130(ratio)
+         case (131);  call set_itv_131(ratio)
+         case (132);  call set_itv_132(ratio)
+         case (133);  call set_itv_133(ratio)
+         case (134);  call set_itv_134(ratio)
+         case (135);  call set_itv_135(ratio)
+         case (136);  call set_itv_136(ratio)
+         case (137);  call set_itv_137(ratio)
+         case (138);  call set_itv_138(ratio)
+         case (139);  call set_itv_139(ratio)
+         case (140);  call set_itv_140(ratio)
+         case (141);  call set_itv_141(ratio)
+         case (142);  call set_itv_142(ratio)
+         case (143);  call set_itv_143(ratio)
+         case (144);  call set_itv_144(ratio)
+         case (145);  call set_itv_145(ratio)
+         case (146);  call set_itv_146(ratio)
+         case (147);  call set_itv_147(ratio)
+         case (148);  call set_itv_148(ratio)
+         case (149);  call set_itv_149(ratio)
+         case (150);  call set_itv_150(ratio)
+         case (151);  call set_itv_151(ratio)
+         case (152);  call set_itv_152(ratio)
+         case (153);  call set_itv_153(ratio)
+         case (154);  call set_itv_154(ratio)
          case (155);  call set_itv_155(ratio)
          case (156);  call set_itv_156(ratio)
+         ! DUMMY Cases
          case (157);  call set_itv_157(ratio)
          case (158);  call set_itv_158(ratio)
          case (159);  call set_itv_159(ratio)
@@ -3637,172 +3353,9 @@
          case (168);  call set_itv_168(ratio)
          case (169);  call set_itv_169(ratio)
          case (170);  call set_itv_170(ratio)      
-=======
-     case (1) ;  aspect    = xc(i)/scale(i)
-     case (2) ;  bt        = xc(i)/scale(i)
-     case (3) ;  rmajor    = xc(i)/scale(i)
-     case (4) ;  te        = xc(i)/scale(i)
-     case (5) ;  beta      = xc(i)/scale(i)
-     case (6) ;  dene      = xc(i)/scale(i)
-     case (7) ;  rnbeam    = xc(i)/scale(i)
-     case (8) ;  fbeta     = xc(i)/scale(i)
-     case (9) ;  fdene     = xc(i)/scale(i)
-     case (10) ; hfact     = xc(i)/scale(i)
-     case (11) ; pheat     = xc(i)/scale(i)
-     case (12) ; oacdcp    = xc(i)/scale(i)
-     case (13) ; tfcth     = xc(i)/scale(i)
-     case (14) ; fwalld    = xc(i)/scale(i)
-     case (15) ; fvs       = xc(i)/scale(i)
-     case (16) ; ohcth     = xc(i)/scale(i)
-     case (17) ; tdwell    = xc(i)/scale(i)
-     case (18) ; q         = xc(i)/scale(i)
-     case (19) ; enbeam    = xc(i)/scale(i)
-     case (20) ; tcpav     = xc(i)/scale(i)
-     case (21) ; ftburn    = xc(i)/scale(i)
-     case (22) ; write(*,*) 'Iteration variable 22 is not supported.'
-     case (23) ; fcoolcp   = xc(i)/scale(i)
-     case (24) ; cdtfleg   = xc(i)/scale(i)
-     case (25) ; fpnetel   = xc(i)/scale(i)
-     case (26) ; ffuspow   = xc(i)/scale(i)
-     case (27) ; fhldiv    = xc(i)/scale(i)
-     case (28) ; fradpwr   = xc(i)/scale(i)
-     case (29) ; bore      = xc(i)/scale(i)
-     case (30) ; fmva      = xc(i)/scale(i)
-     case (31) ; gapomin   = xc(i)/scale(i)
-     case (32) ; frminor   = xc(i)/scale(i)
-     case (33) ; fportsz   = xc(i)/scale(i)
-     case (34) ; fdivcol   = xc(i)/scale(i)
-     case (35) ; fpeakb    = xc(i)/scale(i)
-     case (36) ; fbetatry  = xc(i)/scale(i)
-     case (37) ; coheof    = xc(i)/scale(i)
-     case (38) ; fjohc     = xc(i)/scale(i)
-     case (39) ; fjohc0    = xc(i)/scale(i)
-     case (40) ; fgamcd    = xc(i)/scale(i)
-     case (41) ; fcohbop   = xc(i)/scale(i)
-     case (42) ; gapoh     = xc(i)/scale(i)
-     case (43) ; write(*,*) 'Iteration variable 43 is not supported.'
-     case (44) ; fvsbrnni  = xc(i)/scale(i)
-     case (45) ; fqval     = xc(i)/scale(i)
-     case (46) ; fpinj     = xc(i)/scale(i)
-     case (47) ; feffcd    = xc(i)/scale(i)
-     case (48) ; fstrcase  = xc(i)/scale(i)
-     case (49) ; fstrcond  = xc(i)/scale(i)
-     case (50) ; fiooic    = xc(i)/scale(i)
-     case (51) ; fvdump    = xc(i)/scale(i)
-     case (52) ; vdalw     = xc(i)/scale(i)
-     case (53) ; fjprot    = xc(i)/scale(i)
-     case (54) ; ftmargtf  = xc(i)/scale(i)
-     case (55) ; write(*,*) 'Iteration variable 55 is not supported.'
-     case (56) ; tdmptf    = xc(i)/scale(i)
-     case (57) ; thkcas    = xc(i)/scale(i)
-     case (58) ; thwcndut  = xc(i)/scale(i)
-     case (59) ; fcutfsu   = xc(i)/scale(i)
-     case (60) ; cpttf     = xc(i)/scale(i)
-     case (61) ; gapds     = xc(i)/scale(i)
-     case (62) ; fdtmp     = xc(i)/scale(i)
-     case (63) ; ftpeak    = xc(i)/scale(i)
-     case (64) ; fauxmn    = xc(i)/scale(i)
-     case (65) ; tohs      = xc(i)/scale(i)
-     case (66) ; ftohs     = xc(i)/scale(i)
-     case (67) ; ftcycl    = xc(i)/scale(i)
-     case (68) ; fptemp    = xc(i)/scale(i)
-     case (69) ; rcool     = xc(i)/scale(i)
-     case (70) ; vcool     = xc(i)/scale(i)
-     case (71) ; fq        = xc(i)/scale(i)
-     case (72) ; fipir     = xc(i)/scale(i)
-     case (73) ; scrapli   = xc(i)/scale(i)
-     case (74) ; scraplo   = xc(i)/scale(i)
-     case (75) ; tfootfi   = xc(i)/scale(i)
-     case (76) ; write(*,*) 'Iteration variable 76 is not supported.'
-     case (77) ; write(*,*) 'Iteration variable 77 is not supported.'
-     case (78) ; write(*,*) 'Iteration variable 78 is not supported.'
-     case (79) ; fbetap    = xc(i)/scale(i)
-     case (80) ; write(*,*) 'Iteration variable 80 is not supported.'
-     case (81) ; edrive    = xc(i)/scale(i)
-     case (82) ; drveff    = xc(i)/scale(i)
-     case (83) ; tgain     = xc(i)/scale(i)
-     case (84) ; chrad     = xc(i)/scale(i)
-     case (85) ; pdrive    = xc(i)/scale(i)
-     case (86) ; frrmax    = xc(i)/scale(i)
-     case (87) ; write(*,*) 'Iteration variable 87 is not supported.'
-     case (88) ; write(*,*) 'Iteration variable 88 is not supported.'
-     case (89) ; ftbr      = xc(i)/scale(i)
-     case (90) ; blbuith   = xc(i)/scale(i)
-     case (91) ; blbuoth   = xc(i)/scale(i)
-     case (92) ; fflutf    = xc(i)/scale(i)
-     case (93) ; shldith   = xc(i)/scale(i)
-     case (94) ; shldoth   = xc(i)/scale(i)
-     case (95) ; fptfnuc   = xc(i)/scale(i)
-     case (96) ; fvvhe     = xc(i)/scale(i)
-     case (97) ; fpsepr    = xc(i)/scale(i)
-     case (98) ; li6enrich = xc(i)/scale(i)
-     case (99) ; write(*,*) 'Iteration variable 99 is not supported.'
-     case (100); write(*,*) 'Iteration variable 100 is not supported.'
-     case (101); write(*,*) 'Iteration variable 101 is not supported.'
-     case (102)
-        fimpvar = xc(i)/scale(i)
-        impurity_arr(impvar)%frac = fimpvar
-     case (103) ; flhthresh = xc(i)/scale(i)
-     case (104) ; fcwr      = xc(i)/scale(i)
-     case (105) ; fnbshinef = xc(i)/scale(i)
-     case (106) ; ftmargoh  = xc(i)/scale(i)
-     case (107) ; favail    = xc(i)/scale(i)
-     case (108) ; breeder_f = xc(i)/scale(i)
-     case (109) ; ralpne    = xc(i)/scale(i)
-     case (110) ; ftaulimit = xc(i)/scale(i)
-     case (111) ; fniterpump = xc(i)/scale(i)
-     case (112) ; fzeffmax = xc(i)/scale(i)
-     case (113) ; ftaucq = xc(i)/scale(i)
-     case (114) ; fw_channel_length = xc(i)/scale(i)
-     case (115) ; fpoloidalpower = xc(i)/scale(i)
-     case (116) ; fradwall = xc(i)/scale(i)
-     case (117) ; fpsepbqar = xc(i)/scale(i)
-     case (118) ; fpsep = xc(i)/scale(i)
-     case (119) ; tesep = xc(i)/scale(i)
-     case (120) ; ttarget = xc(i)/scale(i)
-     case (121) ; neratio = xc(i)/scale(i)
-     case (122) ; oh_steel_frac = xc(i)/scale(i)
-     case (123) ; foh_stress = xc(i)/scale(i)
-     case (124) ; qtargettotal = xc(i)/scale(i)
-     case (125) ; impurity_arr(3)%frac = xc(i)/scale(i)
-     case (126) ; impurity_arr(4)%frac = xc(i)/scale(i)
-     case (127) ; impurity_arr(5)%frac = xc(i)/scale(i)
-     case (128) ; impurity_arr(6)%frac = xc(i)/scale(i)
-     case (129) ; impurity_arr(7)%frac = xc(i)/scale(i)
-     case (130) ; impurity_arr(8)%frac = xc(i)/scale(i)
-     case (131) ; impurity_arr(9)%frac = xc(i)/scale(i)
-     case (132) ; impurity_arr(10)%frac = xc(i)/scale(i)
-     case (133) ; impurity_arr(11)%frac = xc(i)/scale(i)
-     case (134) ; impurity_arr(12)%frac = xc(i)/scale(i)
-     case (135) ; impurity_arr(13)%frac = xc(i)/scale(i)
-     case (136) ; impurity_arr(14)%frac = xc(i)/scale(i)
-     case (137) ; fplhsep = xc(i)/scale(i)
-     case (138) ; rebco_thickness = xc(i)/scale(i)
-     case (139) ; copper_thick = xc(i)/scale(i)
-     case (140) ; thkwp = xc(i)/scale(i)
-     case (141) ; fcqt = xc(i)/scale(i)
-     case (142) ; nesep = xc(i)/scale(i)
-     case (143) ; f_copperA_m2 = xc(i)/scale(i)
-     case (144) ; fnesep = xc(i)/scale(i)
-     case (145) ; fgwped = xc(i)/scale(i)
-     case (146) ; fcpttf = xc(i)/scale(i)
-     case (147) ; freinke = xc(i)/scale(i)
-     case (148)
-        fzactual = xc(i)/scale(i)
-        impurity_arr(impvardiv)%frac = fzactual / impurity_enrichment(impvardiv)
-        write(*,*) 'fzactual = ', fzactual
-     case (149) ; fbmaxcs = xc(i)/scale(i)
-     case (150) ; plasmod_fcdp = xc(i)/scale(i)
-     case (151) ; plasmod_fradc = xc(i)/scale(i)
-     case (152) ; fgwsep = xc(i)/scale(i)
-     case (153) ; fpdivlim = xc(i)/scale(i)
-     case (154) ; fne0 = xc(i)/scale(i)
-     case (155) ; pfusife = xc(i)/scale(i)
-     case (156) ; rrin = xc(i)/scale(i)
->>>>>>> ccbaa84a
-
-     case default
-        call report_error(57)
+
+         case default
+            call report_error(57)
 
      end select
 
