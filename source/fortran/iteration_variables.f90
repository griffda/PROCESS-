module define_iteration_variables 
   !! Module to define iteration variables

#ifndef dp
  use, intrinsic :: iso_fortran_env, only: dp=>real64
#endif
   implicit none

   public

   real(dp) :: DUMMY

contains

  subroutine init_define_iteration_variables
    !! Initialise module variables
    implicit none

    DUMMY = 0.0D0
  end subroutine init_define_iteration_variables
   
  !! lablxc(ipnvars) : labels describing iteration variables<UL>

  !---------------------------------
  
  subroutine init_itv_1
    !! <LI> ( 1) aspect
    use numerics, only: lablxc, boundl, boundu
    implicit none
    lablxc(1) = 'aspect        '
    boundl(1) = 1.100D0
    boundu(1) = 10.00D0 
  end subroutine init_itv_1

  real(kind(1.d0)) function itv_1()
    use physics_variables, only: aspect
    implicit none
    itv_1 = aspect
  end function itv_1

  subroutine set_itv_1(ratio)
    use physics_variables, only: aspect
    implicit none
    real(kind(1.d0)) :: ratio
    aspect = ratio
  end subroutine set_itv_1

  !---------------------------------

  subroutine init_itv_2
    !! <LI> ( 2) bt
    use numerics, only: lablxc, boundl, boundu
    implicit none
    lablxc(2) = 'bt            '
    boundl(2) = 0.010D0 
    boundu(2) = 30.00D0
  end subroutine init_itv_2

  real(kind(1.d0)) function itv_2()
    use physics_variables, only: bt
    implicit none
    itv_2 = bt
  end function itv_2

  subroutine set_itv_2(ratio)
    use physics_variables, only: bt
    implicit none
    real(kind(1.d0)) :: ratio
    bt = ratio
  end subroutine set_itv_2

  !---------------------------------

  subroutine init_itv_3
    !! <LI> ( 3) rmajor
    use numerics, only: lablxc, boundl, boundu
    implicit none
    lablxc(3) = 'rmajor        '
    boundl(3) = 0.100D0 
    boundu(3) = 50.00D0  
  end subroutine init_itv_3

  real(kind(1.d0)) function itv_3()
    use physics_variables, only: rmajor
    implicit none
    itv_3 = rmajor
  end function itv_3

  subroutine set_itv_3(ratio)
    use physics_variables, only: rmajor
    implicit none
    real(kind(1.d0)) :: ratio
    rmajor = ratio
  end subroutine set_itv_3

  !---------------------------------

  subroutine init_itv_4
    !! <LI> ( 4) te
    use numerics, only: lablxc, boundl, boundu
    implicit none
    lablxc(4) = 'te            '
    boundl(4) = 5.000D0 
    boundu(4) = 150.0D0  
  end subroutine init_itv_4

  real(kind(1.d0)) function itv_4()
    use physics_variables, only: te
    implicit none
    itv_4 = te
  end function itv_4

  subroutine set_itv_4(ratio)
    use physics_variables, only: te
    implicit none
    real(kind(1.d0)) :: ratio
    te = ratio
  end subroutine

  !---------------------------------

  subroutine init_itv_5
    !! <LI> ( 5) beta
    use numerics, only: lablxc, boundl, boundu
    implicit none
    lablxc(5) = 'beta          '
    boundl(5) = 0.001D0 
    boundu(5) = 1.000D0  
  end subroutine init_itv_5

  real(kind(1.d0)) function itv_5()
    use physics_variables, only: beta
    implicit none
    itv_5 = beta
  end function itv_5

  subroutine set_itv_5(ratio)
    use physics_variables, only: beta
    implicit none
    real(kind(1.d0)) :: ratio
    beta = ratio
  end subroutine

  !---------------------------------

  subroutine init_itv_6
    !! <LI> ( 6) dene
    use numerics, only: lablxc, boundl, boundu
    implicit none
    lablxc(6) = 'dene          '
    boundl(6) = 1.00D19 
    boundu(6) = 1.00D21 
  end subroutine init_itv_6

  real(kind(1.d0)) function itv_6()
    use physics_variables, only: dene
    implicit none
    itv_6 = dene
  end function itv_6

  subroutine set_itv_6(ratio)
    use physics_variables, only: dene
    implicit none
    real(kind(1.d0)) :: ratio
    dene = ratio
  end subroutine set_itv_6

  !---------------------------------

  subroutine init_itv_7
    !! <LI> ( 7) rnbeam
    use numerics, only: lablxc, boundl, boundu
    implicit none
    lablxc(7) = 'rnbeam        '
    boundl(7) = 1.00D-6 
    boundu(7) = 1.000D0
  end subroutine init_itv_7

  real(kind(1.d0)) function itv_7()
    use physics_variables, only: rnbeam
    implicit none
    itv_7 = rnbeam
  end function itv_7

  subroutine set_itv_7(ratio)
    use physics_variables, only: rnbeam
    implicit none
    real(kind(1.d0)) :: ratio
    rnbeam = ratio
  end subroutine set_itv_7

  !---------------------------------

  subroutine init_itv_8
    !! <LI> ( 8) fbeta (f-value for equation 6)
    use numerics, only: lablxc, boundl, boundu
    implicit none
    lablxc(8) = 'fbeta         '
    boundl(8) = 0.001D0 
    boundu(8) = 1.000D0  
  end subroutine init_itv_8

  real(kind(1.d0)) function itv_8()
    use constraint_variables, only: fbeta
    implicit none
    itv_8 = fbeta
  end function itv_8

  subroutine set_itv_8(ratio)
    use constraint_variables, only: fbeta
    implicit none
    real(kind(1.d0)) :: ratio
    fbeta = ratio
  end subroutine set_itv_8

  !---------------------------------

  subroutine init_itv_9  
    !! <LI> ( 9) fdene (f-value for equation 5)
    use numerics, only: lablxc, boundl, boundu
    implicit none
    lablxc(9) = 'fdene         '
    boundl(9) = 0.001D0 
    boundu(9) = 1.000D0
  end subroutine init_itv_9

  real(kind(1.d0)) function itv_9()
    use constraint_variables, only: fdene
    implicit none
    itv_9 = fdene
  end function itv_9

  subroutine set_itv_9(ratio)
    use constraint_variables, only: fdene
    implicit none
    real(kind(1.d0)) :: ratio
    fdene = ratio
  end subroutine set_itv_9
  
  !---------------------------------

  subroutine init_itv_10
    !! <LI> (10) hfact
    use numerics, only: lablxc, boundl, boundu
    implicit none
    lablxc(10) = 'hfact         '
    boundl(10) = 0.100D0 
    boundu(10) = 3.000D0  
  end subroutine init_itv_10

  real(kind(1.d0)) function itv_10()
    use physics_variables, only: hfact
    implicit none
    itv_10 = hfact
  end function itv_10

  subroutine set_itv_10(ratio)
    use physics_variables, only: hfact
    implicit none
    real(kind(1.d0)) :: ratio
    hfact = ratio
  end subroutine set_itv_10
  
  !---------------------------------

  subroutine init_itv_11 
    !! <LI> (11) pheat
    use numerics, only: lablxc, boundl, boundu
    implicit none
    lablxc(11) = 'pheat         '
    boundl(11) = 1.00D-3 
    boundu(11) = 1.000D3
  end subroutine init_itv_11

  real(kind(1.d0)) function itv_11()
    use current_drive_variables, only: pheat
    implicit none
    itv_11 = pheat
  end function itv_11

  subroutine set_itv_11(ratio)
    use current_drive_variables, only: pheat
    implicit none
    real(kind(1.d0)) :: ratio
    pheat = ratio
  end subroutine set_itv_11
  
  !---------------------------------

  subroutine init_itv_12
    !! <LI> (12) oacdcp
    use numerics, only: lablxc, boundl, boundu
    implicit none
    lablxc(12) = 'oacdcp        '
    boundl(12) = 1.000D5 
    boundu(12) =  1.500D8 
  end subroutine init_itv_12

  real(kind(1.d0)) function itv_12()
    use tfcoil_variables, only: oacdcp
    implicit none
    itv_12 = oacdcp
  end function itv_12

  subroutine set_itv_12(ratio)
    use tfcoil_variables, only: oacdcp
    implicit none
    real(kind(1.d0)) :: ratio
    oacdcp = ratio
  end subroutine set_itv_12

  !---------------------------------

  subroutine init_itv_13
    !! <LI> (13) tfcth (NOT RECOMMENDED)
    use numerics, only: lablxc, boundl, boundu
    implicit none
    lablxc(13) = 'tfcth         '
    boundl(13) = 0.100D0 
    boundu(13) = 5.000D0
  end subroutine init_itv_13

  real(kind(1.d0)) function itv_13()
    use build_variables, only: tfcth
    use error_handling, only: report_error
    use stellarator_variables, only: istell
    implicit none
    itv_13 = tfcth
    if (istell /= 0) then 
        call report_error(46)   
    end if
  end function itv_13

  subroutine set_itv_13(ratio)
    use build_variables, only: tfcth
    implicit none
    real(kind(1.d0)) :: ratio
    tfcth = ratio
  end subroutine set_itv_13

  !---------------------------------

  subroutine init_itv_14
    !! <LI> (14) fwalld (f-value for equation 8)
    use numerics, only: lablxc, boundl, boundu
    implicit none
    lablxc(14) = 'fwalld        '
    boundl(14) = 0.001D0 
    boundu(14) = 1.000D0
  end subroutine init_itv_14

  real(kind(1.d0)) function itv_14()
    use constraint_variables, only: fwalld
    implicit none
    itv_14 = fwalld
  end function itv_14

  subroutine set_itv_14(ratio)
    use constraint_variables, only: fwalld
    implicit none
    real(kind(1.d0)) :: ratio
    fwalld = ratio
  end subroutine set_itv_14

  !---------------------------------

  subroutine init_itv_15
    !! <LI> (15) fvs (f-value for equation 12)
    use numerics, only: lablxc, boundl, boundu
    implicit none
    lablxc(15) = 'fvs           '
    boundl(15) = 0.001D0 
    boundu(15) = 1.000
  end subroutine init_itv_15

  real(kind(1.d0)) function itv_15()
    use constraint_variables, only: fvs
    implicit none
    itv_15 = fvs
  end function itv_15

  subroutine set_itv_15(ratio)
    use constraint_variables, only: fvs
    implicit none
    real(kind(1.d0)) :: ratio
    fvs = ratio
  end subroutine set_itv_15

  !---------------------------------

  subroutine init_itv_16
    !! <LI> (16) ohcth
    use numerics, only: lablxc, boundl, boundu
    implicit none
    lablxc(16) = 'ohcth         '
    boundl(16) = 0.010D0 
    boundu(16) = 10.00D0
  end subroutine init_itv_16

  real(kind(1.d0)) function itv_16()
    use build_variables, only: ohcth
    implicit none
    itv_16 = ohcth
  end function itv_16

  subroutine set_itv_16(ratio)
    use build_variables, only: ohcth
    implicit none
    real(kind(1.d0)) :: ratio
    ohcth = ratio
  end subroutine set_itv_16

  !---------------------------------

  subroutine init_itv_17
    !! <LI> (17) tdwell
    use numerics, only: lablxc, boundl, boundu
    implicit none
    lablxc(17) = 'tdwell        '
    boundl(17) = 0.100D0 
    boundu(17) = 1.000D8
  end subroutine init_itv_17

  real(kind(1.d0)) function itv_17()
    use times_variables, only: tdwell
    implicit none
    itv_17 = tdwell
  end function itv_17

  subroutine set_itv_17(ratio)
    use times_variables, only: tdwell
    implicit none
    real(kind(1.d0)) :: ratio
    tdwell = ratio
  end subroutine set_itv_17

  !---------------------------------

  subroutine init_itv_18
    !! <LI> (18) q
    use numerics, only: lablxc, boundl, boundu
    implicit none
    lablxc(18) = 'q             '
    boundl(18) = 2.000D0 
    boundu(18) = 50.00D0
  end subroutine init_itv_18

  real(kind(1.d0)) function itv_18()
    use physics_variables, only: q
    implicit none
    itv_18 = q
  end function itv_18

  subroutine set_itv_18(ratio)
    use physics_variables, only: q
    implicit none
    real(kind(1.d0)) :: ratio
    q = ratio
  end subroutine set_itv_18

  !---------------------------------

  subroutine init_itv_19
    !! <LI> (19) enbeam
    use numerics, only: lablxc, boundl, boundu
    implicit none
    lablxc(19) = 'enbeam        '
    boundl(19) = 1.000D0 
    boundu(19) = 1.000D6
  end subroutine init_itv_19

  real(kind(1.d0)) function itv_19()
    use current_drive_variables, only: enbeam
    implicit none
    itv_19 = enbeam
  end function itv_19

  subroutine set_itv_19(ratio)
    use current_drive_variables, only: enbeam
    implicit none
    real(kind(1.d0)) :: ratio
    enbeam = ratio
  end subroutine

  !---------------------------------

  subroutine init_itv_20
    !! <LI> (20) tcpav
    use numerics, only: lablxc, boundl, boundu
    implicit none
    lablxc(20) = 'tcpav         '
    boundl(20) = 40.00D0 
    boundu(20) = 3.000D2
  end subroutine init_itv_20

  real(kind(1.d0)) function itv_20()
    use tfcoil_variables, only: tcpav
    implicit none
    itv_20 = tcpav 
  end function itv_20

  subroutine set_itv_20(ratio)
    use tfcoil_variables, only: tcpav
    implicit none
    real(kind(1.d0)) :: ratio
    tcpav = ratio
  end subroutine set_itv_20

  !---------------------------------

  subroutine init_itv_21
    !! <LI> (21) ftburn (f-value for equation 13)
    use numerics, only: lablxc, boundl, boundu
    implicit none
    lablxc(21) = 'ftburn        '
    boundl(21) = 0.001D0 
    boundu(21) = 1.000D0
  end subroutine init_itv_21

  real(kind(1.d0)) function itv_21()
    use constraint_variables, only: ftburn
    implicit none
    itv_21 = ftburn
  end function itv_21

  subroutine set_itv_21(ratio)
    use constraint_variables, only: ftburn
    implicit none
    real(kind(1.d0)) :: ratio
    ftburn = ratio
  end subroutine set_itv_21
  
  !! <LI> (22) NOT USED
  !---------------------------------

  real(kind(1.d0)) function itv_22()
    implicit none
    write(*,*) 'Iteration variable 22 is no longer in use.'   
  end function itv_22

  !---------------------------------

  subroutine init_itv_23
    !! <LI> (23) fcoolcp
    use numerics, only: lablxc, boundl, boundu
    implicit none
    lablxc(23) = 'fcoolcp       '
    boundl(23) = 0.100D0 
    boundu(23) = 0.500D0
  end subroutine init_itv_23

  real(kind(1.d0)) function itv_23()
    use tfcoil_variables, only: fcoolcp
    implicit none
    itv_23 = fcoolcp
  end function itv_23

  subroutine set_itv_23(ratio)
    use tfcoil_variables, only: fcoolcp
    implicit none
    real(kind(1.d0)) :: ratio
    fcoolcp = ratio
  end subroutine set_itv_23

  !! <LI> (24) NOT USED
  !---------------------------------

  real(kind(1.d0)) function itv_24()
    implicit none
    write(*,*) 'Iteration variable 24 is no longer in use.'
  end function itv_24

  !---------------------------------

  subroutine init_itv_25
    !! <LI> (25) fpnetel (f-value for equation 16)
    use numerics, only: lablxc, boundl, boundu
    implicit none
    lablxc(25) = 'fpnetel       '
    boundl(25) = 0.001D0
    boundu(25) = 1.000D0
  end subroutine init_itv_25

  real(kind(1.d0)) function itv_25()
    use constraint_variables, only: fpnetel
    implicit none
    itv_25 = fpnetel
  end function itv_25

  subroutine set_itv_25(ratio)
    use constraint_variables, only: fpnetel
    implicit none
    real(kind(1.d0)) :: ratio
    fpnetel = ratio
  end subroutine set_itv_25

  !---------------------------------

  subroutine init_itv_26
    !! <LI> (26) ffuspow (f-value for equation 9)
    use numerics, only: lablxc, boundl, boundu
    implicit none
    lablxc(26) = 'ffuspow       '
    boundl(26) = 0.001D0
    boundu(26) = 1.000D0
  end subroutine init_itv_26

  real(kind(1.d0)) function itv_26()
    use constraint_variables, only: ffuspow
    implicit none
    itv_26 = ffuspow
  end function itv_26

  subroutine set_itv_26(ratio)
    use constraint_variables, only: ffuspow
    implicit none
    real(kind(1.d0)) :: ratio
    ffuspow = ratio
  end subroutine set_itv_26

  !---------------------------------

  subroutine init_itv_27
    !! <LI> (27) fhldiv (f-value for equation 18)
    use numerics, only: lablxc, boundl, boundu
    implicit none
    lablxc(27) = 'fhldiv        '
    boundl(27) = 0.001D0
    boundu(27) = 1.000D0
  end subroutine init_itv_27

  real(kind(1.d0)) function itv_27()
    use constraint_variables, only: fhldiv
    implicit none
    itv_27 =  fhldiv
  end function itv_27

  subroutine set_itv_27(ratio)
    use constraint_variables, only: fhldiv
    implicit none
    real(kind(1.d0)) :: ratio
    fhldiv = ratio
  end subroutine set_itv_27

  !---------------------------------

  subroutine init_itv_28
    !! <LI> (28) fradpwr (f-value for equation 17), total radiation fraction
    use numerics, only: lablxc, boundl, boundu
    implicit none
    lablxc(28) = 'fradpwr       '
    boundl(28) = 0.001D0
    boundu(28) = 0.990D0
  end subroutine init_itv_28

  real(kind(1.d0)) function itv_28()
    use constraint_variables, only: fradpwr
    implicit none
    itv_28 = fradpwr
  end function itv_28

  subroutine set_itv_28(ratio)
    use constraint_variables, only: fradpwr
    implicit none
    real(kind(1.d0)) :: ratio
    fradpwr = ratio
  end subroutine set_itv_28

  !---------------------------------

  subroutine init_itv_29
    !! <LI> (29) bore
    use numerics, only: lablxc, boundl, boundu
    implicit none
    lablxc(29) = 'bore          '
    boundl(29) = 0.100D0
    boundu(29) = 10.00D0
  end subroutine init_itv_29

  real(kind(1.d0)) function itv_29()
    use build_variables, only: bore
    implicit none
    itv_29 = bore
  end function itv_29

  subroutine set_itv_29(ratio)
    use build_variables, only: bore
    implicit none
    real(kind(1.d0)) :: ratio
    bore = ratio
  end subroutine set_itv_29

  !---------------------------------

  subroutine init_itv_30
    !! <LI> (30) fmva (f-value for equation 19)
    use numerics, only: lablxc, boundl, boundu
    implicit none
    lablxc(30) = 'fmva          '
    boundl(30) = 0.010D0
    boundu(30) = 1.000D0
  end subroutine init_itv_30

  real(kind(1.d0)) function itv_30()
    use constraint_variables, only: fmva
    implicit none
    itv_30 = fmva
  end function itv_30

  subroutine set_itv_30(ratio)
    use constraint_variables, only: fmva
    implicit none
    real(kind(1.d0)) :: ratio
    fmva = ratio
  end subroutine set_itv_30

  !---------------------------------

  subroutine init_itv_31
    !! <LI> (31) gapomin
    use numerics, only: lablxc, boundl, boundu
    implicit none
    lablxc(31) = 'gapomin       '
    boundl(31) = 0.001D0
    boundu(31) = 1.000D1
  end subroutine init_itv_31

  real(kind(1.d0)) function itv_31()
    use build_variables, only: gapomin
    implicit none
    itv_31 = gapomin
  end function itv_31

  subroutine set_itv_31(ratio)
    use build_variables, only: gapomin
    implicit none
    real(kind(1.d0)) :: ratio
    gapomin = ratio
  end subroutine set_itv_31

  !---------------------------------

  subroutine init_itv_32
    !! <LI> (32) frminor (f-value for equation 21)
    use numerics, only: lablxc, boundl, boundu
    implicit none
    lablxc(32) = 'frminor       '
    boundl(32) = 0.001D0
    boundu(32) = 1.000D0
  end subroutine init_itv_32

  real(kind(1.d0)) function itv_32()
    use constraint_variables, only: frminor
    implicit none
    itv_32 = frminor
  end function itv_32

  subroutine set_itv_32(ratio)
    use constraint_variables, only: frminor
    implicit none
    real(kind(1.d0)) :: ratio
    frminor = ratio
  end subroutine set_itv_32
  
  !---------------------------------

  subroutine init_itv_33
    !! <LI> (33) fportsz (f-value for equation 20)
    use numerics, only: lablxc, boundl, boundu
    implicit none
    lablxc(33) = 'fportsz       '
    boundl(33) = 0.001D0
    boundu(33) = 1.000D0
  end subroutine init_itv_33

  real(kind(1.d0)) function itv_33()
    use constraint_variables, only: fportsz
    implicit none
    itv_33 = fportsz
  end function itv_33

  subroutine set_itv_33(ratio)
    use constraint_variables, only: fportsz
    implicit none
    real(kind(1.d0)) :: ratio
    fportsz = ratio
  end subroutine set_itv_33

  !---------------------------------

  subroutine init_itv_34
    !! <LI> (34) fdivcol (f-value for equation 22)
    use numerics, only: lablxc, boundl, boundu
    implicit none
    lablxc(34) = 'fdivcol       '
    boundl(34) = 0.001D0
    boundu(34) = 1.000D0
  end subroutine init_itv_34

  real(kind(1.d0)) function itv_34()
    use constraint_variables, only: fdivcol
    implicit none
    itv_34 = fdivcol
  end function itv_34

  subroutine set_itv_34(ratio)
    use constraint_variables, only: fdivcol
    implicit none
    real(kind(1.d0)) :: ratio
    fdivcol = ratio
  end subroutine set_itv_34

  !---------------------------------

  subroutine init_itv_35
    !! <LI> (35) fpeakb (f-value for equation 25)
    use numerics, only: lablxc, boundl, boundu
    implicit none
    lablxc(35) = 'fpeakb        '
    boundl(35) = 0.001D0
    boundu(35) = 1.000D0
  end subroutine init_itv_35

  real(kind(1.d0)) function itv_35()
    use constraint_variables, only: fpeakb
    implicit none
    itv_35 = fpeakb
  end function itv_35

  subroutine set_itv_35(ratio)
    use constraint_variables, only: fpeakb
    implicit none
    real(kind(1.d0)) :: ratio
    fpeakb = ratio
  end subroutine set_itv_35

  !---------------------------------

  subroutine init_itv_36
    !! <LI> (36) fbetatry (f-value for equation 24)
    use numerics, only: lablxc, boundl, boundu
    implicit none
    lablxc(36) = 'fbetatry      '
    boundl(36) = 0.001D0
    boundu(36) = 1.000D0
  end subroutine init_itv_36

  real(kind(1.d0)) function itv_36()
    use constraint_variables, only: fbetatry
    implicit none
    itv_36 = fbetatry
  end function itv_36

  subroutine set_itv_36(ratio)
    use constraint_variables, only: fbetatry
    implicit none
    real(kind(1.d0)) :: ratio
    fbetatry = ratio
  end subroutine set_itv_36

  !---------------------------------

  subroutine init_itv_37
    !! <LI> (37) coheof
    use numerics, only: lablxc, boundl, boundu
    implicit none
    lablxc(37) = 'coheof        '
    boundl(37) = 1.000D5
    boundu(37) = 1.000D8
  end subroutine init_itv_37

  real(kind(1.d0)) function itv_37()
    use pfcoil_variables, only: coheof
    implicit none
    itv_37 = coheof
  end function itv_37

  subroutine set_itv_37(ratio)
    use pfcoil_variables, only: coheof
    implicit none
    real(kind(1.d0)) :: ratio
    coheof = ratio
  end subroutine set_itv_37

  !---------------------------------

  subroutine init_itv_38
    !! <LI> (38) fjohc (f-value for equation 26)
    use numerics, only: lablxc, boundl, boundu
    implicit none
    lablxc(38) = 'fjohc         '
    boundl(38) = 0.010D0
    boundu(38) = 1.000D0
  end subroutine init_itv_38

  real(kind(1.d0)) function itv_38()
    use constraint_variables, only: fjohc
    implicit none
    itv_38 = fjohc
  end function itv_38

  subroutine set_itv_38(ratio)
    use constraint_variables, only: fjohc
    implicit none
    real(kind(1.d0)) :: ratio
    fjohc = ratio
  end subroutine set_itv_38
  
  !---------------------------------

  subroutine init_itv_39
    !! <LI> (39) fjohc0 (f-value for equation 27)
    use numerics, only: lablxc, boundl, boundu
    implicit none
    lablxc(39) = 'fjohc0        '
    boundl(39) = 0.001D0
    boundu(39) = 1.000D0
  end subroutine init_itv_39

  real(kind(1.d0)) function itv_39()
    use constraint_variables, only: fjohc0
    implicit none
    itv_39 = fjohc0
  end function itv_39

  subroutine set_itv_39(ratio)
    use constraint_variables, only: fjohc0
    implicit none
    real(kind(1.d0)) :: ratio
    fjohc0 = ratio
  end subroutine set_itv_39

  !---------------------------------

  subroutine init_itv_40
    !! <LI> (40) fgamcd (f-value for equation 37)
    use numerics, only: lablxc, boundl, boundu
    implicit none
    lablxc(40) = 'fgamcd        '
    boundl(40) = 0.001D0
    boundu(40) = 1.000D0
  end subroutine init_itv_40

  real(kind(1.d0)) function itv_40()
    use constraint_variables, only: fgamcd
    implicit none
    itv_40 = fgamcd
  end function itv_40

  subroutine set_itv_40(ratio)
    use constraint_variables, only: fgamcd
    implicit none
    real(kind(1.d0)) :: ratio
    fgamcd = ratio
  end subroutine set_itv_40
  
  !---------------------------------

  subroutine init_itv_41
    !! <LI> (41) fcohbop
    use numerics, only: lablxc, boundl, boundu
    implicit none
    lablxc(41) = 'fcohbop       '
    boundl(41) = 0.001D0
    boundu(41) = 1.000D0
  end subroutine init_itv_41

  real(kind(1.d0)) function itv_41()
    use pfcoil_variables, only: fcohbop
    implicit none
    itv_41 = fcohbop
  end function itv_41

  subroutine set_itv_41(ratio)
    use pfcoil_variables, only: fcohbop
    implicit none
    real(kind(1.d0)) :: ratio
    fcohbop = ratio
  end subroutine set_itv_41

  !---------------------------------

  subroutine init_itv_42
    !! <LI> (42) gapoh
    use numerics, only: lablxc, boundl, boundu
    implicit none
    lablxc(42) = 'gapoh         '
    boundl(42) = 0.001D0
    boundu(42) = 10.00D0
  end subroutine init_itv_42

  real(kind(1.d0)) function itv_42()
    use build_variables, only: gapoh
    implicit none
    itv_42 = gapoh
  end function

  subroutine set_itv_42(ratio)
    use build_variables, only: gapoh
    implicit none
    real(kind(1.d0)) :: ratio
    gapoh = ratio
  end subroutine set_itv_42

  !! <LI> (43) NOT USED
  !---------------------------------

  real(kind(1.d0)) function itv_43()
    implicit none
    write(*,*) 'Iteration variable 43 is no longer in use.'   
  end function itv_43

  !---------------------------------

  subroutine init_itv_44
    !! <LI> (44) fvsbrnni
    use numerics, only: lablxc, boundl, boundu
    implicit none
    lablxc(44) = 'fvsbrnni      '
    boundl(44) = 0.001D0
    boundu(44) = 1.000D0
  end subroutine init_itv_44

  real(kind(1.d0)) function itv_44()
    use physics_variables, only: fvsbrnni
    implicit none
    itv_44 = fvsbrnni
  end function itv_44

  subroutine set_itv_44(ratio)
    use physics_variables, only: fvsbrnni
    implicit none
    real(kind(1.d0)) :: ratio
    fvsbrnni = ratio
  end subroutine set_itv_44

  !---------------------------------

  subroutine init_itv_45
    !! <LI> (45) fqval (f-value for equation 28)
    use numerics, only: lablxc, boundl, boundu
    implicit none
    lablxc(45) = 'fqval         '
    boundl(45) = 0.001D0
    boundu(45) = 1.000D0
  end subroutine init_itv_45

  real(kind(1.d0)) function itv_45()
    use constraint_variables, only: fqval
    implicit none
    itv_45 = fqval
  end function itv_45

  subroutine set_itv_45(ratio)
    use constraint_variables, only: fqval
    implicit none
    real(kind(1.d0)) :: ratio
    fqval = ratio
  end subroutine set_itv_45

  !---------------------------------

  subroutine init_itv_46
    !! <LI> (46) fpinj (f-value for equation 30)
    use numerics, only: lablxc, boundl, boundu
    implicit none
    lablxc(46) = 'fpinj         '
    boundl(46) = 0.001D0
    boundu(46) = 1.000D0
  end subroutine init_itv_46

  real(kind(1.d0)) function itv_46()
    use constraint_variables, only: fpinj
    implicit none
    itv_46 = fpinj
  end function

  subroutine set_itv_46(ratio)
    use constraint_variables, only: fpinj
    implicit none
    real(kind(1.d0)) :: ratio
    fpinj = ratio
  end subroutine set_itv_46

  !---------------------------------

  subroutine init_itv_47
    !! <LI> (47) feffcd
    use numerics, only: lablxc, boundl, boundu
    implicit none
      lablxc(47) = 'feffcd        '
    boundl(47) = 0.001D0
    boundu(47) = 1.000D0
  end subroutine init_itv_47

  real(kind(1.d0)) function itv_47()
    use current_drive_variables, only: feffcd
    implicit none
    itv_47 = feffcd 
  end function itv_47

  subroutine set_itv_47(ratio)
    use current_drive_variables, only: feffcd
    implicit none
    real(kind(1.d0)) :: ratio
    feffcd = ratio
  end subroutine set_itv_47

  !---------------------------------

  subroutine init_itv_48
    !! <LI> (48) fstrcase (f-value for equation 31)
    use numerics, only: lablxc, boundl, boundu
    implicit none
    lablxc(48) = 'fstrcase      '
    boundl(48) = 0.001D0
    boundu(48) = 1.000D0
  end subroutine init_itv_48

  real(kind(1.d0)) function itv_48()
    use constraint_variables, only: fstrcase
    implicit none
    itv_48 = fstrcase
  end function itv_48

  subroutine set_itv_48(ratio)
    use constraint_variables, only: fstrcase
    implicit none
    real(kind(1.d0)) :: ratio
    fstrcase = ratio
  end subroutine set_itv_48

  !---------------------------------

  subroutine init_itv_49
    !! <LI> (49) fstrcond (f-value for equation 32)
    use numerics, only: lablxc, boundl, boundu
    implicit none
    lablxc(49) = 'fstrcond      '
    boundl(49) = 0.001D0
    boundu(49) = 1.000D0
  end subroutine init_itv_49

  real(kind(1.d0)) function itv_49()
    use constraint_variables, only: fstrcond
    implicit none
    itv_49 = fstrcond
  end function itv_49

  subroutine set_itv_49(ratio)
    use constraint_variables, only: fstrcond
    implicit none
    real(kind(1.d0)) :: ratio
    fstrcond = ratio
  end subroutine set_itv_49

  !---------------------------------

  subroutine init_itv_50
    !! <LI> (50) fiooic (f-value for equation 33)
    use numerics, only: lablxc, boundl, boundu
    implicit none
    lablxc(50) = 'fiooic        '
    boundl(50) = 0.001D0
    boundu(50) = 1.000D0
  end subroutine init_itv_50

  real(kind(1.d0)) function itv_50()
    use constraint_variables, only: fiooic
    implicit none
    itv_50 = fiooic
  end function itv_50

  subroutine set_itv_50(ratio)
    use constraint_variables, only: fiooic
    implicit none
    real(kind(1.d0)) :: ratio
    fiooic = ratio
  end subroutine set_itv_50
  
  !---------------------------------

  subroutine init_itv_51
    !! <LI> (51) fvdump (f-value for equation 34)
    use numerics, only: lablxc, boundl, boundu
    implicit none
    lablxc(51) = 'fvdump        '
    boundl(51) = 0.001D0
    boundu(51) = 1.000D0
  end subroutine init_itv_51

  real(kind(1.d0)) function itv_51()
    use constraint_variables, only: fvdump
    implicit none
    itv_51 = fvdump
  end function

  subroutine set_itv_51(ratio)
    use constraint_variables, only: fvdump
    implicit none
    real(kind(1.d0)) :: ratio
    fvdump = ratio
  end subroutine set_itv_51

  !---------------------------------

  subroutine init_itv_52
    !! <LI> (52) vdalw
    use numerics, only: lablxc, boundl, boundu
    implicit none
    lablxc(52) = 'vdalw         '
    boundl(52) = 0.001D0
    boundu(52) = 1.000D6
  end subroutine init_itv_52

  real(kind(1.d0)) function itv_52()
    use tfcoil_variables, only: vdalw
    implicit none
    itv_52 =  vdalw
  end function itv_52

  subroutine set_itv_52(ratio)
    use tfcoil_variables, only: vdalw
    implicit none
    real(kind(1.d0)) :: ratio
    vdalw = ratio
  end subroutine set_itv_52
  
  !---------------------------------

  subroutine init_itv_53
    !! <LI> (53) fjprot (f-value for equation 35)
    use numerics, only: lablxc, boundl, boundu
    implicit none
    lablxc(53) = 'fjprot        '
    boundl(53) = 0.001D0
    boundu(53) = 1.000D0
  end subroutine init_itv_53

  real(kind(1.d0)) function itv_53()
    use constraint_variables, only: fjprot
    implicit none
    itv_53 = fjprot 
  end function itv_53

  subroutine set_itv_53(ratio)
    use constraint_variables, only: fjprot
    implicit none
    real(kind(1.d0)) :: ratio
    fjprot = ratio
  end subroutine

  !---------------------------------

  subroutine init_itv_54
    !! <LI> (54) ftmargtf (f-value for equation 36)
    use numerics, only: lablxc, boundl, boundu
    implicit none
    lablxc(54) = 'ftmargtf      '
    boundl(54) = 0.001D0
    boundu(54) = 1.000D0
  end subroutine init_itv_54

  real(kind(1.d0)) function itv_54()
    use constraint_variables, only: ftmargtf
    implicit none
    itv_54 = ftmargtf 
  end function itv_54

  subroutine set_itv_54(ratio)
    use constraint_variables, only: ftmargtf
    implicit none
    real(kind(1.d0)) :: ratio
    ftmargtf = ratio
  end subroutine set_itv_54

  !! <LI> (55) NOT USED
  !---------------------------------

  real(kind(1.d0)) function itv_55()
    implicit none
    write(*,*) 'Iteration variable 55 is no longer in use.'   
  end function itv_55

  !---------------------------------

  subroutine init_itv_56
    !! <LI> (56) tdmptf
    use numerics, only: lablxc, boundl, boundu
    implicit none
    lablxc(56) = 'tdmptf        '
    boundl(56) = 0.100D0
    boundu(56) = 100.0D0
  end subroutine init_itv_56

  real(kind(1.d0)) function itv_56()
    use tfcoil_variables, only: tdmptf
    implicit none
    itv_56 = tdmptf
  end function itv_56

  subroutine set_itv_56(ratio)
    use tfcoil_variables, only: tdmptf
    implicit none
    real(kind(1.d0)) :: ratio
    tdmptf = ratio
  end subroutine set_itv_56

  !---------------------------------

  subroutine init_itv_57
    !! <LI> (57) thkcas
    use numerics, only: lablxc, boundl, boundu
    implicit none
    lablxc(57) = 'thkcas        '
    boundl(57) = 0.050D0
    boundu(57) = 1.000D0
  end subroutine init_itv_57

  real(kind(1.d0)) function itv_57()
    use error_handling, only: report_error
    use stellarator_variables, only: istell
    use tfcoil_variables, only: thkcas
    implicit none
    itv_57 = thkcas 
    if (istell /= 0) then
        call report_error(48)
    end if
  end function itv_57

  subroutine set_itv_57(ratio)
    use tfcoil_variables, only: thkcas
    implicit none
    real(kind(1.d0)) :: ratio
    thkcas = ratio
  end subroutine

  !---------------------------------

  subroutine init_itv_58
    !! <LI> (58) thwcndut
    use numerics, only: lablxc, boundl, boundu
    implicit none
    lablxc(58) = 'thwcndut      '
    boundl(58) = 0.001D0
    boundu(58) = 0.100D0
  end subroutine init_itv_58

  real(kind(1.d0)) function itv_58()
    use tfcoil_variables, only: thwcndut
    implicit none
    itv_58 = thwcndut 
  end function itv_58

  subroutine set_itv_58(ratio)
    use tfcoil_variables, only: thwcndut
    implicit none
    real(kind(1.d0)) :: ratio
    thwcndut = ratio
  end subroutine set_itv_58

  !---------------------------------

  subroutine init_itv_59
    !! <LI> (59) fcutfsu
    use numerics, only: lablxc, boundl, boundu
    implicit none
    lablxc(59) = 'fcutfsu       '
    boundl(59) = 0.001D0
    boundu(59) = 1.000D0
  end subroutine init_itv_59

  real(kind(1.d0)) function itv_59()
    use tfcoil_variables, only: fcutfsu
    implicit none
    itv_59 = fcutfsu 
  end function itv_59

  subroutine set_itv_59(ratio)
    use tfcoil_variables, only: fcutfsu
    implicit none
    real(kind(1.d0)) :: ratio
    fcutfsu = ratio
  end subroutine set_itv_59

  !---------------------------------

  subroutine init_itv_60
    !! <LI> (60) cpttf
    use numerics, only: lablxc, boundl, boundu
    implicit none
    lablxc(60) = 'cpttf         '
    boundl(60) = 0.001D0
    boundu(60) = 4.000D4
  end subroutine init_itv_60

  real(kind(1.d0)) function itv_60()
    use error_handling, only: report_error
    use stellarator_variables, only: istell
    use tfcoil_variables, only: i_tf_sup, cpttf
    implicit none
    itv_60 = cpttf 
    if ((istell /= 0).or.(i_tf_sup /= 1)) then
        call report_error(49)
    end if
  end function itv_60

  subroutine set_itv_60(ratio)
    use tfcoil_variables, only: cpttf
    implicit none
    real(kind(1.d0)) :: ratio
    cpttf = ratio
  end subroutine set_itv_60

  !---------------------------------

  subroutine init_itv_61
    !! <LI> (61) gapds
    use numerics, only: lablxc, boundl, boundu
    implicit none
    lablxc(61) = 'gapds         '
    boundl(61) = 0.001D0
    boundu(61) = 10.00D0
  end subroutine init_itv_61

  real(kind(1.d0)) function itv_61()
    use build_variables, only: gapds
    implicit none
    itv_61 = gapds 
  end function itv_61

  subroutine set_itv_61(ratio)
    use build_variables, only: gapds
    implicit none
    real(kind(1.d0)) :: ratio
    gapds = ratio
  end subroutine set_itv_61

  !---------------------------------

  subroutine init_itv_62
    !! <LI> (62) fdtmp (f-value for equation 38)
    use numerics, only: lablxc, boundl, boundu
    implicit none
    lablxc(62) = 'fdtmp         '
    boundl(62) = 0.001D0
    boundu(62) = 1.000D0
  end subroutine init_itv_62

  real(kind(1.d0)) function itv_62()
    use constraint_variables, only: fdtmp
    implicit none
    itv_62 = fdtmp 
  end function itv_62

  subroutine set_itv_62(ratio)
    use constraint_variables, only: fdtmp
    implicit none
    real(kind(1.d0)) :: ratio
    fdtmp = ratio
  end subroutine set_itv_62

  !---------------------------------

  subroutine init_itv_63
    !! <LI> (63) ftpeak (f-value for equation 39)
    use numerics, only: lablxc, boundl, boundu
    implicit none
    lablxc(63) = 'ftpeak        '
    boundl(63) = 0.001D0
    boundu(63) = 1.000D0
  end subroutine init_itv_63

  real(kind(1.d0)) function itv_63()
    use constraint_variables, only: ftpeak
    implicit none
    itv_63 = ftpeak 
  end function itv_63

  subroutine set_itv_63(ratio)
    use constraint_variables, only: ftpeak
    implicit none
    real(kind(1.d0)) :: ratio
    ftpeak = ratio
  end subroutine set_itv_63

  !---------------------------------

  subroutine init_itv_64
    !! <LI> (64) fauxmn (f-value for equation 40)
    use numerics, only: lablxc, boundl, boundu
    implicit none
    lablxc(64) = 'fauxmn        '
    boundl(64) = 0.001D0
    boundu(64) = 1.000D0
  end subroutine init_itv_64

  real(kind(1.d0)) function itv_64()
    use constraint_variables, only: fauxmn
    implicit none
    itv_64 = fauxmn 
  end function itv_64

  subroutine set_itv_64(ratio)
    use constraint_variables, only: fauxmn
    implicit none
    real(kind(1.d0)) :: ratio
    fauxmn = ratio
  end subroutine set_itv_64

  !---------------------------------
  
  subroutine init_itv_65
    !! <LI> (65) tohs
    use numerics, only: lablxc, boundl, boundu
    implicit none
    lablxc(65) = 'tohs          '
    boundl(65) = 0.100D0
    boundu(65) = 1.000D3
  end subroutine init_itv_65

  real(kind(1.d0)) function itv_65()
    use error_handling, only: report_error
    use pulse_variables, only: lpulse
    use times_variables, only: tohs
    implicit none
    itv_65 = tohs 
    if (lpulse /= 1) then
        call report_error(50)
    end if
  end function itv_65

  subroutine set_itv_65(ratio)
    use times_variables, only: tohs
    implicit none
    real(kind(1.d0)) :: ratio
    tohs = ratio
  end subroutine set_itv_65

  !---------------------------------

  subroutine init_itv_66
    !! <LI> (66) ftohs (f-value for equation 41)
    use numerics, only: lablxc, boundl, boundu
    implicit none
    lablxc(66) = 'ftohs         '
    boundl(66) = 0.001D0
    boundu(66) = 1.000D0
  end subroutine init_itv_66

  real(kind(1.d0)) function itv_66()
    use constraint_variables, only: ftohs
    implicit none
    itv_66 = ftohs 
  end function itv_66

  subroutine set_itv_66(ratio)
    use constraint_variables, only: ftohs
    implicit none
    real(kind(1.d0)) :: ratio
    ftohs = ratio
  end subroutine set_itv_66
  
  !---------------------------------

  subroutine init_itv_67
    !! <LI> (67) ftcycl (f-value for equation 42)
    use numerics, only: lablxc, boundl, boundu
    implicit none
    lablxc(67) = 'ftcycl        '
    boundl(67) = 0.001D0
    boundu(67) = 1.000D0
  end subroutine init_itv_67

  real(kind(1.d0)) function itv_67()
    use constraint_variables, only: ftcycl
    implicit none
    itv_67 = ftcycl 
  end function itv_67

  subroutine set_itv_67(ratio)
    use constraint_variables, only: ftcycl
    implicit none
    real(kind(1.d0)) :: ratio
    ftcycl = ratio
  end subroutine set_itv_67

  !---------------------------------

  subroutine init_itv_68
    !! <LI> (68) fptemp (f-value for equation 44)
    use numerics, only: lablxc, boundl, boundu
    implicit none
    lablxc(68) = 'fptemp        '
    boundl(68) = 0.001D0
    boundu(68) = 1.000D0
  end subroutine init_itv_68

  real(kind(1.d0)) function itv_68()
    use constraint_variables, only: fptemp
    implicit none
    itv_68 = fptemp 
  end function itv_68

  subroutine set_itv_68(ratio)
    use constraint_variables, only: fptemp
    implicit none
    real(kind(1.d0)) :: ratio
    fptemp= ratio
  end subroutine set_itv_68

  !---------------------------------

  subroutine init_itv_69
    !! <LI> (69) rcool
    use numerics, only: lablxc, boundl, boundu
    implicit none
    lablxc(69) = 'rcool         '
    boundl(69) = 0.001D0
    boundu(69) = 0.010D0
  end subroutine init_itv_69

  real(kind(1.d0)) function itv_69()
    use tfcoil_variables, only: rcool
    implicit none
    itv_69 = rcool 
  end function itv_69

  subroutine set_itv_69(ratio)
    use tfcoil_variables, only: rcool
    implicit none
    real(kind(1.d0)) :: ratio
    rcool = ratio
  end subroutine set_itv_69

  !---------------------------------

  subroutine init_itv_70
    !! <LI> (70) vcool
    use numerics, only: lablxc, boundl, boundu
    implicit none
    lablxc(70) = 'vcool         '
    boundl(70) = 1.000D0
    boundu(70) = 1.000D2
  end subroutine init_itv_70

  real(kind(1.d0)) function itv_70()
    use tfcoil_variables, only: vcool
    implicit none
    itv_70 = vcool 
  end function itv_70

  subroutine set_itv_70(ratio)
    use tfcoil_variables, only: vcool
    implicit none
    real(kind(1.d0)) :: ratio
    vcool = ratio
  end subroutine set_itv_70

  !---------------------------------

  subroutine init_itv_71
    !! <LI> (71) fq (f-value for equation 45)
    use numerics, only: lablxc, boundl, boundu
    implicit none
    lablxc(71) = 'fq            '
    boundl(71) = 0.001D0
    boundu(71) = 1.000D0
  end subroutine init_itv_71

  real(kind(1.d0)) function itv_71()
    use constraint_variables, only: fq
    implicit none
    itv_71 = fq 
  end function itv_71

  subroutine set_itv_71(ratio)
    use constraint_variables, only: fq
    implicit none
    real(kind(1.d0)) :: ratio
    fq = ratio
  end subroutine set_itv_71

  !---------------------------------

  subroutine init_itv_72
    !! <LI> (72) fipir (f-value for equation 46)
    use numerics, only: lablxc, boundl, boundu
    implicit none
    lablxc(72) = 'fipir         '
    boundl(72) = 0.001D0
    boundu(72) = 1.000D0
  end subroutine init_itv_72

  real(kind(1.d0)) function itv_72()
    use constraint_variables, only: fipir
    implicit none
    itv_72 = fipir 
  end function itv_72

  subroutine set_itv_72(ratio)
    use constraint_variables, only: fipir
    implicit none
    real(kind(1.d0)) :: ratio
    fipir = ratio
  end subroutine set_itv_72

  !---------------------------------

  subroutine init_itv_73
    !! <LI> (73) scrapli
    use numerics, only: lablxc, boundl, boundu
    implicit none
    lablxc(73) = 'scrapli       '
    boundl(73) = 0.001D0
    boundu(73) = 10.00D0
  end subroutine init_itv_73

  real(kind(1.d0)) function itv_73()
    use build_variables, only: scrapli
    implicit none
    itv_73 = scrapli 
  end function itv_73

  subroutine set_itv_73(ratio)
    use build_variables, only: scrapli
    implicit none
    real(kind(1.d0)) :: ratio
    scrapli = ratio
  end subroutine set_itv_73

  !---------------------------------

  subroutine init_itv_74
    !! <LI> (74) scraplo
    use numerics, only: lablxc, boundl, boundu
    implicit none
    lablxc(74) = 'scraplo       '
    boundl(74) = 0.001D0
    boundu(74) = 10.00D0
  end subroutine init_itv_74

  real(kind(1.d0)) function itv_74()
    use build_variables, only: scraplo
    implicit none
    itv_74 = scraplo 
  end function itv_74

  subroutine set_itv_74(ratio)
    use build_variables, only: scraplo
    implicit none
    real(kind(1.d0)) :: ratio
    scraplo = ratio
  end subroutine set_itv_74

  !---------------------------------

  subroutine init_itv_75
    !! <LI> (75) tfootfi
    use numerics, only: lablxc, boundl, boundu
    implicit none
    lablxc(75) = 'tfootfi       '
    boundl(75) = 0.200D0
    boundu(75) = 5.000D0
  end subroutine init_itv_75

  real(kind(1.d0)) function itv_75()
    use build_variables, only: tfootfi
    implicit none
    itv_75 = tfootfi 
  end function itv_75

  subroutine set_itv_75(ratio)
    use build_variables, only: tfootfi
    implicit none
    real(kind(1.d0)) :: ratio
    tfootfi = ratio
  end subroutine set_itv_75

  !! <LI> (76) NOT USED
  !---------------------------------

  real(kind(1.d0)) function itv_76()
    implicit none
    write(*,*) 'Iteration variable 76 is no longer in use.'   
  end function itv_76
  
  !! <LI> (77) NOT USED
  !---------------------------------

  real(kind(1.d0)) function itv_77()
    implicit none
    write(*,*) 'Iteration variable 77 is no longer in use.'   
  end function itv_77
  
  !! <LI> (78) NOT USED
  !---------------------------------

  real(kind(1.d0)) function itv_78()
    implicit none
    write(*,*) 'Iteration variable 78 is no longer in use.'   
  end function  itv_78

  !---------------------------------

  subroutine init_itv_79
    !! <LI> (79) fbetap (f-value for equation 48)
    use numerics, only: lablxc, boundl, boundu
    implicit none
    lablxc(79) = 'fbetap        '
    boundl(79) = 0.001D0
    boundu(79) = 1.000D0
  end subroutine init_itv_79

  real(kind(1.d0)) function itv_79()
    use constraint_variables, only: fbetap
    implicit none
    itv_79 = fbetap 
  end function itv_79

  subroutine set_itv_79(ratio)
    use constraint_variables, only: fbetap
    implicit none
    real(kind(1.d0)) :: ratio
    fbetap = ratio
  end subroutine set_itv_79

  !! <LI> (80) NOT USED
  !---------------------------------
  
  real(kind(1.d0)) function itv_80()
    implicit none
    write(*,*) 'Iteration variable 80 is no longer in use.'   
  end function itv_80

  !---------------------------------

  subroutine init_itv_81
    !! <LI> (81) edrive
    use numerics, only: lablxc, boundl, boundu
    implicit none
    lablxc(81) = 'edrive        '
    boundl(81) = 1.000d5
    boundu(81) = 5.000d7
  end subroutine init_itv_81

  real(kind(1.d0)) function itv_81()
    use ife_variables, only: edrive
    implicit none
    itv_81 = edrive
  end function itv_81

  subroutine set_itv_81(ratio)
    use ife_variables, only: edrive
    implicit none
    real(kind(1.d0)) :: ratio
    edrive = ratio
  end subroutine set_itv_81

  !---------------------------------

  subroutine init_itv_82
    !! <LI> (82) drveff
    use numerics, only: lablxc, boundl, boundu
    implicit none
    lablxc(82) = 'drveff        '
    boundl(82) = 0.010D0
    boundu(82) = 1.000D0
  end subroutine init_itv_82

  real(kind(1.d0)) function itv_82()
    use ife_variables, only: drveff
    implicit none
    itv_82 = drveff
  end function itv_82

  subroutine set_itv_82(ratio)
    use ife_variables, only: drveff
    implicit none
    real(kind(1.d0)) :: ratio
    drveff = ratio
  end subroutine set_itv_82

  !---------------------------------

  subroutine init_itv_83
    !! <LI> (83) tgain
    use numerics, only: lablxc, boundl, boundu
    implicit none
    lablxc(83) = 'tgain         '
    boundl(83) = 1.000D0
    boundu(83) = 500.0D0
  end subroutine init_itv_83

  real(kind(1.d0)) function itv_83()
    use ife_variables, only: tgain
    implicit none
    itv_83 = tgain
  end function itv_83

  subroutine set_itv_83(ratio)
    use ife_variables, only: tgain
    implicit none
    real(kind(1.d0)) :: ratio
    tgain = ratio
  end subroutine set_itv_83

  !---------------------------------

  subroutine init_itv_84
    !! <LI> (84) chrad
    use numerics, only: lablxc, boundl, boundu
    implicit none
    lablxc(84) = 'chrad         '
    boundl(84) = 0.100D0
    boundu(84) = 20.00D0
  end subroutine init_itv_84

  real(kind(1.d0)) function itv_84()
    use ife_variables, only: chrad
    implicit none
    itv_84 = chrad
  end function itv_84

  subroutine set_itv_84(ratio)
    use ife_variables, only: chrad
    implicit none
    real(kind(1.d0)) :: ratio
    chrad = ratio
  end subroutine set_itv_84

  !---------------------------------

  subroutine init_itv_85
    !! <LI> (85) pdrive
    use numerics, only: lablxc, boundl, boundu
    implicit none
    lablxc(85) = 'pdrive        '
    boundl(85) = 1.000D6
    boundu(85) = 200.0D6
  end subroutine init_itv_85

  real(kind(1.d0)) function itv_85()
    use ife_variables, only: pdrive
    implicit none
    itv_85 = pdrive
  end function itv_85

  subroutine set_itv_85(ratio)
    use ife_variables, only: pdrive
    implicit none
    real(kind(1.d0)) :: ratio
    pdrive = ratio
  end subroutine set_itv_85

  !---------------------------------

  subroutine init_itv_86
    !! <LI> (86) frrmax (f-value for equation 50)
    use numerics, only: lablxc, boundl, boundu
    implicit none
    lablxc(86) = 'frrmax        '
    boundl(86) = 0.001D0
    boundu(86) = 1.000D0
  end subroutine init_itv_86

  real(kind(1.d0)) function itv_86()
    use ife_variables, only: frrmax
    implicit none
    itv_86 = frrmax
  end function itv_86

  subroutine set_itv_86(ratio)
    use ife_variables, only: frrmax
    implicit none
    real(kind(1.d0)) :: ratio
    frrmax = ratio
  end subroutine set_itv_86

  !! <LI> (87) NOT USED
  !---------------------------------

  !! <LI> (88) NOT USED

  !---------------------------------

  subroutine init_itv_89
    !! <LI> (89) ftbr (f-value for equation 52)
    use numerics, only: lablxc, boundl, boundu
    implicit none
    lablxc(89) = 'ftbr          '
    boundl(89) = 0.001D0
    boundu(89) = 1.000D0
  end subroutine init_itv_89

  real(kind(1.d0)) function itv_89()
    use constraint_variables, only: ftbr
    implicit none
    itv_89 = ftbr 
  end function itv_89

  subroutine set_itv_89(ratio)
    use constraint_variables, only: ftbr
    implicit none
    real(kind(1.d0)) :: ratio
    ftbr = ratio
  end subroutine set_itv_89

  !---------------------------------

  subroutine init_itv_90
    !! <LI> (90) blbuith
    use numerics, only: lablxc, boundl, boundu
    implicit none
    lablxc(90) = 'blbuith       '
    boundl(90) = 0.001D0
    boundu(90) = 2.000D0
  end subroutine init_itv_90

  real(kind(1.d0)) function itv_90()
    use build_variables, only: blbuith
    implicit none
    itv_90 = blbuith 
  end function itv_90

  subroutine set_itv_90(ratio)
    use build_variables, only: blbuith
    implicit none
    real(kind(1.d0)) :: ratio
    blbuith = ratio
  end subroutine set_itv_90

  !---------------------------------

  subroutine init_itv_91
    !! <LI> (91) blbuoth
    use numerics, only: lablxc, boundl, boundu
    implicit none
    lablxc(91) = 'blbuoth       '
    boundl(91) = 0.001D0
    boundu(91) = 2.000D0
  end subroutine init_itv_91

  real(kind(1.d0)) function itv_91()
    use build_variables, only: blbuoth
    implicit none
    itv_91 = blbuoth 
  end function itv_91

  subroutine set_itv_91(ratio)
    use build_variables, only: blbuoth
    implicit none
    real(kind(1.d0)) :: ratio
    blbuoth = ratio
  end subroutine set_itv_91

  !---------------------------------

  subroutine init_itv_92
    !! <LI> (92) fflutf (f-value for equation 53)
    use numerics, only: lablxc, boundl, boundu
    implicit none
    lablxc(92) = 'fflutf        '
    boundl(92) = 0.001D0
    boundu(92) = 1.000D0
  end subroutine init_itv_92

  real(kind(1.d0)) function itv_92()
    use constraint_variables, only: fflutf
    implicit none
    itv_92 = fflutf 
  end function itv_92

  subroutine set_itv_92(ratio)
    use constraint_variables, only: fflutf
    implicit none
    real(kind(1.d0)) :: ratio
    fflutf = ratio
  end subroutine set_itv_92

  !---------------------------------

  subroutine init_itv_93
    !! <LI> (93) shldith
    use numerics, only: lablxc, boundl, boundu
    implicit none
    lablxc(93) = 'shldith       '
    boundl(93) = 0.001D0
    boundu(93) = 10.00D0
  end subroutine init_itv_93

  real(kind(1.d0)) function itv_93()
    use build_variables, only: shldith
    implicit none
    itv_93 = shldith 
  end function itv_93

  subroutine set_itv_93(ratio)
    use build_variables, only: shldith
    implicit none
    real(kind(1.d0)) :: ratio
    shldith = ratio
  end subroutine set_itv_93

  !---------------------------------

  subroutine init_itv_94
    !! <LI> (94) shldoth
    use numerics, only: lablxc, boundl, boundu
    implicit none
    lablxc(94) = 'shldoth       '
    boundl(94) = 0.001D0
    boundu(94) = 10.00D0
  end subroutine init_itv_94

  real(kind(1.d0)) function itv_94()
    use build_variables, only: shldoth
    implicit none
    itv_94 = shldoth 
  end function itv_94

  subroutine set_itv_94(ratio)
    use build_variables, only: shldoth
    implicit none
    real(kind(1.d0)) :: ratio
    shldoth = ratio
  end subroutine set_itv_94

  !---------------------------------

  subroutine init_itv_95
    !! <LI> (95) fptfnuc (f-value for equation 54)
    use numerics, only: lablxc, boundl, boundu
    implicit none
    lablxc(95) = 'fptfnuc       '
    boundl(95) = 0.001D0
    boundu(95) = 1.000D0
  end subroutine init_itv_95

  real(kind(1.d0)) function itv_95()
    use constraint_variables, only: fptfnuc
    implicit none
    itv_95 = fptfnuc 
  end function itv_95

  subroutine set_itv_95(ratio)
    use constraint_variables, only: fptfnuc
    implicit none
    real(kind(1.d0)) :: ratio
    fptfnuc = ratio
  end subroutine set_itv_95

  !---------------------------------

  subroutine init_itv_96
    !! <LI> (96) fvvhe (f-value for equation 55)
    use numerics, only: lablxc, boundl, boundu
    implicit none
    lablxc(96) = 'fvvhe         '
    boundl(96) = 0.001D0
    boundu(96) = 1.000D0
  end subroutine init_itv_96

  real(kind(1.d0)) function itv_96()
    use constraint_variables, only: fvvhe
    implicit none
    itv_96 = fvvhe 
  end function itv_96

  subroutine set_itv_96(ratio)
    use constraint_variables, only: fvvhe
    implicit none
    real(kind(1.d0)) :: ratio
    fvvhe = ratio
  end subroutine set_itv_96

  !---------------------------------

  subroutine init_itv_97
    !! <LI> (97) fpsepr (f-value for equation 56)
    use numerics, only: lablxc, boundl, boundu
    implicit none
    lablxc(97) = 'fpsepr        '
    boundl(97) = 0.001D0
    boundu(97) = 1.000D0
  end subroutine init_itv_97

  real(kind(1.d0)) function itv_97()
    use constraint_variables, only: fpsepr
    implicit none
    itv_97 = fpsepr 
  end function itv_97

  subroutine set_itv_97(ratio)
    use constraint_variables, only: fpsepr
    implicit none
    real(kind(1.d0)) :: ratio
    fpsepr = ratio
  end subroutine set_itv_97

  !---------------------------------

  subroutine init_itv_98
    !! <LI> (98) li6enrich
    use numerics, only: lablxc, boundl, boundu
    implicit none
      lablxc(98) = 'li6enrich     '
    boundl(98) = 10.00D0
    boundu(98) = 100.0D0
  end subroutine init_itv_98

  real(kind(1.d0)) function itv_98()
    use fwbs_variables, only: li6enrich
    implicit none
    itv_98 = li6enrich 
  end function itv_98

  subroutine set_itv_98(ratio)
    use fwbs_variables, only: li6enrich
    implicit none
    real(kind(1.d0)) :: ratio
    li6enrich = ratio
  end subroutine set_itv_98

  !! <LI> (99) NOT USED
  !---------------------------------

  !! <LI> (100) NOT USED
  !! <LI> (101) NOT USED

  !---------------------------------

  subroutine init_itv_102
    !! <LI> (102) fimpvar
    use numerics, only: lablxc, boundl, boundu
    implicit none
    lablxc(102) = 'fimpvar       '
    boundl(102) = 1.00D-6
    boundu(102) = 0.010D0
  end subroutine init_itv_102

  real(kind(1.d0)) function itv_102()
    use impurity_radiation_module, only: impurity_arr_frac
    use impurity_radiation_module, only: impvar
    implicit none
    itv_102 =  impurity_arr_frac(impvar)
  end function itv_102

  subroutine set_itv_102(ratio)
    use impurity_radiation_module, only: impurity_arr_frac
    use impurity_radiation_module, only: impvar
    use impurity_radiation_module, only: fimpvar
    implicit none
    real(kind(1.d0)) :: ratio
    fimpvar = ratio
    impurity_arr_frac(impvar) = fimpvar
  end subroutine set_itv_102

  !---------------------------------

  subroutine init_itv_103
    !! <LI> (103) flhthresh (f-value for equation 15)
    use numerics, only: lablxc, boundl, boundu
    implicit none
    lablxc(103) = 'flhthresh     '
    boundl(103) = 1.000D0
    boundu(103) = 1.000D6
  end subroutine init_itv_103

  real(kind(1.d0)) function itv_103()
    use constraint_variables, only: flhthresh
    implicit none
    itv_103 = flhthresh 
  end function itv_103

  subroutine set_itv_103(ratio)
    use constraint_variables, only: flhthresh
    implicit none
    real(kind(1.d0)) :: ratio
    flhthresh = ratio
  end subroutine set_itv_103

  !---------------------------------

  subroutine init_itv_104
    !! <LI> (104) fcwr (f-value for equation 23)
    use numerics, only: lablxc, boundl, boundu
    implicit none
    lablxc(104) = 'fcwr          '
    boundl(104) = 0.001D0
    boundu(104) = 1.000D0
  end subroutine init_itv_104

  real(kind(1.d0)) function itv_104()
    use constraint_variables, only: fcwr
    implicit none
    itv_104 = fcwr 
  end function itv_104

  subroutine set_itv_104(ratio)
    use constraint_variables, only: fcwr
    implicit none
    real(kind(1.d0)) :: ratio
    fcwr = ratio
  end subroutine set_itv_104

  !---------------------------------

  subroutine init_itv_105
    !! <LI> (105) fnbshinef (f-value for equation 59)
    use numerics, only: lablxc, boundl, boundu
    implicit none
    lablxc(105) = 'fnbshinef     '
    boundl(105) = 0.001D0
    boundu(105) = 1.000D0
  end subroutine init_itv_105

  real(kind(1.d0)) function itv_105()
    use constraint_variables, only: fnbshinef
    implicit none
    itv_105 = fnbshinef 
  end function itv_105

  subroutine set_itv_105(ratio)
    use constraint_variables, only: fnbshinef
    implicit none
    real(kind(1.d0)) :: ratio
    fnbshinef = ratio
  end subroutine set_itv_105

  !---------------------------------
  
  subroutine init_itv_106
    !! <LI> (106) ftmargoh (f-value for equation 60)
    use numerics, only: lablxc, boundl, boundu
    implicit none
    lablxc(106) = 'ftmargoh      '
    boundl(106) = 0.001D0
    boundu(106) = 1.000D0
  end subroutine init_itv_106

  real(kind(1.d0)) function itv_106()
    use constraint_variables, only: ftmargoh
    implicit none
    itv_106 = ftmargoh 
  end function itv_106

  subroutine set_itv_106(ratio)
    use constraint_variables, only: ftmargoh
    implicit none
    real(kind(1.d0)) :: ratio
    ftmargoh = ratio
  end subroutine set_itv_106

  !---------------------------------

  subroutine init_itv_107
    !! <LI> (107) favail (f-value for equation 61)
    use numerics, only: lablxc, boundl, boundu
    implicit none
    lablxc(107) = 'favail        '
    boundl(107) = 0.001D0
    boundu(107) = 1.000D0
  end subroutine init_itv_107

  real(kind(1.d0)) function itv_107()
    use cost_variables, only: favail
    implicit none
    itv_107 = favail 
  end function itv_107

  subroutine set_itv_107(ratio)
    use cost_variables, only: favail
    implicit none
    real(kind(1.d0)) :: ratio
    favail = ratio
  end subroutine set_itv_107

  !---------------------------------

  subroutine init_itv_108
    !! <LI> (108) breeder_f: Volume of Li4SiO4 / (Volume of Be12Ti + Li4SiO4)
    use numerics, only: lablxc, boundl, boundu
    implicit none
    lablxc(108) = 'breeder_f     '
    boundl(108) = 0.060D0
    boundu(108) = 1.000D0
  end subroutine init_itv_108

  real(kind(1.d0)) function itv_108()
    use fwbs_variables, only: breeder_f
    implicit none
    itv_108 = breeder_f 
  end function itv_108

  subroutine set_itv_108(ratio)
    use fwbs_variables, only: breeder_f
    implicit none
    real(kind(1.d0)) :: ratio
    breeder_f = ratio
  end subroutine set_itv_108

  !---------------------------------

  subroutine init_itv_109
    !! <LI> (109) ralpne: thermal alpha density / electron density
    use numerics, only: lablxc, boundl, boundu
    implicit none
    lablxc(109) = 'ralpne        '
    boundl(109) = 0.050D0
    boundu(109) = 0.150D0
  end subroutine init_itv_109

  real(kind(1.d0)) function itv_109()
    use physics_variables, only: ralpne
    implicit none
    itv_109 = ralpne 
  end function itv_109

  subroutine set_itv_109(ratio)
    use physics_variables, only: ralpne
    implicit none
    real(kind(1.d0)) :: ratio
    ralpne = ratio
  end subroutine set_itv_109

  !---------------------------------
  
  subroutine init_itv_110
    !! <LI> (110) ftaulimit: Lower limit on taup/taueff the ratio of alpha 
    use numerics, only: lablxc, boundl, boundu
    implicit none
    !!      particle to energy confinement times (f-value for equation 62)
    lablxc(110) = 'ftaulimit     '
    boundl(110) = 0.001D0
    boundu(110) = 1.000D0
  end subroutine init_itv_110

  real(kind(1.d0)) function itv_110()
    use constraint_variables, only: ftaulimit
    implicit none
    itv_110 = ftaulimit 
  end function itv_110

  subroutine set_itv_110(ratio)
    use constraint_variables, only: ftaulimit
    implicit none
    real(kind(1.d0)) :: ratio
    ftaulimit = ratio
  end subroutine set_itv_110

  !---------------------------------

  subroutine init_itv_111
    !! <LI> (111) fniterpump: f-value for constraint that number
    use numerics, only: lablxc, boundl, boundu
    implicit none
    !!       of vacuum pumps <  TF coils (f-value for equation 63)
    lablxc(111) = 'fniterpump    '
    boundl(111) = 0.001D0
    boundu(111) = 1.000D0
  end subroutine init_itv_111

  real(kind(1.d0)) function itv_111()
    use constraint_variables, only: fniterpump
    implicit none
    itv_111 = fniterpump 
  end function itv_111

  subroutine set_itv_111(ratio)
    use constraint_variables, only: fniterpump
    implicit none
    real(kind(1.d0)) :: ratio
    fniterpump = ratio
  end subroutine set_itv_111

  !---------------------------------

  subroutine init_itv_112
    !! <LI> (112) fzeffmax: f-value for max Zeff (f-value for equation 64)
    use numerics, only: lablxc, boundl, boundu
    implicit none
    lablxc(112) = 'fzeffmax      '
    boundl(112) = 0.001D0
    boundu(112) = 1.000D0
  end subroutine init_itv_112

  real(kind(1.d0)) function itv_112()
    use constraint_variables, only: fzeffmax
    implicit none
    itv_112 =  fzeffmax
  end function itv_112

  subroutine set_itv_112(ratio)
    use constraint_variables, only: fzeffmax
    implicit none
    real(kind(1.d0)) :: ratio
    fzeffmax = ratio
  end subroutine set_itv_112

  !---------------------------------

  subroutine init_itv_113
    !! <LI> (113) ftaucq: f-value for minimum quench time (f-value for equation 65)
    use numerics, only: lablxc, boundl, boundu
    implicit none
    lablxc(113) = 'ftaucq        '
    boundl(113) = 0.001D0
    boundu(113) = 1.000D0
  end subroutine init_itv_113

  real(kind(1.d0)) function itv_113()
    use constraint_variables, only: ftaucq
    implicit none
    itv_113 = ftaucq 
  end function itv_113

  subroutine set_itv_113(ratio)
    use constraint_variables, only: ftaucq
    implicit none
    real(kind(1.d0)) :: ratio
    ftaucq = ratio
  end subroutine set_itv_113

  !---------------------------------

  subroutine init_itv_114
    !! <LI> (114) fw_channel_length: Length of a single first wall channel
    use numerics, only: lablxc, boundl, boundu
    implicit none
    lablxc(114) = 'fw_channel_length  '
    boundl(114) = 0.001D0
    boundu(114) = 1.000D3
  end subroutine init_itv_114

  real(kind(1.d0)) function itv_114()
    use fwbs_variables, only: fw_channel_length
    implicit none
    itv_114 = fw_channel_length
  end function itv_114

  subroutine set_itv_114(ratio)
    use fwbs_variables, only: fw_channel_length
    implicit none
    real(kind(1.d0)) :: ratio
    fw_channel_length = ratio
  end subroutine set_itv_114

  !---------------------------------

  subroutine init_itv_115
    !! <LI> (115) fpoloidalpower: f-value for max rate of change of 
    use numerics, only: lablxc, boundl, boundu
    implicit none
    !!            energy in poloidal field (f-value for equation 66)
    lablxc(115) = 'fpoloidalpower'
    boundl(115) = 0.001D0
    boundu(115) = 1.000D0
  end subroutine init_itv_115

  real(kind(1.d0)) function itv_115()
    use constraint_variables, only: fpoloidalpower
    implicit none
    itv_115 = fpoloidalpower 
  end function itv_115

  subroutine set_itv_115(ratio)
    use constraint_variables, only: fpoloidalpower
    implicit none
    real(kind(1.d0)) :: ratio
    fpoloidalpower = ratio
  end subroutine set_itv_115

  !---------------------------------

  subroutine init_itv_116
    !! <LI> (116) fradwall: f-value for radiation wall load limit (eq. 67)
    use numerics, only: lablxc, boundl, boundu
    implicit none
    lablxc(116) = 'fradwall      '
    boundl(116) = 0.001D0
    boundu(116) = 1.000D0
  end subroutine init_itv_116

  real(kind(1.d0)) function itv_116()
    use constraint_variables, only: fradwall
    implicit none
    itv_116 = fradwall 
  end function itv_116

  subroutine set_itv_116(ratio)
    use constraint_variables, only: fradwall
    implicit none
    real(kind(1.d0)) :: ratio
    fradwall = ratio
  end subroutine set_itv_116

  !---------------------------------

  subroutine init_itv_117
    !! <LI> (117) fpsepbqar: f-value for  Psep*Bt/qar upper limit (eq. 68)
    use numerics, only: lablxc, boundl, boundu
    implicit none
    lablxc(117) = 'fpsepbqar     '
    boundl(117) = 0.001D0
    boundu(117) = 1.000D0
  end subroutine init_itv_117

  real(kind(1.d0)) function itv_117()
    use constraint_variables, only: fpsepbqar
    implicit none
    itv_117 = fpsepbqar 
  end function itv_117

  subroutine set_itv_117(ratio)
    use constraint_variables, only: fpsepbqar
    implicit none
    real(kind(1.d0)) :: ratio
    fpsepbqar = ratio
  end subroutine set_itv_117

  !---------------------------------

  subroutine init_itv_118
    !! <LI> (118) fpsep: f-value to ensure separatrix power is less than
    use numerics, only: lablxc, boundl, boundu
    implicit none
    !!            value from Kallenbach divertor (f-value for equation 69)
      lablxc(118) = 'fpsep         '
    boundl(118) = 0.001D0
    boundu(118) = 1.000D0
  end subroutine init_itv_118

  real(kind(1.d0)) function itv_118()
    use constraint_variables, only: fpsep
    implicit none
    itv_118 = fpsep 
  end function itv_118

  subroutine set_itv_118(ratio)
    use constraint_variables, only: fpsep
    implicit none
    real(kind(1.d0)) :: ratio
    fpsep = ratio
  end subroutine set_itv_118

  !---------------------------------

  subroutine init_itv_119
    !! <LI> (119) tesep:  separatrix temperature calculated by the Kallenbach divertor model
    use numerics, only: lablxc, boundl, boundu
    implicit none
    lablxc(119) = 'tesep         '
    boundl(119) = 0.000D0
    boundu(119) = 1.000D1
  end subroutine init_itv_119

  real(kind(1.d0)) function itv_119()
    use physics_variables, only: tesep
    implicit none
    itv_119 = tesep 
  end function itv_119

  subroutine set_itv_119(ratio)
    use physics_variables, only: tesep
    implicit none
  real(kind(1.d0)) :: ratio
  tesep = ratio
  end subroutine set_itv_119

  !---------------------------------

  subroutine init_itv_120
    !! <LI> (120) ttarget: Plasma temperature adjacent to divertor sheath [eV]
    use numerics, only: lablxc, boundl, boundu
    implicit none
    lablxc(120) = 'ttarget       '
    boundl(120) = 1.000D0
    boundu(120) = 1.000D4
  end subroutine init_itv_120

  real(kind(1.d0)) function itv_120()
    use div_kal_vars, only: ttarget
    implicit none
    itv_120 =  ttarget
  end function itv_120

  subroutine set_itv_120(ratio)
    use div_kal_vars, only: ttarget
    implicit none
    real(kind(1.d0)) :: ratio
    ttarget = ratio
  end subroutine set_itv_120

  !---------------------------------

  subroutine init_itv_121
    !! <LI> (121) neratio: ratio of mean SOL density at OMP to separatrix density at OMP
    use numerics, only: lablxc, boundl, boundu
    implicit none
    lablxc(121) = 'neratio       '
    boundl(121) = 0.001D0
    boundu(121) = 1.000D0
  end subroutine init_itv_121

  real(kind(1.d0)) function itv_121()
    use div_kal_vars, only: neratio
    implicit none
    itv_121 =  neratio
  end function itv_121

  subroutine set_itv_121(ratio)
    use div_kal_vars, only: neratio
    implicit none
    real(kind(1.d0)) :: ratio
    neratio = ratio
  end subroutine set_itv_121

  !---------------------------------

  subroutine init_itv_122
    !! <LI> (122) oh_steel_frac : streel fraction of Central Solenoid
    use numerics, only: lablxc, boundl, boundu
    implicit none
    lablxc(122) = 'oh_steel_frac '
    boundl(122) = 0.001D0
    boundu(122) = 0.950D0
  end subroutine init_itv_122

  real(kind(1.d0)) function itv_122()
    use pfcoil_variables, only: oh_steel_frac
    implicit none
    itv_122 = oh_steel_frac 
  end function itv_122

  subroutine set_itv_122(ratio)
    use pfcoil_variables, only: oh_steel_frac
    implicit none
    real(kind(1.d0)) :: ratio
    oh_steel_frac = ratio
  end subroutine set_itv_122

  !---------------------------------

  subroutine init_itv_123
    !! <LI> (123) foh_stress : f-value for CS coil Tresca yield criterion (f-value for eq. 72)
    use numerics, only: lablxc, boundl, boundu
    implicit none
    lablxc(123) = 'foh_stress    '
    boundl(123) = 0.001D0
    boundu(123) = 1.000D0
  end subroutine init_itv_123

  real(kind(1.d0)) function itv_123()
    use constraint_variables, only: foh_stress
    implicit none
    itv_123 = foh_stress 
  end function itv_123

  subroutine set_itv_123(ratio)
    use constraint_variables, only: foh_stress
    implicit none
    real(kind(1.d0)) :: ratio
    foh_stress = ratio
  end subroutine set_itv_123

  !---------------------------------

  subroutine init_itv_124
    !! <LI> (124) qtargettotal : Power density on target including surface recombination [W/m2]
    use numerics, only: lablxc, boundl, boundu
    implicit none
    lablxc(124) = 'qtargettotal  '
    boundl(124) = 0.001D0
    boundu(124) = 1.000D7
  end subroutine init_itv_124

  real(kind(1.d0)) function itv_124()
    use div_kal_vars, only: qtargettotal
    implicit none
    itv_124 = qtargettotal 
  end function itv_124

  subroutine set_itv_124(ratio)
    use div_kal_vars, only: qtargettotal
    implicit none
    real(kind(1.d0)) :: ratio
    qtargettotal = ratio
  end subroutine set_itv_124

  !---------------------------------

  subroutine init_itv_125
    !! <LI> (125) fimp(3) :  Beryllium density fraction relative to electron density
    use numerics, only: lablxc, boundl, boundu
    implicit none
    lablxc(125) = 'fimp(03)      '
    boundl(125) = 1.00D-8
    boundu(125) = 0.010D0
  end subroutine init_itv_125

  real(kind(1.d0)) function itv_125()
    use impurity_radiation_module, only: impurity_arr_frac
    implicit none
    itv_125 = impurity_arr_frac(3)
  end function itv_125

  subroutine set_itv_125(ratio)
    use impurity_radiation_module, only: impurity_arr_frac
    implicit none
    real(kind(1.d0)) :: ratio
    impurity_arr_frac(3) = ratio
  end subroutine set_itv_125

  !---------------------------------

  subroutine init_itv_126
    !! <LI> (126) fimp(4) :  Carbon density fraction relative to electron density
    use numerics, only: lablxc, boundl, boundu
    implicit none
    lablxc(126) = 'fimp(04)      '
    boundl(126) = 1.00D-8
    boundu(126) = 0.010D0
  end subroutine init_itv_126

  real(kind(1.d0)) function itv_126()
    use impurity_radiation_module, only: impurity_arr_frac
    implicit none
    itv_126 = impurity_arr_frac(4)
  end function itv_126

  subroutine set_itv_126(ratio)
    use impurity_radiation_module, only: impurity_arr_frac
    implicit none
    real(kind(1.d0)) :: ratio
    impurity_arr_frac(4) = ratio
  end subroutine set_itv_126

  !---------------------------------

  subroutine init_itv_127
    !! <LI> (127) fimp(5) :  Nitrogen fraction relative to electron density
    use numerics, only: lablxc, boundl, boundu
    implicit none
    lablxc(127) = 'fimp(05)      '
    boundl(127) = 1.00D-8
    boundu(127) = 0.010D0
  end subroutine init_itv_127

  real(kind(1.d0)) function itv_127()
    use impurity_radiation_module, only: impurity_arr_frac
    implicit none
    itv_127 = impurity_arr_frac(5)
  end function itv_127

  subroutine set_itv_127(ratio)
    use impurity_radiation_module, only: impurity_arr_frac
    implicit none
    real(kind(1.d0)) :: ratio
    impurity_arr_frac(5) = ratio
  end subroutine set_itv_127

  !---------------------------------

  subroutine init_itv_128
    !! <LI> (128) fimp(6) :  Oxygen density fraction relative to electron density
    use numerics, only: lablxc, boundl, boundu
    implicit none
    lablxc(128) = 'fimp(06)      '
    boundl(128) = 1.00D-8
    boundu(128) = 0.010D0
  end subroutine init_itv_128

  real(kind(1.d0)) function itv_128()
    use impurity_radiation_module, only: impurity_arr_frac
    implicit none
    itv_128 = impurity_arr_frac(6) 
  end function itv_128

  subroutine set_itv_128(ratio)
    use impurity_radiation_module, only: impurity_arr_frac
    implicit none
    real(kind(1.d0)) :: ratio
    impurity_arr_frac(6) = ratio
  end subroutine set_itv_128

  !---------------------------------

  subroutine init_itv_129
    !! <LI> (129) fimp(7) :  Neon density fraction relative to electron density
    use numerics, only: lablxc, boundl, boundu
    implicit none
    lablxc(129) = 'fimp(07)      '
    boundl(129) = 1.00D-8
    boundu(129) = 0.010D0
  end subroutine init_itv_129

  real(kind(1.d0)) function itv_129()
    use impurity_radiation_module, only: impurity_arr_frac
    implicit none
    itv_129 = impurity_arr_frac(7)
  end function itv_129

  subroutine set_itv_129(ratio)
    use impurity_radiation_module, only: impurity_arr_frac
    implicit none
    real(kind(1.d0)) :: ratio
    impurity_arr_frac(7) = ratio
  end subroutine set_itv_129

  !---------------------------------

  subroutine init_itv_130
    !! <LI> (130) fimp(8) :  Silicon density fraction relative to electron density
    use numerics, only: lablxc, boundl, boundu
    implicit none
    lablxc(130) = 'fimp(08)      '
    boundl(130) = 1.00D-8
    boundu(130) = 0.010D0
  end subroutine init_itv_130

  real(kind(1.d0)) function itv_130()
    use impurity_radiation_module, only: impurity_arr_frac
    implicit none
    itv_130 = impurity_arr_frac(8)
  end function itv_130

  subroutine set_itv_130(ratio)
    use impurity_radiation_module, only: impurity_arr_frac
    implicit none
    real(kind(1.d0)) :: ratio
    impurity_arr_frac(8) = ratio
  end subroutine set_itv_130

  !---------------------------------

  subroutine init_itv_131
    !! <LI> (131) fimp(9) :  Argon density fraction relative to electron density
    use numerics, only: lablxc, boundl, boundu
    implicit none
    lablxc(131) = 'fimp(09)      '
    boundl(131) = 1.00D-8
    boundu(131) = 0.010D0
  end subroutine init_itv_131

  real(kind(1.d0)) function itv_131()
    use impurity_radiation_module, only: impurity_arr_frac
    implicit none
    itv_131 = impurity_arr_frac(9) 
  end function itv_131

  subroutine set_itv_131(ratio)
    use impurity_radiation_module, only: impurity_arr_frac
    implicit none
    real(kind(1.d0)) :: ratio
    impurity_arr_frac(9) = ratio
  end subroutine set_itv_131

  !---------------------------------

  subroutine init_itv_132
    !! <LI> (132) fimp(10) :  Iron density fraction relative to electron density
    use numerics, only: lablxc, boundl, boundu
    implicit none
    lablxc(132) = 'fimp(10)      '
    boundl(132) = 1.00D-8
    boundu(132) = 0.010D0
  end subroutine init_itv_132

  real(kind(1.d0)) function itv_132()
    use impurity_radiation_module, only: impurity_arr_frac
    implicit none
    itv_132 = impurity_arr_frac(10)
  end function itv_132

  subroutine set_itv_132(ratio)
    use impurity_radiation_module, only: impurity_arr_frac
    implicit none
    real(kind(1.d0)) :: ratio
    impurity_arr_frac(10) = ratio
  end subroutine set_itv_132

  !---------------------------------

  subroutine init_itv_133
    !! <LI> (133) fimp(11) :  Nickel density fraction relative to electron density
    use numerics, only: lablxc, boundl, boundu
    implicit none
    lablxc(133) = 'fimp(11)      '
    boundl(133) = 1.00D-8
    boundu(133) = 0.010D0
  end subroutine init_itv_133

  real(kind(1.d0)) function itv_133()
    use impurity_radiation_module, only: impurity_arr_frac
    implicit none
    itv_133 = impurity_arr_frac(11)
  end function itv_133

  subroutine set_itv_133(ratio)
    use impurity_radiation_module, only: impurity_arr_frac
    implicit none
    real(kind(1.d0)) :: ratio
    impurity_arr_frac(11) = ratio
  end subroutine set_itv_133

  !---------------------------------

  subroutine init_itv_134
    !! <LI> (134) fimp(12) :  Krypton density fraction relative to electron density
    use numerics, only: lablxc, boundl, boundu
    implicit none
    lablxc(134) = 'fimp(12)      '
    boundl(134) = 1.00D-8
    boundu(134) = 0.010D0
  end subroutine init_itv_134

  real(kind(1.d0)) function itv_134()
    use impurity_radiation_module, only: impurity_arr_frac
    implicit none
    itv_134 = impurity_arr_frac(12)
  end function itv_134

  subroutine set_itv_134(ratio)
    use impurity_radiation_module, only: impurity_arr_frac
    implicit none
    real(kind(1.d0)) :: ratio
    impurity_arr_frac(12) = ratio
  end subroutine set_itv_134

  !---------------------------------

  subroutine init_itv_135
    !! <LI> (135) fimp(13) :  Xenon density fraction relative to electron density
    use numerics, only: lablxc, boundl, boundu
    implicit none
    lablxc(135) = 'fimp(13)      '
    boundl(135) = 1.00D-8
    boundu(135) = 0.010D0
  end subroutine init_itv_135

  real(kind(1.d0)) function itv_135()
    use impurity_radiation_module, only: impurity_arr_frac
    implicit none
    itv_135 = impurity_arr_frac(13)
  end function itv_135

  subroutine set_itv_135(ratio)
    use impurity_radiation_module, only: impurity_arr_frac
    implicit none
    real(kind(1.d0)) :: ratio
    impurity_arr_frac(13) = ratio
  end subroutine set_itv_135

  !---------------------------------

  subroutine init_itv_136
    !! <LI> (136) fimp(14) :  Tungsten density fraction relative to electron density
    use numerics, only: lablxc, boundl, boundu
    implicit none
    lablxc(136) = 'fimp(14)      '
    boundl(136) = 1.00D-8
    boundu(136) = 0.010D0
  end subroutine init_itv_136

  real(kind(1.d0)) function itv_136()
    use impurity_radiation_module, only: impurity_arr_frac
    implicit none
    itv_136 = impurity_arr_frac(14)
  end function itv_136

  subroutine set_itv_136(ratio)
    use impurity_radiation_module, only: impurity_arr_frac
    implicit none
    real(kind(1.d0)) :: ratio
    impurity_arr_frac(14) = ratio
  end subroutine set_itv_136

  !---------------------------------

  subroutine init_itv_137
    !! <LI> (137) fplhsep (f-value for equation 73)
    use numerics, only: lablxc, boundl, boundu
    implicit none
    lablxc(137) = 'fplhsep       '
    boundl(137) = 0.001D0
    boundu(137) = 1.000D0
  end subroutine init_itv_137

  real(kind(1.d0)) function itv_137()
    use physics_variables, only: fplhsep
    implicit none
    itv_137 = fplhsep 
  end function itv_137

  subroutine set_itv_137(ratio)
    use physics_variables, only: fplhsep
    implicit none
    real(kind(1.d0)) :: ratio
    fplhsep = ratio
  end subroutine set_itv_137

  !---------------------------------

  subroutine init_itv_138
    !! <LI> (138) rebco_thickness : thickness of REBCO layer in tape (m)
    use numerics, only: lablxc, boundl, boundu
    implicit none
    lablxc(138) = 'rebco_thickness'
    boundl(138) = 0.01D-6
    boundu(138) = 100.0D-6
  end subroutine init_itv_138

  real(kind(1.d0)) function itv_138()
    use physics_variables, only: fplhsep
    implicit none
    itv_138 = fplhsep 
  end function itv_138

  subroutine set_itv_138(ratio)
    use physics_variables, only: fplhsep
    implicit none
    real(kind(1.d0)) :: ratio
    fplhsep = ratio
  end subroutine set_itv_138

  !---------------------------------

  subroutine init_itv_139
    !! <LI> (139) copper_thick : thickness of copper layer in tape (m)
    use numerics, only: lablxc, boundl, boundu
    implicit none
    lablxc(139) = 'copper_thick  '
    boundl(139) = 1.00D-6
    boundu(139) = 1.00D-3
  end subroutine init_itv_139

  real(kind(1.d0)) function itv_139()
    use rebco_variables, only: copper_thick
    implicit none
    itv_139 = copper_thick 
  end function itv_139

  subroutine set_itv_139(ratio)
    use rebco_variables, only: copper_thick
    implicit none
    real(kind(1.d0)) :: ratio
    copper_thick = ratio
  end subroutine set_itv_139

  !---------------------------------

  subroutine init_itv_140
    !! <LI> (140) dr_tf_wp : radial thickness of TFC winding pack (m)
    use numerics, only: lablxc, boundl, boundu
    implicit none
    lablxc(140) = 'dr_tf_wp         '
    boundl(140) = 0.001D0
    boundu(140) = 2.000D0
  end subroutine init_itv_140

  real(kind(1.d0)) function itv_140()
    use tfcoil_variables, only: dr_tf_wp
    implicit none
    itv_140 = dr_tf_wp 
  end function itv_140

  subroutine set_itv_140(ratio)
    use tfcoil_variables, only: dr_tf_wp
    implicit none
    real(kind(1.d0)) :: ratio
    dr_tf_wp = ratio
  end subroutine set_itv_140

  !---------------------------------

  subroutine init_itv_141
    !! <LI> (141) fcqt : TF coil quench temperature < tmax_croco (f-value for equation 74)
    use numerics, only: lablxc, boundl, boundu
    implicit none
    lablxc(141) = 'fcqt          '
    boundl(141) = 0.001D0
    boundu(141) = 1.000D0
  end subroutine init_itv_141

  real(kind(1.d0)) function itv_141()
    use constraint_variables, only: fcqt
    implicit none
    itv_141 = fcqt 
  end function itv_141

  subroutine set_itv_141(ratio)
    use constraint_variables, only: fcqt
    implicit none
    real(kind(1.d0)) :: ratio
    fcqt = ratio
  end subroutine set_itv_141

  !---------------------------------

  subroutine init_itv_142
    !! <LI> (142) nesep : electron density at separatrix [m-3]
    use numerics, only: lablxc, boundl, boundu
    implicit none
    lablxc(142) = 'nesep         '
    boundl(142) = 1.00D17
    boundu(142) = 1.00D20
  end subroutine init_itv_142

  real(kind(1.d0)) function itv_142()
    use physics_variables, only: nesep
    implicit none
    itv_142 = nesep 
  end function itv_142

  subroutine set_itv_142(ratio)
    use physics_variables, only: nesep
    implicit none
    real(kind(1.d0)) :: ratio
    nesep = ratio
  end subroutine set_itv_142

  !---------------------------------

  subroutine init_itv_143
    !! <LI> (143) f_copperA_m2 : TF coil current / copper area < Maximum value
    !!            (f-value for equation 75)
    use numerics, only: lablxc, boundl, boundu
    implicit none
    lablxc(143) = 'f_coppera_m2  '
    boundl(143) = 0.001D0
    boundu(143) = 1.000D0
  end subroutine init_itv_143

  real(kind(1.d0)) function itv_143()
    use rebco_variables, only: f_coppera_m2
    implicit none
    itv_143 = f_copperA_m2 
  end function itv_143

  subroutine set_itv_143(ratio)
    use rebco_variables, only: f_coppera_m2
    implicit none
    real(kind(1.d0)) :: ratio
    f_coppera_m2 = ratio
  end subroutine set_itv_143

  !---------------------------------

  subroutine init_itv_144
    !! <LI> (144) fnesep : Eich critical electron density at separatrix 
    use numerics, only: lablxc, boundl, boundu
    implicit none
    !!                     (f-value for constraint equation 76) [m-3]
    lablxc(144) = 'fnesep        '
    boundl(144) = 0.001D0
    boundu(144) = 1.000D0
  end subroutine init_itv_144

  real(kind(1.d0)) function itv_144()
    use constraint_variables, only: fnesep
    implicit none
    itv_144 = fnesep 
  end function itv_144

  subroutine set_itv_144(ratio)
    use constraint_variables, only: fnesep
    implicit none
    real(kind(1.d0)) :: ratio
    fnesep = ratio
  end subroutine set_itv_144

  !---------------------------------

  subroutine init_itv_145
    !! <LI> (145) fgwped :  fraction of Greenwald density to set as pedestal-top density
    use numerics, only: lablxc, boundl, boundu
    implicit none
    lablxc(145) = 'fgwped        '
    boundl(145) = 0.500D0
    boundu(145) = 1.000D0
  end subroutine init_itv_145

  real(kind(1.d0)) function itv_145()
    use physics_variables, only: fgwped
    implicit none
    itv_145 = fgwped 
  end function itv_145

  subroutine set_itv_145(ratio)
    use physics_variables, only: fgwped
    implicit none
    real(kind(1.d0)) :: ratio
    fgwped = ratio
  end subroutine set_itv_145

  !---------------------------------

  subroutine init_itv_146
    !! <LI> (146) fcpttf : F-value for TF coil current per turn limit (constraint equation 77)
    use numerics, only: lablxc, boundl, boundu
    implicit none
    lablxc(146) = 'fcpttf        '
    boundl(146) = 0.001D0
    boundu(146) = 1.000D0
  end subroutine init_itv_146

  real(kind(1.d0)) function itv_146()
    use constraint_variables, only: fcpttf
    implicit none
    itv_146 = fcpttf 
  end function itv_146

  subroutine set_itv_146(ratio)
    use constraint_variables, only: fcpttf
    implicit none
    real(kind(1.d0)) :: ratio
    fcpttf = ratio
  end subroutine set_itv_146

  !---------------------------------

  subroutine init_itv_147
    !! <LI> (147) freinke : F-value for Reinke detachment criterion (constraint equation 78)
    use numerics, only: lablxc, boundl, boundu
    implicit none
    lablxc(147) = 'freinke       '
    boundl(147) = 0.001D0
    boundu(147) = 1.000D0
  end subroutine init_itv_147

  real(kind(1.d0)) function itv_147()
    use constraint_variables, only: freinke
    implicit none
    itv_147 = freinke 
  end function itv_147

  subroutine set_itv_147(ratio)
    use constraint_variables, only: freinke
    implicit none
    real(kind(1.d0)) :: ratio
    freinke = ratio
  end subroutine set_itv_147

  !---------------------------------

  subroutine init_itv_148
    !! <LI> (148) fzactual : fraction of impurity at SOL with Reinke detachment criterion
    use numerics, only: lablxc, boundl, boundu
    implicit none
    lablxc(148) = 'fzactual      '
    boundl(148) = 1.00D-8
    boundu(148) = 1.000D0
  end subroutine init_itv_148

  real(kind(1.d0)) function itv_148()
    use div_kal_vars, only: impurity_enrichment
    use impurity_radiation_module, only: impurity_arr_frac
    use reinke_variables, only: impvardiv
    implicit none
    ! TODO This needs to be clarified!! MDK
    ! It looks like fzactual is not really an iteration variable.
    itv_148 = impurity_arr_frac(impvardiv)*impurity_enrichment(impvardiv)   !fzactual
  end function itv_148

  subroutine set_itv_148(ratio)
    use div_kal_vars, only: impurity_enrichment
    use impurity_radiation_module, only: fimpvar, impurity_arr_frac
    use reinke_variables, only: fzactual, impvardiv
    implicit none
    real(kind(1.d0)) :: ratio
    fzactual = ratio
    impurity_arr_frac(impvardiv) = fzactual / impurity_enrichment(impvardiv)
  end subroutine set_itv_148

  !---------------------------------

  subroutine init_itv_149
    !! <LI> (149) fbmaxcs : F-value for max peak CS field (con. 79, itvar 149)
    use numerics, only: lablxc, boundl, boundu
    implicit none
    lablxc(149) = 'fbmaxcs       '
    boundl(149) = 0.001D0
    boundu(149) = 1.000D0
  end subroutine init_itv_149

  real(kind(1.d0)) function itv_149()
    use pfcoil_variables, only: fbmaxcs
    implicit none
    itv_149 = fbmaxcs 
  end function itv_149

  subroutine set_itv_149(ratio)
    use pfcoil_variables, only: fbmaxcs
    implicit none
    real(kind(1.d0)) :: ratio
    fbmaxcs = ratio
  end subroutine set_itv_149

  !---------------------------------

  subroutine init_itv_150
    !! <LI> (150) plasmod_fcdp : (P_CD - Pheat)/(Pmax-Pheat) 
    use numerics, only: lablxc, boundl, boundu
    implicit none
    !!            i.e. ratio of CD power over available power
    lablxc(150) = 'plasmod_fcdp  '
    boundl(150) = 0.000D0
    boundu(150) = 1.000D0
  end subroutine init_itv_150

  real(kind(1.d0)) function itv_150()
    use plasmod_variables, only: plasmod_fcdp
    implicit none
    itv_150 = plasmod_fcdp 
  end function itv_150

  subroutine set_itv_150(ratio)
    use plasmod_variables, only: plasmod_fcdp
    implicit none
    real(kind(1.d0)) :: ratio
    plasmod_fcdp = ratio
  end subroutine set_itv_150

  !---------------------------------

  subroutine init_itv_151
    !! <LI> (151) plasmod_fradc : Pline_Xe / (Palpha + Paux - PlineAr - Psync - Pbrad)
    use numerics, only: lablxc, boundl, boundu
    implicit none
    lablxc(151) = 'plasmod_fradc '
    boundl(151) = 0.001D0
    boundu(151) = 1.000D0
  end subroutine init_itv_151

  real(kind(1.d0)) function itv_151()
    use plasmod_variables, only: plasmod_fradc
    implicit none
    itv_151 = plasmod_fradc 
  end function itv_151

  subroutine set_itv_151(ratio)
    use plasmod_variables, only: plasmod_fradc
    implicit none
    real(kind(1.d0)) :: ratio
    plasmod_fradc = ratio
  end subroutine set_itv_151

  !---------------------------------

  subroutine init_itv_152
    !! <LI> (152) fbmaxcs : Ratio of separatrix density to Greenwald density
    use numerics, only: lablxc, boundl, boundu
    implicit none
    lablxc(152) = 'fgwsep        '
    boundl(152) = 0.001D0
    boundu(152) = 1.000D0
  end subroutine init_itv_152

  real(kind(1.d0)) function itv_152()
    use physics_variables, only: fgwsep
    implicit none
    itv_152 = fgwsep 
  end function itv_152

  subroutine set_itv_152(ratio)
    use physics_variables, only: fgwsep
    implicit none
    real(kind(1.d0)) :: ratio
    fgwsep = ratio
  end subroutine set_itv_152

  !---------------------------------

  subroutine init_itv_153
    !! <LI> (153) fpdivlim : F-value for minimum pdivt (con. 80)
    use numerics, only: lablxc, boundl, boundu
    implicit none
    lablxc(153) = 'fpdivlim      '
    boundl(153) = 0.001D0
    boundu(153) = 1.000D0
  end subroutine init_itv_153

  real(kind(1.d0)) function itv_153()
    use physics_variables, only: fpdivlim
    implicit none
    itv_153 = fpdivlim
  end function itv_153

  subroutine set_itv_153(ratio)
    use physics_variables, only: fpdivlim
    implicit none
    real(kind(1.d0)) :: ratio
    fpdivlim = ratio
  end subroutine set_itv_153

  !---------------------------------

  subroutine init_itv_154
    !! <LI> (154) fne0 : F-value for ne(0) > ne(ped) (con. 81)
    use numerics, only: lablxc, boundl, boundu
    implicit none
    lablxc(154) = 'fne0          ' 
    boundl(154) = 0.001D0
    boundu(154) = 1.000D0
  end subroutine init_itv_154

  real(kind(1.d0)) function itv_154()
    use physics_variables, only: fpdivlim
    implicit none
    itv_154 = fpdivlim 
  end function itv_154

  subroutine set_itv_154(ratio)
    use physics_variables, only: fpdivlim
    implicit none
    real(kind(1.d0)) :: ratio
    fpdivlim = ratio
  end subroutine set_itv_154

  !---------------------------------
  
  subroutine init_itv_155
    !! <LI> (155) pfusife : IFE input fusion power (MW) (ifedrv=3 only)
    use numerics, only: lablxc, boundl, boundu
    implicit none
    lablxc(155) = 'pfusife       '
    boundl(155) = 5.000d2
    boundu(155) = 3.000d3
  end subroutine init_itv_155
  
  real(kind(1.d0)) function itv_155()
    use ife_variables, only: pfusife
    implicit none
    itv_155 = pfusife 
  end function itv_155

  subroutine set_itv_155(ratio)
    use ife_variables, only: pfusife
    implicit none
    real(kind(1.d0)) :: ratio
    pfusife = ratio
  end subroutine set_itv_155

  !---------------------------------

  subroutine init_itv_156
    !! <LI> (156) rrin : Input IFE repetition rate (Hz) (ifedrv=3 only)
    use numerics, only: lablxc, boundl, boundu
    implicit none
    lablxc(156) = 'rrin          '
    boundl(156) = 1.000d0
    boundu(156) = 1.000d1
  end subroutine init_itv_156

  real(kind(1.d0)) function itv_156()
    use ife_variables, only: rrin
    implicit none
    itv_156 = rrin 
  end function itv_156

  subroutine set_itv_156(ratio)
    use ife_variables, only: rrin
    implicit none
    real(kind(1.d0)) :: ratio
    rrin = ratio
  end subroutine set_itv_156

  !---------------------------------

  subroutine init_itv_157
    !! <LI> (157) fvssu : F-value for available to required start up flux (con. 51)
    use numerics, only: lablxc, boundl, boundu
    implicit none
    lablxc(157) = 'fvssu         '
    boundl(157) = 1.00d-3
    boundu(157) = 1.000d1
  end subroutine init_itv_157

  real(kind(1.d0)) function itv_157()
    use pfcoil_variables, only: fvssu
    implicit none
    itv_157 = fvssu 
  end function itv_157

  subroutine set_itv_157(ratio)
    use pfcoil_variables, only: fvssu
    implicit none
    real(kind(1.d0)) :: ratio
    fvssu = ratio
  end subroutine set_itv_157

  !---------------------------------

  subroutine init_itv_158
    !! <LI> (158) croco_thick : Thickness of CroCo copper tube (m)
    use numerics, only: lablxc, boundl, boundu
    implicit none
    lablxc(158) = 'croco_thick   '
    boundl(158) = 1.0d-3
    boundu(158) = 1.0d-1
  end subroutine init_itv_158

  real(kind(1.d0)) function itv_158()
    use rebco_variables, only: croco_thick
    implicit none
    itv_158 = croco_thick
  end function itv_158

  subroutine set_itv_158(ratio)
    use rebco_variables, only: croco_thick
    implicit none
    real(kind(1.d0)) :: ratio
    croco_thick = ratio
  end subroutine set_itv_158

  !---------------------------------

  subroutine init_itv_159
    !! <LI> (159) ftoroidalgap : F-value for toroidalgap >  tftort constraint (con. 82)
    use numerics, only: lablxc, boundl, boundu
    lablxc(159) = 'ftoroidalgap  ' 
    boundl(159) = 1.0D-4
    boundu(159) = 1.0D0
  end subroutine init_itv_159

  real(kind(1.d0)) function itv_159()
    use tfcoil_variables, only: ftoroidalgap
    implicit none
    itv_159 = ftoroidalgap 
  end function itv_159

  subroutine set_itv_159(ratio)
    use tfcoil_variables, only: ftoroidalgap
    implicit none
    real(kind(1.d0)) :: ratio
    ftoroidalgap = ratio
  end subroutine set_itv_159

  !---------------------------------

  subroutine init_itv_160
    !! <LI> (160) f_avspace (f-value for equation 83)
    use numerics, only: lablxc, boundu, boundl
    lablxc(160) = 'f_avspace     '
    boundl(160) = 0.010D0
    boundu(160) = 1.000D0
  end subroutine init_itv_160

  real(kind(1.d0)) function itv_160()
    use build_variables, only: f_avspace
    implicit none
    itv_160 = f_avspace 
  end function itv_160

  subroutine set_itv_160(ratio)
    use build_variables, only: f_avspace
    implicit none
    real(kind(1.d0)) :: ratio
    f_avspace = ratio
  end subroutine set_itv_160

  !---------------------------------

  subroutine init_itv_161
    !! <LI> (161) fbetatry_lower (f-value for equation 84)
    use constraint_variables, only: fbetatry_lower
    use numerics, only: lablxc, boundl, boundu
    implicit none
    lablxc(161) = 'fbetatry_lower     '
    boundl(161) = 0.010D0
    boundu(161) = 1.000D0
  end subroutine init_itv_161

  real(kind(1.d0)) function itv_161()
    use constraint_variables, only: fbetatry_lower
    implicit none
    itv_161 = fbetatry_lower 
  end function itv_161

  subroutine set_itv_161(ratio)
    use constraint_variables, only: fbetatry_lower
    real(kind(1.d0)) :: ratio
    fbetatry_lower = ratio
  end subroutine set_itv_161

  !---------------------------------

  subroutine init_itv_162
    !! <LI> (162) r_cp_top : Top outer radius of the centropost (ST only) (m)
    use numerics, only: lablxc, boundl, boundu
    implicit none
    lablxc(162) = 'r_cp_top           '
    boundl(162) = 0.0010D0
    boundu(162) = 10.000D0
  end subroutine init_itv_162

  real(kind(1.d0)) function itv_162()
  use build_variables, only: r_cp_top
    implicit none
    itv_162 = r_cp_top 
  end function itv_162

  subroutine set_itv_162(ratio)
    use build_variables, only: r_cp_top
    real(kind(1.d0)) :: ratio
    r_cp_top = ratio
  end subroutine set_itv_162

  !---------------------------------

  subroutine init_itv_163
    !! <LI> (163)f_t_turn_tf : Top outer radius of the centropost (ST only) (m)
    use numerics, only: lablxc, boundl, boundu
    implicit none
    lablxc(163) = 'f_t_turn_tf        '
    boundl(163) = 0.0010D0
    boundu(163) = 1000.0D0
  end subroutine init_itv_163

  real(kind(1.d0)) function itv_163()
  use tfcoil_variables, only: f_t_turn_tf
    implicit none
    itv_163 = f_t_turn_tf 
  end function itv_163

  subroutine set_itv_163(ratio)
    use tfcoil_variables, only: f_t_turn_tf
    real(kind(1.d0)) :: ratio
    f_t_turn_tf = ratio
  end subroutine set_itv_163

  !---------------------------------

  subroutine init_itv_164
    !! <LI> (164) f-value for maximum cryogenic plant power
    use numerics, only: lablxc, boundl, boundu
    implicit none
    lablxc(164) = 'f_crypmw         '
    boundl(164) = 0.001D0 
    boundu(164) = 1.000D0  
  end subroutine init_itv_164

  real(kind(1.d0)) function itv_164()
    use heat_transport_variables, only: f_crypmw
    implicit none
    itv_164 = f_crypmw
  end function itv_164

  subroutine set_itv_164(ratio)
    use heat_transport_variables, only: f_crypmw
    implicit none
    real(kind(1.d0)) :: ratio
    f_crypmw = ratio
  end subroutine set_itv_164

<<<<<<< HEAD
  subroutine init_itv_165
    !! <LI> (165) f_copperaoh_m2 : CS coil current / copper area < Maximum value
    !! (f-value for equation 75)
    use numerics, only: lablxc, boundl, boundu
    implicit none
    lablxc(165) = 'f_copperaoh_m2'
    boundl(165) = 0.001D0
    boundu(165) = 1.000D0
  end subroutine init_itv_165

  real(kind(1.d0)) function itv_165()
  use rebco_variables, only: f_copperaoh_m2
    implicit none
    itv_165 = f_copperaoh_m2 
  end function itv_165

  subroutine set_itv_165(ratio)
    use rebco_variables, only: f_copperaoh_m2
    implicit none
    real(kind(1.d0)) :: ratio
    f_copperaoh_m2 = ratio
  end subroutine  set_itv_165

    !---------------------------------
  ! DUMMY variables below here
  !-----------------------------------
=======
  !---------------------------------

  subroutine init_itv_165
    !! <LI> (165) f-value for maximum TF coil strain
    use numerics, only: lablxc, boundl, boundu
    implicit none
    lablxc(165) = 'fstr_wp       '
    boundl(165) = 1.0d-9
    boundu(165) = 1.0d0
  end subroutine init_itv_165

  real(kind(1.d0)) function itv_165()
    use constraint_variables, only: fstr_wp
    implicit none
    itv_165 = fstr_wp 
  end function itv_165

  subroutine set_itv_165(ratio)
    use constraint_variables, only: fstr_wp
    implicit none
    real(kind(1.d0)) :: ratio
    fstr_wp = ratio
  end subroutine  set_itv_165

  !---------------------------------
  ! DUMMY variables below here
  !---------------------------------
>>>>>>> cf6e425c

  subroutine init_itv_166
    !! <LI> (166) DUMMY : Description
    use numerics, only: lablxc, boundl, boundu
    implicit none
    lablxc(166) = 'DUMMY         '
    boundl(166) = 1.0d-99
    boundu(166) = 1.0d99
  end subroutine init_itv_166

  real(kind(1.d0)) function itv_166()
    implicit none
    itv_166 = DUMMY 
  end function itv_166

  subroutine set_itv_166(ratio)
    implicit none
    real(kind(1.d0)) :: ratio
    DUMMY = ratio
  end subroutine set_itv_166

  !---------------------------------

  subroutine init_itv_167
    !! <LI> (167) DUMMY : Description
    use numerics, only: lablxc, boundl, boundu
    implicit none
    lablxc(167) = 'DUMMY         '
    boundl(167) = 1.0d-99
    boundu(167) = 1.0d99
  end subroutine init_itv_167

  real(kind(1.d0)) function itv_167()
    implicit none
    itv_167 = DUMMY 
  end function itv_167

  subroutine set_itv_167(ratio)
    implicit none
    real(kind(1.d0)) :: ratio
    DUMMY = ratio
  end subroutine set_itv_167

  !---------------------------------

  subroutine init_itv_168
    !! <LI> (168) DUMMY : Description
    use numerics, only: lablxc, boundl, boundu
    implicit none
    lablxc(168) = 'DUMMY         '
    boundl(168) = 1.0d-99
    boundu(168) = 1.0d99
  end subroutine init_itv_168

  real(kind(1.d0)) function itv_168()
    implicit none
    itv_168 = DUMMY 
  end function itv_168

  subroutine set_itv_168(ratio)
    implicit none
    real(kind(1.d0)) :: ratio
    DUMMY = ratio
  end subroutine set_itv_168

  !---------------------------------

  subroutine init_itv_169
    !! <LI> (169) DUMMY : Description
    use numerics, only: lablxc, boundl, boundu
    implicit none
    lablxc(169) = 'DUMMY         '
    boundl(169) = 1.0d-99
    boundu(169) = 1.0d99
  end subroutine init_itv_169

  real(kind(1.d0)) function itv_169()
    implicit none
    itv_169 = DUMMY 
  end function itv_169

  subroutine set_itv_169(ratio)
    implicit none
    real(kind(1.d0)) :: ratio
    DUMMY = ratio
  end subroutine set_itv_169

  !---------------------------------

  subroutine init_itv_170
    !! <LI> (170) DUMMY : Description
    use numerics, only: lablxc, boundl, boundu
    implicit none
    lablxc(170) = 'DUMMY         '
    boundl(170) = 1.0d-99
    boundu(170) = 1.0d99
  end subroutine init_itv_170

  real(kind(1.d0)) function itv_170()
    implicit none
    itv_170 = DUMMY 
  end function itv_170

  subroutine set_itv_170(ratio)
    implicit none
    real(kind(1.d0)) :: ratio
    DUMMY = ratio
  end subroutine set_itv_170

  !---------------------------------
  
  subroutine init_itv_171
    !! <LI> (171) DUMMY : Description
    use numerics, only: lablxc, boundl, boundu
    implicit none
    lablxc(171) = 'DUMMY         '
    boundl(171) = 1.0d-99
    boundu(171) = 1.0d99
  end subroutine init_itv_171

  real(kind(1.d0)) function itv_171()
    implicit none
    itv_171 = DUMMY 
  end function itv_171

  subroutine set_itv_171(ratio)
    implicit none
    real(kind(1.d0)) :: ratio
    DUMMY = ratio
  end subroutine set_itv_171

  !---------------------------------

  subroutine init_itv_172
    !! <LI> (172) DUMMY : Description
    use numerics, only: lablxc, boundl, boundu
    implicit none
    lablxc(172) = 'DUMMY         '
    boundl(172) = 1.0d-99
    boundu(172) = 1.0d99
  end subroutine init_itv_172

  real(kind(1.d0)) function itv_172()
    implicit none
    itv_172 = DUMMY 
  end function itv_172

  subroutine set_itv_172(ratio)
    implicit none
    real(kind(1.d0)) :: ratio
    DUMMY = ratio
  end subroutine set_itv_172

  !---------------------------------

  subroutine init_itv_173
    !! <LI> (173) DUMMY : Description
    use numerics, only: lablxc, boundl, boundu
    implicit none
    lablxc(173) = 'DUMMY         '
    boundl(173) = 1.0d-99
    boundu(173) = 1.0d99
  end subroutine init_itv_173

  real(kind(1.d0)) function itv_173()
    implicit none
    itv_173 = DUMMY 
  end function itv_173

  subroutine set_itv_173(ratio)
    implicit none
    real(kind(1.d0)) :: ratio
    DUMMY = ratio
  end subroutine set_itv_173

  !---------------------------------
  
  subroutine init_itv_174
    !! <LI> (174) DUMMY : Description
    use numerics, only: lablxc, boundl, boundu
    implicit none
    lablxc(174) = 'DUMMY         '
    boundl(174) = 1.0d-99
    boundu(174) = 1.0d99
  end subroutine init_itv_174

  real(kind(1.d0)) function itv_174()
    implicit none
    itv_174 = DUMMY 
  end function itv_174

  subroutine set_itv_174(ratio)
    implicit none
    real(kind(1.d0)) :: ratio
    DUMMY = ratio
  end subroutine set_itv_174

  !---------------------------------

  subroutine init_itv_175
    !! <LI> (175) DUMMY : Description
    use numerics, only: lablxc, boundl, boundu
    implicit none
    lablxc(175) = 'DUMMY         '
    boundl(175) = 1.0d-99
    boundu(175) = 1.0d99
  end subroutine init_itv_175

  real(kind(1.d0)) function itv_175()
    implicit none
    itv_175 = DUMMY 
  end function itv_175

  subroutine set_itv_175(ratio)
    implicit none
    real(kind(1.d0)) :: ratio
    DUMMY = ratio
  end subroutine set_itv_175
  
  !------------------------------------------------------
  
  subroutine loadxc
    !! Routine to load the physics and engineering variables into the
    !! optimisation variables array
    !! author: P J Knight, CCFE, Culham Science Centre
    !! author: J Morris, CCFE, Culham Science Centre
    !! None
    !! This subroutine loads the physics and engineering variables
    !! into the optimisation variables array <CODE>XCM</CODE>.
    !
    ! !!!!!!!!!!!!!!!!!!!!!!!!!!!!!!!!!!!!!!!!!!!!!!!
    
    use constants, only: nout
    use maths_library, only: variable_error
    use error_handling, only: idiags, fdiags, report_error
    use numerics, only: nvar, xcm, ixc, name_xc, lablxc, scafc, scale
    use physics_variables, only: icurr
    use global_variables, only: vlabel
    implicit none
  
    !  Local variables
    integer :: i
    ! !!!!!!!!!!!!!!!!!!!!!!!!!!!!!!!!!!!!!!!!!!!!!!!
    do i = 1,nvar
  
       select case (ixc(i))
           case (1);  xcm(i) = itv_1()
           case (2);  xcm(i) = itv_2()
           case (3);  xcm(i) = itv_3()
           case (4);  xcm(i) = itv_4()
           case (5);  xcm(i) = itv_5()
           case (6);  xcm(i) = itv_6()
           case (7);  xcm(i) = itv_7()
           case (8);  xcm(i) = itv_8()
           case (9);  xcm(i) = itv_9()
           case (10);  xcm(i) = itv_10()
           case (11);  xcm(i) = itv_11()
           case (12);  xcm(i) = itv_12()
           case (13);  xcm(i) = itv_13()
           case (14);  xcm(i) = itv_14()
           case (15);  xcm(i) = itv_15()
           case (16);  xcm(i) = itv_16()
           case (17);  xcm(i) = itv_17()
           case (18);  xcm(i) = itv_18()
           case (19);  xcm(i) = itv_19()
           case (20);  xcm(i) = itv_20()
           case (21);  xcm(i) = itv_21()
           case (22);  xcm(i) = itv_22()
           case (23);  xcm(i) = itv_23()
           case (24);  xcm(i) = itv_24()
           case (25);  xcm(i) = itv_25()
           case (26);  xcm(i) = itv_26()
           case (27);  xcm(i) = itv_27()
           case (28);  xcm(i) = itv_28()
           case (29);  xcm(i) = itv_29()
           case (30);  xcm(i) = itv_30()
           case (31);  xcm(i) = itv_31()
           case (32);  xcm(i) = itv_32()
           case (33);  xcm(i) = itv_33()
           case (34);  xcm(i) = itv_34()
           case (35);  xcm(i) = itv_35()
           case (36);  xcm(i) = itv_36()
           case (37);  xcm(i) = itv_37()
           case (38);  xcm(i) = itv_38()
           case (39);  xcm(i) = itv_39()
           case (40);  xcm(i) = itv_40()
           case (41);  xcm(i) = itv_41()
           case (42);  xcm(i) = itv_42()
           case (43);  
           case (44);  xcm(i) = itv_44()
           case (45);  xcm(i) = itv_45()
           case (46);  xcm(i) = itv_46()
           case (47);  xcm(i) = itv_47()
           case (48);  xcm(i) = itv_48()
           case (49);  xcm(i) = itv_49()
           case (50);  xcm(i) = itv_50()
           case (51);  xcm(i) = itv_51()
           case (52);  xcm(i) = itv_52()
           case (53);  xcm(i) = itv_53()
           case (54);  xcm(i) = itv_54()
           case (55);  xcm(i) = itv_55()
           case (56);  xcm(i) = itv_56()
           case (57);  xcm(i) = itv_57()
           case (58);  xcm(i) = itv_58()
           case (59);  xcm(i) = itv_59()
           case (60);  xcm(i) = itv_60()
           case (61);  xcm(i) = itv_61()
           case (62);  xcm(i) = itv_62()
           case (63);  xcm(i) = itv_63()
           case (64);  xcm(i) = itv_64()
           case (65);  xcm(i) = itv_65()
           case (66);  xcm(i) = itv_66()
           case (67);  xcm(i) = itv_67()
           case (68);  xcm(i) = itv_68()
           case (69);  xcm(i) = itv_69()
           case (70);  xcm(i) = itv_70()
           case (71);  xcm(i) = itv_71()
           case (72);  xcm(i) = itv_72()
           case (73);  xcm(i) = itv_73()
           case (74);  xcm(i) = itv_74()
           case (75);  xcm(i) = itv_75()
           case (76);  xcm(i) = itv_76()
           case (77);  xcm(i) = itv_77()
           case (78);  xcm(i) = itv_78()
           case (79);  xcm(i) = itv_79()
           case (80);  xcm(i) = itv_80()
           case (81);  xcm(i) = itv_81()
           case (82);  xcm(i) = itv_82()
           case (83);  xcm(i) = itv_83()
           case (84);  xcm(i) = itv_84()
           case (85);  xcm(i) = itv_85()
           case (86);  xcm(i) = itv_86()
           case (87);  
           case (88);  
           case (89);  xcm(i) = itv_89()
           case (90);  xcm(i) = itv_90()
           case (91);  xcm(i) = itv_91()
           case (92);  xcm(i) = itv_92()
           case (93);  xcm(i) = itv_93()
           case (94);  xcm(i) = itv_94()
           case (95);  xcm(i) = itv_95()
           case (96);  xcm(i) = itv_96()
           case (97);  xcm(i) = itv_97()
           case (98);  xcm(i) = itv_98()
           case (99);  
           case (100);  
           case (101);  
           case (102);  xcm(i) = itv_102()
           case (103);  xcm(i) = itv_103()
           case (104);  xcm(i) = itv_104()
           case (105);  xcm(i) = itv_105()
           case (106);  xcm(i) = itv_106()
           case (107);  xcm(i) = itv_107()
           case (108);  xcm(i) = itv_108()
           case (109);  xcm(i) = itv_109()
           case (110);  xcm(i) = itv_110()
           case (111);  xcm(i) = itv_111()
           case (112);  xcm(i) = itv_112()
           case (113);  xcm(i) = itv_113()
           case (114);  xcm(i) = itv_114()
           case (115);  xcm(i) = itv_115()
           case (116);  xcm(i) = itv_116()
           case (117);  xcm(i) = itv_117()
           case (118);  xcm(i) = itv_118()
           case (119);  xcm(i) = itv_119()
           case (120);  xcm(i) = itv_120()
           case (121);  xcm(i) = itv_121()
           case (122);  xcm(i) = itv_122()
           case (123);  xcm(i) = itv_123()
           case (124);  xcm(i) = itv_124()
           case (125);  xcm(i) = itv_125()
           case (126);  xcm(i) = itv_126()
           case (127);  xcm(i) = itv_127()
           case (128);  xcm(i) = itv_128()
           case (129);  xcm(i) = itv_129()
           case (130);  xcm(i) = itv_130()
           case (131);  xcm(i) = itv_131()
           case (132);  xcm(i) = itv_132()
           case (133);  xcm(i) = itv_133()
           case (134);  xcm(i) = itv_134()
           case (135);  xcm(i) = itv_135()
           case (136);  xcm(i) = itv_136()
           case (137);  xcm(i) = itv_137()
           case (138);  xcm(i) = itv_138()
           case (139);  xcm(i) = itv_139()
           case (140);  xcm(i) = itv_140()
           case (141);  xcm(i) = itv_141()
           case (142);  xcm(i) = itv_142()
           case (143);  xcm(i) = itv_143()
           case (144);  xcm(i) = itv_144()
           case (145);  xcm(i) = itv_145()
           case (146);  xcm(i) = itv_146()
           case (147);  xcm(i) = itv_147()
           case (148);  xcm(i) = itv_148()
           case (149);  xcm(i) = itv_149()
           case (150);  xcm(i) = itv_150()
           case (151);  xcm(i) = itv_151()
           case (152);  xcm(i) = itv_152()
           case (153);  xcm(i) = itv_153()
           case (154);  xcm(i) = itv_154()
           case (155);  xcm(i) = itv_155()
           case (156);  xcm(i) = itv_156()
           case (157);  xcm(i) = itv_157()
           case (158);  xcm(i) = itv_158()
           case (159);  xcm(i) = itv_159()
           case (160);  xcm(i) = itv_160()
           case (161);  xcm(i) = itv_161()
           case (162);  xcm(i) = itv_162()
           case (163);  xcm(i) = itv_163()
           case (164);  xcm(i) = itv_164()
           case (165);  xcm(i) = itv_165()
            ! DUMMY Cases
           case (166);  xcm(i) = itv_166()
           case (167);  xcm(i) = itv_167()
           case (168);  xcm(i) = itv_168()
           case (169);  xcm(i) = itv_169()
           case (170);  xcm(i) = itv_170()
           case (171);  xcm(i) = itv_171()
           case (172);  xcm(i) = itv_172()
           case (173);  xcm(i) = itv_173()
           case (174);  xcm(i) = itv_174()
           case (175);  xcm(i) = itv_175()

       case default
          idiags(1) = i ; idiags(2) = ixc(i)
          call report_error(54)
  
       end select
       
  
        ! Simple list of iteration variable names
        name_xc(i) = lablxc(ixc(i))
        ! Note that iteration variable 18 has more than one name:
        if ((ixc(i) == 18).and.(icurr /= 2)) name_xc(i) = 'q95'
        if ((ixc(i) == 18).and.(icurr == 2)) name_xc(i) = 'qbar'
  
  
         ! MDK Check if sweep variable is also an iteration variable
         if (name_xc(i) == vlabel) then
              write(nout,*) 'WARNING: The sweep variable is also an iteration variable.'
              write(nout,*) 'The values of the sweep variable will be overwritten by the optimiser.'
              write(*,*) 'WARNING: The sweep variable is also an iteration variable.'
         end if
  
       !  Check that no iteration variable is zero
  
       if (abs(xcm(i)) <= 1.0D-12) then
          idiags(1) = i ; idiags(2) = ixc(i)
          write(*,*) 'Iteration variable ',ixc(i),'(',trim(lablxc(ixc(i))),') is zero.'
          call report_error(55)
       end if
  
       !  Crude method of catching NaN errors
  
       !if ( (abs(xcm(i)) > 9.99D99).or.(xcm(i) /= xcm(i)) ) then
       if ( variable_error(xcm(i)) ) then
          idiags(1) = i ; idiags(2) = ixc(i) ; fdiags(1) = xcm(i)
          call report_error(56)
       end if
  
    end do
  
    do i = 1,nvar
       if (abs(xcm(i)) > 1.0D-99) then
          scale(i) = 1.0D0/xcm(i)
       else
          scale(i) = 1.0D0
       end if
       scafc(i) = 1.0D0/scale(i)
       xcm(i) = xcm(i)*scale(i)
    end do
  
  end subroutine loadxc
  ! !!!!!!!!!!!!!!!!!!!!!!!!!!!!!!!!!!!!!!!!!!!!!!!!!!!!!!!!!!!!!!!!!!
  
  subroutine convxc(xc,nn)
    
    !! Routine to convert scaled iteration variables back to
    !! their real values
    !! author: P J Knight, CCFE, Culham Science Centre
    !! author: J Morris, CCFE, Culham Science Centre
    !! xc(ipnvars) : input/output real array : scaled iteration variable values
    !! nn : input integer : number of iteration variables
    !! This subroutine converts the scaled iteration variables back to
    !! their real values.
    !
    ! !!!!!!!!!!!!!!!!!!!!!!!!!!!!!!!!!!!!!!!!!!!!!!!
    
    use error_handling, only: idiags, fdiags, report_error
    use numerics, only: ipnvars, scale, ixc, lablxc
    use maths_library, only: variable_error
#ifndef dp
    use, intrinsic :: iso_fortran_env, only: dp=>real64
#endif
  
    implicit none
  
    !  Arguments
  
    integer, intent(in) :: nn
    real(dp), dimension(:), intent(in) :: xc
  
    !  Local variables
  
    integer :: i
    real(dp)::ratio
  
    ! !!!!!!!!!!!!!!!!!!!!!!!!!!!!!!!!!!!!!!!!!!!!!!!
  
    do i = 1,nn
       ratio = xc(i)/scale(i)
  
       select case (ixc(i))
           case (1);  call set_itv_1(ratio)
           case (2);  call set_itv_2(ratio)
           case (3);  call set_itv_3(ratio)
           case (4);  call set_itv_4(ratio)
           case (5);  call set_itv_5(ratio)
           case (6);  call set_itv_6(ratio)
           case (7);  call set_itv_7(ratio)
           case (8);  call set_itv_8(ratio)
           case (9);  call set_itv_9(ratio)
           case (10);  call set_itv_10(ratio)
           case (11);  call set_itv_11(ratio)
           case (12);  call set_itv_12(ratio)
           case (13);  call set_itv_13(ratio)
           case (14);  call set_itv_14(ratio)
           case (15);  call set_itv_15(ratio)
           case (16);  call set_itv_16(ratio)
           case (17);  call set_itv_17(ratio)
           case (18);  call set_itv_18(ratio)
           case (19);  call set_itv_19(ratio)
           case (20);  call set_itv_20(ratio)
           case (21);  call set_itv_21(ratio)
           case (22);  
           case (23);  call set_itv_23(ratio)
           case (24);  
           case (25);  call set_itv_25(ratio)
           case (26);  call set_itv_26(ratio)
           case (27);  call set_itv_27(ratio)
           case (28);  call set_itv_28(ratio)
           case (29);  call set_itv_29(ratio)
           case (30);  call set_itv_30(ratio)
           case (31);  call set_itv_31(ratio)
           case (32);  call set_itv_32(ratio)
           case (33);  call set_itv_33(ratio)
           case (34);  call set_itv_34(ratio)
           case (35);  call set_itv_35(ratio)
           case (36);  call set_itv_36(ratio)
           case (37);  call set_itv_37(ratio)
           case (38);  call set_itv_38(ratio)
           case (39);  call set_itv_39(ratio)
           case (40);  call set_itv_40(ratio)
           case (41);  call set_itv_41(ratio)
           case (42);  call set_itv_42(ratio)
           case (43);  
           case (44);  call set_itv_44(ratio)
           case (45);  call set_itv_45(ratio)
           case (46);  call set_itv_46(ratio)
           case (47);  call set_itv_47(ratio)
           case (48);  call set_itv_48(ratio)
           case (49);  call set_itv_49(ratio)
           case (50);  call set_itv_50(ratio)
           case (51);  call set_itv_51(ratio)
           case (52);  call set_itv_52(ratio)
           case (53);  call set_itv_53(ratio)
           case (54);  call set_itv_54(ratio)
           case (55);  
           case (56);  call set_itv_56(ratio)
           case (57);  call set_itv_57(ratio)
           case (58);  call set_itv_58(ratio)
           case (59);  call set_itv_59(ratio)
           case (60);  call set_itv_60(ratio)
           case (61);  call set_itv_61(ratio)
           case (62);  call set_itv_62(ratio)
           case (63);  call set_itv_63(ratio)
           case (64);  call set_itv_64(ratio)
           case (65);  call set_itv_65(ratio)
           case (66);  call set_itv_66(ratio)
           case (67);  call set_itv_67(ratio)
           case (68);  call set_itv_68(ratio)
           case (69);  call set_itv_69(ratio)
           case (70);  call set_itv_70(ratio)
           case (71);  call set_itv_71(ratio)
           case (72);  call set_itv_72(ratio)
           case (73);  call set_itv_73(ratio)
           case (74);  call set_itv_74(ratio)
           case (75);  call set_itv_75(ratio)
           case (76);  
           case (77);  
           case (78);  
           case (79);  call set_itv_79(ratio)
           case (80);  
           case (81);  call set_itv_81(ratio)
           case (82);  call set_itv_82(ratio)
           case (83);  call set_itv_83(ratio)
           case (84);  call set_itv_84(ratio)
           case (85);  call set_itv_85(ratio)
           case (86);  call set_itv_86(ratio)
           case (87);  
           case (88);  
           case (89);  call set_itv_89(ratio)
           case (90);  call set_itv_90(ratio)
           case (91);  call set_itv_91(ratio)
           case (92);  call set_itv_92(ratio)
           case (93);  call set_itv_93(ratio)
           case (94);  call set_itv_94(ratio)
           case (95);  call set_itv_95(ratio)
           case (96);  call set_itv_96(ratio)
           case (97);  call set_itv_97(ratio)
           case (98);  call set_itv_98(ratio)
           case (99);  
           case (100);  
           case (101);  
           case (102);  call set_itv_102(ratio)
           case (103);  call set_itv_103(ratio)
           case (104);  call set_itv_104(ratio)
           case (105);  call set_itv_105(ratio)
           case (106);  call set_itv_106(ratio)
           case (107);  call set_itv_107(ratio)
           case (108);  call set_itv_108(ratio)
           case (109);  call set_itv_109(ratio)
           case (110);  call set_itv_110(ratio)
           case (111);  call set_itv_111(ratio)
           case (112);  call set_itv_112(ratio)
           case (113);  call set_itv_113(ratio)
           case (114);  call set_itv_114(ratio)
           case (115);  call set_itv_115(ratio)
           case (116);  call set_itv_116(ratio)
           case (117);  call set_itv_117(ratio)
           case (118);  call set_itv_118(ratio)
           case (119);  call set_itv_119(ratio)
           case (120);  call set_itv_120(ratio)
           case (121);  call set_itv_121(ratio)
           case (122);  call set_itv_122(ratio)
           case (123);  call set_itv_123(ratio)
           case (124);  call set_itv_124(ratio)
           case (125);  call set_itv_125(ratio)
           case (126);  call set_itv_126(ratio)
           case (127);  call set_itv_127(ratio)
           case (128);  call set_itv_128(ratio)
           case (129);  call set_itv_129(ratio)
           case (130);  call set_itv_130(ratio)
           case (131);  call set_itv_131(ratio)
           case (132);  call set_itv_132(ratio)
           case (133);  call set_itv_133(ratio)
           case (134);  call set_itv_134(ratio)
           case (135);  call set_itv_135(ratio)
           case (136);  call set_itv_136(ratio)
           case (137);  call set_itv_137(ratio)
           case (138);  call set_itv_138(ratio)
           case (139);  call set_itv_139(ratio)
           case (140);  call set_itv_140(ratio)
           case (141);  call set_itv_141(ratio)
           case (142);  call set_itv_142(ratio)
           case (143);  call set_itv_143(ratio)
           case (144);  call set_itv_144(ratio)
           case (145);  call set_itv_145(ratio)
           case (146);  call set_itv_146(ratio)
           case (147);  call set_itv_147(ratio)
           case (148);  call set_itv_148(ratio)
           case (149);  call set_itv_149(ratio)
           case (150);  call set_itv_150(ratio)
           case (151);  call set_itv_151(ratio)
           case (152);  call set_itv_152(ratio)
           case (153);  call set_itv_153(ratio)
           case (154);  call set_itv_154(ratio)
           case (155);  call set_itv_155(ratio)
           case (156);  call set_itv_156(ratio)
           case (157);  call set_itv_157(ratio)
           case (158);  call set_itv_158(ratio)
           case (159);  call set_itv_159(ratio)
           case (160);  call set_itv_160(ratio)
           case (161);  call set_itv_161(ratio)
           case (162);  call set_itv_162(ratio)
           case (163);  call set_itv_163(ratio)
           case (164);  call set_itv_164(ratio)
           case (165);  call set_itv_165(ratio)
            ! DUMMY Cases
           case (166);  call set_itv_166(ratio)
           case (167);  call set_itv_167(ratio)
           case (168);  call set_itv_168(ratio)
           case (169);  call set_itv_169(ratio)
           case (170);  call set_itv_170(ratio)
           case (171);  call set_itv_171(ratio)
           case (172);  call set_itv_172(ratio)    
           case (173);  call set_itv_173(ratio)     
           case (174);  call set_itv_174(ratio)     
           case (175);  call set_itv_175(ratio)     
 
           case default
              call report_error(57)
  
       end select
  
       !  Check that no iteration variable is zero
  
       if (abs(xc(i)) <= 1.0D-12) then
          idiags(1) = i ; idiags(2) = ixc(i)
          write(*,*) 'Iteration variable ',ixc(i),'(',trim(lablxc(ixc(i))),') is zero.'
          call report_error(58)
       end if
  
       !  Crude method of catching NaN errors
  
       !if ((abs(xc(i)) > 9.99D99).or.(xc(i) /= xc(i))) then
       if(variable_error(xc(i)))then
          idiags(1) = i ; idiags(2) = ixc(i) ; fdiags(1) = xc(i)
          call report_error(59)
       end if
  
       if (abs(scale(i)) < 1.0D-99) then
          idiags(1) = i ; idiags(2) = ixc(i)
          call report_error(60)
       end if
  
    end do
  
  end subroutine convxc
  
  ! !!!!!!!!!!!!!!!!!!!!!!!!!!!!!!!!!!!!!!!!!!!!!!!!!!!!!!!!!!!!!!!!!!
  
  subroutine boundxc
  
    !! Routine to convert variable bounds to their real values
    !! author: P J Knight, CCFE, Culham Science Centre
    !! None
    !! This subroutine converts the scaled iteration variable bounds
    !! back to their real values.
    !! AEA FUS 251: A User's Guide to the PROCESS Systems Code
    !
    ! !!!!!!!!!!!!!!!!!!!!!!!!!!!!!!!!!!!!!!!!!!!!!!!
  
    use numerics, only: nvar, bondl, bondu, scale, ixc, boundl, boundu
  
    implicit none
  
    !  Local variables
  
    integer :: i
  
    ! !!!!!!!!!!!!!!!!!!!!!!!!!!!!!!!!!!!!!!!!!!!!!!!
  
    do i = 1,nvar
       bondl(i) = boundl(ixc(i))*scale(i)
       bondu(i) = boundu(ixc(i))*scale(i)
    end do
  
  end subroutine boundxc
  
  ! !!!!!!!!!!!!!!!!!!!!!!!!!!!!!!!!!!!!!!!!!!!!!!!!!!
end module define_iteration_variables
! !!!!!!!!!!!!!!!!!!!!!!!!!!!!!!!!!!!!!!!!!!!!!!!!!!!!!!!!!!!!!!!!!!<|MERGE_RESOLUTION|>--- conflicted
+++ resolved
@@ -3754,34 +3754,6 @@
     f_crypmw = ratio
   end subroutine set_itv_164
 
-<<<<<<< HEAD
-  subroutine init_itv_165
-    !! <LI> (165) f_copperaoh_m2 : CS coil current / copper area < Maximum value
-    !! (f-value for equation 75)
-    use numerics, only: lablxc, boundl, boundu
-    implicit none
-    lablxc(165) = 'f_copperaoh_m2'
-    boundl(165) = 0.001D0
-    boundu(165) = 1.000D0
-  end subroutine init_itv_165
-
-  real(kind(1.d0)) function itv_165()
-  use rebco_variables, only: f_copperaoh_m2
-    implicit none
-    itv_165 = f_copperaoh_m2 
-  end function itv_165
-
-  subroutine set_itv_165(ratio)
-    use rebco_variables, only: f_copperaoh_m2
-    implicit none
-    real(kind(1.d0)) :: ratio
-    f_copperaoh_m2 = ratio
-  end subroutine  set_itv_165
-
-    !---------------------------------
-  ! DUMMY variables below here
-  !-----------------------------------
-=======
   !---------------------------------
 
   subroutine init_itv_165
@@ -3807,30 +3779,32 @@
   end subroutine  set_itv_165
 
   !---------------------------------
+
+  subroutine init_itv_166
+    !! <LI> (166) f_copperaoh_m2 : CS coil current / copper area < Maximum value
+    !! (f-value for equation 89)
+    use numerics, only: lablxc, boundl, boundu
+    implicit none
+    lablxc(166) = 'f_copperaoh_m2'
+    boundl(166) = 0.001D0
+    boundu(166) = 1.000D0
+  end subroutine init_itv_166
+
+  real(kind(1.d0)) function itv_166()
+  use rebco_variables, only: f_copperaoh_m2
+    implicit none
+    itv_166 = f_copperaoh_m2 
+  end function itv_166
+
+  subroutine set_itv_166(ratio)
+    use rebco_variables, only: f_copperaoh_m2
+    implicit none
+    real(kind(1.d0)) :: ratio
+    f_copperaoh_m2 = ratio
+  end subroutine  set_itv_166
+
+  !---------------------------------
   ! DUMMY variables below here
-  !---------------------------------
->>>>>>> cf6e425c
-
-  subroutine init_itv_166
-    !! <LI> (166) DUMMY : Description
-    use numerics, only: lablxc, boundl, boundu
-    implicit none
-    lablxc(166) = 'DUMMY         '
-    boundl(166) = 1.0d-99
-    boundu(166) = 1.0d99
-  end subroutine init_itv_166
-
-  real(kind(1.d0)) function itv_166()
-    implicit none
-    itv_166 = DUMMY 
-  end function itv_166
-
-  subroutine set_itv_166(ratio)
-    implicit none
-    real(kind(1.d0)) :: ratio
-    DUMMY = ratio
-  end subroutine set_itv_166
-
   !---------------------------------
 
   subroutine init_itv_167
