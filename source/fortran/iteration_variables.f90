module define_iteration_variables
   !! Module to define iteration variables

#ifndef dp
  use, intrinsic :: iso_fortran_env, only: dp=>real64
#endif
   implicit none

   public

   real(dp) :: DUMMY

contains

  subroutine init_define_iteration_variables
    !! Initialise module variables
    implicit none

    DUMMY = 0.0D0
  end subroutine init_define_iteration_variables

  !! lablxc(ipnvars) : labels describing iteration variables<UL>

  !---------------------------------

  subroutine init_itv_1
    !! <LI> ( 1) aspect
    use numerics, only: lablxc, boundl, boundu
    implicit none
    lablxc(1) = 'aspect        '
    boundl(1) = 1.100D0
    boundu(1) = 10.00D0
  end subroutine init_itv_1

  real(kind(1.d0)) function itv_1()
    use physics_variables, only: aspect
    implicit none
    itv_1 = aspect
  end function itv_1

  subroutine set_itv_1(ratio)
    use physics_variables, only: aspect
    implicit none
    real(kind(1.d0)) :: ratio
    aspect = ratio
  end subroutine set_itv_1

  !---------------------------------

  subroutine init_itv_2
    !! <LI> ( 2) bt
    use numerics, only: lablxc, boundl, boundu
    implicit none
    lablxc(2) = 'bt            '
    boundl(2) = 0.010D0
    boundu(2) = 30.00D0
  end subroutine init_itv_2

  real(kind(1.d0)) function itv_2()
    use physics_variables, only: bt
    implicit none
    itv_2 = bt
  end function itv_2

  subroutine set_itv_2(ratio)
    use physics_variables, only: bt
    implicit none
    real(kind(1.d0)) :: ratio
    bt = ratio
  end subroutine set_itv_2

  !---------------------------------

  subroutine init_itv_3
    !! <LI> ( 3) rmajor
    use numerics, only: lablxc, boundl, boundu
    implicit none
    lablxc(3) = 'rmajor        '
    boundl(3) = 0.100D0
    boundu(3) = 50.00D0
  end subroutine init_itv_3

  real(kind(1.d0)) function itv_3()
    use physics_variables, only: rmajor
    implicit none
    itv_3 = rmajor
  end function itv_3

  subroutine set_itv_3(ratio)
    use physics_variables, only: rmajor
    implicit none
    real(kind(1.d0)) :: ratio
    rmajor = ratio
  end subroutine set_itv_3

  !---------------------------------

  subroutine init_itv_4
    !! <LI> ( 4) te
    use numerics, only: lablxc, boundl, boundu
    implicit none
    lablxc(4) = 'te            '
    boundl(4) = 5.000D0
    boundu(4) = 150.0D0
  end subroutine init_itv_4

  real(kind(1.d0)) function itv_4()
    use physics_variables, only: te
    implicit none
    itv_4 = te
  end function itv_4

  subroutine set_itv_4(ratio)
    use physics_variables, only: te
    implicit none
    real(kind(1.d0)) :: ratio
    te = ratio
  end subroutine

  !---------------------------------

  subroutine init_itv_5
    !! <LI> ( 5) beta
    use numerics, only: lablxc, boundl, boundu
    implicit none
    lablxc(5) = 'beta          '
    boundl(5) = 0.001D0
    boundu(5) = 1.000D0
  end subroutine init_itv_5

  real(kind(1.d0)) function itv_5()
    use physics_variables, only: beta
    implicit none
    itv_5 = beta
  end function itv_5

  subroutine set_itv_5(ratio)
    use physics_variables, only: beta
    implicit none
    real(kind(1.d0)) :: ratio
    beta = ratio
  end subroutine

  !---------------------------------

  subroutine init_itv_6
    !! <LI> ( 6) dene
    use numerics, only: lablxc, boundl, boundu
    implicit none
    lablxc(6) = 'dene          '
    boundl(6) = 1.00D19
    boundu(6) = 1.00D21
  end subroutine init_itv_6

  real(kind(1.d0)) function itv_6()
    use physics_variables, only: dene
    implicit none
    itv_6 = dene
  end function itv_6

  subroutine set_itv_6(ratio)
    use physics_variables, only: dene
    implicit none
    real(kind(1.d0)) :: ratio
    dene = ratio
  end subroutine set_itv_6

  !---------------------------------

  subroutine init_itv_7
    !! <LI> ( 7) rnbeam
    use numerics, only: lablxc, boundl, boundu
    implicit none
    lablxc(7) = 'rnbeam        '
    boundl(7) = 1.00D-6
    boundu(7) = 1.000D0
  end subroutine init_itv_7

  real(kind(1.d0)) function itv_7()
    use physics_variables, only: rnbeam
    implicit none
    itv_7 = rnbeam
  end function itv_7

  subroutine set_itv_7(ratio)
    use physics_variables, only: rnbeam
    implicit none
    real(kind(1.d0)) :: ratio
    rnbeam = ratio
  end subroutine set_itv_7

  !---------------------------------

  subroutine init_itv_8
    !! <LI> ( 8) fbeta (f-value for equation 6)
    use numerics, only: lablxc, boundl, boundu
    implicit none
    lablxc(8) = 'fbeta         '
    boundl(8) = 0.001D0
    boundu(8) = 1.000D0
  end subroutine init_itv_8

  real(kind(1.d0)) function itv_8()
    use constraint_variables, only: fbeta
    implicit none
    itv_8 = fbeta
  end function itv_8

  subroutine set_itv_8(ratio)
    use constraint_variables, only: fbeta
    implicit none
    real(kind(1.d0)) :: ratio
    fbeta = ratio
  end subroutine set_itv_8

  !---------------------------------

  subroutine init_itv_9
    !! <LI> ( 9) fdene (f-value for equation 5)
    use numerics, only: lablxc, boundl, boundu
    implicit none
    lablxc(9) = 'fdene         '
    boundl(9) = 0.001D0
    boundu(9) = 1.000D0
  end subroutine init_itv_9

  real(kind(1.d0)) function itv_9()
    use constraint_variables, only: fdene
    implicit none
    itv_9 = fdene
  end function itv_9

  subroutine set_itv_9(ratio)
    use constraint_variables, only: fdene
    implicit none
    real(kind(1.d0)) :: ratio
    fdene = ratio
  end subroutine set_itv_9

  !---------------------------------

  subroutine init_itv_10
    !! <LI> (10) hfact
    use numerics, only: lablxc, boundl, boundu
    implicit none
    lablxc(10) = 'hfact         '
    boundl(10) = 0.100D0
    boundu(10) = 3.000D0
  end subroutine init_itv_10

  real(kind(1.d0)) function itv_10()
    use physics_variables, only: hfact
    implicit none
    itv_10 = hfact
  end function itv_10

  subroutine set_itv_10(ratio)
    use physics_variables, only: hfact
    implicit none
    real(kind(1.d0)) :: ratio
    hfact = ratio
  end subroutine set_itv_10

  !---------------------------------

  subroutine init_itv_11
    !! <LI> (11) pheat
    use numerics, only: lablxc, boundl, boundu
    implicit none
    lablxc(11) = 'pheat         '
    boundl(11) = 1.00D-3
    boundu(11) = 1.000D3
  end subroutine init_itv_11

  real(kind(1.d0)) function itv_11()
    use current_drive_variables, only: pheat
    implicit none
    itv_11 = pheat
  end function itv_11

  subroutine set_itv_11(ratio)
    use current_drive_variables, only: pheat
    implicit none
    real(kind(1.d0)) :: ratio
    pheat = ratio
  end subroutine set_itv_11

  !---------------------------------

  subroutine init_itv_12
    !! <LI> (12) oacdcp
    use numerics, only: lablxc, boundl, boundu
    implicit none
    lablxc(12) = 'oacdcp        '
    boundl(12) = 1.000D5
    boundu(12) =  1.500D8
  end subroutine init_itv_12

  real(kind(1.d0)) function itv_12()
    use tfcoil_variables, only: oacdcp
    implicit none
    itv_12 = oacdcp
  end function itv_12

  subroutine set_itv_12(ratio)
    use tfcoil_variables, only: oacdcp
    implicit none
    real(kind(1.d0)) :: ratio
    oacdcp = ratio
  end subroutine set_itv_12

  !---------------------------------

  subroutine init_itv_13
    !! <LI> (13) tfcth (NOT RECOMMENDED)
    use numerics, only: lablxc, boundl, boundu
    implicit none
    lablxc(13) = 'tfcth         '
    boundl(13) = 0.100D0
    boundu(13) = 5.000D0
  end subroutine init_itv_13

  real(kind(1.d0)) function itv_13()
    use build_variables, only: tfcth
    use error_handling, only: report_error
    use stellarator_variables, only: istell
    implicit none
    itv_13 = tfcth
    if (istell /= 0) then
        call report_error(46)
    end if
  end function itv_13

  subroutine set_itv_13(ratio)
    use build_variables, only: tfcth
    implicit none
    real(kind(1.d0)) :: ratio
    tfcth = ratio
  end subroutine set_itv_13

  !---------------------------------

  subroutine init_itv_14
    !! <LI> (14) fwalld (f-value for equation 8)
    use numerics, only: lablxc, boundl, boundu
    implicit none
    lablxc(14) = 'fwalld        '
    boundl(14) = 0.001D0
    boundu(14) = 1.000D0
  end subroutine init_itv_14

  real(kind(1.d0)) function itv_14()
    use constraint_variables, only: fwalld
    implicit none
    itv_14 = fwalld
  end function itv_14

  subroutine set_itv_14(ratio)
    use constraint_variables, only: fwalld
    implicit none
    real(kind(1.d0)) :: ratio
    fwalld = ratio
  end subroutine set_itv_14

  !---------------------------------

  subroutine init_itv_15
    !! <LI> (15) fvs (f-value for equation 12)
    use numerics, only: lablxc, boundl, boundu
    implicit none
    lablxc(15) = 'fvs           '
    boundl(15) = 0.001D0
    boundu(15) = 1.000
  end subroutine init_itv_15

  real(kind(1.d0)) function itv_15()
    use constraint_variables, only: fvs
    implicit none
    itv_15 = fvs
  end function itv_15

  subroutine set_itv_15(ratio)
    use constraint_variables, only: fvs
    implicit none
    real(kind(1.d0)) :: ratio
    fvs = ratio
  end subroutine set_itv_15

  !---------------------------------

  subroutine init_itv_16
    !! <LI> (16) ohcth
    use numerics, only: lablxc, boundl, boundu
    implicit none
    lablxc(16) = 'ohcth         '
    boundl(16) = 0.010D0
    boundu(16) = 10.00D0
  end subroutine init_itv_16

  real(kind(1.d0)) function itv_16()
    use build_variables, only: ohcth
    implicit none
    itv_16 = ohcth
  end function itv_16

  subroutine set_itv_16(ratio)
    use build_variables, only: ohcth
    implicit none
    real(kind(1.d0)) :: ratio
    ohcth = ratio
  end subroutine set_itv_16

  !---------------------------------

  subroutine init_itv_17
    !! <LI> (17) tdwell
    use numerics, only: lablxc, boundl, boundu
    implicit none
    lablxc(17) = 'tdwell        '
    boundl(17) = 0.100D0
    boundu(17) = 1.000D8
  end subroutine init_itv_17

  real(kind(1.d0)) function itv_17()
    use times_variables, only: tdwell
    implicit none
    itv_17 = tdwell
  end function itv_17

  subroutine set_itv_17(ratio)
    use times_variables, only: tdwell
    implicit none
    real(kind(1.d0)) :: ratio
    tdwell = ratio
  end subroutine set_itv_17

  !---------------------------------

  subroutine init_itv_18
    !! <LI> (18) q
    use numerics, only: lablxc, boundl, boundu
    implicit none
    lablxc(18) = 'q             '
    boundl(18) = 2.000D0
    boundu(18) = 50.00D0
  end subroutine init_itv_18

  real(kind(1.d0)) function itv_18()
    use physics_variables, only: q
    implicit none
    itv_18 = q
  end function itv_18

  subroutine set_itv_18(ratio)
    use physics_variables, only: q
    implicit none
    real(kind(1.d0)) :: ratio
    q = ratio
  end subroutine set_itv_18

  !---------------------------------

  subroutine init_itv_19
    !! <LI> (19) enbeam
    use numerics, only: lablxc, boundl, boundu
    implicit none
    lablxc(19) = 'enbeam        '
    boundl(19) = 1.000D0
    boundu(19) = 1.000D6
  end subroutine init_itv_19

  real(kind(1.d0)) function itv_19()
    use current_drive_variables, only: enbeam
    implicit none
    itv_19 = enbeam
  end function itv_19

  subroutine set_itv_19(ratio)
    use current_drive_variables, only: enbeam
    implicit none
    real(kind(1.d0)) :: ratio
    enbeam = ratio
  end subroutine

  !---------------------------------

  subroutine init_itv_20
    !! <LI> (20) tcpav
    use numerics, only: lablxc, boundl, boundu
    implicit none
    lablxc(20) = 'tcpav         '
    boundl(20) = 40.00D0
    boundu(20) = 3.000D2
  end subroutine init_itv_20

  real(kind(1.d0)) function itv_20()
    use tfcoil_variables, only: tcpav
    implicit none
    itv_20 = tcpav
  end function itv_20

  subroutine set_itv_20(ratio)
    use tfcoil_variables, only: tcpav
    implicit none
    real(kind(1.d0)) :: ratio
    tcpav = ratio
  end subroutine set_itv_20

  !---------------------------------

  subroutine init_itv_21
    !! <LI> (21) ftburn (f-value for equation 13)
    use numerics, only: lablxc, boundl, boundu
    implicit none
    lablxc(21) = 'ftburn        '
    boundl(21) = 0.001D0
    boundu(21) = 1.000D0
  end subroutine init_itv_21

  real(kind(1.d0)) function itv_21()
    use constraint_variables, only: ftburn
    implicit none
    itv_21 = ftburn
  end function itv_21

  subroutine set_itv_21(ratio)
    use constraint_variables, only: ftburn
    implicit none
    real(kind(1.d0)) :: ratio
    ftburn = ratio
  end subroutine set_itv_21

  !! <LI> (22) NOT USED
  !---------------------------------

  real(kind(1.d0)) function itv_22()
    implicit none
    write(*,*) 'Iteration variable 22 is no longer in use.'
  end function itv_22

  !---------------------------------

  subroutine init_itv_23
    !! <LI> (23) fcoolcp
    use numerics, only: lablxc, boundl, boundu
    implicit none
    lablxc(23) = 'fcoolcp       '
    boundl(23) = 0.100D0
    boundu(23) = 0.500D0
  end subroutine init_itv_23

  real(kind(1.d0)) function itv_23()
    use tfcoil_variables, only: fcoolcp
    implicit none
    itv_23 = fcoolcp
  end function itv_23

  subroutine set_itv_23(ratio)
    use tfcoil_variables, only: fcoolcp
    implicit none
    real(kind(1.d0)) :: ratio
    fcoolcp = ratio
  end subroutine set_itv_23

  !! <LI> (24) NOT USED
  !---------------------------------

  real(kind(1.d0)) function itv_24()
    implicit none
    write(*,*) 'Iteration variable 24 is no longer in use.'
  end function itv_24

  !---------------------------------

  subroutine init_itv_25
    !! <LI> (25) fpnetel (f-value for equation 16)
    use numerics, only: lablxc, boundl, boundu
    implicit none
    lablxc(25) = 'fpnetel       '
    boundl(25) = 0.001D0
    boundu(25) = 1.000D0
  end subroutine init_itv_25

  real(kind(1.d0)) function itv_25()
    use constraint_variables, only: fpnetel
    implicit none
    itv_25 = fpnetel
  end function itv_25

  subroutine set_itv_25(ratio)
    use constraint_variables, only: fpnetel
    implicit none
    real(kind(1.d0)) :: ratio
    fpnetel = ratio
  end subroutine set_itv_25

  !---------------------------------

  subroutine init_itv_26
    !! <LI> (26) ffuspow (f-value for equation 9)
    use numerics, only: lablxc, boundl, boundu
    implicit none
    lablxc(26) = 'ffuspow       '
    boundl(26) = 0.001D0
    boundu(26) = 1.000D0
  end subroutine init_itv_26

  real(kind(1.d0)) function itv_26()
    use constraint_variables, only: ffuspow
    implicit none
    itv_26 = ffuspow
  end function itv_26

  subroutine set_itv_26(ratio)
    use constraint_variables, only: ffuspow
    implicit none
    real(kind(1.d0)) :: ratio
    ffuspow = ratio
  end subroutine set_itv_26

  !---------------------------------

  subroutine init_itv_27
    !! <LI> (27) fhldiv (f-value for equation 18)
    use numerics, only: lablxc, boundl, boundu
    implicit none
    lablxc(27) = 'fhldiv        '
    boundl(27) = 0.001D0
    boundu(27) = 1.000D0
  end subroutine init_itv_27

  real(kind(1.d0)) function itv_27()
    use constraint_variables, only: fhldiv
    implicit none
    itv_27 =  fhldiv
  end function itv_27

  subroutine set_itv_27(ratio)
    use constraint_variables, only: fhldiv
    implicit none
    real(kind(1.d0)) :: ratio
    fhldiv = ratio
  end subroutine set_itv_27

  !---------------------------------

  subroutine init_itv_28
    !! <LI> (28) fradpwr (f-value for equation 17), total radiation fraction
    use numerics, only: lablxc, boundl, boundu
    implicit none
    lablxc(28) = 'fradpwr       '
    boundl(28) = 0.001D0
    boundu(28) = 0.990D0
  end subroutine init_itv_28

  real(kind(1.d0)) function itv_28()
    use constraint_variables, only: fradpwr
    implicit none
    itv_28 = fradpwr
  end function itv_28

  subroutine set_itv_28(ratio)
    use constraint_variables, only: fradpwr
    implicit none
    real(kind(1.d0)) :: ratio
    fradpwr = ratio
  end subroutine set_itv_28

  !---------------------------------

  subroutine init_itv_29
    !! <LI> (29) bore
    use numerics, only: lablxc, boundl, boundu
    implicit none
    lablxc(29) = 'bore          '
    boundl(29) = 0.100D0
    boundu(29) = 10.00D0
  end subroutine init_itv_29

  real(kind(1.d0)) function itv_29()
    use build_variables, only: bore
    implicit none
    itv_29 = bore
  end function itv_29

  subroutine set_itv_29(ratio)
    use build_variables, only: bore
    implicit none
    real(kind(1.d0)) :: ratio
    bore = ratio
  end subroutine set_itv_29

  !---------------------------------

  subroutine init_itv_30
    !! <LI> (30) fmva (f-value for equation 19)
    use numerics, only: lablxc, boundl, boundu
    implicit none
    lablxc(30) = 'fmva          '
    boundl(30) = 0.010D0
    boundu(30) = 1.000D0
  end subroutine init_itv_30

  real(kind(1.d0)) function itv_30()
    use constraint_variables, only: fmva
    implicit none
    itv_30 = fmva
  end function itv_30

  subroutine set_itv_30(ratio)
    use constraint_variables, only: fmva
    implicit none
    real(kind(1.d0)) :: ratio
    fmva = ratio
  end subroutine set_itv_30

  !---------------------------------

  subroutine init_itv_31
    !! <LI> (31) gapomin
    use numerics, only: lablxc, boundl, boundu
    implicit none
    lablxc(31) = 'gapomin       '
    boundl(31) = 0.001D0
    boundu(31) = 1.000D1
  end subroutine init_itv_31

  real(kind(1.d0)) function itv_31()
    use build_variables, only: gapomin
    implicit none
    itv_31 = gapomin
  end function itv_31

  subroutine set_itv_31(ratio)
    use build_variables, only: gapomin
    implicit none
    real(kind(1.d0)) :: ratio
    gapomin = ratio
  end subroutine set_itv_31

  !---------------------------------

  subroutine init_itv_32
    !! <LI> (32) frminor (f-value for equation 21)
    use numerics, only: lablxc, boundl, boundu
    implicit none
    lablxc(32) = 'frminor       '
    boundl(32) = 0.001D0
    boundu(32) = 1.000D0
  end subroutine init_itv_32

  real(kind(1.d0)) function itv_32()
    use constraint_variables, only: frminor
    implicit none
    itv_32 = frminor
  end function itv_32

  subroutine set_itv_32(ratio)
    use constraint_variables, only: frminor
    implicit none
    real(kind(1.d0)) :: ratio
    frminor = ratio
  end subroutine set_itv_32

  !---------------------------------

  subroutine init_itv_33
    !! <LI> (33) fportsz (f-value for equation 20)
    use numerics, only: lablxc, boundl, boundu
    implicit none
    lablxc(33) = 'fportsz       '
    boundl(33) = 0.001D0
    boundu(33) = 1.000D0
  end subroutine init_itv_33

  real(kind(1.d0)) function itv_33()
    use constraint_variables, only: fportsz
    implicit none
    itv_33 = fportsz
  end function itv_33

  subroutine set_itv_33(ratio)
    use constraint_variables, only: fportsz
    implicit none
    real(kind(1.d0)) :: ratio
    fportsz = ratio
  end subroutine set_itv_33

  !---------------------------------

  subroutine init_itv_34
    !! <LI> (34) fdivcol (f-value for equation 22)
    use numerics, only: lablxc, boundl, boundu
    implicit none
    lablxc(34) = 'fdivcol       '
    boundl(34) = 0.001D0
    boundu(34) = 1.000D0
  end subroutine init_itv_34

  real(kind(1.d0)) function itv_34()
    use constraint_variables, only: fdivcol
    implicit none
    itv_34 = fdivcol
  end function itv_34

  subroutine set_itv_34(ratio)
    use constraint_variables, only: fdivcol
    implicit none
    real(kind(1.d0)) :: ratio
    fdivcol = ratio
  end subroutine set_itv_34

  !---------------------------------

  subroutine init_itv_35
    !! <LI> (35) fpeakb (f-value for equation 25)
    use numerics, only: lablxc, boundl, boundu
    implicit none
    lablxc(35) = 'fpeakb        '
    boundl(35) = 0.001D0
    boundu(35) = 1.000D0
  end subroutine init_itv_35

  real(kind(1.d0)) function itv_35()
    use constraint_variables, only: fpeakb
    implicit none
    itv_35 = fpeakb
  end function itv_35

  subroutine set_itv_35(ratio)
    use constraint_variables, only: fpeakb
    implicit none
    real(kind(1.d0)) :: ratio
    fpeakb = ratio
  end subroutine set_itv_35

  !---------------------------------

  subroutine init_itv_36
    !! <LI> (36) fbetatry (f-value for equation 24)
    use numerics, only: lablxc, boundl, boundu
    implicit none
    lablxc(36) = 'fbetatry      '
    boundl(36) = 0.001D0
    boundu(36) = 1.000D0
  end subroutine init_itv_36

  real(kind(1.d0)) function itv_36()
    use constraint_variables, only: fbetatry
    implicit none
    itv_36 = fbetatry
  end function itv_36

  subroutine set_itv_36(ratio)
    use constraint_variables, only: fbetatry
    implicit none
    real(kind(1.d0)) :: ratio
    fbetatry = ratio
  end subroutine set_itv_36

  !---------------------------------

  subroutine init_itv_37
    !! <LI> (37) coheof
    use numerics, only: lablxc, boundl, boundu
    implicit none
    lablxc(37) = 'coheof        '
    boundl(37) = 1.000D5
    boundu(37) = 1.000D8
  end subroutine init_itv_37

  real(kind(1.d0)) function itv_37()
    use pfcoil_variables, only: coheof
    implicit none
    itv_37 = coheof
  end function itv_37

  subroutine set_itv_37(ratio)
    use pfcoil_variables, only: coheof
    implicit none
    real(kind(1.d0)) :: ratio
    coheof = ratio
  end subroutine set_itv_37

  !---------------------------------

  subroutine init_itv_38
    !! <LI> (38) fjohc (f-value for equation 26)
    use numerics, only: lablxc, boundl, boundu
    implicit none
    lablxc(38) = 'fjohc         '
    boundl(38) = 0.010D0
    boundu(38) = 1.000D0
  end subroutine init_itv_38

  real(kind(1.d0)) function itv_38()
    use constraint_variables, only: fjohc
    implicit none
    itv_38 = fjohc
  end function itv_38

  subroutine set_itv_38(ratio)
    use constraint_variables, only: fjohc
    implicit none
    real(kind(1.d0)) :: ratio
    fjohc = ratio
  end subroutine set_itv_38

  !---------------------------------

  subroutine init_itv_39
    !! <LI> (39) fjohc0 (f-value for equation 27)
    use numerics, only: lablxc, boundl, boundu
    implicit none
    lablxc(39) = 'fjohc0        '
    boundl(39) = 0.001D0
    boundu(39) = 1.000D0
  end subroutine init_itv_39

  real(kind(1.d0)) function itv_39()
    use constraint_variables, only: fjohc0
    implicit none
    itv_39 = fjohc0
  end function itv_39

  subroutine set_itv_39(ratio)
    use constraint_variables, only: fjohc0
    implicit none
    real(kind(1.d0)) :: ratio
    fjohc0 = ratio
  end subroutine set_itv_39

  !---------------------------------

  subroutine init_itv_40
    !! <LI> (40) fgamcd (f-value for equation 37)
    use numerics, only: lablxc, boundl, boundu
    implicit none
    lablxc(40) = 'fgamcd        '
    boundl(40) = 0.001D0
    boundu(40) = 1.000D0
  end subroutine init_itv_40

  real(kind(1.d0)) function itv_40()
    use constraint_variables, only: fgamcd
    implicit none
    itv_40 = fgamcd
  end function itv_40

  subroutine set_itv_40(ratio)
    use constraint_variables, only: fgamcd
    implicit none
    real(kind(1.d0)) :: ratio
    fgamcd = ratio
  end subroutine set_itv_40

  !---------------------------------

  subroutine init_itv_41
    !! <LI> (41) fcohbop
    use numerics, only: lablxc, boundl, boundu
    implicit none
    lablxc(41) = 'fcohbop       '
    boundl(41) = 0.001D0
    boundu(41) = 1.000D0
  end subroutine init_itv_41

  real(kind(1.d0)) function itv_41()
    use pfcoil_variables, only: fcohbop
    implicit none
    itv_41 = fcohbop
  end function itv_41

  subroutine set_itv_41(ratio)
    use pfcoil_variables, only: fcohbop
    implicit none
    real(kind(1.d0)) :: ratio
    fcohbop = ratio
  end subroutine set_itv_41

  !---------------------------------

  subroutine init_itv_42
    !! <LI> (42) gapoh
    use numerics, only: lablxc, boundl, boundu
    implicit none
    lablxc(42) = 'gapoh         '
    boundl(42) = 0.001D0
    boundu(42) = 10.00D0
  end subroutine init_itv_42

  real(kind(1.d0)) function itv_42()
    use build_variables, only: gapoh
    implicit none
    itv_42 = gapoh
  end function

  subroutine set_itv_42(ratio)
    use build_variables, only: gapoh
    implicit none
    real(kind(1.d0)) :: ratio
    gapoh = ratio
  end subroutine set_itv_42

  !! <LI> (43) NOT USED
  !---------------------------------

  real(kind(1.d0)) function itv_43()
    implicit none
    write(*,*) 'Iteration variable 43 is no longer in use.'
  end function itv_43

  !---------------------------------

  subroutine init_itv_44
    !! <LI> (44) fvsbrnni
    use numerics, only: lablxc, boundl, boundu
    implicit none
    lablxc(44) = 'fvsbrnni      '
    boundl(44) = 0.001D0
    boundu(44) = 1.000D0
  end subroutine init_itv_44

  real(kind(1.d0)) function itv_44()
    use physics_variables, only: fvsbrnni
    implicit none
    itv_44 = fvsbrnni
  end function itv_44

  subroutine set_itv_44(ratio)
    use physics_variables, only: fvsbrnni
    implicit none
    real(kind(1.d0)) :: ratio
    fvsbrnni = ratio
  end subroutine set_itv_44

  !---------------------------------

  subroutine init_itv_45
    !! <LI> (45) fqval (f-value for equation 28)
    use numerics, only: lablxc, boundl, boundu
    implicit none
    lablxc(45) = 'fqval         '
    boundl(45) = 0.001D0
    boundu(45) = 1.000D0
  end subroutine init_itv_45

  real(kind(1.d0)) function itv_45()
    use constraint_variables, only: fqval
    implicit none
    itv_45 = fqval
  end function itv_45

  subroutine set_itv_45(ratio)
    use constraint_variables, only: fqval
    implicit none
    real(kind(1.d0)) :: ratio
    fqval = ratio
  end subroutine set_itv_45

  !---------------------------------

  subroutine init_itv_46
    !! <LI> (46) fpinj (f-value for equation 30)
    use numerics, only: lablxc, boundl, boundu
    implicit none
    lablxc(46) = 'fpinj         '
    boundl(46) = 0.001D0
    boundu(46) = 1.000D0
  end subroutine init_itv_46

  real(kind(1.d0)) function itv_46()
    use constraint_variables, only: fpinj
    implicit none
    itv_46 = fpinj
  end function

  subroutine set_itv_46(ratio)
    use constraint_variables, only: fpinj
    implicit none
    real(kind(1.d0)) :: ratio
    fpinj = ratio
  end subroutine set_itv_46

  !---------------------------------

  subroutine init_itv_47
    !! <LI> (47) feffcd
    use numerics, only: lablxc, boundl, boundu
    implicit none
      lablxc(47) = 'feffcd        '
    boundl(47) = 0.001D0
    boundu(47) = 1.000D0
  end subroutine init_itv_47

  real(kind(1.d0)) function itv_47()
    use current_drive_variables, only: feffcd
    implicit none
    itv_47 = feffcd
  end function itv_47

  subroutine set_itv_47(ratio)
    use current_drive_variables, only: feffcd
    implicit none
    real(kind(1.d0)) :: ratio
    feffcd = ratio
  end subroutine set_itv_47

  !---------------------------------

  subroutine init_itv_48
    !! <LI> (48) fstrcase (f-value for equation 31)
    use numerics, only: lablxc, boundl, boundu
    implicit none
    lablxc(48) = 'fstrcase      '
    boundl(48) = 0.001D0
    boundu(48) = 1.000D0
  end subroutine init_itv_48

  real(kind(1.d0)) function itv_48()
    use constraint_variables, only: fstrcase
    implicit none
    itv_48 = fstrcase
  end function itv_48

  subroutine set_itv_48(ratio)
    use constraint_variables, only: fstrcase
    implicit none
    real(kind(1.d0)) :: ratio
    fstrcase = ratio
  end subroutine set_itv_48

  !---------------------------------

  subroutine init_itv_49
    !! <LI> (49) fstrcond (f-value for equation 32)
    use numerics, only: lablxc, boundl, boundu
    implicit none
    lablxc(49) = 'fstrcond      '
    boundl(49) = 0.001D0
    boundu(49) = 1.000D0
  end subroutine init_itv_49

  real(kind(1.d0)) function itv_49()
    use constraint_variables, only: fstrcond
    implicit none
    itv_49 = fstrcond
  end function itv_49

  subroutine set_itv_49(ratio)
    use constraint_variables, only: fstrcond
    implicit none
    real(kind(1.d0)) :: ratio
    fstrcond = ratio
  end subroutine set_itv_49

  !---------------------------------

  subroutine init_itv_50
    !! <LI> (50) fiooic (f-value for equation 33)
    use numerics, only: lablxc, boundl, boundu
    implicit none
    lablxc(50) = 'fiooic        '
    boundl(50) = 0.001D0
    boundu(50) = 1.000D0
  end subroutine init_itv_50

  real(kind(1.d0)) function itv_50()
    use constraint_variables, only: fiooic
    implicit none
    itv_50 = fiooic
  end function itv_50

  subroutine set_itv_50(ratio)
    use constraint_variables, only: fiooic
    implicit none
    real(kind(1.d0)) :: ratio
    fiooic = ratio
  end subroutine set_itv_50

  !---------------------------------

  subroutine init_itv_51
    !! <LI> (51) fvdump (f-value for equation 34)
    use numerics, only: lablxc, boundl, boundu
    implicit none
    lablxc(51) = 'fvdump        '
    boundl(51) = 0.001D0
    boundu(51) = 1.000D0
  end subroutine init_itv_51

  real(kind(1.d0)) function itv_51()
    use constraint_variables, only: fvdump
    implicit none
    itv_51 = fvdump
  end function

  subroutine set_itv_51(ratio)
    use constraint_variables, only: fvdump
    implicit none
    real(kind(1.d0)) :: ratio
    fvdump = ratio
  end subroutine set_itv_51

  !---------------------------------

  subroutine init_itv_52
    !! <LI> (52) vdalw
    use numerics, only: lablxc, boundl, boundu
    implicit none
    lablxc(52) = 'vdalw         '
    boundl(52) = 0.001D0
    boundu(52) = 1.000D6
  end subroutine init_itv_52

  real(kind(1.d0)) function itv_52()
    use tfcoil_variables, only: vdalw
    implicit none
    itv_52 =  vdalw
  end function itv_52

  subroutine set_itv_52(ratio)
    use tfcoil_variables, only: vdalw
    implicit none
    real(kind(1.d0)) :: ratio
    vdalw = ratio
  end subroutine set_itv_52

  !---------------------------------

  subroutine init_itv_53
    !! <LI> (53) fjprot (f-value for equation 35)
    use numerics, only: lablxc, boundl, boundu
    implicit none
    lablxc(53) = 'fjprot        '
    boundl(53) = 0.001D0
    boundu(53) = 1.000D0
  end subroutine init_itv_53

  real(kind(1.d0)) function itv_53()
    use constraint_variables, only: fjprot
    implicit none
    itv_53 = fjprot
  end function itv_53

  subroutine set_itv_53(ratio)
    use constraint_variables, only: fjprot
    implicit none
    real(kind(1.d0)) :: ratio
    fjprot = ratio
  end subroutine

  !---------------------------------

  subroutine init_itv_54
    !! <LI> (54) ftmargtf (f-value for equation 36)
    use numerics, only: lablxc, boundl, boundu
    implicit none
    lablxc(54) = 'ftmargtf      '
    boundl(54) = 0.001D0
    boundu(54) = 1.000D0
  end subroutine init_itv_54

  real(kind(1.d0)) function itv_54()
    use constraint_variables, only: ftmargtf
    implicit none
    itv_54 = ftmargtf
  end function itv_54

  subroutine set_itv_54(ratio)
    use constraint_variables, only: ftmargtf
    implicit none
    real(kind(1.d0)) :: ratio
    ftmargtf = ratio
  end subroutine set_itv_54

  !! <LI> (55) NOT USED
  !---------------------------------

  real(kind(1.d0)) function itv_55()
    implicit none
    write(*,*) 'Iteration variable 55 is no longer in use.'
  end function itv_55

  !---------------------------------

  subroutine init_itv_56
    !! <LI> (56) tdmptf
    use numerics, only: lablxc, boundl, boundu
    implicit none
    lablxc(56) = 'tdmptf        '
    boundl(56) = 0.100D0
    boundu(56) = 100.0D0
  end subroutine init_itv_56

  real(kind(1.d0)) function itv_56()
    use tfcoil_variables, only: tdmptf
    implicit none
    itv_56 = tdmptf
  end function itv_56

  subroutine set_itv_56(ratio)
    use tfcoil_variables, only: tdmptf
    implicit none
    real(kind(1.d0)) :: ratio
    tdmptf = ratio
  end subroutine set_itv_56

  !---------------------------------

  subroutine init_itv_57
    !! <LI> (57) thkcas
    use numerics, only: lablxc, boundl, boundu
    implicit none
    lablxc(57) = 'thkcas        '
    boundl(57) = 0.050D0
    boundu(57) = 1.000D0
  end subroutine init_itv_57

  real(kind(1.d0)) function itv_57()
    use error_handling, only: report_error
    use stellarator_variables, only: istell
    use tfcoil_variables, only: thkcas
    implicit none
    itv_57 = thkcas
    if (istell /= 0) then
        call report_error(48)
    end if
  end function itv_57

  subroutine set_itv_57(ratio)
    use tfcoil_variables, only: thkcas
    implicit none
    real(kind(1.d0)) :: ratio
    thkcas = ratio
  end subroutine

  !---------------------------------

  subroutine init_itv_58
    !! <LI> (58) thwcndut
    use numerics, only: lablxc, boundl, boundu
    implicit none
    lablxc(58) = 'thwcndut      '
    boundl(58) = 0.001D0
    boundu(58) = 0.100D0
  end subroutine init_itv_58

  real(kind(1.d0)) function itv_58()
    use tfcoil_variables, only: thwcndut
    implicit none
    itv_58 = thwcndut
  end function itv_58

  subroutine set_itv_58(ratio)
    use tfcoil_variables, only: thwcndut
    implicit none
    real(kind(1.d0)) :: ratio
    thwcndut = ratio
  end subroutine set_itv_58

  !---------------------------------

  subroutine init_itv_59
    !! <LI> (59) fcutfsu
    use numerics, only: lablxc, boundl, boundu
    implicit none
    lablxc(59) = 'fcutfsu       '
    boundl(59) = 0.001D0
    boundu(59) = 1.000D0
  end subroutine init_itv_59

  real(kind(1.d0)) function itv_59()
    use tfcoil_variables, only: fcutfsu
    implicit none
    itv_59 = fcutfsu
  end function itv_59

  subroutine set_itv_59(ratio)
    use tfcoil_variables, only: fcutfsu
    implicit none
    real(kind(1.d0)) :: ratio
    fcutfsu = ratio
  end subroutine set_itv_59

  !---------------------------------

  subroutine init_itv_60
    !! <LI> (60) cpttf
    use numerics, only: lablxc, boundl, boundu
    implicit none
    lablxc(60) = 'cpttf         '
    boundl(60) = 0.001D0
    boundu(60) = 4.000D4
  end subroutine init_itv_60

  real(kind(1.d0)) function itv_60()
    use error_handling, only: report_error
    use stellarator_variables, only: istell
    use tfcoil_variables, only: i_tf_sup, cpttf
    implicit none
    itv_60 = cpttf
    if ((istell /= 0).or.(i_tf_sup /= 1)) then
        call report_error(49)
    end if
  end function itv_60

  subroutine set_itv_60(ratio)
    use tfcoil_variables, only: cpttf
    implicit none
    real(kind(1.d0)) :: ratio
    cpttf = ratio
  end subroutine set_itv_60

  !---------------------------------

  subroutine init_itv_61
    !! <LI> (61) gapds
    use numerics, only: lablxc, boundl, boundu
    implicit none
    lablxc(61) = 'gapds         '
    boundl(61) = 0.001D0
    boundu(61) = 10.00D0
  end subroutine init_itv_61

  real(kind(1.d0)) function itv_61()
    use build_variables, only: gapds
    implicit none
    itv_61 = gapds
  end function itv_61

  subroutine set_itv_61(ratio)
    use build_variables, only: gapds
    implicit none
    real(kind(1.d0)) :: ratio
    gapds = ratio
  end subroutine set_itv_61

  !---------------------------------

  subroutine init_itv_62
    !! <LI> (62) fdtmp (f-value for equation 38)
    use numerics, only: lablxc, boundl, boundu
    implicit none
    lablxc(62) = 'fdtmp         '
    boundl(62) = 0.001D0
    boundu(62) = 1.000D0
  end subroutine init_itv_62

  real(kind(1.d0)) function itv_62()
    use constraint_variables, only: fdtmp
    implicit none
    itv_62 = fdtmp
  end function itv_62

  subroutine set_itv_62(ratio)
    use constraint_variables, only: fdtmp
    implicit none
    real(kind(1.d0)) :: ratio
    fdtmp = ratio
  end subroutine set_itv_62

  !---------------------------------

  subroutine init_itv_63
    !! <LI> (63) ftpeak (f-value for equation 39)
    use numerics, only: lablxc, boundl, boundu
    implicit none
    lablxc(63) = 'ftpeak        '
    boundl(63) = 0.001D0
    boundu(63) = 1.000D0
  end subroutine init_itv_63

  real(kind(1.d0)) function itv_63()
    use constraint_variables, only: ftpeak
    implicit none
    itv_63 = ftpeak
  end function itv_63

  subroutine set_itv_63(ratio)
    use constraint_variables, only: ftpeak
    implicit none
    real(kind(1.d0)) :: ratio
    ftpeak = ratio
  end subroutine set_itv_63

  !---------------------------------

  subroutine init_itv_64
    !! <LI> (64) fauxmn (f-value for equation 40)
    use numerics, only: lablxc, boundl, boundu
    implicit none
    lablxc(64) = 'fauxmn        '
    boundl(64) = 0.001D0
    boundu(64) = 1.000D0
  end subroutine init_itv_64

  real(kind(1.d0)) function itv_64()
    use constraint_variables, only: fauxmn
    implicit none
    itv_64 = fauxmn
  end function itv_64

  subroutine set_itv_64(ratio)
    use constraint_variables, only: fauxmn
    implicit none
    real(kind(1.d0)) :: ratio
    fauxmn = ratio
  end subroutine set_itv_64

  !---------------------------------

  subroutine init_itv_65
    !! <LI> (65) tohs
    use numerics, only: lablxc, boundl, boundu
    implicit none
    lablxc(65) = 'tohs          '
    boundl(65) = 0.100D0
    boundu(65) = 1.000D3
  end subroutine init_itv_65

  real(kind(1.d0)) function itv_65()
    use error_handling, only: report_error
    use pulse_variables, only: lpulse
    use times_variables, only: tohs
    implicit none
    itv_65 = tohs
    if (lpulse /= 1) then
        call report_error(50)
    end if
  end function itv_65

  subroutine set_itv_65(ratio)
    use times_variables, only: tohs
    implicit none
    real(kind(1.d0)) :: ratio
    tohs = ratio
  end subroutine set_itv_65

  !---------------------------------

  subroutine init_itv_66
    !! <LI> (66) ftohs (f-value for equation 41)
    use numerics, only: lablxc, boundl, boundu
    implicit none
    lablxc(66) = 'ftohs         '
    boundl(66) = 0.001D0
    boundu(66) = 1.000D0
  end subroutine init_itv_66

  real(kind(1.d0)) function itv_66()
    use constraint_variables, only: ftohs
    implicit none
    itv_66 = ftohs
  end function itv_66

  subroutine set_itv_66(ratio)
    use constraint_variables, only: ftohs
    implicit none
    real(kind(1.d0)) :: ratio
    ftohs = ratio
  end subroutine set_itv_66

  !---------------------------------

  subroutine init_itv_67
    !! <LI> (67) ftcycl (f-value for equation 42)
    use numerics, only: lablxc, boundl, boundu
    implicit none
    lablxc(67) = 'ftcycl        '
    boundl(67) = 0.001D0
    boundu(67) = 1.000D0
  end subroutine init_itv_67

  real(kind(1.d0)) function itv_67()
    use constraint_variables, only: ftcycl
    implicit none
    itv_67 = ftcycl
  end function itv_67

  subroutine set_itv_67(ratio)
    use constraint_variables, only: ftcycl
    implicit none
    real(kind(1.d0)) :: ratio
    ftcycl = ratio
  end subroutine set_itv_67

  !---------------------------------

  subroutine init_itv_68
    !! <LI> (68) fptemp (f-value for equation 44)
    use numerics, only: lablxc, boundl, boundu
    implicit none
    lablxc(68) = 'fptemp        '
    boundl(68) = 0.001D0
    boundu(68) = 1.000D0
  end subroutine init_itv_68

  real(kind(1.d0)) function itv_68()
    use constraint_variables, only: fptemp
    implicit none
    itv_68 = fptemp
  end function itv_68

  subroutine set_itv_68(ratio)
    use constraint_variables, only: fptemp
    implicit none
    real(kind(1.d0)) :: ratio
    fptemp= ratio
  end subroutine set_itv_68

  !---------------------------------

  subroutine init_itv_69
    !! <LI> (69) rcool
    use numerics, only: lablxc, boundl, boundu
    implicit none
    lablxc(69) = 'rcool         '
    boundl(69) = 0.001D0
    boundu(69) = 0.010D0
  end subroutine init_itv_69

  real(kind(1.d0)) function itv_69()
    use tfcoil_variables, only: rcool
    implicit none
    itv_69 = rcool
  end function itv_69

  subroutine set_itv_69(ratio)
    use tfcoil_variables, only: rcool
    implicit none
    real(kind(1.d0)) :: ratio
    rcool = ratio
  end subroutine set_itv_69

  !---------------------------------

  subroutine init_itv_70
    !! <LI> (70) vcool
    use numerics, only: lablxc, boundl, boundu
    implicit none
    lablxc(70) = 'vcool         '
    boundl(70) = 1.000D0
    boundu(70) = 1.000D2
  end subroutine init_itv_70

  real(kind(1.d0)) function itv_70()
    use tfcoil_variables, only: vcool
    implicit none
    itv_70 = vcool
  end function itv_70

  subroutine set_itv_70(ratio)
    use tfcoil_variables, only: vcool
    implicit none
    real(kind(1.d0)) :: ratio
    vcool = ratio
  end subroutine set_itv_70

  !---------------------------------

  subroutine init_itv_71
    !! <LI> (71) fq (f-value for equation 45)
    use numerics, only: lablxc, boundl, boundu
    implicit none
    lablxc(71) = 'fq            '
    boundl(71) = 0.001D0
    boundu(71) = 1.000D0
  end subroutine init_itv_71

  real(kind(1.d0)) function itv_71()
    use constraint_variables, only: fq
    implicit none
    itv_71 = fq
  end function itv_71

  subroutine set_itv_71(ratio)
    use constraint_variables, only: fq
    implicit none
    real(kind(1.d0)) :: ratio
    fq = ratio
  end subroutine set_itv_71

  !---------------------------------

  subroutine init_itv_72
    !! <LI> (72) fipir (f-value for equation 46)
    use numerics, only: lablxc, boundl, boundu
    implicit none
    lablxc(72) = 'fipir         '
    boundl(72) = 0.001D0
    boundu(72) = 1.000D0
  end subroutine init_itv_72

  real(kind(1.d0)) function itv_72()
    use constraint_variables, only: fipir
    implicit none
    itv_72 = fipir
  end function itv_72

  subroutine set_itv_72(ratio)
    use constraint_variables, only: fipir
    implicit none
    real(kind(1.d0)) :: ratio
    fipir = ratio
  end subroutine set_itv_72

  !---------------------------------

  subroutine init_itv_73
    !! <LI> (73) scrapli
    use numerics, only: lablxc, boundl, boundu
    implicit none
    lablxc(73) = 'scrapli       '
    boundl(73) = 0.001D0
    boundu(73) = 10.00D0
  end subroutine init_itv_73

  real(kind(1.d0)) function itv_73()
    use build_variables, only: scrapli
    implicit none
    itv_73 = scrapli
  end function itv_73

  subroutine set_itv_73(ratio)
    use build_variables, only: scrapli
    implicit none
    real(kind(1.d0)) :: ratio
    scrapli = ratio
  end subroutine set_itv_73

  !---------------------------------

  subroutine init_itv_74
    !! <LI> (74) scraplo
    use numerics, only: lablxc, boundl, boundu
    implicit none
    lablxc(74) = 'scraplo       '
    boundl(74) = 0.001D0
    boundu(74) = 10.00D0
  end subroutine init_itv_74

  real(kind(1.d0)) function itv_74()
    use build_variables, only: scraplo
    implicit none
    itv_74 = scraplo
  end function itv_74

  subroutine set_itv_74(ratio)
    use build_variables, only: scraplo
    implicit none
    real(kind(1.d0)) :: ratio
    scraplo = ratio
  end subroutine set_itv_74

  !---------------------------------

  subroutine init_itv_75
    !! <LI> (75) tfootfi
    use numerics, only: lablxc, boundl, boundu
    implicit none
    lablxc(75) = 'tfootfi       '
    boundl(75) = 0.200D0
    boundu(75) = 5.000D0
  end subroutine init_itv_75

  real(kind(1.d0)) function itv_75()
    use build_variables, only: tfootfi
    implicit none
    itv_75 = tfootfi
  end function itv_75

  subroutine set_itv_75(ratio)
    use build_variables, only: tfootfi
    implicit none
    real(kind(1.d0)) :: ratio
    tfootfi = ratio
  end subroutine set_itv_75

  !! <LI> (76) NOT USED
  !---------------------------------

  real(kind(1.d0)) function itv_76()
    implicit none
    write(*,*) 'Iteration variable 76 is no longer in use.'
  end function itv_76

  !! <LI> (77) NOT USED
  !---------------------------------

  real(kind(1.d0)) function itv_77()
    implicit none
    write(*,*) 'Iteration variable 77 is no longer in use.'
  end function itv_77

  !! <LI> (78) NOT USED
  !---------------------------------

  real(kind(1.d0)) function itv_78()
    implicit none
    write(*,*) 'Iteration variable 78 is no longer in use.'
  end function  itv_78

  !---------------------------------

  subroutine init_itv_79
    !! <LI> (79) fbetap (f-value for equation 48)
    use numerics, only: lablxc, boundl, boundu
    implicit none
    lablxc(79) = 'fbetap        '
    boundl(79) = 0.001D0
    boundu(79) = 1.000D0
  end subroutine init_itv_79

  real(kind(1.d0)) function itv_79()
    use constraint_variables, only: fbetap
    implicit none
    itv_79 = fbetap
  end function itv_79

  subroutine set_itv_79(ratio)
    use constraint_variables, only: fbetap
    implicit none
    real(kind(1.d0)) :: ratio
    fbetap = ratio
  end subroutine set_itv_79

  !! <LI> (80) NOT USED
  !---------------------------------

  real(kind(1.d0)) function itv_80()
    implicit none
    write(*,*) 'Iteration variable 80 is no longer in use.'
  end function itv_80

  !---------------------------------

  subroutine init_itv_81
    !! <LI> (81) edrive
    use numerics, only: lablxc, boundl, boundu
    implicit none
    lablxc(81) = 'edrive        '
    boundl(81) = 1.000d5
    boundu(81) = 5.000d7
  end subroutine init_itv_81

  real(kind(1.d0)) function itv_81()
    use ife_variables, only: edrive
    implicit none
    itv_81 = edrive
  end function itv_81

  subroutine set_itv_81(ratio)
    use ife_variables, only: edrive
    implicit none
    real(kind(1.d0)) :: ratio
    edrive = ratio
  end subroutine set_itv_81

  !---------------------------------

  subroutine init_itv_82
    !! <LI> (82) drveff
    use numerics, only: lablxc, boundl, boundu
    implicit none
    lablxc(82) = 'drveff        '
    boundl(82) = 0.010D0
    boundu(82) = 1.000D0
  end subroutine init_itv_82

  real(kind(1.d0)) function itv_82()
    use ife_variables, only: drveff
    implicit none
    itv_82 = drveff
  end function itv_82

  subroutine set_itv_82(ratio)
    use ife_variables, only: drveff
    implicit none
    real(kind(1.d0)) :: ratio
    drveff = ratio
  end subroutine set_itv_82

  !---------------------------------

  subroutine init_itv_83
    !! <LI> (83) tgain
    use numerics, only: lablxc, boundl, boundu
    implicit none
    lablxc(83) = 'tgain         '
    boundl(83) = 1.000D0
    boundu(83) = 500.0D0
  end subroutine init_itv_83

  real(kind(1.d0)) function itv_83()
    use ife_variables, only: tgain
    implicit none
    itv_83 = tgain
  end function itv_83

  subroutine set_itv_83(ratio)
    use ife_variables, only: tgain
    implicit none
    real(kind(1.d0)) :: ratio
    tgain = ratio
  end subroutine set_itv_83

  !---------------------------------

  subroutine init_itv_84
    !! <LI> (84) chrad
    use numerics, only: lablxc, boundl, boundu
    implicit none
    lablxc(84) = 'chrad         '
    boundl(84) = 0.100D0
    boundu(84) = 20.00D0
  end subroutine init_itv_84

  real(kind(1.d0)) function itv_84()
    use ife_variables, only: chrad
    implicit none
    itv_84 = chrad
  end function itv_84

  subroutine set_itv_84(ratio)
    use ife_variables, only: chrad
    implicit none
    real(kind(1.d0)) :: ratio
    chrad = ratio
  end subroutine set_itv_84

  !---------------------------------

  subroutine init_itv_85
    !! <LI> (85) pdrive
    use numerics, only: lablxc, boundl, boundu
    implicit none
    lablxc(85) = 'pdrive        '
    boundl(85) = 1.000D6
    boundu(85) = 200.0D6
  end subroutine init_itv_85

  real(kind(1.d0)) function itv_85()
    use ife_variables, only: pdrive
    implicit none
    itv_85 = pdrive
  end function itv_85

  subroutine set_itv_85(ratio)
    use ife_variables, only: pdrive
    implicit none
    real(kind(1.d0)) :: ratio
    pdrive = ratio
  end subroutine set_itv_85

  !---------------------------------

  subroutine init_itv_86
    !! <LI> (86) frrmax (f-value for equation 50)
    use numerics, only: lablxc, boundl, boundu
    implicit none
    lablxc(86) = 'frrmax        '
    boundl(86) = 0.001D0
    boundu(86) = 1.000D0
  end subroutine init_itv_86

  real(kind(1.d0)) function itv_86()
    use ife_variables, only: frrmax
    implicit none
    itv_86 = frrmax
  end function itv_86

  subroutine set_itv_86(ratio)
    use ife_variables, only: frrmax
    implicit none
    real(kind(1.d0)) :: ratio
    frrmax = ratio
  end subroutine set_itv_86

  !! <LI> (87) NOT USED
  !---------------------------------

  !! <LI> (88) NOT USED

  !---------------------------------

  subroutine init_itv_89
    !! <LI> (89) ftbr (f-value for equation 52)
    use numerics, only: lablxc, boundl, boundu
    implicit none
    lablxc(89) = 'ftbr          '
    boundl(89) = 0.001D0
    boundu(89) = 1.000D0
  end subroutine init_itv_89

  real(kind(1.d0)) function itv_89()
    use constraint_variables, only: ftbr
    implicit none
    itv_89 = ftbr
  end function itv_89

  subroutine set_itv_89(ratio)
    use constraint_variables, only: ftbr
    implicit none
    real(kind(1.d0)) :: ratio
    ftbr = ratio
  end subroutine set_itv_89

  !---------------------------------

  subroutine init_itv_90
    !! <LI> (90) blbuith
    use numerics, only: lablxc, boundl, boundu
    implicit none
    lablxc(90) = 'blbuith       '
    boundl(90) = 0.001D0
    boundu(90) = 2.000D0
  end subroutine init_itv_90

  real(kind(1.d0)) function itv_90()
    use build_variables, only: blbuith
    implicit none
    itv_90 = blbuith
  end function itv_90

  subroutine set_itv_90(ratio)
    use build_variables, only: blbuith
    implicit none
    real(kind(1.d0)) :: ratio
    blbuith = ratio
  end subroutine set_itv_90

  !---------------------------------

  subroutine init_itv_91
    !! <LI> (91) blbuoth
    use numerics, only: lablxc, boundl, boundu
    implicit none
    lablxc(91) = 'blbuoth       '
    boundl(91) = 0.001D0
    boundu(91) = 2.000D0
  end subroutine init_itv_91

  real(kind(1.d0)) function itv_91()
    use build_variables, only: blbuoth
    implicit none
    itv_91 = blbuoth
  end function itv_91

  subroutine set_itv_91(ratio)
    use build_variables, only: blbuoth
    implicit none
    real(kind(1.d0)) :: ratio
    blbuoth = ratio
  end subroutine set_itv_91

  !---------------------------------

  subroutine init_itv_92
    !! <LI> (92) fflutf (f-value for equation 53)
    use numerics, only: lablxc, boundl, boundu
    implicit none
    lablxc(92) = 'fflutf        '
    boundl(92) = 0.001D0
    boundu(92) = 1.000D0
  end subroutine init_itv_92

  real(kind(1.d0)) function itv_92()
    use constraint_variables, only: fflutf
    implicit none
    itv_92 = fflutf
  end function itv_92

  subroutine set_itv_92(ratio)
    use constraint_variables, only: fflutf
    implicit none
    real(kind(1.d0)) :: ratio
    fflutf = ratio
  end subroutine set_itv_92

  !---------------------------------

  subroutine init_itv_93
    !! <LI> (93) shldith
    use numerics, only: lablxc, boundl, boundu
    implicit none
    lablxc(93) = 'shldith       '
    boundl(93) = 0.001D0
    boundu(93) = 10.00D0
  end subroutine init_itv_93

  real(kind(1.d0)) function itv_93()
    use build_variables, only: shldith
    implicit none
    itv_93 = shldith
  end function itv_93

  subroutine set_itv_93(ratio)
    use build_variables, only: shldith
    implicit none
    real(kind(1.d0)) :: ratio
    shldith = ratio
  end subroutine set_itv_93

  !---------------------------------

  subroutine init_itv_94
    !! <LI> (94) shldoth
    use numerics, only: lablxc, boundl, boundu
    implicit none
    lablxc(94) = 'shldoth       '
    boundl(94) = 0.001D0
    boundu(94) = 10.00D0
  end subroutine init_itv_94

  real(kind(1.d0)) function itv_94()
    use build_variables, only: shldoth
    implicit none
    itv_94 = shldoth
  end function itv_94

  subroutine set_itv_94(ratio)
    use build_variables, only: shldoth
    implicit none
    real(kind(1.d0)) :: ratio
    shldoth = ratio
  end subroutine set_itv_94

  !---------------------------------

  subroutine init_itv_95
    !! <LI> (95) fptfnuc (f-value for equation 54)
    use numerics, only: lablxc, boundl, boundu
    implicit none
    lablxc(95) = 'fptfnuc       '
    boundl(95) = 0.001D0
    boundu(95) = 1.000D0
  end subroutine init_itv_95

  real(kind(1.d0)) function itv_95()
    use constraint_variables, only: fptfnuc
    implicit none
    itv_95 = fptfnuc
  end function itv_95

  subroutine set_itv_95(ratio)
    use constraint_variables, only: fptfnuc
    implicit none
    real(kind(1.d0)) :: ratio
    fptfnuc = ratio
  end subroutine set_itv_95

  !---------------------------------

  subroutine init_itv_96
    !! <LI> (96) fvvhe (f-value for equation 55)
    use numerics, only: lablxc, boundl, boundu
    implicit none
    lablxc(96) = 'fvvhe         '
    boundl(96) = 0.001D0
    boundu(96) = 1.000D0
  end subroutine init_itv_96

  real(kind(1.d0)) function itv_96()
    use constraint_variables, only: fvvhe
    implicit none
    itv_96 = fvvhe
  end function itv_96

  subroutine set_itv_96(ratio)
    use constraint_variables, only: fvvhe
    implicit none
    real(kind(1.d0)) :: ratio
    fvvhe = ratio
  end subroutine set_itv_96

  !---------------------------------

  subroutine init_itv_97
    !! <LI> (97) fpsepr (f-value for equation 56)
    use numerics, only: lablxc, boundl, boundu
    implicit none
    lablxc(97) = 'fpsepr        '
    boundl(97) = 0.001D0
    boundu(97) = 1.000D0
  end subroutine init_itv_97

  real(kind(1.d0)) function itv_97()
    use constraint_variables, only: fpsepr
    implicit none
    itv_97 = fpsepr
  end function itv_97

  subroutine set_itv_97(ratio)
    use constraint_variables, only: fpsepr
    implicit none
    real(kind(1.d0)) :: ratio
    fpsepr = ratio
  end subroutine set_itv_97

  !---------------------------------

  subroutine init_itv_98
    !! <LI> (98) li6enrich
    use numerics, only: lablxc, boundl, boundu
    implicit none
      lablxc(98) = 'li6enrich     '
    boundl(98) = 10.00D0
    boundu(98) = 100.0D0
  end subroutine init_itv_98

  real(kind(1.d0)) function itv_98()
    use fwbs_variables, only: li6enrich
    implicit none
    itv_98 = li6enrich
  end function itv_98

  subroutine set_itv_98(ratio)
    use fwbs_variables, only: li6enrich
    implicit none
    real(kind(1.d0)) :: ratio
    li6enrich = ratio
  end subroutine set_itv_98

  !! <LI> (99) NOT USED
  !---------------------------------

  !! <LI> (100) NOT USED
  !! <LI> (101) NOT USED

  !---------------------------------

  subroutine init_itv_102
    !! <LI> (102) fimpvar
    use numerics, only: lablxc, boundl, boundu
    implicit none
    lablxc(102) = 'fimpvar       '
    boundl(102) = 1.00D-6
    boundu(102) = 0.010D0
  end subroutine init_itv_102

  real(kind(1.d0)) function itv_102()
    use impurity_radiation_module, only: impurity_arr_frac
    use impurity_radiation_module, only: impvar
    implicit none
    itv_102 =  impurity_arr_frac(impvar)
  end function itv_102

  subroutine set_itv_102(ratio)
    use impurity_radiation_module, only: impurity_arr_frac
    use impurity_radiation_module, only: impvar
    use impurity_radiation_module, only: fimpvar
    implicit none
    real(kind(1.d0)) :: ratio
    fimpvar = ratio
    impurity_arr_frac(impvar) = fimpvar
  end subroutine set_itv_102

  !---------------------------------

  subroutine init_itv_103
    !! <LI> (103) flhthresh (f-value for equation 15)
    use numerics, only: lablxc, boundl, boundu
    implicit none
    lablxc(103) = 'flhthresh     '
    boundl(103) = 1.000D0
    boundu(103) = 1.000D6
  end subroutine init_itv_103

  real(kind(1.d0)) function itv_103()
    use constraint_variables, only: flhthresh
    implicit none
    itv_103 = flhthresh
  end function itv_103

  subroutine set_itv_103(ratio)
    use constraint_variables, only: flhthresh
    implicit none
    real(kind(1.d0)) :: ratio
    flhthresh = ratio
  end subroutine set_itv_103

  !---------------------------------

  subroutine init_itv_104
    !! <LI> (104) fcwr (f-value for equation 23)
    use numerics, only: lablxc, boundl, boundu
    implicit none
    lablxc(104) = 'fcwr          '
    boundl(104) = 0.001D0
    boundu(104) = 1.000D0
  end subroutine init_itv_104

  real(kind(1.d0)) function itv_104()
    use constraint_variables, only: fcwr
    implicit none
    itv_104 = fcwr
  end function itv_104

  subroutine set_itv_104(ratio)
    use constraint_variables, only: fcwr
    implicit none
    real(kind(1.d0)) :: ratio
    fcwr = ratio
  end subroutine set_itv_104

  !---------------------------------

  subroutine init_itv_105
    !! <LI> (105) fnbshinef (f-value for equation 59)
    use numerics, only: lablxc, boundl, boundu
    implicit none
    lablxc(105) = 'fnbshinef     '
    boundl(105) = 0.001D0
    boundu(105) = 1.000D0
  end subroutine init_itv_105

  real(kind(1.d0)) function itv_105()
    use constraint_variables, only: fnbshinef
    implicit none
    itv_105 = fnbshinef
  end function itv_105

  subroutine set_itv_105(ratio)
    use constraint_variables, only: fnbshinef
    implicit none
    real(kind(1.d0)) :: ratio
    fnbshinef = ratio
  end subroutine set_itv_105

  !---------------------------------

  subroutine init_itv_106
    !! <LI> (106) ftmargoh (f-value for equation 60)
    use numerics, only: lablxc, boundl, boundu
    implicit none
    lablxc(106) = 'ftmargoh      '
    boundl(106) = 0.001D0
    boundu(106) = 1.000D0
  end subroutine init_itv_106

  real(kind(1.d0)) function itv_106()
    use constraint_variables, only: ftmargoh
    implicit none
    itv_106 = ftmargoh
  end function itv_106

  subroutine set_itv_106(ratio)
    use constraint_variables, only: ftmargoh
    implicit none
    real(kind(1.d0)) :: ratio
    ftmargoh = ratio
  end subroutine set_itv_106

  !---------------------------------

  subroutine init_itv_107
    !! <LI> (107) favail (f-value for equation 61)
    use numerics, only: lablxc, boundl, boundu
    implicit none
    lablxc(107) = 'favail        '
    boundl(107) = 0.001D0
    boundu(107) = 1.000D0
  end subroutine init_itv_107

  real(kind(1.d0)) function itv_107()
    use cost_variables, only: favail
    implicit none
    itv_107 = favail
  end function itv_107

  subroutine set_itv_107(ratio)
    use cost_variables, only: favail
    implicit none
    real(kind(1.d0)) :: ratio
    favail = ratio
  end subroutine set_itv_107

  !---------------------------------

  subroutine init_itv_108
    !! <LI> (108) breeder_f: Volume of Li4SiO4 / (Volume of Be12Ti + Li4SiO4)
    use numerics, only: lablxc, boundl, boundu
    implicit none
    lablxc(108) = 'breeder_f     '
    boundl(108) = 0.060D0
    boundu(108) = 1.000D0
  end subroutine init_itv_108

  real(kind(1.d0)) function itv_108()
    use fwbs_variables, only: breeder_f
    implicit none
    itv_108 = breeder_f
  end function itv_108

  subroutine set_itv_108(ratio)
    use fwbs_variables, only: breeder_f
    implicit none
    real(kind(1.d0)) :: ratio
    breeder_f = ratio
  end subroutine set_itv_108

  !---------------------------------

  subroutine init_itv_109
    !! <LI> (109) ralpne: thermal alpha density / electron density
    use numerics, only: lablxc, boundl, boundu
    implicit none
    lablxc(109) = 'ralpne        '
    boundl(109) = 0.050D0
    boundu(109) = 0.150D0
  end subroutine init_itv_109

  real(kind(1.d0)) function itv_109()
    use physics_variables, only: ralpne
    implicit none
    itv_109 = ralpne
  end function itv_109

  subroutine set_itv_109(ratio)
    use physics_variables, only: ralpne
    implicit none
    real(kind(1.d0)) :: ratio
    ralpne = ratio
  end subroutine set_itv_109

  !---------------------------------

  subroutine init_itv_110
    !! <LI> (110) ftaulimit: Lower limit on taup/taueff the ratio of alpha
    use numerics, only: lablxc, boundl, boundu
    implicit none
    !!      particle to energy confinement times (f-value for equation 62)
    lablxc(110) = 'ftaulimit     '
    boundl(110) = 0.001D0
    boundu(110) = 1.000D0
  end subroutine init_itv_110

  real(kind(1.d0)) function itv_110()
    use constraint_variables, only: ftaulimit
    implicit none
    itv_110 = ftaulimit
  end function itv_110

  subroutine set_itv_110(ratio)
    use constraint_variables, only: ftaulimit
    implicit none
    real(kind(1.d0)) :: ratio
    ftaulimit = ratio
  end subroutine set_itv_110

  !---------------------------------

  subroutine init_itv_111
    !! <LI> (111) fniterpump: f-value for constraint that number
    use numerics, only: lablxc, boundl, boundu
    implicit none
    !!       of vacuum pumps <  TF coils (f-value for equation 63)
    lablxc(111) = 'fniterpump    '
    boundl(111) = 0.001D0
    boundu(111) = 1.000D0
  end subroutine init_itv_111

  real(kind(1.d0)) function itv_111()
    use constraint_variables, only: fniterpump
    implicit none
    itv_111 = fniterpump
  end function itv_111

  subroutine set_itv_111(ratio)
    use constraint_variables, only: fniterpump
    implicit none
    real(kind(1.d0)) :: ratio
    fniterpump = ratio
  end subroutine set_itv_111

  !---------------------------------

  subroutine init_itv_112
    !! <LI> (112) fzeffmax: f-value for max Zeff (f-value for equation 64)
    use numerics, only: lablxc, boundl, boundu
    implicit none
    lablxc(112) = 'fzeffmax      '
    boundl(112) = 0.001D0
    boundu(112) = 1.000D0
  end subroutine init_itv_112

  real(kind(1.d0)) function itv_112()
    use constraint_variables, only: fzeffmax
    implicit none
    itv_112 =  fzeffmax
  end function itv_112

  subroutine set_itv_112(ratio)
    use constraint_variables, only: fzeffmax
    implicit none
    real(kind(1.d0)) :: ratio
    fzeffmax = ratio
  end subroutine set_itv_112

  !---------------------------------

  subroutine init_itv_113
    !! <LI> (113) ftaucq: f-value for minimum quench time (f-value for equation 65)
    use numerics, only: lablxc, boundl, boundu
    implicit none
    lablxc(113) = 'ftaucq        '
    boundl(113) = 0.001D0
    boundu(113) = 1.000D0
  end subroutine init_itv_113

  real(kind(1.d0)) function itv_113()
    use constraint_variables, only: ftaucq
    implicit none
    itv_113 = ftaucq
  end function itv_113

  subroutine set_itv_113(ratio)
    use constraint_variables, only: ftaucq
    implicit none
    real(kind(1.d0)) :: ratio
    ftaucq = ratio
  end subroutine set_itv_113

  !---------------------------------

  subroutine init_itv_114
    !! <LI> (114) fw_channel_length: Length of a single first wall channel
    use numerics, only: lablxc, boundl, boundu
    implicit none
    lablxc(114) = 'fw_channel_length  '
    boundl(114) = 0.001D0
    boundu(114) = 1.000D3
  end subroutine init_itv_114

  real(kind(1.d0)) function itv_114()
    use fwbs_variables, only: fw_channel_length
    implicit none
    itv_114 = fw_channel_length
  end function itv_114

  subroutine set_itv_114(ratio)
    use fwbs_variables, only: fw_channel_length
    implicit none
    real(kind(1.d0)) :: ratio
    fw_channel_length = ratio
  end subroutine set_itv_114

  !---------------------------------

  subroutine init_itv_115
    !! <LI> (115) fpoloidalpower: f-value for max rate of change of
    use numerics, only: lablxc, boundl, boundu
    implicit none
    !!            energy in poloidal field (f-value for equation 66)
    lablxc(115) = 'fpoloidalpower'
    boundl(115) = 0.001D0
    boundu(115) = 1.000D0
  end subroutine init_itv_115

  real(kind(1.d0)) function itv_115()
    use constraint_variables, only: fpoloidalpower
    implicit none
    itv_115 = fpoloidalpower
  end function itv_115

  subroutine set_itv_115(ratio)
    use constraint_variables, only: fpoloidalpower
    implicit none
    real(kind(1.d0)) :: ratio
    fpoloidalpower = ratio
  end subroutine set_itv_115

  !---------------------------------

  subroutine init_itv_116
    !! <LI> (116) fradwall: f-value for radiation wall load limit (eq. 67)
    use numerics, only: lablxc, boundl, boundu
    implicit none
    lablxc(116) = 'fradwall      '
    boundl(116) = 0.001D0
    boundu(116) = 1.000D0
  end subroutine init_itv_116

  real(kind(1.d0)) function itv_116()
    use constraint_variables, only: fradwall
    implicit none
    itv_116 = fradwall
  end function itv_116

  subroutine set_itv_116(ratio)
    use constraint_variables, only: fradwall
    implicit none
    real(kind(1.d0)) :: ratio
    fradwall = ratio
  end subroutine set_itv_116

  !---------------------------------

  subroutine init_itv_117
    !! <LI> (117) fpsepbqar: f-value for  Psep*Bt/qar upper limit (eq. 68)
    use numerics, only: lablxc, boundl, boundu
    implicit none
    lablxc(117) = 'fpsepbqar     '
    boundl(117) = 0.001D0
    boundu(117) = 1.000D0
  end subroutine init_itv_117

  real(kind(1.d0)) function itv_117()
    use constraint_variables, only: fpsepbqar
    implicit none
    itv_117 = fpsepbqar
  end function itv_117

  subroutine set_itv_117(ratio)
    use constraint_variables, only: fpsepbqar
    implicit none
    real(kind(1.d0)) :: ratio
    fpsepbqar = ratio
  end subroutine set_itv_117

  !---------------------------------

  subroutine init_itv_118
    !! <LI> (118) fpsep: f-value to ensure separatrix power is less than
    use numerics, only: lablxc, boundl, boundu
    implicit none
    !!            value from Kallenbach divertor (f-value for equation 69)
      lablxc(118) = 'fpsep         '
    boundl(118) = 0.001D0
    boundu(118) = 1.000D0
  end subroutine init_itv_118

  real(kind(1.d0)) function itv_118()
    use constraint_variables, only: fpsep
    implicit none
    itv_118 = fpsep
  end function itv_118

  subroutine set_itv_118(ratio)
    use constraint_variables, only: fpsep
    implicit none
    real(kind(1.d0)) :: ratio
    fpsep = ratio
  end subroutine set_itv_118

  !---------------------------------

  subroutine init_itv_119
    !! <LI> (119) tesep:  separatrix temperature calculated by the Kallenbach divertor model
    use numerics, only: lablxc, boundl, boundu
    implicit none
    lablxc(119) = 'tesep         '
    boundl(119) = 0.000D0
    boundu(119) = 1.000D1
  end subroutine init_itv_119

  real(kind(1.d0)) function itv_119()
    use physics_variables, only: tesep
    implicit none
    itv_119 = tesep
  end function itv_119

  subroutine set_itv_119(ratio)
    use physics_variables, only: tesep
    implicit none
  real(kind(1.d0)) :: ratio
  tesep = ratio
  end subroutine set_itv_119

  !---------------------------------

  subroutine init_itv_120
    !! <LI> (120) ttarget: Plasma temperature adjacent to divertor sheath [eV]
    use numerics, only: lablxc, boundl, boundu
    implicit none
    lablxc(120) = 'ttarget       '
    boundl(120) = 1.000D0
    boundu(120) = 1.000D4
  end subroutine init_itv_120

  real(kind(1.d0)) function itv_120()
    use div_kal_vars, only: ttarget
    implicit none
    itv_120 =  ttarget
  end function itv_120

  subroutine set_itv_120(ratio)
    use div_kal_vars, only: ttarget
    implicit none
    real(kind(1.d0)) :: ratio
    ttarget = ratio
  end subroutine set_itv_120

  !---------------------------------

  subroutine init_itv_121
    !! <LI> (121) neratio: ratio of mean SOL density at OMP to separatrix density at OMP
    use numerics, only: lablxc, boundl, boundu
    implicit none
    lablxc(121) = 'neratio       '
    boundl(121) = 0.001D0
    boundu(121) = 1.000D0
  end subroutine init_itv_121

  real(kind(1.d0)) function itv_121()
    use div_kal_vars, only: neratio
    implicit none
    itv_121 =  neratio
  end function itv_121

  subroutine set_itv_121(ratio)
    use div_kal_vars, only: neratio
    implicit none
    real(kind(1.d0)) :: ratio
    neratio = ratio
  end subroutine set_itv_121

  !---------------------------------

  subroutine init_itv_122
    !! <LI> (122) oh_steel_frac : streel fraction of Central Solenoid
    use numerics, only: lablxc, boundl, boundu
    implicit none
    lablxc(122) = 'oh_steel_frac '
    boundl(122) = 0.001D0
    boundu(122) = 0.950D0
  end subroutine init_itv_122

  real(kind(1.d0)) function itv_122()
    use pfcoil_variables, only: oh_steel_frac
    implicit none
    itv_122 = oh_steel_frac
  end function itv_122

  subroutine set_itv_122(ratio)
    use pfcoil_variables, only: oh_steel_frac
    implicit none
    real(kind(1.d0)) :: ratio
    oh_steel_frac = ratio
  end subroutine set_itv_122

  !---------------------------------

  subroutine init_itv_123
    !! <LI> (123) foh_stress : f-value for CS coil Tresca yield criterion (f-value for eq. 72)
    use numerics, only: lablxc, boundl, boundu
    implicit none
    lablxc(123) = 'foh_stress    '
    boundl(123) = 0.001D0
    boundu(123) = 1.000D0
  end subroutine init_itv_123

  real(kind(1.d0)) function itv_123()
    use constraint_variables, only: foh_stress
    implicit none
    itv_123 = foh_stress
  end function itv_123

  subroutine set_itv_123(ratio)
    use constraint_variables, only: foh_stress
    implicit none
    real(kind(1.d0)) :: ratio
    foh_stress = ratio
  end subroutine set_itv_123

  !---------------------------------

  subroutine init_itv_124
    !! <LI> (124) qtargettotal : Power density on target including surface recombination [W/m2]
    use numerics, only: lablxc, boundl, boundu
    implicit none
    lablxc(124) = 'qtargettotal  '
    boundl(124) = 0.001D0
    boundu(124) = 1.000D7
  end subroutine init_itv_124

  real(kind(1.d0)) function itv_124()
    use div_kal_vars, only: qtargettotal
    implicit none
    itv_124 = qtargettotal
  end function itv_124

  subroutine set_itv_124(ratio)
    use div_kal_vars, only: qtargettotal
    implicit none
    real(kind(1.d0)) :: ratio
    qtargettotal = ratio
  end subroutine set_itv_124

  !---------------------------------

  subroutine init_itv_125
    !! <LI> (125) fimp(3) :  Beryllium density fraction relative to electron density
    use numerics, only: lablxc, boundl, boundu
    implicit none
    lablxc(125) = 'fimp(03)      '
    boundl(125) = 1.00D-8
    boundu(125) = 0.010D0
  end subroutine init_itv_125

  real(kind(1.d0)) function itv_125()
    use impurity_radiation_module, only: impurity_arr_frac
    implicit none
    itv_125 = impurity_arr_frac(3)
  end function itv_125

  subroutine set_itv_125(ratio)
    use impurity_radiation_module, only: impurity_arr_frac
    implicit none
    real(kind(1.d0)) :: ratio
    impurity_arr_frac(3) = ratio
  end subroutine set_itv_125

  !---------------------------------

  subroutine init_itv_126
    !! <LI> (126) fimp(4) :  Carbon density fraction relative to electron density
    use numerics, only: lablxc, boundl, boundu
    implicit none
    lablxc(126) = 'fimp(04)      '
    boundl(126) = 1.00D-8
    boundu(126) = 0.010D0
  end subroutine init_itv_126

  real(kind(1.d0)) function itv_126()
    use impurity_radiation_module, only: impurity_arr_frac
    implicit none
    itv_126 = impurity_arr_frac(4)
  end function itv_126

  subroutine set_itv_126(ratio)
    use impurity_radiation_module, only: impurity_arr_frac
    implicit none
    real(kind(1.d0)) :: ratio
    impurity_arr_frac(4) = ratio
  end subroutine set_itv_126

  !---------------------------------

  subroutine init_itv_127
    !! <LI> (127) fimp(5) :  Nitrogen fraction relative to electron density
    use numerics, only: lablxc, boundl, boundu
    implicit none
    lablxc(127) = 'fimp(05)      '
    boundl(127) = 1.00D-8
    boundu(127) = 0.010D0
  end subroutine init_itv_127

  real(kind(1.d0)) function itv_127()
    use impurity_radiation_module, only: impurity_arr_frac
    implicit none
    itv_127 = impurity_arr_frac(5)
  end function itv_127

  subroutine set_itv_127(ratio)
    use impurity_radiation_module, only: impurity_arr_frac
    implicit none
    real(kind(1.d0)) :: ratio
    impurity_arr_frac(5) = ratio
  end subroutine set_itv_127

  !---------------------------------

  subroutine init_itv_128
    !! <LI> (128) fimp(6) :  Oxygen density fraction relative to electron density
    use numerics, only: lablxc, boundl, boundu
    implicit none
    lablxc(128) = 'fimp(06)      '
    boundl(128) = 1.00D-8
    boundu(128) = 0.010D0
  end subroutine init_itv_128

  real(kind(1.d0)) function itv_128()
    use impurity_radiation_module, only: impurity_arr_frac
    implicit none
    itv_128 = impurity_arr_frac(6)
  end function itv_128

  subroutine set_itv_128(ratio)
    use impurity_radiation_module, only: impurity_arr_frac
    implicit none
    real(kind(1.d0)) :: ratio
    impurity_arr_frac(6) = ratio
  end subroutine set_itv_128

  !---------------------------------

  subroutine init_itv_129
    !! <LI> (129) fimp(7) :  Neon density fraction relative to electron density
    use numerics, only: lablxc, boundl, boundu
    implicit none
    lablxc(129) = 'fimp(07)      '
    boundl(129) = 1.00D-8
    boundu(129) = 0.010D0
  end subroutine init_itv_129

  real(kind(1.d0)) function itv_129()
    use impurity_radiation_module, only: impurity_arr_frac
    implicit none
    itv_129 = impurity_arr_frac(7)
  end function itv_129

  subroutine set_itv_129(ratio)
    use impurity_radiation_module, only: impurity_arr_frac
    implicit none
    real(kind(1.d0)) :: ratio
    impurity_arr_frac(7) = ratio
  end subroutine set_itv_129

  !---------------------------------

  subroutine init_itv_130
    !! <LI> (130) fimp(8) :  Silicon density fraction relative to electron density
    use numerics, only: lablxc, boundl, boundu
    implicit none
    lablxc(130) = 'fimp(08)      '
    boundl(130) = 1.00D-8
    boundu(130) = 0.010D0
  end subroutine init_itv_130

  real(kind(1.d0)) function itv_130()
    use impurity_radiation_module, only: impurity_arr_frac
    implicit none
    itv_130 = impurity_arr_frac(8)
  end function itv_130

  subroutine set_itv_130(ratio)
    use impurity_radiation_module, only: impurity_arr_frac
    implicit none
    real(kind(1.d0)) :: ratio
    impurity_arr_frac(8) = ratio
  end subroutine set_itv_130

  !---------------------------------

  subroutine init_itv_131
    !! <LI> (131) fimp(9) :  Argon density fraction relative to electron density
    use numerics, only: lablxc, boundl, boundu
    implicit none
    lablxc(131) = 'fimp(09)      '
    boundl(131) = 1.00D-8
    boundu(131) = 0.010D0
  end subroutine init_itv_131

  real(kind(1.d0)) function itv_131()
    use impurity_radiation_module, only: impurity_arr_frac
    implicit none
    itv_131 = impurity_arr_frac(9)
  end function itv_131

  subroutine set_itv_131(ratio)
    use impurity_radiation_module, only: impurity_arr_frac
    implicit none
    real(kind(1.d0)) :: ratio
    impurity_arr_frac(9) = ratio
  end subroutine set_itv_131

  !---------------------------------

  subroutine init_itv_132
    !! <LI> (132) fimp(10) :  Iron density fraction relative to electron density
    use numerics, only: lablxc, boundl, boundu
    implicit none
    lablxc(132) = 'fimp(10)      '
    boundl(132) = 1.00D-8
    boundu(132) = 0.010D0
  end subroutine init_itv_132

  real(kind(1.d0)) function itv_132()
    use impurity_radiation_module, only: impurity_arr_frac
    implicit none
    itv_132 = impurity_arr_frac(10)
  end function itv_132

  subroutine set_itv_132(ratio)
    use impurity_radiation_module, only: impurity_arr_frac
    implicit none
    real(kind(1.d0)) :: ratio
    impurity_arr_frac(10) = ratio
  end subroutine set_itv_132

  !---------------------------------

  subroutine init_itv_133
    !! <LI> (133) fimp(11) :  Nickel density fraction relative to electron density
    use numerics, only: lablxc, boundl, boundu
    implicit none
    lablxc(133) = 'fimp(11)      '
    boundl(133) = 1.00D-8
    boundu(133) = 0.010D0
  end subroutine init_itv_133

  real(kind(1.d0)) function itv_133()
    use impurity_radiation_module, only: impurity_arr_frac
    implicit none
    itv_133 = impurity_arr_frac(11)
  end function itv_133

  subroutine set_itv_133(ratio)
    use impurity_radiation_module, only: impurity_arr_frac
    implicit none
    real(kind(1.d0)) :: ratio
    impurity_arr_frac(11) = ratio
  end subroutine set_itv_133

  !---------------------------------

  subroutine init_itv_134
    !! <LI> (134) fimp(12) :  Krypton density fraction relative to electron density
    use numerics, only: lablxc, boundl, boundu
    implicit none
    lablxc(134) = 'fimp(12)      '
    boundl(134) = 1.00D-8
    boundu(134) = 0.010D0
  end subroutine init_itv_134

  real(kind(1.d0)) function itv_134()
    use impurity_radiation_module, only: impurity_arr_frac
    implicit none
    itv_134 = impurity_arr_frac(12)
  end function itv_134

  subroutine set_itv_134(ratio)
    use impurity_radiation_module, only: impurity_arr_frac
    implicit none
    real(kind(1.d0)) :: ratio
    impurity_arr_frac(12) = ratio
  end subroutine set_itv_134

  !---------------------------------

  subroutine init_itv_135
    !! <LI> (135) fimp(13) :  Xenon density fraction relative to electron density
    use numerics, only: lablxc, boundl, boundu
    implicit none
    lablxc(135) = 'fimp(13)      '
    boundl(135) = 1.00D-8
    boundu(135) = 0.010D0
  end subroutine init_itv_135

  real(kind(1.d0)) function itv_135()
    use impurity_radiation_module, only: impurity_arr_frac
    implicit none
    itv_135 = impurity_arr_frac(13)
  end function itv_135

  subroutine set_itv_135(ratio)
    use impurity_radiation_module, only: impurity_arr_frac
    implicit none
    real(kind(1.d0)) :: ratio
    impurity_arr_frac(13) = ratio
  end subroutine set_itv_135

  !---------------------------------

  subroutine init_itv_136
    !! <LI> (136) fimp(14) :  Tungsten density fraction relative to electron density
    use numerics, only: lablxc, boundl, boundu
    implicit none
    lablxc(136) = 'fimp(14)      '
    boundl(136) = 1.00D-8
    boundu(136) = 0.010D0
  end subroutine init_itv_136

  real(kind(1.d0)) function itv_136()
    use impurity_radiation_module, only: impurity_arr_frac
    implicit none
    itv_136 = impurity_arr_frac(14)
  end function itv_136

  subroutine set_itv_136(ratio)
    use impurity_radiation_module, only: impurity_arr_frac
    implicit none
    real(kind(1.d0)) :: ratio
    impurity_arr_frac(14) = ratio
  end subroutine set_itv_136

  !---------------------------------

  subroutine init_itv_137
    !! <LI> (137) fplhsep (f-value for equation 73)
    use numerics, only: lablxc, boundl, boundu
    implicit none
    lablxc(137) = 'fplhsep       '
    boundl(137) = 0.001D0
    boundu(137) = 1.000D0
  end subroutine init_itv_137

  real(kind(1.d0)) function itv_137()
    use physics_variables, only: fplhsep
    implicit none
    itv_137 = fplhsep
  end function itv_137

  subroutine set_itv_137(ratio)
    use physics_variables, only: fplhsep
    implicit none
    real(kind(1.d0)) :: ratio
    fplhsep = ratio
  end subroutine set_itv_137

  !---------------------------------

  subroutine init_itv_138
    !! <LI> (138) rebco_thickness : thickness of REBCO layer in tape (m)
    use numerics, only: lablxc, boundl, boundu
    implicit none
    lablxc(138) = 'rebco_thickness'
    boundl(138) = 0.01D-6
    boundu(138) = 100.0D-6
  end subroutine init_itv_138

  real(kind(1.d0)) function itv_138()
    use physics_variables, only: fplhsep
    implicit none
    itv_138 = fplhsep
  end function itv_138

  subroutine set_itv_138(ratio)
    use physics_variables, only: fplhsep
    implicit none
    real(kind(1.d0)) :: ratio
    fplhsep = ratio
  end subroutine set_itv_138

  !---------------------------------

  subroutine init_itv_139
    !! <LI> (139) copper_thick : thickness of copper layer in tape (m)
    use numerics, only: lablxc, boundl, boundu
    implicit none
    lablxc(139) = 'copper_thick  '
    boundl(139) = 1.00D-6
    boundu(139) = 1.00D-3
  end subroutine init_itv_139

  real(kind(1.d0)) function itv_139()
    use rebco_variables, only: copper_thick
    implicit none
    itv_139 = copper_thick
  end function itv_139

  subroutine set_itv_139(ratio)
    use rebco_variables, only: copper_thick
    implicit none
    real(kind(1.d0)) :: ratio
    copper_thick = ratio
  end subroutine set_itv_139

  !---------------------------------

  subroutine init_itv_140
    !! <LI> (140) dr_tf_wp : radial thickness of TFC winding pack (m)
    use numerics, only: lablxc, boundl, boundu
    implicit none
    lablxc(140) = 'dr_tf_wp         '
    boundl(140) = 0.001D0
    boundu(140) = 2.000D0
  end subroutine init_itv_140

  real(kind(1.d0)) function itv_140()
    use tfcoil_variables, only: dr_tf_wp
    implicit none
    itv_140 = dr_tf_wp
  end function itv_140

  subroutine set_itv_140(ratio)
    use tfcoil_variables, only: dr_tf_wp
    implicit none
    real(kind(1.d0)) :: ratio
    dr_tf_wp = ratio
  end subroutine set_itv_140

  !---------------------------------

  subroutine init_itv_141
    !! <LI> (141) fcqt : TF coil quench temperature < tmax_croco (f-value for equation 74)
    use numerics, only: lablxc, boundl, boundu
    implicit none
    lablxc(141) = 'fcqt          '
    boundl(141) = 0.001D0
    boundu(141) = 1.000D0
  end subroutine init_itv_141

  real(kind(1.d0)) function itv_141()
    use constraint_variables, only: fcqt
    implicit none
    itv_141 = fcqt
  end function itv_141

  subroutine set_itv_141(ratio)
    use constraint_variables, only: fcqt
    implicit none
    real(kind(1.d0)) :: ratio
    fcqt = ratio
  end subroutine set_itv_141

  !---------------------------------

  subroutine init_itv_142
    !! <LI> (142) nesep : electron density at separatrix [m-3]
    use numerics, only: lablxc, boundl, boundu
    implicit none
    lablxc(142) = 'nesep         '
    boundl(142) = 1.00D17
    boundu(142) = 1.00D20
  end subroutine init_itv_142

  real(kind(1.d0)) function itv_142()
    use physics_variables, only: nesep
    implicit none
    itv_142 = nesep
  end function itv_142

  subroutine set_itv_142(ratio)
    use physics_variables, only: nesep
    implicit none
    real(kind(1.d0)) :: ratio
    nesep = ratio
  end subroutine set_itv_142

  !---------------------------------

  subroutine init_itv_143
    !! <LI> (143) f_copperA_m2 : TF coil current / copper area < Maximum value
    !!            (f-value for equation 75)
    use numerics, only: lablxc, boundl, boundu
    implicit none
    lablxc(143) = 'f_coppera_m2  '
    boundl(143) = 0.001D0
    boundu(143) = 1.000D0
  end subroutine init_itv_143

  real(kind(1.d0)) function itv_143()
    use rebco_variables, only: f_coppera_m2
    implicit none
    itv_143 = f_copperA_m2
  end function itv_143

  subroutine set_itv_143(ratio)
    use rebco_variables, only: f_coppera_m2
    implicit none
    real(kind(1.d0)) :: ratio
    f_coppera_m2 = ratio
  end subroutine set_itv_143

  !---------------------------------

  subroutine init_itv_144
    !! <LI> (144) fnesep : Eich critical electron density at separatrix
    use numerics, only: lablxc, boundl, boundu
    implicit none
    !!                     (f-value for constraint equation 76) [m-3]
    lablxc(144) = 'fnesep        '
    boundl(144) = 0.001D0
    boundu(144) = 1.000D0
  end subroutine init_itv_144

  real(kind(1.d0)) function itv_144()
    use constraint_variables, only: fnesep
    implicit none
    itv_144 = fnesep
  end function itv_144

  subroutine set_itv_144(ratio)
    use constraint_variables, only: fnesep
    implicit none
    real(kind(1.d0)) :: ratio
    fnesep = ratio
  end subroutine set_itv_144

  !---------------------------------

  subroutine init_itv_145
    !! <LI> (145) fgwped :  fraction of Greenwald density to set as pedestal-top density
    use numerics, only: lablxc, boundl, boundu
    implicit none
    lablxc(145) = 'fgwped        '
    boundl(145) = 0.500D0
    boundu(145) = 1.000D0
  end subroutine init_itv_145

  real(kind(1.d0)) function itv_145()
    use physics_variables, only: fgwped
    implicit none
    itv_145 = fgwped
  end function itv_145

  subroutine set_itv_145(ratio)
    use physics_variables, only: fgwped
    implicit none
    real(kind(1.d0)) :: ratio
    fgwped = ratio
  end subroutine set_itv_145

  !---------------------------------

  subroutine init_itv_146
    !! <LI> (146) fcpttf : F-value for TF coil current per turn limit (constraint equation 77)
    use numerics, only: lablxc, boundl, boundu
    implicit none
    lablxc(146) = 'fcpttf        '
    boundl(146) = 0.001D0
    boundu(146) = 1.000D0
  end subroutine init_itv_146

  real(kind(1.d0)) function itv_146()
    use constraint_variables, only: fcpttf
    implicit none
    itv_146 = fcpttf
  end function itv_146

  subroutine set_itv_146(ratio)
    use constraint_variables, only: fcpttf
    implicit none
    real(kind(1.d0)) :: ratio
    fcpttf = ratio
  end subroutine set_itv_146

  !---------------------------------

  subroutine init_itv_147
    !! <LI> (147) freinke : F-value for Reinke detachment criterion (constraint equation 78)
    use numerics, only: lablxc, boundl, boundu
    implicit none
    lablxc(147) = 'freinke       '
    boundl(147) = 0.001D0
    boundu(147) = 1.000D0
  end subroutine init_itv_147

  real(kind(1.d0)) function itv_147()
    use constraint_variables, only: freinke
    implicit none
    itv_147 = freinke
  end function itv_147

  subroutine set_itv_147(ratio)
    use constraint_variables, only: freinke
    implicit none
    real(kind(1.d0)) :: ratio
    freinke = ratio
  end subroutine set_itv_147

  !---------------------------------

  subroutine init_itv_148
    !! <LI> (148) fzactual : fraction of impurity at SOL with Reinke detachment criterion
    use numerics, only: lablxc, boundl, boundu
    implicit none
    lablxc(148) = 'fzactual      '
    boundl(148) = 1.00D-8
    boundu(148) = 1.000D0
  end subroutine init_itv_148

  real(kind(1.d0)) function itv_148()
    use div_kal_vars, only: impurity_enrichment
    use impurity_radiation_module, only: impurity_arr_frac
    use reinke_variables, only: impvardiv
    implicit none
    ! TODO This needs to be clarified!! MDK
    ! It looks like fzactual is not really an iteration variable.
    itv_148 = impurity_arr_frac(impvardiv)*impurity_enrichment(impvardiv)   !fzactual
  end function itv_148

  subroutine set_itv_148(ratio)
    use div_kal_vars, only: impurity_enrichment
    use impurity_radiation_module, only: fimpvar, impurity_arr_frac
    use reinke_variables, only: fzactual, impvardiv
    implicit none
    real(kind(1.d0)) :: ratio
    fzactual = ratio
    impurity_arr_frac(impvardiv) = fzactual / impurity_enrichment(impvardiv)
  end subroutine set_itv_148

  !---------------------------------

  subroutine init_itv_149
    !! <LI> (149) fbmaxcs : F-value for max peak CS field (con. 79, itvar 149)
    use numerics, only: lablxc, boundl, boundu
    implicit none
    lablxc(149) = 'fbmaxcs       '
    boundl(149) = 0.001D0
    boundu(149) = 1.000D0
  end subroutine init_itv_149

  real(kind(1.d0)) function itv_149()
    use pfcoil_variables, only: fbmaxcs
    implicit none
    itv_149 = fbmaxcs
  end function itv_149

  subroutine set_itv_149(ratio)
    use pfcoil_variables, only: fbmaxcs
    implicit none
    real(kind(1.d0)) :: ratio
    fbmaxcs = ratio
  end subroutine set_itv_149

  !---------------------------------

  subroutine init_itv_150
    !! <LI> (150) plasmod_fcdp : (P_CD - Pheat)/(Pmax-Pheat)
    use numerics, only: lablxc, boundl, boundu
    implicit none
    !!            i.e. ratio of CD power over available power
    lablxc(150) = 'plasmod_fcdp  '
    boundl(150) = 0.000D0
    boundu(150) = 1.000D0
  end subroutine init_itv_150

  real(kind(1.d0)) function itv_150()
    use plasmod_variables, only: plasmod_fcdp
    implicit none
    itv_150 = plasmod_fcdp
  end function itv_150

  subroutine set_itv_150(ratio)
    use plasmod_variables, only: plasmod_fcdp
    implicit none
    real(kind(1.d0)) :: ratio
    plasmod_fcdp = ratio
  end subroutine set_itv_150

  !---------------------------------

  subroutine init_itv_151
    !! <LI> (151) plasmod_fradc : Pline_Xe / (Palpha + Paux - PlineAr - Psync - Pbrad)
    use numerics, only: lablxc, boundl, boundu
    implicit none
    lablxc(151) = 'plasmod_fradc '
    boundl(151) = 0.001D0
    boundu(151) = 1.000D0
  end subroutine init_itv_151

  real(kind(1.d0)) function itv_151()
    use plasmod_variables, only: plasmod_fradc
    implicit none
    itv_151 = plasmod_fradc
  end function itv_151

  subroutine set_itv_151(ratio)
    use plasmod_variables, only: plasmod_fradc
    implicit none
    real(kind(1.d0)) :: ratio
    plasmod_fradc = ratio
  end subroutine set_itv_151

  !---------------------------------

  subroutine init_itv_152
    !! <LI> (152) fbmaxcs : Ratio of separatrix density to Greenwald density
    use numerics, only: lablxc, boundl, boundu
    implicit none
    lablxc(152) = 'fgwsep        '
    boundl(152) = 0.001D0
    boundu(152) = 1.000D0
  end subroutine init_itv_152

  real(kind(1.d0)) function itv_152()
    use physics_variables, only: fgwsep
    implicit none
    itv_152 = fgwsep
  end function itv_152

  subroutine set_itv_152(ratio)
    use physics_variables, only: fgwsep
    implicit none
    real(kind(1.d0)) :: ratio
    fgwsep = ratio
  end subroutine set_itv_152

  !---------------------------------

  subroutine init_itv_153
    !! <LI> (153) fpdivlim : F-value for minimum pdivt (con. 80)
    use numerics, only: lablxc, boundl, boundu
    implicit none
    lablxc(153) = 'fpdivlim      '
    boundl(153) = 0.001D0
    boundu(153) = 1.000D0
  end subroutine init_itv_153

  real(kind(1.d0)) function itv_153()
    use physics_variables, only: fpdivlim
    implicit none
    itv_153 = fpdivlim
  end function itv_153

  subroutine set_itv_153(ratio)
    use physics_variables, only: fpdivlim
    implicit none
    real(kind(1.d0)) :: ratio
    fpdivlim = ratio
  end subroutine set_itv_153

  !---------------------------------

  subroutine init_itv_154
    !! <LI> (154) fne0 : F-value for ne(0) > ne(ped) (con. 81)
    use numerics, only: lablxc, boundl, boundu
    implicit none
    lablxc(154) = 'fne0          '
    boundl(154) = 0.001D0
    boundu(154) = 1.000D0
  end subroutine init_itv_154

  real(kind(1.d0)) function itv_154()
    use physics_variables, only: fpdivlim
    implicit none
    itv_154 = fpdivlim
  end function itv_154

  subroutine set_itv_154(ratio)
    use physics_variables, only: fpdivlim
    implicit none
    real(kind(1.d0)) :: ratio
    fpdivlim = ratio
  end subroutine set_itv_154

  !---------------------------------

  subroutine init_itv_155
    !! <LI> (155) pfusife : IFE input fusion power (MW) (ifedrv=3 only)
    use numerics, only: lablxc, boundl, boundu
    implicit none
    lablxc(155) = 'pfusife       '
    boundl(155) = 5.000d2
    boundu(155) = 3.000d3
  end subroutine init_itv_155

  real(kind(1.d0)) function itv_155()
    use ife_variables, only: pfusife
    implicit none
    itv_155 = pfusife
  end function itv_155

  subroutine set_itv_155(ratio)
    use ife_variables, only: pfusife
    implicit none
    real(kind(1.d0)) :: ratio
    pfusife = ratio
  end subroutine set_itv_155

  !---------------------------------

  subroutine init_itv_156
    !! <LI> (156) rrin : Input IFE repetition rate (Hz) (ifedrv=3 only)
    use numerics, only: lablxc, boundl, boundu
    implicit none
    lablxc(156) = 'rrin          '
    boundl(156) = 1.000d0
    boundu(156) = 1.000d1
  end subroutine init_itv_156

  real(kind(1.d0)) function itv_156()
    use ife_variables, only: rrin
    implicit none
    itv_156 = rrin
  end function itv_156

  subroutine set_itv_156(ratio)
    use ife_variables, only: rrin
    implicit none
    real(kind(1.d0)) :: ratio
    rrin = ratio
  end subroutine set_itv_156

  !---------------------------------

  subroutine init_itv_157
    !! <LI> (157) fvssu : F-value for available to required start up flux (con. 51)
    use numerics, only: lablxc, boundl, boundu
    implicit none
    lablxc(157) = 'fvssu         '
    boundl(157) = 1.00d-3
    boundu(157) = 1.000d1
  end subroutine init_itv_157

  real(kind(1.d0)) function itv_157()
    use pfcoil_variables, only: fvssu
    implicit none
    itv_157 = fvssu
  end function itv_157

  subroutine set_itv_157(ratio)
    use pfcoil_variables, only: fvssu
    implicit none
    real(kind(1.d0)) :: ratio
    fvssu = ratio
  end subroutine set_itv_157

  !---------------------------------

  subroutine init_itv_158
    !! <LI> (158) croco_thick : Thickness of CroCo copper tube (m)
    use numerics, only: lablxc, boundl, boundu
    implicit none
    lablxc(158) = 'croco_thick   '
    boundl(158) = 1.0d-3
    boundu(158) = 1.0d-1
  end subroutine init_itv_158

  real(kind(1.d0)) function itv_158()
    use rebco_variables, only: croco_thick
    implicit none
    itv_158 = croco_thick
  end function itv_158

  subroutine set_itv_158(ratio)
    use rebco_variables, only: croco_thick
    implicit none
    real(kind(1.d0)) :: ratio
    croco_thick = ratio
  end subroutine set_itv_158

  !---------------------------------

  subroutine init_itv_159
    !! <LI> (159) ftoroidalgap : F-value for toroidalgap >  tftort constraint (con. 82)
    use numerics, only: lablxc, boundl, boundu
    lablxc(159) = 'ftoroidalgap  '
    boundl(159) = 1.0D-4
    boundu(159) = 1.0D0
  end subroutine init_itv_159

  real(kind(1.d0)) function itv_159()
    use tfcoil_variables, only: ftoroidalgap
    implicit none
    itv_159 = ftoroidalgap
  end function itv_159

  subroutine set_itv_159(ratio)
    use tfcoil_variables, only: ftoroidalgap
    implicit none
    real(kind(1.d0)) :: ratio
    ftoroidalgap = ratio
  end subroutine set_itv_159

  !---------------------------------

  subroutine init_itv_160
    !! <LI> (160) f_avspace (f-value for equation 83)
    use numerics, only: lablxc, boundu, boundl
    lablxc(160) = 'f_avspace     '
    boundl(160) = 0.010D0
    boundu(160) = 1.000D0
  end subroutine init_itv_160

  real(kind(1.d0)) function itv_160()
    use build_variables, only: f_avspace
    implicit none
    itv_160 = f_avspace
  end function itv_160

  subroutine set_itv_160(ratio)
    use build_variables, only: f_avspace
    implicit none
    real(kind(1.d0)) :: ratio
    f_avspace = ratio
  end subroutine set_itv_160

  !---------------------------------

  subroutine init_itv_161
    !! <LI> (161) fbetatry_lower (f-value for equation 84)
    use constraint_variables, only: fbetatry_lower
    use numerics, only: lablxc, boundl, boundu
    implicit none
    lablxc(161) = 'fbetatry_lower     '
    boundl(161) = 0.010D0
    boundu(161) = 1.000D0
  end subroutine init_itv_161

  real(kind(1.d0)) function itv_161()
    use constraint_variables, only: fbetatry_lower
    implicit none
    itv_161 = fbetatry_lower
  end function itv_161

  subroutine set_itv_161(ratio)
    use constraint_variables, only: fbetatry_lower
    real(kind(1.d0)) :: ratio
    fbetatry_lower = ratio
  end subroutine set_itv_161

  !---------------------------------

  subroutine init_itv_162
    !! <LI> (162) r_cp_top : Top outer radius of the centropost (ST only) (m)
    use numerics, only: lablxc, boundl, boundu
    implicit none
    lablxc(162) = 'r_cp_top           '
    boundl(162) = 0.0010D0
    boundu(162) = 10.000D0
  end subroutine init_itv_162

  real(kind(1.d0)) function itv_162()
  use build_variables, only: r_cp_top
    implicit none
    itv_162 = r_cp_top
  end function itv_162

  subroutine set_itv_162(ratio)
    use build_variables, only: r_cp_top
    real(kind(1.d0)) :: ratio
    r_cp_top = ratio
  end subroutine set_itv_162

  !---------------------------------

  subroutine init_itv_163
    !! <LI> (163)f_t_turn_tf : Top outer radius of the centropost (ST only) (m)
    use numerics, only: lablxc, boundl, boundu
    implicit none
    lablxc(163) = 'f_t_turn_tf        '
    boundl(163) = 0.0010D0
    boundu(163) = 1000.0D0
  end subroutine init_itv_163

  real(kind(1.d0)) function itv_163()
  use tfcoil_variables, only: f_t_turn_tf
    implicit none
    itv_163 = f_t_turn_tf
  end function itv_163

  subroutine set_itv_163(ratio)
    use tfcoil_variables, only: f_t_turn_tf
    real(kind(1.d0)) :: ratio
    f_t_turn_tf = ratio
  end subroutine set_itv_163

  !---------------------------------

  subroutine init_itv_164
    !! <LI> (164) f-value for maximum cryogenic plant power
    use numerics, only: lablxc, boundl, boundu
    implicit none
    lablxc(164) = 'f_crypmw         '
    boundl(164) = 0.001D0
    boundu(164) = 1.000D0
  end subroutine init_itv_164

  real(kind(1.d0)) function itv_164()
    use heat_transport_variables, only: f_crypmw
    implicit none
    itv_164 = f_crypmw
  end function itv_164

  subroutine set_itv_164(ratio)
    use heat_transport_variables, only: f_crypmw
    implicit none
    real(kind(1.d0)) :: ratio
    f_crypmw = ratio
  end subroutine set_itv_164

  !---------------------------------

  subroutine init_itv_165
    !! <LI> (165) f-value for maximum TF coil strain
    use numerics, only: lablxc, boundl, boundu
    implicit none
    lablxc(165) = 'fstr_wp       '
    boundl(165) = 1.0d-9
    boundu(165) = 1.0d0
  end subroutine init_itv_165

  real(kind(1.d0)) function itv_165()
    use constraint_variables, only: fstr_wp
    implicit none
    itv_165 = fstr_wp
  end function itv_165

  subroutine set_itv_165(ratio)
    use constraint_variables, only: fstr_wp
    implicit none
    real(kind(1.d0)) :: ratio
    fstr_wp = ratio
  end subroutine  set_itv_165

  !---------------------------------

  subroutine init_itv_166
    !! <LI> (166) f_copperaoh_m2 : CS coil current / copper area < Maximum value
    !! (f-value for equation 89)
    use numerics, only: lablxc, boundl, boundu
    implicit none
    lablxc(166) = 'f_copperaoh_m2'
    boundl(166) = 0.001D0
    boundu(166) = 1.000D0
  end subroutine init_itv_166

  real(kind(1.d0)) function itv_166()
  use rebco_variables, only: f_copperaoh_m2
    implicit none
<<<<<<< HEAD
    itv_166 = DUMMY
=======
    itv_166 = f_copperaoh_m2 
>>>>>>> e62078ce
  end function itv_166

  subroutine set_itv_166(ratio)
    use rebco_variables, only: f_copperaoh_m2
    implicit none
    real(kind(1.d0)) :: ratio
    f_copperaoh_m2 = ratio
  end subroutine  set_itv_166

  !---------------------------------
  ! DUMMY variables below here
  !---------------------------------

  subroutine init_itv_167
    !! <LI> (167) DUMMY : Description
    use numerics, only: lablxc, boundl, boundu
    implicit none
    lablxc(167) = 'DUMMY         '
    boundl(167) = 1.0d-99
    boundu(167) = 1.0d99
  end subroutine init_itv_167

  real(kind(1.d0)) function itv_167()
    implicit none
    itv_167 = DUMMY
  end function itv_167

  subroutine set_itv_167(ratio)
    implicit none
    real(kind(1.d0)) :: ratio
    DUMMY = ratio
  end subroutine set_itv_167

  !---------------------------------

  subroutine init_itv_168
    !! <LI> (168) DUMMY : Description
    use numerics, only: lablxc, boundl, boundu
    implicit none
    lablxc(168) = 'DUMMY         '
    boundl(168) = 1.0d-99
    boundu(168) = 1.0d99
  end subroutine init_itv_168

  real(kind(1.d0)) function itv_168()
    implicit none
    itv_168 = DUMMY
  end function itv_168

  subroutine set_itv_168(ratio)
    implicit none
    real(kind(1.d0)) :: ratio
    DUMMY = ratio
  end subroutine set_itv_168

  !---------------------------------

  subroutine init_itv_169
    !! <LI> (169) DUMMY : Description
    use numerics, only: lablxc, boundl, boundu
    implicit none
    lablxc(169) = 'DUMMY         '
    boundl(169) = 1.0d-99
    boundu(169) = 1.0d99
  end subroutine init_itv_169

  real(kind(1.d0)) function itv_169()
    implicit none
    itv_169 = DUMMY
  end function itv_169

  subroutine set_itv_169(ratio)
    implicit none
    real(kind(1.d0)) :: ratio
    DUMMY = ratio
  end subroutine set_itv_169

  !---------------------------------

  subroutine init_itv_170
    !! <LI> (170) DUMMY : Description
    use numerics, only: lablxc, boundl, boundu
    implicit none
    lablxc(170) = 'DUMMY         '
    boundl(170) = 1.0d-99
    boundu(170) = 1.0d99
  end subroutine init_itv_170

  real(kind(1.d0)) function itv_170()
    implicit none
    itv_170 = DUMMY
  end function itv_170

  subroutine set_itv_170(ratio)
    implicit none
    real(kind(1.d0)) :: ratio
    DUMMY = ratio
  end subroutine set_itv_170

  !---------------------------------

  subroutine init_itv_171
    !! <LI> (171) DUMMY : Description
    use numerics, only: lablxc, boundl, boundu
    implicit none
    lablxc(171) = 'DUMMY         '
    boundl(171) = 1.0d-99
    boundu(171) = 1.0d99
  end subroutine init_itv_171

  real(kind(1.d0)) function itv_171()
    implicit none
    itv_171 = DUMMY
  end function itv_171

  subroutine set_itv_171(ratio)
    implicit none
    real(kind(1.d0)) :: ratio
    DUMMY = ratio
  end subroutine set_itv_171

  !---------------------------------

  subroutine init_itv_172
    !! <LI> (172) DUMMY : Description
    use numerics, only: lablxc, boundl, boundu
    implicit none
    lablxc(172) = 'DUMMY         '
    boundl(172) = 1.0d-99
    boundu(172) = 1.0d99
  end subroutine init_itv_172

  real(kind(1.d0)) function itv_172()
    implicit none
    itv_172 = DUMMY
  end function itv_172

  subroutine set_itv_172(ratio)
    implicit none
    real(kind(1.d0)) :: ratio
    DUMMY = ratio
  end subroutine set_itv_172

  !---------------------------------

  subroutine init_itv_173
    !! <LI> (173) DUMMY : Description
    use numerics, only: lablxc, boundl, boundu
    implicit none
    lablxc(173) = 'DUMMY         '
    boundl(173) = 1.0d-99
    boundu(173) = 1.0d99
  end subroutine init_itv_173

  real(kind(1.d0)) function itv_173()
    implicit none
    itv_173 = DUMMY
  end function itv_173

  subroutine set_itv_173(ratio)
    implicit none
    real(kind(1.d0)) :: ratio
    DUMMY = ratio
  end subroutine set_itv_173

  !---------------------------------

  subroutine init_itv_174
    !! <LI> (174) DUMMY : Description
    use numerics, only: lablxc, boundl, boundu
    implicit none
    lablxc(174) = 'DUMMY         '
    boundl(174) = 1.0d-99
    boundu(174) = 1.0d99
  end subroutine init_itv_174

  real(kind(1.d0)) function itv_174()
    implicit none
    itv_174 = DUMMY
  end function itv_174

  subroutine set_itv_174(ratio)
    implicit none
    real(kind(1.d0)) :: ratio
    DUMMY = ratio
  end subroutine set_itv_174

  !---------------------------------

  subroutine init_itv_175
    !! <LI> (175) DUMMY : Description
    use numerics, only: lablxc, boundl, boundu
    implicit none
    lablxc(175) = 'DUMMY         '
    boundl(175) = 1.0d-99
    boundu(175) = 1.0d99
  end subroutine init_itv_175

  real(kind(1.d0)) function itv_175()
    implicit none
    itv_175 = DUMMY
  end function itv_175

  subroutine set_itv_175(ratio)
    implicit none
    real(kind(1.d0)) :: ratio
    DUMMY = ratio
  end subroutine set_itv_175
  
  !------------------------------------------------------
  
  subroutine loadxc
    !! Routine to load the physics and engineering variables into the
    !! optimisation variables array
    !! author: P J Knight, CCFE, Culham Science Centre
    !! author: J Morris, CCFE, Culham Science Centre
    !! None
    !! This subroutine loads the physics and engineering variables
    !! into the optimisation variables array <CODE>XCM</CODE>.
    !
    ! !!!!!!!!!!!!!!!!!!!!!!!!!!!!!!!!!!!!!!!!!!!!!!!

    use constants, only: nout
    use maths_library, only: variable_error
    use error_handling, only: idiags, fdiags, report_error
    use numerics, only: nvar, xcm, ixc, name_xc, lablxc, scafc, scale
    use physics_variables, only: icurr
    use global_variables, only: vlabel
    implicit none

    !  Local variables
    integer :: i
    ! !!!!!!!!!!!!!!!!!!!!!!!!!!!!!!!!!!!!!!!!!!!!!!!
    do i = 1,nvar

       select case (ixc(i))
           case (1);  xcm(i) = itv_1()
           case (2);  xcm(i) = itv_2()
           case (3);  xcm(i) = itv_3()
           case (4);  xcm(i) = itv_4()
           case (5);  xcm(i) = itv_5()
           case (6);  xcm(i) = itv_6()
           case (7);  xcm(i) = itv_7()
           case (8);  xcm(i) = itv_8()
           case (9);  xcm(i) = itv_9()
           case (10);  xcm(i) = itv_10()
           case (11);  xcm(i) = itv_11()
           case (12);  xcm(i) = itv_12()
           case (13);  xcm(i) = itv_13()
           case (14);  xcm(i) = itv_14()
           case (15);  xcm(i) = itv_15()
           case (16);  xcm(i) = itv_16()
           case (17);  xcm(i) = itv_17()
           case (18);  xcm(i) = itv_18()
           case (19);  xcm(i) = itv_19()
           case (20);  xcm(i) = itv_20()
           case (21);  xcm(i) = itv_21()
           case (22);  xcm(i) = itv_22()
           case (23);  xcm(i) = itv_23()
           case (24);  xcm(i) = itv_24()
           case (25);  xcm(i) = itv_25()
           case (26);  xcm(i) = itv_26()
           case (27);  xcm(i) = itv_27()
           case (28);  xcm(i) = itv_28()
           case (29);  xcm(i) = itv_29()
           case (30);  xcm(i) = itv_30()
           case (31);  xcm(i) = itv_31()
           case (32);  xcm(i) = itv_32()
           case (33);  xcm(i) = itv_33()
           case (34);  xcm(i) = itv_34()
           case (35);  xcm(i) = itv_35()
           case (36);  xcm(i) = itv_36()
           case (37);  xcm(i) = itv_37()
           case (38);  xcm(i) = itv_38()
           case (39);  xcm(i) = itv_39()
           case (40);  xcm(i) = itv_40()
           case (41);  xcm(i) = itv_41()
           case (42);  xcm(i) = itv_42()
           case (43);
           case (44);  xcm(i) = itv_44()
           case (45);  xcm(i) = itv_45()
           case (46);  xcm(i) = itv_46()
           case (47);  xcm(i) = itv_47()
           case (48);  xcm(i) = itv_48()
           case (49);  xcm(i) = itv_49()
           case (50);  xcm(i) = itv_50()
           case (51);  xcm(i) = itv_51()
           case (52);  xcm(i) = itv_52()
           case (53);  xcm(i) = itv_53()
           case (54);  xcm(i) = itv_54()
           case (55);  xcm(i) = itv_55()
           case (56);  xcm(i) = itv_56()
           case (57);  xcm(i) = itv_57()
           case (58);  xcm(i) = itv_58()
           case (59);  xcm(i) = itv_59()
           case (60);  xcm(i) = itv_60()
           case (61);  xcm(i) = itv_61()
           case (62);  xcm(i) = itv_62()
           case (63);  xcm(i) = itv_63()
           case (64);  xcm(i) = itv_64()
           case (65);  xcm(i) = itv_65()
           case (66);  xcm(i) = itv_66()
           case (67);  xcm(i) = itv_67()
           case (68);  xcm(i) = itv_68()
           case (69);  xcm(i) = itv_69()
           case (70);  xcm(i) = itv_70()
           case (71);  xcm(i) = itv_71()
           case (72);  xcm(i) = itv_72()
           case (73);  xcm(i) = itv_73()
           case (74);  xcm(i) = itv_74()
           case (75);  xcm(i) = itv_75()
           case (76);  xcm(i) = itv_76()
           case (77);  xcm(i) = itv_77()
           case (78);  xcm(i) = itv_78()
           case (79);  xcm(i) = itv_79()
           case (80);  xcm(i) = itv_80()
           case (81);  xcm(i) = itv_81()
           case (82);  xcm(i) = itv_82()
           case (83);  xcm(i) = itv_83()
           case (84);  xcm(i) = itv_84()
           case (85);  xcm(i) = itv_85()
           case (86);  xcm(i) = itv_86()
           case (87);
           case (88);
           case (89);  xcm(i) = itv_89()
           case (90);  xcm(i) = itv_90()
           case (91);  xcm(i) = itv_91()
           case (92);  xcm(i) = itv_92()
           case (93);  xcm(i) = itv_93()
           case (94);  xcm(i) = itv_94()
           case (95);  xcm(i) = itv_95()
           case (96);  xcm(i) = itv_96()
           case (97);  xcm(i) = itv_97()
           case (98);  xcm(i) = itv_98()
           case (99);
           case (100);
           case (101);
           case (102);  xcm(i) = itv_102()
           case (103);  xcm(i) = itv_103()
           case (104);  xcm(i) = itv_104()
           case (105);  xcm(i) = itv_105()
           case (106);  xcm(i) = itv_106()
           case (107);  xcm(i) = itv_107()
           case (108);  xcm(i) = itv_108()
           case (109);  xcm(i) = itv_109()
           case (110);  xcm(i) = itv_110()
           case (111);  xcm(i) = itv_111()
           case (112);  xcm(i) = itv_112()
           case (113);  xcm(i) = itv_113()
           case (114);  xcm(i) = itv_114()
           case (115);  xcm(i) = itv_115()
           case (116);  xcm(i) = itv_116()
           case (117);  xcm(i) = itv_117()
           case (118);  xcm(i) = itv_118()
           case (119);  xcm(i) = itv_119()
           case (120);  xcm(i) = itv_120()
           case (121);  xcm(i) = itv_121()
           case (122);  xcm(i) = itv_122()
           case (123);  xcm(i) = itv_123()
           case (124);  xcm(i) = itv_124()
           case (125);  xcm(i) = itv_125()
           case (126);  xcm(i) = itv_126()
           case (127);  xcm(i) = itv_127()
           case (128);  xcm(i) = itv_128()
           case (129);  xcm(i) = itv_129()
           case (130);  xcm(i) = itv_130()
           case (131);  xcm(i) = itv_131()
           case (132);  xcm(i) = itv_132()
           case (133);  xcm(i) = itv_133()
           case (134);  xcm(i) = itv_134()
           case (135);  xcm(i) = itv_135()
           case (136);  xcm(i) = itv_136()
           case (137);  xcm(i) = itv_137()
           case (138);  xcm(i) = itv_138()
           case (139);  xcm(i) = itv_139()
           case (140);  xcm(i) = itv_140()
           case (141);  xcm(i) = itv_141()
           case (142);  xcm(i) = itv_142()
           case (143);  xcm(i) = itv_143()
           case (144);  xcm(i) = itv_144()
           case (145);  xcm(i) = itv_145()
           case (146);  xcm(i) = itv_146()
           case (147);  xcm(i) = itv_147()
           case (148);  xcm(i) = itv_148()
           case (149);  xcm(i) = itv_149()
           case (150);  xcm(i) = itv_150()
           case (151);  xcm(i) = itv_151()
           case (152);  xcm(i) = itv_152()
           case (153);  xcm(i) = itv_153()
           case (154);  xcm(i) = itv_154()
           case (155);  xcm(i) = itv_155()
           case (156);  xcm(i) = itv_156()
           case (157);  xcm(i) = itv_157()
           case (158);  xcm(i) = itv_158()
           case (159);  xcm(i) = itv_159()
           case (160);  xcm(i) = itv_160()
           case (161);  xcm(i) = itv_161()
           case (162);  xcm(i) = itv_162()
           case (163);  xcm(i) = itv_163()
           case (164);  xcm(i) = itv_164()
           case (165);  xcm(i) = itv_165()
            ! DUMMY Cases
           case (166);  xcm(i) = itv_166()
           case (167);  xcm(i) = itv_167()
           case (168);  xcm(i) = itv_168()
           case (169);  xcm(i) = itv_169()
           case (170);  xcm(i) = itv_170()
           case (171);  xcm(i) = itv_171()
           case (172);  xcm(i) = itv_172()
           case (173);  xcm(i) = itv_173()
           case (174);  xcm(i) = itv_174()
           case (175);  xcm(i) = itv_175()

       case default
          idiags(1) = i ; idiags(2) = ixc(i)
          call report_error(54)

       end select


        ! Simple list of iteration variable names
        name_xc(i) = lablxc(ixc(i))
        ! Note that iteration variable 18 has more than one name:
        if ((ixc(i) == 18).and.(icurr /= 2)) name_xc(i) = 'q95'
        if ((ixc(i) == 18).and.(icurr == 2)) name_xc(i) = 'qbar'


         ! MDK Check if sweep variable is also an iteration variable
         if (name_xc(i) == vlabel) then
              write(nout,*) 'WARNING: The sweep variable is also an iteration variable.'
              write(nout,*) 'The values of the sweep variable will be overwritten by the optimiser.'
              write(*,*) 'WARNING: The sweep variable is also an iteration variable.'
         end if

       !  Check that no iteration variable is zero

       if (abs(xcm(i)) <= 1.0D-12) then
          idiags(1) = i ; idiags(2) = ixc(i)
          write(*,*) 'Iteration variable ',ixc(i),'(',trim(lablxc(ixc(i))),') is zero.'
          call report_error(55)
       end if

       !  Crude method of catching NaN errors

       !if ( (abs(xcm(i)) > 9.99D99).or.(xcm(i) /= xcm(i)) ) then
       if ( variable_error(xcm(i)) ) then
          idiags(1) = i ; idiags(2) = ixc(i) ; fdiags(1) = xcm(i)
          call report_error(56)
       end if

    end do

    do i = 1,nvar
       if (abs(xcm(i)) > 1.0D-99) then
          scale(i) = 1.0D0/xcm(i)
       else
          scale(i) = 1.0D0
       end if
       scafc(i) = 1.0D0/scale(i)
       xcm(i) = xcm(i)*scale(i)
    end do

  end subroutine loadxc
  ! !!!!!!!!!!!!!!!!!!!!!!!!!!!!!!!!!!!!!!!!!!!!!!!!!!!!!!!!!!!!!!!!!!

  subroutine convxc(xc,nn)

    !! Routine to convert scaled iteration variables back to
    !! their real values
    !! author: P J Knight, CCFE, Culham Science Centre
    !! author: J Morris, CCFE, Culham Science Centre
    !! xc(ipnvars) : input/output real array : scaled iteration variable values
    !! nn : input integer : number of iteration variables
    !! This subroutine converts the scaled iteration variables back to
    !! their real values.
    !
    ! !!!!!!!!!!!!!!!!!!!!!!!!!!!!!!!!!!!!!!!!!!!!!!!

    use error_handling, only: idiags, fdiags, report_error
    use numerics, only: ipnvars, scale, ixc, lablxc
    use maths_library, only: variable_error
#ifndef dp
    use, intrinsic :: iso_fortran_env, only: dp=>real64
#endif

    implicit none

    !  Arguments

    integer, intent(in) :: nn
    real(dp), dimension(:), intent(in) :: xc

    !  Local variables

    integer :: i
    real(dp)::ratio

    ! !!!!!!!!!!!!!!!!!!!!!!!!!!!!!!!!!!!!!!!!!!!!!!!

    do i = 1,nn
       ratio = xc(i)/scale(i)

       select case (ixc(i))
           case (1);  call set_itv_1(ratio)
           case (2);  call set_itv_2(ratio)
           case (3);  call set_itv_3(ratio)
           case (4);  call set_itv_4(ratio)
           case (5);  call set_itv_5(ratio)
           case (6);  call set_itv_6(ratio)
           case (7);  call set_itv_7(ratio)
           case (8);  call set_itv_8(ratio)
           case (9);  call set_itv_9(ratio)
           case (10);  call set_itv_10(ratio)
           case (11);  call set_itv_11(ratio)
           case (12);  call set_itv_12(ratio)
           case (13);  call set_itv_13(ratio)
           case (14);  call set_itv_14(ratio)
           case (15);  call set_itv_15(ratio)
           case (16);  call set_itv_16(ratio)
           case (17);  call set_itv_17(ratio)
           case (18);  call set_itv_18(ratio)
           case (19);  call set_itv_19(ratio)
           case (20);  call set_itv_20(ratio)
           case (21);  call set_itv_21(ratio)
           case (22);
           case (23);  call set_itv_23(ratio)
           case (24);
           case (25);  call set_itv_25(ratio)
           case (26);  call set_itv_26(ratio)
           case (27);  call set_itv_27(ratio)
           case (28);  call set_itv_28(ratio)
           case (29);  call set_itv_29(ratio)
           case (30);  call set_itv_30(ratio)
           case (31);  call set_itv_31(ratio)
           case (32);  call set_itv_32(ratio)
           case (33);  call set_itv_33(ratio)
           case (34);  call set_itv_34(ratio)
           case (35);  call set_itv_35(ratio)
           case (36);  call set_itv_36(ratio)
           case (37);  call set_itv_37(ratio)
           case (38);  call set_itv_38(ratio)
           case (39);  call set_itv_39(ratio)
           case (40);  call set_itv_40(ratio)
           case (41);  call set_itv_41(ratio)
           case (42);  call set_itv_42(ratio)
           case (43);
           case (44);  call set_itv_44(ratio)
           case (45);  call set_itv_45(ratio)
           case (46);  call set_itv_46(ratio)
           case (47);  call set_itv_47(ratio)
           case (48);  call set_itv_48(ratio)
           case (49);  call set_itv_49(ratio)
           case (50);  call set_itv_50(ratio)
           case (51);  call set_itv_51(ratio)
           case (52);  call set_itv_52(ratio)
           case (53);  call set_itv_53(ratio)
           case (54);  call set_itv_54(ratio)
           case (55);
           case (56);  call set_itv_56(ratio)
           case (57);  call set_itv_57(ratio)
           case (58);  call set_itv_58(ratio)
           case (59);  call set_itv_59(ratio)
           case (60);  call set_itv_60(ratio)
           case (61);  call set_itv_61(ratio)
           case (62);  call set_itv_62(ratio)
           case (63);  call set_itv_63(ratio)
           case (64);  call set_itv_64(ratio)
           case (65);  call set_itv_65(ratio)
           case (66);  call set_itv_66(ratio)
           case (67);  call set_itv_67(ratio)
           case (68);  call set_itv_68(ratio)
           case (69);  call set_itv_69(ratio)
           case (70);  call set_itv_70(ratio)
           case (71);  call set_itv_71(ratio)
           case (72);  call set_itv_72(ratio)
           case (73);  call set_itv_73(ratio)
           case (74);  call set_itv_74(ratio)
           case (75);  call set_itv_75(ratio)
           case (76);
           case (77);
           case (78);
           case (79);  call set_itv_79(ratio)
           case (80);
           case (81);  call set_itv_81(ratio)
           case (82);  call set_itv_82(ratio)
           case (83);  call set_itv_83(ratio)
           case (84);  call set_itv_84(ratio)
           case (85);  call set_itv_85(ratio)
           case (86);  call set_itv_86(ratio)
           case (87);
           case (88);
           case (89);  call set_itv_89(ratio)
           case (90);  call set_itv_90(ratio)
           case (91);  call set_itv_91(ratio)
           case (92);  call set_itv_92(ratio)
           case (93);  call set_itv_93(ratio)
           case (94);  call set_itv_94(ratio)
           case (95);  call set_itv_95(ratio)
           case (96);  call set_itv_96(ratio)
           case (97);  call set_itv_97(ratio)
           case (98);  call set_itv_98(ratio)
           case (99);
           case (100);
           case (101);
           case (102);  call set_itv_102(ratio)
           case (103);  call set_itv_103(ratio)
           case (104);  call set_itv_104(ratio)
           case (105);  call set_itv_105(ratio)
           case (106);  call set_itv_106(ratio)
           case (107);  call set_itv_107(ratio)
           case (108);  call set_itv_108(ratio)
           case (109);  call set_itv_109(ratio)
           case (110);  call set_itv_110(ratio)
           case (111);  call set_itv_111(ratio)
           case (112);  call set_itv_112(ratio)
           case (113);  call set_itv_113(ratio)
           case (114);  call set_itv_114(ratio)
           case (115);  call set_itv_115(ratio)
           case (116);  call set_itv_116(ratio)
           case (117);  call set_itv_117(ratio)
           case (118);  call set_itv_118(ratio)
           case (119);  call set_itv_119(ratio)
           case (120);  call set_itv_120(ratio)
           case (121);  call set_itv_121(ratio)
           case (122);  call set_itv_122(ratio)
           case (123);  call set_itv_123(ratio)
           case (124);  call set_itv_124(ratio)
           case (125);  call set_itv_125(ratio)
           case (126);  call set_itv_126(ratio)
           case (127);  call set_itv_127(ratio)
           case (128);  call set_itv_128(ratio)
           case (129);  call set_itv_129(ratio)
           case (130);  call set_itv_130(ratio)
           case (131);  call set_itv_131(ratio)
           case (132);  call set_itv_132(ratio)
           case (133);  call set_itv_133(ratio)
           case (134);  call set_itv_134(ratio)
           case (135);  call set_itv_135(ratio)
           case (136);  call set_itv_136(ratio)
           case (137);  call set_itv_137(ratio)
           case (138);  call set_itv_138(ratio)
           case (139);  call set_itv_139(ratio)
           case (140);  call set_itv_140(ratio)
           case (141);  call set_itv_141(ratio)
           case (142);  call set_itv_142(ratio)
           case (143);  call set_itv_143(ratio)
           case (144);  call set_itv_144(ratio)
           case (145);  call set_itv_145(ratio)
           case (146);  call set_itv_146(ratio)
           case (147);  call set_itv_147(ratio)
           case (148);  call set_itv_148(ratio)
           case (149);  call set_itv_149(ratio)
           case (150);  call set_itv_150(ratio)
           case (151);  call set_itv_151(ratio)
           case (152);  call set_itv_152(ratio)
           case (153);  call set_itv_153(ratio)
           case (154);  call set_itv_154(ratio)
           case (155);  call set_itv_155(ratio)
           case (156);  call set_itv_156(ratio)
           case (157);  call set_itv_157(ratio)
           case (158);  call set_itv_158(ratio)
           case (159);  call set_itv_159(ratio)
           case (160);  call set_itv_160(ratio)
           case (161);  call set_itv_161(ratio)
           case (162);  call set_itv_162(ratio)
           case (163);  call set_itv_163(ratio)
           case (164);  call set_itv_164(ratio)
           case (165);  call set_itv_165(ratio)
            ! DUMMY Cases
           case (166);  call set_itv_166(ratio)
           case (167);  call set_itv_167(ratio)
           case (168);  call set_itv_168(ratio)
           case (169);  call set_itv_169(ratio)
           case (170);  call set_itv_170(ratio)
           case (171);  call set_itv_171(ratio)
<<<<<<< HEAD
           case (172);  call set_itv_172(ratio)
           case (173);  call set_itv_173(ratio)
           case (174);  call set_itv_174(ratio)
           case (175);  call set_itv_175(ratio)

=======
           case (172);  call set_itv_172(ratio)    
           case (173);  call set_itv_173(ratio)     
           case (174);  call set_itv_174(ratio)     
           case (175);  call set_itv_175(ratio)     
 
>>>>>>> e62078ce
           case default
              call report_error(57)

       end select

       !  Check that no iteration variable is zero

       if (abs(xc(i)) <= 1.0D-12) then
          idiags(1) = i ; idiags(2) = ixc(i)
          write(*,*) 'Iteration variable ',ixc(i),'(',trim(lablxc(ixc(i))),') is zero.'
          call report_error(58)
       end if

       !  Crude method of catching NaN errors

       !if ((abs(xc(i)) > 9.99D99).or.(xc(i) /= xc(i))) then
       if(variable_error(xc(i)))then
          idiags(1) = i ; idiags(2) = ixc(i) ; fdiags(1) = xc(i)
          call report_error(59)
       end if

       if (abs(scale(i)) < 1.0D-99) then
          idiags(1) = i ; idiags(2) = ixc(i)
          call report_error(60)
       end if

    end do

  end subroutine convxc

  ! !!!!!!!!!!!!!!!!!!!!!!!!!!!!!!!!!!!!!!!!!!!!!!!!!!!!!!!!!!!!!!!!!!

  subroutine boundxc

    !! Routine to convert variable bounds to their real values
    !! author: P J Knight, CCFE, Culham Science Centre
    !! None
    !! This subroutine converts the scaled iteration variable bounds
    !! back to their real values.
    !! AEA FUS 251: A User's Guide to the PROCESS Systems Code
    !
    ! !!!!!!!!!!!!!!!!!!!!!!!!!!!!!!!!!!!!!!!!!!!!!!!

    use numerics, only: nvar, bondl, bondu, scale, ixc, boundl, boundu

    implicit none

    !  Local variables

    integer :: i

    ! !!!!!!!!!!!!!!!!!!!!!!!!!!!!!!!!!!!!!!!!!!!!!!!

    do i = 1,nvar
       bondl(i) = boundl(ixc(i))*scale(i)
       bondu(i) = boundu(ixc(i))*scale(i)
    end do

  end subroutine boundxc

  ! !!!!!!!!!!!!!!!!!!!!!!!!!!!!!!!!!!!!!!!!!!!!!!!!!!
end module define_iteration_variables
! !!!!!!!!!!!!!!!!!!!!!!!!!!!!!!!!!!!!!!!!!!!!!!!!!!!!!!!!!!!!!!!!!!<|MERGE_RESOLUTION|>--- conflicted
+++ resolved
@@ -3793,11 +3793,7 @@
   real(kind(1.d0)) function itv_166()
   use rebco_variables, only: f_copperaoh_m2
     implicit none
-<<<<<<< HEAD
-    itv_166 = DUMMY
-=======
-    itv_166 = f_copperaoh_m2 
->>>>>>> e62078ce
+    itv_166 = f_copperaoh_m2
   end function itv_166
 
   subroutine set_itv_166(ratio)
@@ -4006,9 +4002,9 @@
     real(kind(1.d0)) :: ratio
     DUMMY = ratio
   end subroutine set_itv_175
-  
+
   !------------------------------------------------------
-  
+
   subroutine loadxc
     !! Routine to load the physics and engineering variables into the
     !! optimisation variables array
@@ -4473,19 +4469,11 @@
            case (169);  call set_itv_169(ratio)
            case (170);  call set_itv_170(ratio)
            case (171);  call set_itv_171(ratio)
-<<<<<<< HEAD
            case (172);  call set_itv_172(ratio)
            case (173);  call set_itv_173(ratio)
            case (174);  call set_itv_174(ratio)
            case (175);  call set_itv_175(ratio)
 
-=======
-           case (172);  call set_itv_172(ratio)    
-           case (173);  call set_itv_173(ratio)     
-           case (174);  call set_itv_174(ratio)     
-           case (175);  call set_itv_175(ratio)     
- 
->>>>>>> e62078ce
            case default
               call report_error(57)
 
