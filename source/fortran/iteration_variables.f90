module define_iteration_variables 
   !! Module to define iteration variables

   use, intrinsic :: iso_fortran_env, only: dp=>real64
   implicit none

   public

   real(dp) :: DUMMY

contains

  subroutine init_define_iteration_variables
    !! Initialise module variables
    implicit none

    DUMMY = 0.0D0
  end subroutine init_define_iteration_variables
   
  !! lablxc(ipnvars) : labels describing iteration variables<UL>

<<<<<<< HEAD
   real(kind(1.d0)) function itv_77()
      implicit none
      write(*,*) 'Iteration variable 77 is no longer in use.'   
   end function itv_77
   
    !! <LI> (78) NOT USED
   !---------------------------------

   real(kind(1.d0)) function itv_78()
      implicit none
      write(*,*) 'Iteration variable 78 is no longer in use.'   
   end function  itv_78

   !---------------------------------

   subroutine init_itv_79
      !! <LI> (79) fbetap (f-value for equation 48)
      use numerics, only: lablxc, boundl, boundu
      implicit none
      lablxc(79) = 'fbetap        '
      boundl(79) = 0.001D0
      boundu(79) = 1.000D0
   end subroutine init_itv_79

   real(kind(1.d0)) function itv_79()
      use constraint_variables, only: fbetap
      implicit none
      itv_79 = fbetap 
   end function itv_79

   subroutine set_itv_79(ratio)
      use constraint_variables, only: fbetap
      implicit none
      real(kind(1.d0)) :: ratio
      fbetap = ratio
   end subroutine set_itv_79

    !! <LI> (80) NOT USED
   !---------------------------------
   
   real(kind(1.d0)) function itv_80()
      implicit none
      write(*,*) 'Iteration variable 80 is no longer in use.'   
   end function itv_80

   !---------------------------------

   subroutine init_itv_81
      !! <LI> (81) edrive
      use numerics, only: lablxc, boundl, boundu
      implicit none
      lablxc(81) = 'edrive        '
      boundl(81) = 1.000d5
      boundu(81) = 5.000d7
   end subroutine init_itv_81

   real(kind(1.d0)) function itv_81()
      use ife_variables, only: edrive
      implicit none
      itv_81 = edrive
   end function itv_81

   subroutine set_itv_81(ratio)
      use ife_variables, only: edrive
      implicit none
      real(kind(1.d0)) :: ratio
      edrive = ratio
   end subroutine set_itv_81

   !---------------------------------

   subroutine init_itv_82
      !! <LI> (82) drveff
      use numerics, only: lablxc, boundl, boundu
      implicit none
      lablxc(82) = 'drveff        '
      boundl(82) = 0.010D0
      boundu(82) = 1.000D0
   end subroutine init_itv_82

   real(kind(1.d0)) function itv_82()
      use ife_variables, only: drveff
      implicit none
      itv_82 = drveff
   end function itv_82

   subroutine set_itv_82(ratio)
      use ife_variables, only: drveff
      implicit none
      real(kind(1.d0)) :: ratio
      drveff = ratio
   end subroutine set_itv_82

   !---------------------------------

   subroutine init_itv_83
      !! <LI> (83) tgain
      use numerics, only: lablxc, boundl, boundu
      implicit none
      lablxc(83) = 'tgain         '
      boundl(83) = 1.000D0
      boundu(83) = 500.0D0
   end subroutine init_itv_83

   real(kind(1.d0)) function itv_83()
      use ife_variables, only: tgain
      implicit none
      itv_83 = tgain
   end function itv_83

   subroutine set_itv_83(ratio)
      use ife_variables, only: tgain
      implicit none
      real(kind(1.d0)) :: ratio
      tgain = ratio
   end subroutine set_itv_83

   !---------------------------------

   subroutine init_itv_84
      !! <LI> (84) chrad
      use numerics, only: lablxc, boundl, boundu
      implicit none
      lablxc(84) = 'chrad         '
      boundl(84) = 0.100D0
      boundu(84) = 20.00D0
   end subroutine init_itv_84

   real(kind(1.d0)) function itv_84()
      use ife_variables, only: chrad
      implicit none
      itv_84 = chrad
   end function itv_84

   subroutine set_itv_84(ratio)
      use ife_variables, only: chrad
      implicit none
      real(kind(1.d0)) :: ratio
      chrad = ratio
   end subroutine set_itv_84

   !---------------------------------

   subroutine init_itv_85
      !! <LI> (85) pdrive
      use numerics, only: lablxc, boundl, boundu
      implicit none
      lablxc(85) = 'pdrive        '
      boundl(85) = 1.000D6
      boundu(85) = 200.0D6
   end subroutine init_itv_85

   real(kind(1.d0)) function itv_85()
      use ife_variables, only: pdrive
      implicit none
      itv_85 = pdrive
   end function itv_85

   subroutine set_itv_85(ratio)
      use ife_variables, only: pdrive
      implicit none
      real(kind(1.d0)) :: ratio
      pdrive = ratio
   end subroutine set_itv_85

   !---------------------------------

   subroutine init_itv_86
      !! <LI> (86) frrmax (f-value for equation 50)
      use numerics, only: lablxc, boundl, boundu
      implicit none
      lablxc(86) = 'frrmax        '
      boundl(86) = 0.001D0
      boundu(86) = 1.000D0
   end subroutine init_itv_86

   real(kind(1.d0)) function itv_86()
      use ife_variables, only: frrmax
      implicit none
      itv_86 = frrmax
   end function itv_86

   subroutine set_itv_86(ratio)
      use ife_variables, only: frrmax
      implicit none
      real(kind(1.d0)) :: ratio
      frrmax = ratio
   end subroutine set_itv_86

    !! <LI> (87) NOT USED
   !---------------------------------

   !! <LI> (88) NOT USED

   !---------------------------------

   subroutine init_itv_89
      !! <LI> (89) ftbr (f-value for equation 52)
      use numerics, only: lablxc, boundl, boundu
      implicit none
      lablxc(89) = 'ftbr          '
      boundl(89) = 0.001D0
      boundu(89) = 1.000D0
   end subroutine init_itv_89

   real(kind(1.d0)) function itv_89()
      use constraint_variables, only: ftbr
      implicit none
      itv_89 = ftbr 
   end function itv_89

   subroutine set_itv_89(ratio)
      use constraint_variables, only: ftbr
      implicit none
      real(kind(1.d0)) :: ratio
      ftbr = ratio
   end subroutine set_itv_89

   !---------------------------------

   subroutine init_itv_90
      !! <LI> (90) blbuith
      use numerics, only: lablxc, boundl, boundu
      implicit none
      lablxc(90) = 'blbuith       '
      boundl(90) = 0.001D0
      boundu(90) = 2.000D0
   end subroutine init_itv_90

   real(kind(1.d0)) function itv_90()
      use build_variables, only: blbuith
      implicit none
      itv_90 = blbuith 
   end function itv_90

   subroutine set_itv_90(ratio)
      use build_variables, only: blbuith
      implicit none
      real(kind(1.d0)) :: ratio
      blbuith = ratio
   end subroutine set_itv_90

   !---------------------------------

   subroutine init_itv_91
      !! <LI> (91) blbuoth
      use numerics, only: lablxc, boundl, boundu
      implicit none
      lablxc(91) = 'blbuoth       '
      boundl(91) = 0.001D0
      boundu(91) = 2.000D0
   end subroutine init_itv_91

   real(kind(1.d0)) function itv_91()
      use build_variables, only: blbuoth
      implicit none
      itv_91 = blbuoth 
   end function itv_91

   subroutine set_itv_91(ratio)
      use build_variables, only: blbuoth
      implicit none
      real(kind(1.d0)) :: ratio
      blbuoth = ratio
   end subroutine set_itv_91

   !---------------------------------

   subroutine init_itv_92
      !! <LI> (92) fflutf (f-value for equation 53)
      use numerics, only: lablxc, boundl, boundu
      implicit none
      lablxc(92) = 'fflutf        '
      boundl(92) = 0.001D0
      boundu(92) = 1.000D0
   end subroutine init_itv_92

   real(kind(1.d0)) function itv_92()
      use constraint_variables, only: fflutf
      implicit none
      itv_92 = fflutf 
   end function itv_92

   subroutine set_itv_92(ratio)
      use constraint_variables, only: fflutf
      implicit none
      real(kind(1.d0)) :: ratio
      fflutf = ratio
   end subroutine set_itv_92

   !---------------------------------

   subroutine init_itv_93
      !! <LI> (93) shldith
      use numerics, only: lablxc, boundl, boundu
      implicit none
      lablxc(93) = 'shldith       '
      boundl(93) = 0.001D0
      boundu(93) = 10.00D0
   end subroutine init_itv_93

   real(kind(1.d0)) function itv_93()
      use build_variables, only: shldith
      implicit none
      itv_93 = shldith 
   end function itv_93

   subroutine set_itv_93(ratio)
      use build_variables, only: shldith
      implicit none
      real(kind(1.d0)) :: ratio
      shldith = ratio
   end subroutine set_itv_93

   !---------------------------------

   subroutine init_itv_94
      !! <LI> (94) shldoth
      use numerics, only: lablxc, boundl, boundu
      implicit none
      lablxc(94) = 'shldoth       '
      boundl(94) = 0.001D0
      boundu(94) = 10.00D0
   end subroutine init_itv_94

   real(kind(1.d0)) function itv_94()
      use build_variables, only: shldoth
      implicit none
      itv_94 = shldoth 
   end function itv_94

   subroutine set_itv_94(ratio)
      use build_variables, only: shldoth
      implicit none
      real(kind(1.d0)) :: ratio
      shldoth = ratio
   end subroutine set_itv_94

   !---------------------------------

   subroutine init_itv_95
      !! <LI> (95) fptfnuc (f-value for equation 54)
      use numerics, only: lablxc, boundl, boundu
      implicit none
      lablxc(95) = 'fptfnuc       '
      boundl(95) = 0.001D0
      boundu(95) = 1.000D0
   end subroutine init_itv_95

   real(kind(1.d0)) function itv_95()
      use constraint_variables, only: fptfnuc
      implicit none
      itv_95 = fptfnuc 
   end function itv_95

   subroutine set_itv_95(ratio)
      use constraint_variables, only: fptfnuc
      implicit none
      real(kind(1.d0)) :: ratio
      fptfnuc = ratio
   end subroutine set_itv_95

   !---------------------------------

   subroutine init_itv_96
      !! <LI> (96) fvvhe (f-value for equation 55)
      use numerics, only: lablxc, boundl, boundu
      implicit none
      lablxc(96) = 'fvvhe         '
      boundl(96) = 0.001D0
      boundu(96) = 1.000D0
   end subroutine init_itv_96

   real(kind(1.d0)) function itv_96()
      use constraint_variables, only: fvvhe
      implicit none
      itv_96 = fvvhe 
   end function itv_96

   subroutine set_itv_96(ratio)
      use constraint_variables, only: fvvhe
      implicit none
      real(kind(1.d0)) :: ratio
      fvvhe = ratio
   end subroutine set_itv_96

   !---------------------------------

   subroutine init_itv_97
      !! <LI> (97) fpsepr (f-value for equation 56)
      use numerics, only: lablxc, boundl, boundu
      implicit none
      lablxc(97) = 'fpsepr        '
      boundl(97) = 0.001D0
      boundu(97) = 1.000D0
   end subroutine init_itv_97

   real(kind(1.d0)) function itv_97()
      use constraint_variables, only: fpsepr
      implicit none
      itv_97 = fpsepr 
   end function itv_97

   subroutine set_itv_97(ratio)
      use constraint_variables, only: fpsepr
      implicit none
      real(kind(1.d0)) :: ratio
      fpsepr = ratio
   end subroutine set_itv_97

   !---------------------------------

   subroutine init_itv_98
      !! <LI> (98) li6enrich
      use numerics, only: lablxc, boundl, boundu
      implicit none
       lablxc(98) = 'li6enrich     '
      boundl(98) = 10.00D0
      boundu(98) = 100.0D0
   end subroutine init_itv_98

   real(kind(1.d0)) function itv_98()
      use fwbs_variables, only: li6enrich
      implicit none
      itv_98 = li6enrich 
   end function itv_98

   subroutine set_itv_98(ratio)
      use fwbs_variables, only: li6enrich
      implicit none
      real(kind(1.d0)) :: ratio
      li6enrich = ratio
   end subroutine set_itv_98

    !! <LI> (99) NOT USED
   !---------------------------------

   !! <LI> (100) NOT USED
   !! <LI> (101) NOT USED

   !---------------------------------

   subroutine init_itv_102
      !! <LI> (102) fimpvar
      use numerics, only: lablxc, boundl, boundu
      implicit none
      lablxc(102) = 'fimpvar       '
      boundl(102) = 1.00D-6
      boundu(102) = 0.010D0
   end subroutine init_itv_102

   real(kind(1.d0)) function itv_102()
      use impurity_radiation_module, only: impurity_arr
      use impurity_radiation_module, only: impvar
      implicit none
      itv_102 =  impurity_arr(impvar)%frac
   end function itv_102

   subroutine set_itv_102(ratio)
      use impurity_radiation_module, only: impurity_arr
      use impurity_radiation_module, only: impvar
      use impurity_radiation_module, only: fimpvar
      implicit none
      real(kind(1.d0)) :: ratio
      fimpvar = ratio
      impurity_arr(impvar)%frac = fimpvar
   end subroutine set_itv_102

   !---------------------------------

   subroutine init_itv_103
      !! <LI> (103) flhthresh (f-value for equation 15)
      use numerics, only: lablxc, boundl, boundu
      implicit none
      lablxc(103) = 'flhthresh     '
      boundl(103) = 1.000D0
      boundu(103) = 1.000D6
   end subroutine init_itv_103

   real(kind(1.d0)) function itv_103()
      use constraint_variables, only: flhthresh
      implicit none
      itv_103 = flhthresh 
   end function itv_103

   subroutine set_itv_103(ratio)
      use constraint_variables, only: flhthresh
      implicit none
      real(kind(1.d0)) :: ratio
      flhthresh = ratio
   end subroutine set_itv_103

   !---------------------------------

   subroutine init_itv_104
      !! <LI> (104) fcwr (f-value for equation 23)
      use numerics, only: lablxc, boundl, boundu
      implicit none
      lablxc(104) = 'fcwr          '
      boundl(104) = 0.001D0
      boundu(104) = 1.000D0
   end subroutine init_itv_104

   real(kind(1.d0)) function itv_104()
      use constraint_variables, only: fcwr
      implicit none
      itv_104 = fcwr 
   end function itv_104

   subroutine set_itv_104(ratio)
      use constraint_variables, only: fcwr
      implicit none
      real(kind(1.d0)) :: ratio
      fcwr = ratio
   end subroutine set_itv_104

   !---------------------------------

   subroutine init_itv_105
      !! <LI> (105) fnbshinef (f-value for equation 59)
      use numerics, only: lablxc, boundl, boundu
      implicit none
      lablxc(105) = 'fnbshinef     '
      boundl(105) = 0.001D0
      boundu(105) = 1.000D0
   end subroutine init_itv_105

   real(kind(1.d0)) function itv_105()
      use constraint_variables, only: fnbshinef
      implicit none
      itv_105 = fnbshinef 
   end function itv_105

   subroutine set_itv_105(ratio)
      use constraint_variables, only: fnbshinef
      implicit none
      real(kind(1.d0)) :: ratio
      fnbshinef = ratio
   end subroutine set_itv_105

   !---------------------------------
   
   subroutine init_itv_106
      !! <LI> (106) ftmargoh (f-value for equation 60)
      use numerics, only: lablxc, boundl, boundu
      implicit none
      lablxc(106) = 'ftmargoh      '
      boundl(106) = 0.001D0
      boundu(106) = 1.000D0
   end subroutine init_itv_106

   real(kind(1.d0)) function itv_106()
      use constraint_variables, only: ftmargoh
      implicit none
      itv_106 = ftmargoh 
   end function itv_106

   subroutine set_itv_106(ratio)
      use constraint_variables, only: ftmargoh
      implicit none
      real(kind(1.d0)) :: ratio
      ftmargoh = ratio
   end subroutine set_itv_106

   !---------------------------------

   subroutine init_itv_107
      !! <LI> (107) favail (f-value for equation 61)
      use numerics, only: lablxc, boundl, boundu
      implicit none
      lablxc(107) = 'favail        '
      boundl(107) = 0.001D0
      boundu(107) = 1.000D0
   end subroutine init_itv_107

   real(kind(1.d0)) function itv_107()
      use cost_variables, only: favail
      implicit none
      itv_107 = favail 
   end function itv_107

   subroutine set_itv_107(ratio)
      use cost_variables, only: favail
      implicit none
      real(kind(1.d0)) :: ratio
      favail = ratio
   end subroutine set_itv_107

   !---------------------------------

   subroutine init_itv_108
      !! <LI> (108) breeder_f: Volume of Li4SiO4 / (Volume of Be12Ti + Li4SiO4)
      use numerics, only: lablxc, boundl, boundu
      implicit none
      lablxc(108) = 'breeder_f     '
      boundl(108) = 0.060D0
      boundu(108) = 1.000D0
   end subroutine init_itv_108

   real(kind(1.d0)) function itv_108()
      use fwbs_variables, only: breeder_f
      implicit none
      itv_108 = breeder_f 
   end function itv_108

   subroutine set_itv_108(ratio)
      use fwbs_variables, only: breeder_f
      implicit none
      real(kind(1.d0)) :: ratio
      breeder_f = ratio
   end subroutine set_itv_108

   !---------------------------------

   subroutine init_itv_109
      !! <LI> (109) ralpne: thermal alpha density / electron density
      use numerics, only: lablxc, boundl, boundu
      implicit none
      lablxc(109) = 'ralpne        '
      boundl(109) = 0.050D0
      boundu(109) = 0.150D0
   end subroutine init_itv_109

   real(kind(1.d0)) function itv_109()
      use physics_variables, only: ralpne
      implicit none
      itv_109 = ralpne 
   end function itv_109

   subroutine set_itv_109(ratio)
      use physics_variables, only: ralpne
      implicit none
      real(kind(1.d0)) :: ratio
      ralpne = ratio
   end subroutine set_itv_109

   !---------------------------------
   
   subroutine init_itv_110
      !! <LI> (110) ftaulimit: Lower limit on taup/taueff the ratio of alpha 
      use numerics, only: lablxc, boundl, boundu
      implicit none
      !!      particle to energy confinement times (f-value for equation 62)
      lablxc(110) = 'ftaulimit     '
      boundl(110) = 0.001D0
      boundu(110) = 1.000D0
   end subroutine init_itv_110

   real(kind(1.d0)) function itv_110()
      use constraint_variables, only: ftaulimit
      implicit none
      itv_110 = ftaulimit 
   end function itv_110

   subroutine set_itv_110(ratio)
      use constraint_variables, only: ftaulimit
      implicit none
      real(kind(1.d0)) :: ratio
      ftaulimit = ratio
   end subroutine set_itv_110

   !---------------------------------

   subroutine init_itv_111
      !! <LI> (111) fniterpump: f-value for constraint that number
      use numerics, only: lablxc, boundl, boundu
      implicit none
      !!       of vacuum pumps <  TF coils (f-value for equation 63)
      lablxc(111) = 'fniterpump    '
      boundl(111) = 0.001D0
      boundu(111) = 1.000D0
   end subroutine init_itv_111

   real(kind(1.d0)) function itv_111()
      use constraint_variables, only: fniterpump
      implicit none
      itv_111 = fniterpump 
   end function itv_111

   subroutine set_itv_111(ratio)
      use constraint_variables, only: fniterpump
      implicit none
      real(kind(1.d0)) :: ratio
      fniterpump = ratio
   end subroutine set_itv_111

   !---------------------------------

   subroutine init_itv_112
      !! <LI> (112) fzeffmax: f-value for max Zeff (f-value for equation 64)
      use numerics, only: lablxc, boundl, boundu
      implicit none
      lablxc(112) = 'fzeffmax      '
      boundl(112) = 0.001D0
      boundu(112) = 1.000D0
   end subroutine init_itv_112

   real(kind(1.d0)) function itv_112()
      use constraint_variables, only: fzeffmax
      implicit none
      itv_112 =  fzeffmax
   end function itv_112

   subroutine set_itv_112(ratio)
      use constraint_variables, only: fzeffmax
      implicit none
      real(kind(1.d0)) :: ratio
      fzeffmax = ratio
   end subroutine set_itv_112

   !---------------------------------

   subroutine init_itv_113
      !! <LI> (113) ftaucq: f-value for minimum quench time (f-value for equation 65)
      use numerics, only: lablxc, boundl, boundu
      implicit none
      lablxc(113) = 'ftaucq        '
      boundl(113) = 0.001D0
      boundu(113) = 1.000D0
   end subroutine init_itv_113

   real(kind(1.d0)) function itv_113()
      use constraint_variables, only: ftaucq
      implicit none
      itv_113 = ftaucq 
   end function itv_113

   subroutine set_itv_113(ratio)
      use constraint_variables, only: ftaucq
      implicit none
      real(kind(1.d0)) :: ratio
      ftaucq = ratio
   end subroutine set_itv_113

   !---------------------------------

   subroutine init_itv_114
      !! <LI> (114) fw_channel_length: Length of a single first wall channel
      use numerics, only: lablxc, boundl, boundu
      implicit none
      lablxc(114) = 'fw_channel_length  '
      boundl(114) = 0.001D0
      boundu(114) = 1.000D3
   end subroutine init_itv_114

   real(kind(1.d0)) function itv_114()
      use fwbs_variables, only: fw_channel_length
      implicit none
      itv_114 = fw_channel_length
   end function itv_114

   subroutine set_itv_114(ratio)
      use fwbs_variables, only: fw_channel_length
      implicit none
      real(kind(1.d0)) :: ratio
      fw_channel_length = ratio
   end subroutine set_itv_114

   !---------------------------------

   subroutine init_itv_115
      !! <LI> (115) fpoloidalpower: f-value for max rate of change of 
      use numerics, only: lablxc, boundl, boundu
      implicit none
      !!            energy in poloidal field (f-value for equation 66)
      lablxc(115) = 'fpoloidalpower'
      boundl(115) = 0.001D0
      boundu(115) = 1.000D0
   end subroutine init_itv_115

   real(kind(1.d0)) function itv_115()
      use constraint_variables, only: fpoloidalpower
      implicit none
      itv_115 = fpoloidalpower 
   end function itv_115

   subroutine set_itv_115(ratio)
      use constraint_variables, only: fpoloidalpower
      implicit none
      real(kind(1.d0)) :: ratio
      fpoloidalpower = ratio
   end subroutine set_itv_115

   !---------------------------------

   subroutine init_itv_116
      !! <LI> (116) fradwall: f-value for radiation wall load limit (eq. 67)
      use numerics, only: lablxc, boundl, boundu
      implicit none
      lablxc(116) = 'fradwall      '
      boundl(116) = 0.001D0
      boundu(116) = 1.000D0
   end subroutine init_itv_116

   real(kind(1.d0)) function itv_116()
      use constraint_variables, only: fradwall
      implicit none
      itv_116 = fradwall 
   end function itv_116

   subroutine set_itv_116(ratio)
      use constraint_variables, only: fradwall
      implicit none
      real(kind(1.d0)) :: ratio
      fradwall = ratio
   end subroutine set_itv_116

   !---------------------------------

   subroutine init_itv_117
      !! <LI> (117) fpsepbqar: f-value for  Psep*Bt/qar upper limit (eq. 68)
      use numerics, only: lablxc, boundl, boundu
      implicit none
      lablxc(117) = 'fpsepbqar     '
      boundl(117) = 0.001D0
      boundu(117) = 1.000D0
   end subroutine init_itv_117

   real(kind(1.d0)) function itv_117()
      use constraint_variables, only: fpsepbqar
      implicit none
      itv_117 = fpsepbqar 
   end function itv_117

   subroutine set_itv_117(ratio)
      use constraint_variables, only: fpsepbqar
      implicit none
      real(kind(1.d0)) :: ratio
      fpsepbqar = ratio
   end subroutine set_itv_117

   !---------------------------------

   subroutine init_itv_118
      !! <LI> (118) fpsep: f-value to ensure separatrix power is less than
      use numerics, only: lablxc, boundl, boundu
      implicit none
      !!            value from Kallenbach divertor (f-value for equation 69)
       lablxc(118) = 'fpsep         '
      boundl(118) = 0.001D0
      boundu(118) = 1.000D0
   end subroutine init_itv_118

   real(kind(1.d0)) function itv_118()
      use constraint_variables, only: fpsep
      implicit none
      itv_118 = fpsep 
   end function itv_118

   subroutine set_itv_118(ratio)
      use constraint_variables, only: fpsep
      implicit none
      real(kind(1.d0)) :: ratio
      fpsep = ratio
   end subroutine set_itv_118

   !---------------------------------

   subroutine init_itv_119
      !! <LI> (119) tesep:  separatrix temperature calculated by the Kallenbach divertor model
      use numerics, only: lablxc, boundl, boundu
      implicit none
      lablxc(119) = 'tesep         '
      boundl(119) = 0.000D0
      boundu(119) = 1.000D1
   end subroutine init_itv_119

   real(kind(1.d0)) function itv_119()
      use physics_variables, only: tesep
      implicit none
      itv_119 = tesep 
   end function itv_119

   subroutine set_itv_119(ratio)
      use physics_variables, only: tesep
      implicit none
   real(kind(1.d0)) :: ratio
   tesep = ratio
   end subroutine set_itv_119

   !---------------------------------

   subroutine init_itv_120
      !! <LI> (120) ttarget: Plasma temperature adjacent to divertor sheath [eV]
      use numerics, only: lablxc, boundl, boundu
      implicit none
      lablxc(120) = 'ttarget       '
      boundl(120) = 1.000D0
      boundu(120) = 1.000D4
   end subroutine init_itv_120

   real(kind(1.d0)) function itv_120()
      use div_kal_vars, only: ttarget
      implicit none
      itv_120 =  ttarget
   end function itv_120

   subroutine set_itv_120(ratio)
      use div_kal_vars, only: ttarget
      implicit none
      real(kind(1.d0)) :: ratio
      ttarget = ratio
   end subroutine set_itv_120

   !---------------------------------

   subroutine init_itv_121
      !! <LI> (121) neratio: ratio of mean SOL density at OMP to separatrix density at OMP
      use numerics, only: lablxc, boundl, boundu
      implicit none
      lablxc(121) = 'neratio       '
      boundl(121) = 0.001D0
      boundu(121) = 1.000D0
   end subroutine init_itv_121

   real(kind(1.d0)) function itv_121()
      use div_kal_vars, only: neratio
      implicit none
      itv_121 =  neratio
   end function itv_121

   subroutine set_itv_121(ratio)
      use div_kal_vars, only: neratio
      implicit none
      real(kind(1.d0)) :: ratio
      neratio = ratio
   end subroutine set_itv_121

   !---------------------------------

   subroutine init_itv_122
      !! <LI> (122) oh_steel_frac : streel fraction of Central Solenoid
      use numerics, only: lablxc, boundl, boundu
      implicit none
      lablxc(122) = 'oh_steel_frac '
      boundl(122) = 0.001D0
      boundu(122) = 0.950D0
   end subroutine init_itv_122

   real(kind(1.d0)) function itv_122()
      use pfcoil_variables, only: oh_steel_frac
      implicit none
      itv_122 = oh_steel_frac 
   end function itv_122

   subroutine set_itv_122(ratio)
      use pfcoil_variables, only: oh_steel_frac
      implicit none
      real(kind(1.d0)) :: ratio
      oh_steel_frac = ratio
   end subroutine set_itv_122

   !---------------------------------

   subroutine init_itv_123
      !! <LI> (123) foh_stress : f-value for CS coil Tresca stress limit (f-value for eq. 72)
      use numerics, only: lablxc, boundl, boundu
      implicit none
      lablxc(123) = 'foh_stress    '
      boundl(123) = 0.001D0
      boundu(123) = 1.000D0
   end subroutine init_itv_123

   real(kind(1.d0)) function itv_123()
      use constraint_variables, only: foh_stress
      implicit none
      itv_123 = foh_stress 
   end function itv_123

   subroutine set_itv_123(ratio)
      use constraint_variables, only: foh_stress
      implicit none
      real(kind(1.d0)) :: ratio
      foh_stress = ratio
   end subroutine set_itv_123

   !---------------------------------

   subroutine init_itv_124
      !! <LI> (124) qtargettotal : Power density on target including surface recombination [W/m2]
      use numerics, only: lablxc, boundl, boundu
      implicit none
      lablxc(124) = 'qtargettotal  '
      boundl(124) = 0.001D0
      boundu(124) = 1.000D7
   end subroutine init_itv_124

   real(kind(1.d0)) function itv_124()
      use div_kal_vars, only: qtargettotal
      implicit none
      itv_124 = qtargettotal 
   end function itv_124

   subroutine set_itv_124(ratio)
      use div_kal_vars, only: qtargettotal
      implicit none
      real(kind(1.d0)) :: ratio
      qtargettotal = ratio
   end subroutine set_itv_124

   !---------------------------------

   subroutine init_itv_125
      !! <LI> (125) fimp(3) :  Beryllium density fraction relative to electron density
      use numerics, only: lablxc, boundl, boundu
      implicit none
      lablxc(125) = 'fimp(03)      '
      boundl(125) = 1.00D-8
      boundu(125) = 0.010D0
   end subroutine init_itv_125

   real(kind(1.d0)) function itv_125()
      use impurity_radiation_module, only: impurity_arr
      implicit none
      itv_125 = impurity_arr(3)%frac 
   end function itv_125

   subroutine set_itv_125(ratio)
      use impurity_radiation_module, only: impurity_arr
      implicit none
      real(kind(1.d0)) :: ratio
      impurity_arr(3)%frac = ratio
   end subroutine set_itv_125

   !---------------------------------

   subroutine init_itv_126
      !! <LI> (126) fimp(4) :  Carbon density fraction relative to electron density
      use numerics, only: lablxc, boundl, boundu
      implicit none
      lablxc(126) = 'fimp(04)      '
      boundl(126) = 1.00D-8
      boundu(126) = 0.010D0
   end subroutine init_itv_126

   real(kind(1.d0)) function itv_126()
      use impurity_radiation_module, only: impurity_arr
      implicit none
      itv_126 = impurity_arr(4)%frac 
   end function itv_126

   subroutine set_itv_126(ratio)
      use impurity_radiation_module, only: impurity_arr
      implicit none
      real(kind(1.d0)) :: ratio
      impurity_arr(4)%frac = ratio
   end subroutine set_itv_126

   !---------------------------------

   subroutine init_itv_127
      !! <LI> (127) fimp(5) :  Nitrogen fraction relative to electron density
      use numerics, only: lablxc, boundl, boundu
      implicit none
      lablxc(127) = 'fimp(05)      '
      boundl(127) = 1.00D-8
      boundu(127) = 0.010D0
   end subroutine init_itv_127

   real(kind(1.d0)) function itv_127()
      use impurity_radiation_module, only: impurity_arr
      implicit none
      itv_127 = impurity_arr(5)%frac 
   end function itv_127

   subroutine set_itv_127(ratio)
      use impurity_radiation_module, only: impurity_arr
      implicit none
      real(kind(1.d0)) :: ratio
      impurity_arr(5)%frac = ratio
   end subroutine set_itv_127

   !---------------------------------

   subroutine init_itv_128
      !! <LI> (128) fimp(6) :  Oxygen density fraction relative to electron density
      use numerics, only: lablxc, boundl, boundu
      implicit none
      lablxc(128) = 'fimp(06)      '
      boundl(128) = 1.00D-8
      boundu(128) = 0.010D0
   end subroutine init_itv_128

   real(kind(1.d0)) function itv_128()
      use impurity_radiation_module, only: impurity_arr
      implicit none
      itv_128 = impurity_arr(6)%frac 
   end function itv_128

   subroutine set_itv_128(ratio)
      use impurity_radiation_module, only: impurity_arr
      implicit none
      real(kind(1.d0)) :: ratio
      impurity_arr(6)%frac = ratio
   end subroutine set_itv_128

   !---------------------------------

   subroutine init_itv_129
      !! <LI> (129) fimp(7) :  Neon density fraction relative to electron density
      use numerics, only: lablxc, boundl, boundu
      implicit none
      lablxc(129) = 'fimp(07)      '
      boundl(129) = 1.00D-8
      boundu(129) = 0.010D0
   end subroutine init_itv_129

   real(kind(1.d0)) function itv_129()
      use impurity_radiation_module, only: impurity_arr
      implicit none
      itv_129 = impurity_arr(7)%frac 
   end function itv_129

   subroutine set_itv_129(ratio)
      use impurity_radiation_module, only: impurity_arr
      implicit none
      real(kind(1.d0)) :: ratio
      impurity_arr(7)%frac = ratio
   end subroutine set_itv_129

   !---------------------------------

   subroutine init_itv_130
      !! <LI> (130) fimp(8) :  Silicon density fraction relative to electron density
      use numerics, only: lablxc, boundl, boundu
      implicit none
      lablxc(130) = 'fimp(08)      '
      boundl(130) = 1.00D-8
      boundu(130) = 0.010D0
   end subroutine init_itv_130

   real(kind(1.d0)) function itv_130()
      use impurity_radiation_module, only: impurity_arr
      implicit none
      itv_130 = impurity_arr(8)%frac 
   end function itv_130

   subroutine set_itv_130(ratio)
      use impurity_radiation_module, only: impurity_arr
      implicit none
      real(kind(1.d0)) :: ratio
      impurity_arr(8)%frac = ratio
   end subroutine set_itv_130

   !---------------------------------

   subroutine init_itv_131
      !! <LI> (131) fimp(9) :  Argon density fraction relative to electron density
      use numerics, only: lablxc, boundl, boundu
      implicit none
      lablxc(131) = 'fimp(09)      '
      boundl(131) = 1.00D-8
      boundu(131) = 0.010D0
   end subroutine init_itv_131

   real(kind(1.d0)) function itv_131()
      use impurity_radiation_module, only: impurity_arr
      implicit none
      itv_131 = impurity_arr(9)%frac 
   end function itv_131

   subroutine set_itv_131(ratio)
      use impurity_radiation_module, only: impurity_arr
      implicit none
      real(kind(1.d0)) :: ratio
      impurity_arr(9)%frac = ratio
   end subroutine set_itv_131

   !---------------------------------

   subroutine init_itv_132
      !! <LI> (132) fimp(10) :  Iron density fraction relative to electron density
      use numerics, only: lablxc, boundl, boundu
      implicit none
      lablxc(132) = 'fimp(10)      '
      boundl(132) = 1.00D-8
      boundu(132) = 0.010D0
   end subroutine init_itv_132

   real(kind(1.d0)) function itv_132()
      use impurity_radiation_module, only: impurity_arr
      implicit none
      itv_132 = impurity_arr(10)%frac 
   end function itv_132

   subroutine set_itv_132(ratio)
      use impurity_radiation_module, only: impurity_arr
      implicit none
      real(kind(1.d0)) :: ratio
      impurity_arr(10)%frac = ratio
   end subroutine set_itv_132

   !---------------------------------

   subroutine init_itv_133
      !! <LI> (133) fimp(11) :  Nickel density fraction relative to electron density
      use numerics, only: lablxc, boundl, boundu
      implicit none
      lablxc(133) = 'fimp(11)      '
      boundl(133) = 1.00D-8
      boundu(133) = 0.010D0
   end subroutine init_itv_133

   real(kind(1.d0)) function itv_133()
      use impurity_radiation_module, only: impurity_arr
      implicit none
      itv_133 = impurity_arr(11)%frac 
   end function itv_133

   subroutine set_itv_133(ratio)
      use impurity_radiation_module, only: impurity_arr
      implicit none
      real(kind(1.d0)) :: ratio
      impurity_arr(11)%frac = ratio
   end subroutine set_itv_133

   !---------------------------------

   subroutine init_itv_134
      !! <LI> (134) fimp(12) :  Krypton density fraction relative to electron density
      use numerics, only: lablxc, boundl, boundu
      implicit none
      lablxc(134) = 'fimp(12)      '
      boundl(134) = 1.00D-8
      boundu(134) = 0.010D0
   end subroutine init_itv_134

   real(kind(1.d0)) function itv_134()
      use impurity_radiation_module, only: impurity_arr
      implicit none
      itv_134 = impurity_arr(12)%frac 
   end function itv_134

   subroutine set_itv_134(ratio)
      use impurity_radiation_module, only: impurity_arr
      implicit none
      real(kind(1.d0)) :: ratio
      impurity_arr(12)%frac = ratio
   end subroutine set_itv_134

   !---------------------------------

   subroutine init_itv_135
      !! <LI> (135) fimp(13) :  Xenon density fraction relative to electron density
      use numerics, only: lablxc, boundl, boundu
      implicit none
      lablxc(135) = 'fimp(13)      '
      boundl(135) = 1.00D-8
      boundu(135) = 0.010D0
   end subroutine init_itv_135

   real(kind(1.d0)) function itv_135()
      use impurity_radiation_module, only: impurity_arr
      implicit none
      itv_135 = impurity_arr(13)%frac 
   end function itv_135

   subroutine set_itv_135(ratio)
      use impurity_radiation_module, only: impurity_arr
      implicit none
      real(kind(1.d0)) :: ratio
      impurity_arr(13)%frac = ratio
   end subroutine set_itv_135

   !---------------------------------

   subroutine init_itv_136
      !! <LI> (136) fimp(14) :  Tungsten density fraction relative to electron density
      use numerics, only: lablxc, boundl, boundu
      implicit none
      lablxc(136) = 'fimp(14)      '
      boundl(136) = 1.00D-8
      boundu(136) = 0.010D0
   end subroutine init_itv_136

   real(kind(1.d0)) function itv_136()
      use impurity_radiation_module, only: impurity_arr
      implicit none
      itv_136 = impurity_arr(14)%frac 
   end function itv_136

   subroutine set_itv_136(ratio)
      use impurity_radiation_module, only: impurity_arr
      implicit none
      real(kind(1.d0)) :: ratio
      impurity_arr(14)%frac = ratio
   end subroutine set_itv_136

   !---------------------------------

   subroutine init_itv_137
      !! <LI> (137) fplhsep (f-value for equation 73)
      use numerics, only: lablxc, boundl, boundu
      implicit none
      lablxc(137) = 'fplhsep       '
      boundl(137) = 0.001D0
      boundu(137) = 1.000D0
   end subroutine init_itv_137

   real(kind(1.d0)) function itv_137()
      use physics_variables, only: fplhsep
      implicit none
      itv_137 = fplhsep 
   end function itv_137

   subroutine set_itv_137(ratio)
      use physics_variables, only: fplhsep
      implicit none
      real(kind(1.d0)) :: ratio
      fplhsep = ratio
   end subroutine set_itv_137

   !---------------------------------

   subroutine init_itv_138
      !! <LI> (138) rebco_thickness : thickness of REBCO layer in tape (m)
      use numerics, only: lablxc, boundl, boundu
      implicit none
      lablxc(138) = 'rebco_thicknes'
      boundl(138) = 0.01D-6
      boundu(138) = 100.0D-6
   end subroutine init_itv_138

   real(kind(1.d0)) function itv_138()
      use physics_variables, only: fplhsep
      implicit none
      itv_138 = fplhsep 
   end function itv_138

   subroutine set_itv_138(ratio)
      use physics_variables, only: fplhsep
      implicit none
      real(kind(1.d0)) :: ratio
      fplhsep = ratio
   end subroutine set_itv_138

   !---------------------------------

   subroutine init_itv_139
      !! <LI> (139) copper_thick : thickness of copper layer in tape (m)
      use numerics, only: lablxc, boundl, boundu
      implicit none
      lablxc(139) = 'copper_thick  '
      boundl(139) = 1.00D-6
      boundu(139) = 1.00D-3
   end subroutine init_itv_139

   real(kind(1.d0)) function itv_139()
      use rebco_variables, only: copper_thick
      implicit none
      itv_139 = copper_thick 
   end function itv_139

   subroutine set_itv_139(ratio)
      use rebco_variables, only: copper_thick
      implicit none
      real(kind(1.d0)) :: ratio
      copper_thick = ratio
   end subroutine set_itv_139

   !---------------------------------

   subroutine init_itv_140
      !! <LI> (140) dr_tf_wp : radial thickness of TFC winding pack (m)
      use numerics, only: lablxc, boundl, boundu
      implicit none
      lablxc(140) = 'dr_tf_wp         '
      boundl(140) = 0.001D0
      boundu(140) = 2.000D0
   end subroutine init_itv_140

   real(kind(1.d0)) function itv_140()
      use tfcoil_variables, only: dr_tf_wp
      implicit none
      itv_140 = dr_tf_wp 
   end function itv_140

   subroutine set_itv_140(ratio)
      use tfcoil_variables, only: dr_tf_wp
      implicit none
      real(kind(1.d0)) :: ratio
      dr_tf_wp = ratio
   end subroutine set_itv_140

   !---------------------------------

   subroutine init_itv_141
      !! <LI> (141) fcqt : TF coil quench temperature < tmax_croco (f-value for equation 74)
      use numerics, only: lablxc, boundl, boundu
      implicit none
      lablxc(141) = 'fcqt          '
      boundl(141) = 0.001D0
      boundu(141) = 1.000D0
   end subroutine init_itv_141

   real(kind(1.d0)) function itv_141()
      use constraint_variables, only: fcqt
      implicit none
      itv_141 = fcqt 
   end function itv_141

   subroutine set_itv_141(ratio)
      use constraint_variables, only: fcqt
      implicit none
      real(kind(1.d0)) :: ratio
      fcqt = ratio
   end subroutine set_itv_141

   !---------------------------------

   subroutine init_itv_142
      !! <LI> (142) nesep : electron density at separatrix [m-3]
      use numerics, only: lablxc, boundl, boundu
      implicit none
      lablxc(142) = 'nesep         '
      boundl(142) = 1.00D17
      boundu(142) = 1.00D20
   end subroutine init_itv_142

   real(kind(1.d0)) function itv_142()
      use physics_variables, only: nesep
      implicit none
      itv_142 = nesep 
   end function itv_142

   subroutine set_itv_142(ratio)
      use physics_variables, only: nesep
      implicit none
      real(kind(1.d0)) :: ratio
      nesep = ratio
   end subroutine set_itv_142

   !---------------------------------

   subroutine init_itv_143
      !! <LI> (143) f_copperA_m2 : TF coil current / copper area < Maximum value
      !!            (f-value for equation 75)
      use numerics, only: lablxc, boundl, boundu
      implicit none
      lablxc(143) = 'f_coppera_m2  '
      boundl(143) = 0.001D0
      boundu(143) = 1.000D0
   end subroutine init_itv_143

   real(kind(1.d0)) function itv_143()
      use rebco_variables, only: f_coppera_m2
      implicit none
      itv_143 = f_copperA_m2 
   end function itv_143

   subroutine set_itv_143(ratio)
      use rebco_variables, only: f_coppera_m2
      implicit none
      real(kind(1.d0)) :: ratio
      f_coppera_m2 = ratio
   end subroutine set_itv_143

   !---------------------------------

   subroutine init_itv_144
      !! <LI> (144) fnesep : Eich critical electron density at separatrix 
      use numerics, only: lablxc, boundl, boundu
      implicit none
      !!                     (f-value for constraint equation 76) [m-3]
      lablxc(144) = 'fnesep        '
      boundl(144) = 0.001D0
      boundu(144) = 1.000D0
   end subroutine init_itv_144

   real(kind(1.d0)) function itv_144()
      use constraint_variables, only: fnesep
      implicit none
      itv_144 = fnesep 
   end function itv_144

   subroutine set_itv_144(ratio)
      use constraint_variables, only: fnesep
      implicit none
      real(kind(1.d0)) :: ratio
      fnesep = ratio
   end subroutine set_itv_144

   !---------------------------------

   subroutine init_itv_145
      !! <LI> (145) fgwped :  fraction of Greenwald density to set as pedestal-top density
      use numerics, only: lablxc, boundl, boundu
      implicit none
      lablxc(145) = 'fgwped        '
      boundl(145) = 0.500D0
      boundu(145) = 1.000D0
   end subroutine init_itv_145

   real(kind(1.d0)) function itv_145()
      use physics_variables, only: fgwped
      implicit none
      itv_145 = fgwped 
   end function itv_145

   subroutine set_itv_145(ratio)
      use physics_variables, only: fgwped
      implicit none
      real(kind(1.d0)) :: ratio
      fgwped = ratio
   end subroutine set_itv_145

   !---------------------------------

   subroutine init_itv_146
      !! <LI> (146) fcpttf : F-value for TF coil current per turn limit (constraint equation 77)
      use numerics, only: lablxc, boundl, boundu
      implicit none
      lablxc(146) = 'fcpttf        '
      boundl(146) = 0.001D0
      boundu(146) = 1.000D0
   end subroutine init_itv_146

   real(kind(1.d0)) function itv_146()
      use constraint_variables, only: fcpttf
      implicit none
      itv_146 = fcpttf 
   end function itv_146

   subroutine set_itv_146(ratio)
      use constraint_variables, only: fcpttf
      implicit none
      real(kind(1.d0)) :: ratio
      fcpttf = ratio
   end subroutine set_itv_146

   !---------------------------------

   subroutine init_itv_147
      !! <LI> (147) freinke : F-value for Reinke detachment criterion (constraint equation 78)
      use numerics, only: lablxc, boundl, boundu
      implicit none
      lablxc(147) = 'freinke       '
      boundl(147) = 0.001D0
      boundu(147) = 1.000D0
   end subroutine init_itv_147

   real(kind(1.d0)) function itv_147()
      use constraint_variables, only: freinke
      implicit none
      itv_147 = freinke 
   end function itv_147

   subroutine set_itv_147(ratio)
      use constraint_variables, only: freinke
      implicit none
      real(kind(1.d0)) :: ratio
      freinke = ratio
   end subroutine set_itv_147

   !---------------------------------

   subroutine init_itv_148
      !! <LI> (148) fzactual : fraction of impurity at SOL with Reinke detachment criterion
      use numerics, only: lablxc, boundl, boundu
      implicit none
      lablxc(148) = 'fzactual      '
      boundl(148) = 1.00D-8
      boundu(148) = 1.000D0
   end subroutine init_itv_148

   real(kind(1.d0)) function itv_148()
      use div_kal_vars, only: impurity_enrichment
      use impurity_radiation_module, only: impurity_arr
      use reinke_variables, only: impvardiv
      implicit none
      ! TODO This needs to be clarified!! MDK
      ! It looks like fzactual is not really an iteration variable.
      itv_148 = impurity_arr(impvardiv)%frac*impurity_enrichment(impvardiv)   !fzactual
   end function itv_148

   subroutine set_itv_148(ratio)
      use div_kal_vars, only: impurity_enrichment
      use impurity_radiation_module, only: fimpvar, impurity_arr
      use reinke_variables, only: fzactual, impvardiv
      implicit none
      real(kind(1.d0)) :: ratio
      fzactual = ratio
      impurity_arr(impvardiv)%frac = fzactual / impurity_enrichment(impvardiv)
   end subroutine set_itv_148

   !---------------------------------

   subroutine init_itv_149
      !! <LI> (149) fbmaxcs : F-value for max peak CS field (con. 79, itvar 149)
      use numerics, only: lablxc, boundl, boundu
      implicit none
      lablxc(149) = 'fbmaxcs       '
      boundl(149) = 0.001D0
      boundu(149) = 1.000D0
   end subroutine init_itv_149

   real(kind(1.d0)) function itv_149()
      use pfcoil_variables, only: fbmaxcs
      implicit none
      itv_149 = fbmaxcs 
   end function itv_149

   subroutine set_itv_149(ratio)
      use pfcoil_variables, only: fbmaxcs
      implicit none
      real(kind(1.d0)) :: ratio
      fbmaxcs = ratio
   end subroutine set_itv_149

   !---------------------------------

   subroutine init_itv_150
      !! <LI> (150) plasmod_fcdp : (P_CD - Pheat)/(Pmax-Pheat) 
      use numerics, only: lablxc, boundl, boundu
      implicit none
      !!            i.e. ratio of CD power over available power
      lablxc(150) = 'plasmod_fcdp  '
      boundl(150) = 0.000D0
      boundu(150) = 1.000D0
   end subroutine init_itv_150

   real(kind(1.d0)) function itv_150()
      use plasmod_variables, only: plasmod_fcdp
      implicit none
      itv_150 = plasmod_fcdp 
   end function itv_150

   subroutine set_itv_150(ratio)
      use plasmod_variables, only: plasmod_fcdp
      implicit none
      real(kind(1.d0)) :: ratio
      plasmod_fcdp = ratio
   end subroutine set_itv_150

   !---------------------------------

   subroutine init_itv_151
      !! <LI> (151) plasmod_fradc : Pline_Xe / (Palpha + Paux - PlineAr - Psync - Pbrad)
      use numerics, only: lablxc, boundl, boundu
      implicit none
      lablxc(151) = 'plasmod_fradc '
      boundl(151) = 0.001D0
      boundu(151) = 1.000D0
   end subroutine init_itv_151

   real(kind(1.d0)) function itv_151()
      use plasmod_variables, only: plasmod_fradc
      implicit none
      itv_151 = plasmod_fradc 
   end function itv_151

   subroutine set_itv_151(ratio)
      use plasmod_variables, only: plasmod_fradc
      implicit none
      real(kind(1.d0)) :: ratio
      plasmod_fradc = ratio
   end subroutine set_itv_151

   !---------------------------------

   subroutine init_itv_152
      !! <LI> (152) fbmaxcs : Ratio of separatrix density to Greenwald density
      use numerics, only: lablxc, boundl, boundu
      implicit none
      lablxc(152) = 'fgwsep        '
      boundl(152) = 0.001D0
      boundu(152) = 1.000D0
   end subroutine init_itv_152

   real(kind(1.d0)) function itv_152()
      use physics_variables, only: fgwsep
      implicit none
      itv_152 = fgwsep 
   end function itv_152

   subroutine set_itv_152(ratio)
      use physics_variables, only: fgwsep
      implicit none
      real(kind(1.d0)) :: ratio
      fgwsep = ratio
   end subroutine set_itv_152

   !---------------------------------

   subroutine init_itv_153
      !! <LI> (153) fpdivlim : F-value for minimum pdivt (con. 80)
      use numerics, only: lablxc, boundl, boundu
      implicit none
      lablxc(153) = 'fpdivlim      '
      boundl(153) = 0.001D0
      boundu(153) = 1.000D0
   end subroutine init_itv_153

   real(kind(1.d0)) function itv_153()
      use physics_variables, only: fpdivlim
      implicit none
      itv_153 = fpdivlim
   end function itv_153

   subroutine set_itv_153(ratio)
      use physics_variables, only: fpdivlim
      implicit none
      real(kind(1.d0)) :: ratio
      fpdivlim = ratio
   end subroutine set_itv_153

   !---------------------------------

   subroutine init_itv_154
      !! <LI> (154) fne0 : F-value for ne(0) > ne(ped) (con. 81)
      use numerics, only: lablxc, boundl, boundu
      implicit none
      lablxc(154) = 'fne0          ' 
      boundl(154) = 0.001D0
      boundu(154) = 1.000D0
   end subroutine init_itv_154

   real(kind(1.d0)) function itv_154()
      use physics_variables, only: fpdivlim
      implicit none
      itv_154 = fpdivlim 
   end function itv_154

   subroutine set_itv_154(ratio)
      use physics_variables, only: fpdivlim
      implicit none
      real(kind(1.d0)) :: ratio
      fpdivlim = ratio
   end subroutine set_itv_154

   !---------------------------------
   
   subroutine init_itv_155
      !! <LI> (155) pfusife : IFE input fusion power (MW) (ifedrv=3 only)
      use numerics, only: lablxc, boundl, boundu
      implicit none
      lablxc(155) = 'pfusife       '
      boundl(155) = 5.000d2
      boundu(155) = 3.000d3
   end subroutine init_itv_155
   
   real(kind(1.d0)) function itv_155()
      use ife_variables, only: pfusife
      implicit none
      itv_155 = pfusife 
   end function itv_155

   subroutine set_itv_155(ratio)
      use ife_variables, only: pfusife
      implicit none
      real(kind(1.d0)) :: ratio
      pfusife = ratio
   end subroutine set_itv_155

!---------------------------------

   subroutine init_itv_156
      !! <LI> (156) rrin : Input IFE repetition rate (Hz) (ifedrv=3 only)
      use numerics, only: lablxc, boundl, boundu
      implicit none
      lablxc(156) = 'rrin          '
      boundl(156) = 1.000d0
      boundu(156) = 1.000d1
   end subroutine init_itv_156

   real(kind(1.d0)) function itv_156()
      use ife_variables, only: rrin
      implicit none
      itv_156 = rrin 
   end function itv_156

   subroutine set_itv_156(ratio)
      use ife_variables, only: rrin
      implicit none
      real(kind(1.d0)) :: ratio
      rrin = ratio
   end subroutine set_itv_156

   !---------------------------------

   subroutine init_itv_157
      !! <LI> (157) fvssu : F-value for available to required start up flux (con. 51)
      use numerics, only: lablxc, boundl, boundu
      implicit none
      lablxc(157) = 'fvssu         '
      boundl(157) = 1.00d-3
      boundu(157) = 1.000d1
   end subroutine init_itv_157

   real(kind(1.d0)) function itv_157()
      use pfcoil_variables, only: fvssu
      implicit none
      itv_157 = fvssu 
   end function itv_157

   subroutine set_itv_157(ratio)
      use pfcoil_variables, only: fvssu
      implicit none
      real(kind(1.d0)) :: ratio
      fvssu = ratio
   end subroutine set_itv_157

   !---------------------------------

   subroutine init_itv_158
      !! <LI> (158) croco_thick : Thickness of CroCo copper tube (m)
      use numerics, only: lablxc, boundl, boundu
      implicit none
      lablxc(158) = 'croco_thick   '
      boundl(158) = 1.0d-3
      boundu(158) = 1.0d-1
   end subroutine init_itv_158

   real(kind(1.d0)) function itv_158()
      use rebco_variables, only: croco_thick
      implicit none
      itv_158 = croco_thick
   end function itv_158

   subroutine set_itv_158(ratio)
      use rebco_variables, only: croco_thick
      implicit none
      real(kind(1.d0)) :: ratio
      croco_thick = ratio
   end subroutine set_itv_158

   !---------------------------------
   ! DUMMY variables below here
   !---------------------------------

   subroutine init_itv_159
      !! <LI> (159) DUMMY : Description
      use numerics, only: lablxc, boundl, boundu
      implicit none
      lablxc(159) = 'DUMMY         '
      boundl(159) = 1.0d-99
      boundu(159) = 1.0d99
   end subroutine init_itv_159

   real(kind(1.d0)) function itv_159()
      implicit none
      itv_159 = DUMMY 
   end function itv_159

   subroutine set_itv_159(ratio)
      implicit none
      real(kind(1.d0)) :: ratio
      DUMMY = ratio
   end subroutine set_itv_159

   !---------------------------------

   subroutine init_itv_160
      !! <LI> (160) DUMMY : Description
      use numerics, only: lablxc, boundl, boundu
      implicit none
      lablxc(160) = 'DUMMY         '
      boundl(160) = 1.0d-99
      boundu(160) = 1.0d99
   end subroutine init_itv_160

   real(kind(1.d0)) function itv_160()
      implicit none
      itv_160 = DUMMY 
   end function itv_160

   subroutine set_itv_160(ratio)
      implicit none
      real(kind(1.d0)) :: ratio
      DUMMY = ratio
   end subroutine set_itv_160

   !---------------------------------

   subroutine init_itv_161
      !! <LI> (161) DUMMY : Description
      use numerics, only: lablxc, boundl, boundu
      implicit none
      lablxc(161) = 'DUMMY         '
      boundl(161) = 1.0d-99
      boundu(161) = 1.0d99
   end subroutine init_itv_161

   real(kind(1.d0)) function itv_161()
      implicit none
      itv_161 = DUMMY 
   end function itv_161

   subroutine set_itv_161(ratio)
      implicit none
      real(kind(1.d0)) :: ratio
      DUMMY = ratio
   end subroutine set_itv_161

   !---------------------------------

   subroutine init_itv_162
      !! <LI> (162) DUMMY : Description
      use numerics, only: lablxc, boundl, boundu
      implicit none
      lablxc(162) = 'DUMMY         '
      boundl(162) = 1.0d-99
      boundu(162) = 1.0d99
   end subroutine init_itv_162

   real(kind(1.d0)) function itv_162()
      implicit none
      itv_162 = DUMMY 
   end function itv_162

   subroutine set_itv_162(ratio)
      implicit none
      real(kind(1.d0)) :: ratio
      DUMMY = ratio
   end subroutine set_itv_162

   !---------------------------------

   subroutine init_itv_163
      !! <LI> (163) DUMMY : Description
      use numerics, only: lablxc, boundl, boundu
      implicit none
      lablxc(163) = 'DUMMY         '
      boundl(163) = 1.0d-99
      boundu(163) = 1.0d99
   end subroutine init_itv_163

   real(kind(1.d0)) function itv_163()
      implicit none
      itv_163 = DUMMY 
   end function itv_163

   subroutine set_itv_163(ratio)
      implicit none
      real(kind(1.d0)) :: ratio
      DUMMY = ratio
   end subroutine set_itv_163

   !---------------------------------

   subroutine init_itv_164
      !! <LI> (164) DUMMY : Description
      use numerics, only: lablxc, boundl, boundu
      implicit none
      lablxc(164) = 'DUMMY         '
      boundl(164) = 1.0d-99
      boundu(164) = 1.0d99
   end subroutine init_itv_164

   real(kind(1.d0)) function itv_164()
      implicit none
      itv_164 = DUMMY 
   end function itv_164

   subroutine set_itv_164(ratio)
      implicit none
      real(kind(1.d0)) :: ratio
      DUMMY = ratio
   end subroutine set_itv_164

   !---------------------------------

   subroutine init_itv_165
      !! <LI> (165) DUMMY : Description
      use numerics, only: lablxc, boundl, boundu
      implicit none
      lablxc(165) = 'DUMMY         '
      boundl(165) = 1.0d-99
      boundu(165) = 1.0d99
   end subroutine init_itv_165

   real(kind(1.d0)) function itv_165()
      implicit none
      itv_165 = DUMMY 
   end function itv_165

   subroutine set_itv_165(ratio)
      implicit none
      real(kind(1.d0)) :: ratio
      DUMMY = ratio
   end subroutine  set_itv_165

   !---------------------------------

   subroutine init_itv_166
      !! <LI> (166) DUMMY : Description
      use numerics, only: lablxc, boundl, boundu
      implicit none
      lablxc(166) = 'DUMMY         '
      boundl(166) = 1.0d-99
      boundu(166) = 1.0d99
   end subroutine init_itv_166

   real(kind(1.d0)) function itv_166()
      implicit none
      itv_166 = DUMMY 
   end function itv_166

   subroutine set_itv_166(ratio)
      implicit none
      real(kind(1.d0)) :: ratio
      DUMMY = ratio
   end subroutine set_itv_166

   !---------------------------------

   subroutine init_itv_167
      !! <LI> (167) DUMMY : Description
      use numerics, only: lablxc, boundl, boundu
      implicit none
      lablxc(167) = 'DUMMY         '
      boundl(167) = 1.0d-99
      boundu(167) = 1.0d99
   end subroutine init_itv_167

   real(kind(1.d0)) function itv_167()
      implicit none
      itv_167 = DUMMY 
   end function itv_167

   subroutine set_itv_167(ratio)
      implicit none
      real(kind(1.d0)) :: ratio
      DUMMY = ratio
   end subroutine set_itv_167

   !---------------------------------

   subroutine init_itv_168
      !! <LI> (168) DUMMY : Description
      use numerics, only: lablxc, boundl, boundu
      implicit none
      lablxc(168) = 'DUMMY         '
      boundl(168) = 1.0d-99
      boundu(168) = 1.0d99
   end subroutine init_itv_168

   real(kind(1.d0)) function itv_168()
      implicit none
      itv_168 = DUMMY 
   end function itv_168

   subroutine set_itv_168(ratio)
      implicit none
      real(kind(1.d0)) :: ratio
      DUMMY = ratio
   end subroutine set_itv_168

   !---------------------------------

   subroutine init_itv_169
      !! <LI> (169) DUMMY : Description
      use numerics, only: lablxc, boundl, boundu
      implicit none
      lablxc(169) = 'DUMMY         '
      boundl(169) = 1.0d-99
      boundu(169) = 1.0d99
   end subroutine init_itv_169

   real(kind(1.d0)) function itv_169()
      implicit none
      itv_169 = DUMMY 
   end function itv_169

   subroutine set_itv_169(ratio)
      implicit none
      real(kind(1.d0)) :: ratio
      DUMMY = ratio
   end subroutine set_itv_169

   !---------------------------------

   subroutine init_itv_170
      !! <LI> (170) DUMMY : Description
      use numerics, only: lablxc, boundl, boundu
      implicit none
      lablxc(170) = 'DUMMY         '
      boundl(170) = 1.0d-99
      boundu(170) = 1.0d99
   end subroutine init_itv_170

   real(kind(1.d0)) function itv_170()
      implicit none
      itv_170 = DUMMY 
   end function itv_170

   subroutine set_itv_170(ratio)
      implicit none
      real(kind(1.d0)) :: ratio
      DUMMY = ratio
   end subroutine set_itv_170

   !---------------------------------

   subroutine init_itv_171
      !! <LI> (171) ftoroidalgap : F-value for toroidalgap >  tftort constraint (con. 82)
      use numerics, only: lablxc, boundl, boundu
      lablxc(171) = 'ftoroidalgap  ' 
      boundl(171) = 1.0D-4
      boundu(171) = 1.0D0
   end subroutine init_itv_171

   real(kind(1.d0)) function itv_171()
      use tfcoil_variables, only: ftoroidalgap
      implicit none
      itv_171 = ftoroidalgap 
   end function itv_171

   subroutine set_itv_171(ratio)
      use tfcoil_variables, only: ftoroidalgap
      implicit none
      real(kind(1.d0)) :: ratio
      ftoroidalgap = ratio
   end subroutine set_itv_171


   !---------------------------------

   subroutine init_itv_172
      !! <LI> (172) f_avspace (f-value for equation 83)
      use numerics, only: lablxc, boundu, boundl
      lablxc(172) = 'f_avspace     '
      boundl(172) = 0.010D0
      boundu(172) = 1.000D0
   end subroutine init_itv_172


   real(kind(1.d0)) function itv_172()
      use build_variables, only: f_avspace
      implicit none
      itv_172 = f_avspace 
   end function itv_172

   subroutine set_itv_172(ratio)
      use build_variables, only: f_avspace
      implicit none
      real(kind(1.d0)) :: ratio
      f_avspace = ratio
   end subroutine set_itv_172


   !---------------------------------


   subroutine init_itv_173
      !! <LI> (173) fbetatry_lower (f-value for equation 84)
      use constraint_variables, only: fbetatry_lower
      use numerics, only: lablxc, boundl, boundu
      implicit none
      lablxc(173) = 'fbetatry_lower     '
      boundl(173) = 0.010D0
      boundu(173) = 1.000D0
   end subroutine init_itv_173


   real(kind(1.d0)) function itv_173()
      use constraint_variables, only: fbetatry_lower
      implicit none
      itv_173 = fbetatry_lower 
   end function itv_173

   subroutine set_itv_173(ratio)
      use constraint_variables, only: fbetatry_lower
      real(kind(1.d0)) :: ratio
      fbetatry_lower = ratio
   end subroutine set_itv_173


   !---------------------------------


   subroutine init_itv_174
      !! <LI> (174) r_cp_top : Top outer radius of the centropost (ST only) (m)
      use numerics, only: lablxc, boundl, boundu
      implicit none
      lablxc(174) = 'r_cp_top           '
      boundl(174) = 0.0010D0
      boundu(174) = 10.000D0
   end subroutine init_itv_174


   real(kind(1.d0)) function itv_174()
   use build_variables, only: r_cp_top
      implicit none
      itv_174 = r_cp_top 
   end function itv_174

   subroutine set_itv_174(ratio)
      use build_variables, only: r_cp_top
      real(kind(1.d0)) :: ratio
      r_cp_top = ratio
   end subroutine set_itv_174
=======
  !---------------------------------
  
  subroutine init_itv_1
    !! <LI> ( 1) aspect
    use numerics, only: lablxc, boundl, boundu
    implicit none
    lablxc(1) = 'aspect        '
    boundl(1) = 1.100D0
    boundu(1) = 10.00D0 
  end subroutine init_itv_1

  real(kind(1.d0)) function itv_1()
    use physics_variables, only: aspect
    implicit none
    itv_1 = aspect
  end function itv_1

  subroutine set_itv_1(ratio)
    use physics_variables, only: aspect
    implicit none
    real(kind(1.d0)) :: ratio
    aspect = ratio
  end subroutine set_itv_1

  !---------------------------------

  subroutine init_itv_2
    !! <LI> ( 2) bt
    use numerics, only: lablxc, boundl, boundu
    implicit none
    lablxc(2) = 'bt            '
    boundl(2) = 0.010D0 
    boundu(2) = 30.00D0
  end subroutine init_itv_2

  real(kind(1.d0)) function itv_2()
    use physics_variables, only: bt
    implicit none
    itv_2 = bt
  end function itv_2

  subroutine set_itv_2(ratio)
    use physics_variables, only: bt
    implicit none
    real(kind(1.d0)) :: ratio
    bt = ratio
  end subroutine set_itv_2

  !---------------------------------

  subroutine init_itv_3
    !! <LI> ( 3) rmajor
    use numerics, only: lablxc, boundl, boundu
    implicit none
    lablxc(3) = 'rmajor        '
    boundl(3) = 0.100D0 
    boundu(3) = 50.00D0  
  end subroutine init_itv_3

  real(kind(1.d0)) function itv_3()
    use physics_variables, only: rmajor
    implicit none
    itv_3 = rmajor
  end function itv_3

  subroutine set_itv_3(ratio)
    use physics_variables, only: rmajor
    implicit none
    real(kind(1.d0)) :: ratio
    rmajor = ratio
  end subroutine set_itv_3

  !---------------------------------

  subroutine init_itv_4
    !! <LI> ( 4) te
    use numerics, only: lablxc, boundl, boundu
    implicit none
    lablxc(4) = 'te            '
    boundl(4) = 5.000D0 
    boundu(4) = 150.0D0  
  end subroutine init_itv_4

  real(kind(1.d0)) function itv_4()
    use physics_variables, only: te
    implicit none
    itv_4 = te
  end function itv_4

  subroutine set_itv_4(ratio)
    use physics_variables, only: te
    implicit none
    real(kind(1.d0)) :: ratio
    te = ratio
  end subroutine

  !---------------------------------

  subroutine init_itv_5
    !! <LI> ( 5) beta
    use numerics, only: lablxc, boundl, boundu
    implicit none
    lablxc(5) = 'beta          '
    boundl(5) = 0.001D0 
    boundu(5) = 1.000D0  
  end subroutine init_itv_5

  real(kind(1.d0)) function itv_5()
    use physics_variables, only: beta
    implicit none
    itv_5 = beta
  end function itv_5

  subroutine set_itv_5(ratio)
    use physics_variables, only: beta
    implicit none
    real(kind(1.d0)) :: ratio
    beta = ratio
  end subroutine

  !---------------------------------

  subroutine init_itv_6
    !! <LI> ( 6) dene
    use numerics, only: lablxc, boundl, boundu
    implicit none
    lablxc(6) = 'dene          '
    boundl(6) = 1.00D19 
    boundu(6) = 1.00D21 
  end subroutine init_itv_6

  real(kind(1.d0)) function itv_6()
    use physics_variables, only: dene
    implicit none
    itv_6 = dene
  end function itv_6

  subroutine set_itv_6(ratio)
    use physics_variables, only: dene
    implicit none
    real(kind(1.d0)) :: ratio
    dene = ratio
  end subroutine set_itv_6

  !---------------------------------

  subroutine init_itv_7
    !! <LI> ( 7) rnbeam
    use numerics, only: lablxc, boundl, boundu
    implicit none
    lablxc(7) = 'rnbeam        '
    boundl(7) = 1.00D-6 
    boundu(7) = 1.000D0
  end subroutine init_itv_7

  real(kind(1.d0)) function itv_7()
    use physics_variables, only: rnbeam
    implicit none
    itv_7 = rnbeam
  end function itv_7

  subroutine set_itv_7(ratio)
    use physics_variables, only: rnbeam
    implicit none
    real(kind(1.d0)) :: ratio
    rnbeam = ratio
  end subroutine set_itv_7

  !---------------------------------

  subroutine init_itv_8
    !! <LI> ( 8) fbeta (f-value for equation 6)
    use numerics, only: lablxc, boundl, boundu
    implicit none
    lablxc(8) = 'fbeta         '
    boundl(8) = 0.001D0 
    boundu(8) = 1.000D0  
  end subroutine init_itv_8

  real(kind(1.d0)) function itv_8()
    use constraint_variables, only: fbeta
    implicit none
    itv_8 = fbeta
  end function itv_8

  subroutine set_itv_8(ratio)
    use constraint_variables, only: fbeta
    implicit none
    real(kind(1.d0)) :: ratio
    fbeta = ratio
  end subroutine set_itv_8

  !---------------------------------

  subroutine init_itv_9  
    !! <LI> ( 9) fdene (f-value for equation 5)
    use numerics, only: lablxc, boundl, boundu
    implicit none
    lablxc(9) = 'fdene         '
    boundl(9) = 0.001D0 
    boundu(9) = 1.000D0
  end subroutine init_itv_9

  real(kind(1.d0)) function itv_9()
    use constraint_variables, only: fdene
    implicit none
    itv_9 = fdene
  end function itv_9

  subroutine set_itv_9(ratio)
    use constraint_variables, only: fdene
    implicit none
    real(kind(1.d0)) :: ratio
    fdene = ratio
  end subroutine set_itv_9
  
  !---------------------------------

  subroutine init_itv_10
    !! <LI> (10) hfact
    use numerics, only: lablxc, boundl, boundu
    implicit none
    lablxc(10) = 'hfact         '
    boundl(10) = 0.100D0 
    boundu(10) = 3.000D0  
  end subroutine init_itv_10

  real(kind(1.d0)) function itv_10()
    use physics_variables, only: hfact
    implicit none
    itv_10 = hfact
  end function itv_10

  subroutine set_itv_10(ratio)
    use physics_variables, only: hfact
    implicit none
    real(kind(1.d0)) :: ratio
    hfact = ratio
  end subroutine set_itv_10
  
  !---------------------------------

  subroutine init_itv_11 
    !! <LI> (11) pheat
    use numerics, only: lablxc, boundl, boundu
    implicit none
    lablxc(11) = 'pheat         '
    boundl(11) = 1.00D-3 
    boundu(11) = 1.000D3
  end subroutine init_itv_11

  real(kind(1.d0)) function itv_11()
    use current_drive_variables, only: pheat
    implicit none
    itv_11 = pheat
  end function itv_11

  subroutine set_itv_11(ratio)
    use current_drive_variables, only: pheat
    implicit none
    real(kind(1.d0)) :: ratio
    pheat = ratio
  end subroutine set_itv_11
  
  !---------------------------------

  subroutine init_itv_12
    !! <LI> (12) oacdcp
    use numerics, only: lablxc, boundl, boundu
    implicit none
    lablxc(12) = 'oacdcp        '
    boundl(12) = 1.000D5 
    boundu(12) =  1.500D8 
  end subroutine init_itv_12

  real(kind(1.d0)) function itv_12()
    use tfcoil_variables, only: oacdcp
    implicit none
    itv_12 = oacdcp
  end function itv_12

  subroutine set_itv_12(ratio)
    use tfcoil_variables, only: oacdcp
    implicit none
    real(kind(1.d0)) :: ratio
    oacdcp = ratio
  end subroutine set_itv_12

  !---------------------------------

  subroutine init_itv_13
    !! <LI> (13) tfcth (NOT RECOMMENDED)
    use numerics, only: lablxc, boundl, boundu
    implicit none
    lablxc(13) = 'tfcth         '
    boundl(13) = 0.100D0 
    boundu(13) = 5.000D0
  end subroutine init_itv_13

  real(kind(1.d0)) function itv_13()
    use build_variables, only: tfcth
    use error_handling, only: report_error
    use stellarator_variables, only: istell
    implicit none
    itv_13 = tfcth
    if (istell /= 0) then 
        call report_error(46)   
    end if
  end function itv_13

  subroutine set_itv_13(ratio)
    use build_variables, only: tfcth
    implicit none
    real(kind(1.d0)) :: ratio
    tfcth = ratio
  end subroutine set_itv_13

  !---------------------------------

  subroutine init_itv_14
    !! <LI> (14) fwalld (f-value for equation 8)
    use numerics, only: lablxc, boundl, boundu
    implicit none
    lablxc(14) = 'fwalld        '
    boundl(14) = 0.001D0 
    boundu(14) = 1.000D0
  end subroutine init_itv_14

  real(kind(1.d0)) function itv_14()
    use constraint_variables, only: fwalld
    implicit none
    itv_14 = fwalld
  end function itv_14

  subroutine set_itv_14(ratio)
    use constraint_variables, only: fwalld
    implicit none
    real(kind(1.d0)) :: ratio
    fwalld = ratio
  end subroutine set_itv_14

  !---------------------------------

  subroutine init_itv_15
    !! <LI> (15) fvs (f-value for equation 12)
    use numerics, only: lablxc, boundl, boundu
    implicit none
    lablxc(15) = 'fvs           '
    boundl(15) = 0.001D0 
    boundu(15) = 1.000
  end subroutine init_itv_15

  real(kind(1.d0)) function itv_15()
    use constraint_variables, only: fvs
    implicit none
    itv_15 = fvs
  end function itv_15

  subroutine set_itv_15(ratio)
    use constraint_variables, only: fvs
    implicit none
    real(kind(1.d0)) :: ratio
    fvs = ratio
  end subroutine set_itv_15

  !---------------------------------

  subroutine init_itv_16
    !! <LI> (16) ohcth
    use numerics, only: lablxc, boundl, boundu
    implicit none
    lablxc(16) = 'ohcth         '
    boundl(16) = 0.010D0 
    boundu(16) = 10.00D0
  end subroutine init_itv_16

  real(kind(1.d0)) function itv_16()
    use build_variables, only: ohcth
    implicit none
    itv_16 = ohcth
  end function itv_16

  subroutine set_itv_16(ratio)
    use build_variables, only: ohcth
    implicit none
    real(kind(1.d0)) :: ratio
    ohcth = ratio
  end subroutine set_itv_16

  !---------------------------------

  subroutine init_itv_17
    !! <LI> (17) tdwell
    use numerics, only: lablxc, boundl, boundu
    implicit none
    lablxc(17) = 'tdwell        '
    boundl(17) = 0.100D0 
    boundu(17) = 1.000D8
  end subroutine init_itv_17

  real(kind(1.d0)) function itv_17()
    use times_variables, only: tdwell
    implicit none
    itv_17 = tdwell
  end function itv_17

  subroutine set_itv_17(ratio)
    use times_variables, only: tdwell
    implicit none
    real(kind(1.d0)) :: ratio
    tdwell = ratio
  end subroutine set_itv_17

  !---------------------------------

  subroutine init_itv_18
    !! <LI> (18) q
    use numerics, only: lablxc, boundl, boundu
    implicit none
    lablxc(18) = 'q             '
    boundl(18) = 2.000D0 
    boundu(18) = 50.00D0
  end subroutine init_itv_18

  real(kind(1.d0)) function itv_18()
    use physics_variables, only: q
    implicit none
    itv_18 = q
  end function itv_18

  subroutine set_itv_18(ratio)
    use physics_variables, only: q
    implicit none
    real(kind(1.d0)) :: ratio
    q = ratio
  end subroutine set_itv_18

  !---------------------------------

  subroutine init_itv_19
    !! <LI> (19) enbeam
    use numerics, only: lablxc, boundl, boundu
    implicit none
    lablxc(19) = 'enbeam        '
    boundl(19) = 1.000D0 
    boundu(19) = 1.000D6
  end subroutine init_itv_19

  real(kind(1.d0)) function itv_19()
    use current_drive_variables, only: enbeam
    implicit none
    itv_19 = enbeam
  end function itv_19

  subroutine set_itv_19(ratio)
    use current_drive_variables, only: enbeam
    implicit none
    real(kind(1.d0)) :: ratio
    enbeam = ratio
  end subroutine

  !---------------------------------

  subroutine init_itv_20
    !! <LI> (20) tcpav
    use numerics, only: lablxc, boundl, boundu
    implicit none
    lablxc(20) = 'tcpav         '
    boundl(20) = 40.00D0 
    boundu(20) = 3.000D2
  end subroutine init_itv_20

  real(kind(1.d0)) function itv_20()
    use tfcoil_variables, only: tcpav
    implicit none
    itv_20 = tcpav 
  end function itv_20

  subroutine set_itv_20(ratio)
    use tfcoil_variables, only: tcpav
    implicit none
    real(kind(1.d0)) :: ratio
    tcpav = ratio
  end subroutine set_itv_20

  !---------------------------------

  subroutine init_itv_21
    !! <LI> (21) ftburn (f-value for equation 13)
    use numerics, only: lablxc, boundl, boundu
    implicit none
    lablxc(21) = 'ftburn        '
    boundl(21) = 0.001D0 
    boundu(21) = 1.000D0
  end subroutine init_itv_21

  real(kind(1.d0)) function itv_21()
    use constraint_variables, only: ftburn
    implicit none
    itv_21 = ftburn
  end function itv_21

  subroutine set_itv_21(ratio)
    use constraint_variables, only: ftburn
    implicit none
    real(kind(1.d0)) :: ratio
    ftburn = ratio
  end subroutine set_itv_21
  
  !! <LI> (22) NOT USED
  !---------------------------------

  real(kind(1.d0)) function itv_22()
    implicit none
    write(*,*) 'Iteration variable 22 is no longer in use.'   
  end function itv_22

  !---------------------------------

  subroutine init_itv_23
    !! <LI> (23) fcoolcp
    use numerics, only: lablxc, boundl, boundu
    implicit none
    lablxc(23) = 'fcoolcp       '
    boundl(23) = 0.100D0 
    boundu(23) = 0.500D0
  end subroutine init_itv_23

  real(kind(1.d0)) function itv_23()
    use tfcoil_variables, only: fcoolcp
    implicit none
    itv_23 = fcoolcp
  end function itv_23

  subroutine set_itv_23(ratio)
    use tfcoil_variables, only: fcoolcp
    implicit none
    real(kind(1.d0)) :: ratio
    fcoolcp = ratio
  end subroutine set_itv_23

  !! <LI> (24) NOT USED
  !---------------------------------

  real(kind(1.d0)) function itv_24()
    implicit none
    write(*,*) 'Iteration variable 24 is no longer in use.'
  end function itv_24

  !---------------------------------

  subroutine init_itv_25
    !! <LI> (25) fpnetel (f-value for equation 16)
    use numerics, only: lablxc, boundl, boundu
    implicit none
    lablxc(25) = 'fpnetel       '
    boundl(25) = 0.001D0
    boundu(25) = 1.000D0
  end subroutine init_itv_25

  real(kind(1.d0)) function itv_25()
    use constraint_variables, only: fpnetel
    implicit none
    itv_25 = fpnetel
  end function itv_25

  subroutine set_itv_25(ratio)
    use constraint_variables, only: fpnetel
    implicit none
    real(kind(1.d0)) :: ratio
    fpnetel = ratio
  end subroutine set_itv_25

  !---------------------------------

  subroutine init_itv_26
    !! <LI> (26) ffuspow (f-value for equation 9)
    use numerics, only: lablxc, boundl, boundu
    implicit none
    lablxc(26) = 'ffuspow       '
    boundl(26) = 0.001D0
    boundu(26) = 1.000D0
  end subroutine init_itv_26

  real(kind(1.d0)) function itv_26()
    use constraint_variables, only: ffuspow
    implicit none
    itv_26 = ffuspow
  end function itv_26

  subroutine set_itv_26(ratio)
    use constraint_variables, only: ffuspow
    implicit none
    real(kind(1.d0)) :: ratio
    ffuspow = ratio
  end subroutine set_itv_26

  !---------------------------------

  subroutine init_itv_27
    !! <LI> (27) fhldiv (f-value for equation 18)
    use numerics, only: lablxc, boundl, boundu
    implicit none
    lablxc(27) = 'fhldiv        '
    boundl(27) = 0.001D0
    boundu(27) = 1.000D0
  end subroutine init_itv_27

  real(kind(1.d0)) function itv_27()
    use constraint_variables, only: fhldiv
    implicit none
    itv_27 =  fhldiv
  end function itv_27

  subroutine set_itv_27(ratio)
    use constraint_variables, only: fhldiv
    implicit none
    real(kind(1.d0)) :: ratio
    fhldiv = ratio
  end subroutine set_itv_27

  !---------------------------------

  subroutine init_itv_28
    !! <LI> (28) fradpwr (f-value for equation 17), total radiation fraction
    use numerics, only: lablxc, boundl, boundu
    implicit none
    lablxc(28) = 'fradpwr       '
    boundl(28) = 0.001D0
    boundu(28) = 0.990D0
  end subroutine init_itv_28

  real(kind(1.d0)) function itv_28()
    use constraint_variables, only: fradpwr
    implicit none
    itv_28 = fradpwr
  end function itv_28

  subroutine set_itv_28(ratio)
    use constraint_variables, only: fradpwr
    implicit none
    real(kind(1.d0)) :: ratio
    fradpwr = ratio
  end subroutine set_itv_28

  !---------------------------------

  subroutine init_itv_29
    !! <LI> (29) bore
    use numerics, only: lablxc, boundl, boundu
    implicit none
    lablxc(29) = 'bore          '
    boundl(29) = 0.100D0
    boundu(29) = 10.00D0
  end subroutine init_itv_29

  real(kind(1.d0)) function itv_29()
    use build_variables, only: bore
    implicit none
    itv_29 = bore
  end function itv_29

  subroutine set_itv_29(ratio)
    use build_variables, only: bore
    implicit none
    real(kind(1.d0)) :: ratio
    bore = ratio
  end subroutine set_itv_29

  !---------------------------------

  subroutine init_itv_30
    !! <LI> (30) fmva (f-value for equation 19)
    use numerics, only: lablxc, boundl, boundu
    implicit none
    lablxc(30) = 'fmva          '
    boundl(30) = 0.010D0
    boundu(30) = 1.000D0
  end subroutine init_itv_30

  real(kind(1.d0)) function itv_30()
    use constraint_variables, only: fmva
    implicit none
    itv_30 = fmva
  end function itv_30

  subroutine set_itv_30(ratio)
    use constraint_variables, only: fmva
    implicit none
    real(kind(1.d0)) :: ratio
    fmva = ratio
  end subroutine set_itv_30

  !---------------------------------

  subroutine init_itv_31
    !! <LI> (31) gapomin
    use numerics, only: lablxc, boundl, boundu
    implicit none
    lablxc(31) = 'gapomin       '
    boundl(31) = 0.001D0
    boundu(31) = 1.000D1
  end subroutine init_itv_31

  real(kind(1.d0)) function itv_31()
    use build_variables, only: gapomin
    implicit none
    itv_31 = gapomin
  end function itv_31

  subroutine set_itv_31(ratio)
    use build_variables, only: gapomin
    implicit none
    real(kind(1.d0)) :: ratio
    gapomin = ratio
  end subroutine set_itv_31

  !---------------------------------

  subroutine init_itv_32
    !! <LI> (32) frminor (f-value for equation 21)
    use numerics, only: lablxc, boundl, boundu
    implicit none
    lablxc(32) = 'frminor       '
    boundl(32) = 0.001D0
    boundu(32) = 1.000D0
  end subroutine init_itv_32

  real(kind(1.d0)) function itv_32()
    use constraint_variables, only: frminor
    implicit none
    itv_32 = frminor
  end function itv_32

  subroutine set_itv_32(ratio)
    use constraint_variables, only: frminor
    implicit none
    real(kind(1.d0)) :: ratio
    frminor = ratio
  end subroutine set_itv_32
  
  !---------------------------------

  subroutine init_itv_33
    !! <LI> (33) fportsz (f-value for equation 20)
    use numerics, only: lablxc, boundl, boundu
    implicit none
    lablxc(33) = 'fportsz       '
    boundl(33) = 0.001D0
    boundu(33) = 1.000D0
  end subroutine init_itv_33

  real(kind(1.d0)) function itv_33()
    use constraint_variables, only: fportsz
    implicit none
    itv_33 = fportsz
  end function itv_33

  subroutine set_itv_33(ratio)
    use constraint_variables, only: fportsz
    implicit none
    real(kind(1.d0)) :: ratio
    fportsz = ratio
  end subroutine set_itv_33

  !---------------------------------

  subroutine init_itv_34
    !! <LI> (34) fdivcol (f-value for equation 22)
    use numerics, only: lablxc, boundl, boundu
    implicit none
    lablxc(34) = 'fdivcol       '
    boundl(34) = 0.001D0
    boundu(34) = 1.000D0
  end subroutine init_itv_34

  real(kind(1.d0)) function itv_34()
    use constraint_variables, only: fdivcol
    implicit none
    itv_34 = fdivcol
  end function itv_34

  subroutine set_itv_34(ratio)
    use constraint_variables, only: fdivcol
    implicit none
    real(kind(1.d0)) :: ratio
    fdivcol = ratio
  end subroutine set_itv_34

  !---------------------------------

  subroutine init_itv_35
    !! <LI> (35) fpeakb (f-value for equation 25)
    use numerics, only: lablxc, boundl, boundu
    implicit none
    lablxc(35) = 'fpeakb        '
    boundl(35) = 0.001D0
    boundu(35) = 1.000D0
  end subroutine init_itv_35

  real(kind(1.d0)) function itv_35()
    use constraint_variables, only: fpeakb
    implicit none
    itv_35 = fpeakb
  end function itv_35

  subroutine set_itv_35(ratio)
    use constraint_variables, only: fpeakb
    implicit none
    real(kind(1.d0)) :: ratio
    fpeakb = ratio
  end subroutine set_itv_35

  !---------------------------------

  subroutine init_itv_36
    !! <LI> (36) fbetatry (f-value for equation 24)
    use numerics, only: lablxc, boundl, boundu
    implicit none
    lablxc(36) = 'fbetatry      '
    boundl(36) = 0.001D0
    boundu(36) = 1.000D0
  end subroutine init_itv_36

  real(kind(1.d0)) function itv_36()
    use constraint_variables, only: fbetatry
    implicit none
    itv_36 = fbetatry
  end function itv_36

  subroutine set_itv_36(ratio)
    use constraint_variables, only: fbetatry
    implicit none
    real(kind(1.d0)) :: ratio
    fbetatry = ratio
  end subroutine set_itv_36

  !---------------------------------

  subroutine init_itv_37
    !! <LI> (37) coheof
    use numerics, only: lablxc, boundl, boundu
    implicit none
    lablxc(37) = 'coheof        '
    boundl(37) = 1.000D5
    boundu(37) = 1.000D8
  end subroutine init_itv_37

  real(kind(1.d0)) function itv_37()
    use pfcoil_variables, only: coheof
    implicit none
    itv_37 = coheof
  end function itv_37

  subroutine set_itv_37(ratio)
    use pfcoil_variables, only: coheof
    implicit none
    real(kind(1.d0)) :: ratio
    coheof = ratio
  end subroutine set_itv_37

  !---------------------------------

  subroutine init_itv_38
    !! <LI> (38) fjohc (f-value for equation 26)
    use numerics, only: lablxc, boundl, boundu
    implicit none
    lablxc(38) = 'fjohc         '
    boundl(38) = 0.010D0
    boundu(38) = 1.000D0
  end subroutine init_itv_38

  real(kind(1.d0)) function itv_38()
    use constraint_variables, only: fjohc
    implicit none
    itv_38 = fjohc
  end function itv_38

  subroutine set_itv_38(ratio)
    use constraint_variables, only: fjohc
    implicit none
    real(kind(1.d0)) :: ratio
    fjohc = ratio
  end subroutine set_itv_38
  
  !---------------------------------

  subroutine init_itv_39
    !! <LI> (39) fjohc0 (f-value for equation 27)
    use numerics, only: lablxc, boundl, boundu
    implicit none
    lablxc(39) = 'fjohc0        '
    boundl(39) = 0.001D0
    boundu(39) = 1.000D0
  end subroutine init_itv_39

  real(kind(1.d0)) function itv_39()
    use constraint_variables, only: fjohc0
    implicit none
    itv_39 = fjohc0
  end function itv_39

  subroutine set_itv_39(ratio)
    use constraint_variables, only: fjohc0
    implicit none
    real(kind(1.d0)) :: ratio
    fjohc0 = ratio
  end subroutine set_itv_39

  !---------------------------------

  subroutine init_itv_40
    !! <LI> (40) fgamcd (f-value for equation 37)
    use numerics, only: lablxc, boundl, boundu
    implicit none
    lablxc(40) = 'fgamcd        '
    boundl(40) = 0.001D0
    boundu(40) = 1.000D0
  end subroutine init_itv_40

  real(kind(1.d0)) function itv_40()
    use constraint_variables, only: fgamcd
    implicit none
    itv_40 = fgamcd
  end function itv_40

  subroutine set_itv_40(ratio)
    use constraint_variables, only: fgamcd
    implicit none
    real(kind(1.d0)) :: ratio
    fgamcd = ratio
  end subroutine set_itv_40
  
  !---------------------------------

  subroutine init_itv_41
    !! <LI> (41) fcohbop
    use numerics, only: lablxc, boundl, boundu
    implicit none
    lablxc(41) = 'fcohbop       '
    boundl(41) = 0.001D0
    boundu(41) = 1.000D0
  end subroutine init_itv_41

  real(kind(1.d0)) function itv_41()
    use pfcoil_variables, only: fcohbop
    implicit none
    itv_41 = fcohbop
  end function itv_41

  subroutine set_itv_41(ratio)
    use pfcoil_variables, only: fcohbop
    implicit none
    real(kind(1.d0)) :: ratio
    fcohbop = ratio
  end subroutine set_itv_41

  !---------------------------------

  subroutine init_itv_42
    !! <LI> (42) gapoh
    use numerics, only: lablxc, boundl, boundu
    implicit none
    lablxc(42) = 'gapoh         '
    boundl(42) = 0.001D0
    boundu(42) = 10.00D0
  end subroutine init_itv_42

  real(kind(1.d0)) function itv_42()
    use build_variables, only: gapoh
    implicit none
    itv_42 = gapoh
  end function

  subroutine set_itv_42(ratio)
    use build_variables, only: gapoh
    implicit none
    real(kind(1.d0)) :: ratio
    gapoh = ratio
  end subroutine set_itv_42

  !! <LI> (43) NOT USED
  !---------------------------------

  real(kind(1.d0)) function itv_43()
    implicit none
    write(*,*) 'Iteration variable 43 is no longer in use.'   
  end function itv_43

  !---------------------------------

  subroutine init_itv_44
    !! <LI> (44) fvsbrnni
    use numerics, only: lablxc, boundl, boundu
    implicit none
    lablxc(44) = 'fvsbrnni      '
    boundl(44) = 0.001D0
    boundu(44) = 1.000D0
  end subroutine init_itv_44

  real(kind(1.d0)) function itv_44()
    use physics_variables, only: fvsbrnni
    implicit none
    itv_44 = fvsbrnni
  end function itv_44

  subroutine set_itv_44(ratio)
    use physics_variables, only: fvsbrnni
    implicit none
    real(kind(1.d0)) :: ratio
    fvsbrnni = ratio
  end subroutine set_itv_44

  !---------------------------------

  subroutine init_itv_45
    !! <LI> (45) fqval (f-value for equation 28)
    use numerics, only: lablxc, boundl, boundu
    implicit none
    lablxc(45) = 'fqval         '
    boundl(45) = 0.001D0
    boundu(45) = 1.000D0
  end subroutine init_itv_45

  real(kind(1.d0)) function itv_45()
    use constraint_variables, only: fqval
    implicit none
    itv_45 = fqval
  end function itv_45

  subroutine set_itv_45(ratio)
    use constraint_variables, only: fqval
    implicit none
    real(kind(1.d0)) :: ratio
    fqval = ratio
  end subroutine set_itv_45

  !---------------------------------

  subroutine init_itv_46
    !! <LI> (46) fpinj (f-value for equation 30)
    use numerics, only: lablxc, boundl, boundu
    implicit none
    lablxc(46) = 'fpinj         '
    boundl(46) = 0.001D0
    boundu(46) = 1.000D0
  end subroutine init_itv_46

  real(kind(1.d0)) function itv_46()
    use constraint_variables, only: fpinj
    implicit none
    itv_46 = fpinj
  end function

  subroutine set_itv_46(ratio)
    use constraint_variables, only: fpinj
    implicit none
    real(kind(1.d0)) :: ratio
    fpinj = ratio
  end subroutine set_itv_46

  !---------------------------------

  subroutine init_itv_47
    !! <LI> (47) feffcd
    use numerics, only: lablxc, boundl, boundu
    implicit none
      lablxc(47) = 'feffcd        '
    boundl(47) = 0.001D0
    boundu(47) = 1.000D0
  end subroutine init_itv_47

  real(kind(1.d0)) function itv_47()
    use current_drive_variables, only: feffcd
    implicit none
    itv_47 = feffcd 
  end function itv_47

  subroutine set_itv_47(ratio)
    use current_drive_variables, only: feffcd
    implicit none
    real(kind(1.d0)) :: ratio
    feffcd = ratio
  end subroutine set_itv_47

  !---------------------------------

  subroutine init_itv_48
    !! <LI> (48) fstrcase (f-value for equation 31)
    use numerics, only: lablxc, boundl, boundu
    implicit none
    lablxc(48) = 'fstrcase      '
    boundl(48) = 0.001D0
    boundu(48) = 1.000D0
  end subroutine init_itv_48

  real(kind(1.d0)) function itv_48()
    use constraint_variables, only: fstrcase
    implicit none
    itv_48 = fstrcase
  end function itv_48

  subroutine set_itv_48(ratio)
    use constraint_variables, only: fstrcase
    implicit none
    real(kind(1.d0)) :: ratio
    fstrcase = ratio
  end subroutine set_itv_48

  !---------------------------------

  subroutine init_itv_49
    !! <LI> (49) fstrcond (f-value for equation 32)
    use numerics, only: lablxc, boundl, boundu
    implicit none
    lablxc(49) = 'fstrcond      '
    boundl(49) = 0.001D0
    boundu(49) = 1.000D0
  end subroutine init_itv_49

  real(kind(1.d0)) function itv_49()
    use constraint_variables, only: fstrcond
    implicit none
    itv_49 = fstrcond
  end function itv_49

  subroutine set_itv_49(ratio)
    use constraint_variables, only: fstrcond
    implicit none
    real(kind(1.d0)) :: ratio
    fstrcond = ratio
  end subroutine set_itv_49

  !---------------------------------

  subroutine init_itv_50
    !! <LI> (50) fiooic (f-value for equation 33)
    use numerics, only: lablxc, boundl, boundu
    implicit none
    lablxc(50) = 'fiooic        '
    boundl(50) = 0.001D0
    boundu(50) = 1.000D0
  end subroutine init_itv_50

  real(kind(1.d0)) function itv_50()
    use constraint_variables, only: fiooic
    implicit none
    itv_50 = fiooic
  end function itv_50

  subroutine set_itv_50(ratio)
    use constraint_variables, only: fiooic
    implicit none
    real(kind(1.d0)) :: ratio
    fiooic = ratio
  end subroutine set_itv_50
  
  !---------------------------------

  subroutine init_itv_51
    !! <LI> (51) fvdump (f-value for equation 34)
    use numerics, only: lablxc, boundl, boundu
    implicit none
    lablxc(51) = 'fvdump        '
    boundl(51) = 0.001D0
    boundu(51) = 1.000D0
  end subroutine init_itv_51

  real(kind(1.d0)) function itv_51()
    use constraint_variables, only: fvdump
    implicit none
    itv_51 = fvdump
  end function

  subroutine set_itv_51(ratio)
    use constraint_variables, only: fvdump
    implicit none
    real(kind(1.d0)) :: ratio
    fvdump = ratio
  end subroutine set_itv_51

  !---------------------------------

  subroutine init_itv_52
    !! <LI> (52) vdalw
    use numerics, only: lablxc, boundl, boundu
    implicit none
    lablxc(52) = 'vdalw         '
    boundl(52) = 0.001D0
    boundu(52) = 1.000D6
  end subroutine init_itv_52

  real(kind(1.d0)) function itv_52()
    use tfcoil_variables, only: vdalw
    implicit none
    itv_52 =  vdalw
  end function itv_52

  subroutine set_itv_52(ratio)
    use tfcoil_variables, only: vdalw
    implicit none
    real(kind(1.d0)) :: ratio
    vdalw = ratio
  end subroutine set_itv_52
  
  !---------------------------------

  subroutine init_itv_53
    !! <LI> (53) fjprot (f-value for equation 35)
    use numerics, only: lablxc, boundl, boundu
    implicit none
    lablxc(53) = 'fjprot        '
    boundl(53) = 0.001D0
    boundu(53) = 1.000D0
  end subroutine init_itv_53

  real(kind(1.d0)) function itv_53()
    use constraint_variables, only: fjprot
    implicit none
    itv_53 = fjprot 
  end function itv_53

  subroutine set_itv_53(ratio)
    use constraint_variables, only: fjprot
    implicit none
    real(kind(1.d0)) :: ratio
    fjprot = ratio
  end subroutine

  !---------------------------------

  subroutine init_itv_54
    !! <LI> (54) ftmargtf (f-value for equation 36)
    use numerics, only: lablxc, boundl, boundu
    implicit none
    lablxc(54) = 'ftmargtf      '
    boundl(54) = 0.001D0
    boundu(54) = 1.000D0
  end subroutine init_itv_54

  real(kind(1.d0)) function itv_54()
    use constraint_variables, only: ftmargtf
    implicit none
    itv_54 = ftmargtf 
  end function itv_54

  subroutine set_itv_54(ratio)
    use constraint_variables, only: ftmargtf
    implicit none
    real(kind(1.d0)) :: ratio
    ftmargtf = ratio
  end subroutine set_itv_54

  !! <LI> (55) NOT USED
  !---------------------------------

  real(kind(1.d0)) function itv_55()
    implicit none
    write(*,*) 'Iteration variable 55 is no longer in use.'   
  end function itv_55

  !---------------------------------

  subroutine init_itv_56
    !! <LI> (56) tdmptf
    use numerics, only: lablxc, boundl, boundu
    implicit none
    lablxc(56) = 'tdmptf        '
    boundl(56) = 0.100D0
    boundu(56) = 100.0D0
  end subroutine init_itv_56

  real(kind(1.d0)) function itv_56()
    use tfcoil_variables, only: tdmptf
    implicit none
    itv_56 = tdmptf
  end function itv_56

  subroutine set_itv_56(ratio)
    use tfcoil_variables, only: tdmptf
    implicit none
    real(kind(1.d0)) :: ratio
    tdmptf = ratio
  end subroutine set_itv_56

  !---------------------------------

  subroutine init_itv_57
    !! <LI> (57) thkcas
    use numerics, only: lablxc, boundl, boundu
    implicit none
    lablxc(57) = 'thkcas        '
    boundl(57) = 0.050D0
    boundu(57) = 1.000D0
  end subroutine init_itv_57

  real(kind(1.d0)) function itv_57()
    use error_handling, only: report_error
    use stellarator_variables, only: istell
    use tfcoil_variables, only: thkcas
    implicit none
    itv_57 = thkcas 
    if (istell /= 0) then
        call report_error(48)
    end if
  end function itv_57

  subroutine set_itv_57(ratio)
    use tfcoil_variables, only: thkcas
    implicit none
    real(kind(1.d0)) :: ratio
    thkcas = ratio
  end subroutine

  !---------------------------------

  subroutine init_itv_58
    !! <LI> (58) thwcndut
    use numerics, only: lablxc, boundl, boundu
    implicit none
    lablxc(58) = 'thwcndut      '
    boundl(58) = 0.001D0
    boundu(58) = 0.100D0
  end subroutine init_itv_58

  real(kind(1.d0)) function itv_58()
    use tfcoil_variables, only: thwcndut
    implicit none
    itv_58 = thwcndut 
  end function itv_58

  subroutine set_itv_58(ratio)
    use tfcoil_variables, only: thwcndut
    implicit none
    real(kind(1.d0)) :: ratio
    thwcndut = ratio
  end subroutine set_itv_58

  !---------------------------------

  subroutine init_itv_59
    !! <LI> (59) fcutfsu
    use numerics, only: lablxc, boundl, boundu
    implicit none
    lablxc(59) = 'fcutfsu       '
    boundl(59) = 0.001D0
    boundu(59) = 1.000D0
  end subroutine init_itv_59

  real(kind(1.d0)) function itv_59()
    use tfcoil_variables, only: fcutfsu
    implicit none
    itv_59 = fcutfsu 
  end function itv_59

  subroutine set_itv_59(ratio)
    use tfcoil_variables, only: fcutfsu
    implicit none
    real(kind(1.d0)) :: ratio
    fcutfsu = ratio
  end subroutine set_itv_59

  !---------------------------------

  subroutine init_itv_60
    !! <LI> (60) cpttf
    use numerics, only: lablxc, boundl, boundu
    implicit none
    lablxc(60) = 'cpttf         '
    boundl(60) = 0.001D0
    boundu(60) = 4.000D4
  end subroutine init_itv_60

  real(kind(1.d0)) function itv_60()
    use error_handling, only: report_error
    use stellarator_variables, only: istell
    use tfcoil_variables, only: i_tf_sup, cpttf
    implicit none
    itv_60 = cpttf 
    if ((istell /= 0).or.(i_tf_sup /= 1)) then
        call report_error(49)
    end if
  end function itv_60

  subroutine set_itv_60(ratio)
    use tfcoil_variables, only: cpttf
    implicit none
    real(kind(1.d0)) :: ratio
    cpttf = ratio
  end subroutine set_itv_60

  !---------------------------------

  subroutine init_itv_61
    !! <LI> (61) gapds
    use numerics, only: lablxc, boundl, boundu
    implicit none
    lablxc(61) = 'gapds         '
    boundl(61) = 0.001D0
    boundu(61) = 10.00D0
  end subroutine init_itv_61

  real(kind(1.d0)) function itv_61()
    use build_variables, only: gapds
    implicit none
    itv_61 = gapds 
  end function itv_61

  subroutine set_itv_61(ratio)
    use build_variables, only: gapds
    implicit none
    real(kind(1.d0)) :: ratio
    gapds = ratio
  end subroutine set_itv_61

  !---------------------------------

  subroutine init_itv_62
    !! <LI> (62) fdtmp (f-value for equation 38)
    use numerics, only: lablxc, boundl, boundu
    implicit none
    lablxc(62) = 'fdtmp         '
    boundl(62) = 0.001D0
    boundu(62) = 1.000D0
  end subroutine init_itv_62

  real(kind(1.d0)) function itv_62()
    use constraint_variables, only: fdtmp
    implicit none
    itv_62 = fdtmp 
  end function itv_62

  subroutine set_itv_62(ratio)
    use constraint_variables, only: fdtmp
    implicit none
    real(kind(1.d0)) :: ratio
    fdtmp = ratio
  end subroutine set_itv_62

  !---------------------------------

  subroutine init_itv_63
    !! <LI> (63) ftpeak (f-value for equation 39)
    use numerics, only: lablxc, boundl, boundu
    implicit none
    lablxc(63) = 'ftpeak        '
    boundl(63) = 0.001D0
    boundu(63) = 1.000D0
  end subroutine init_itv_63

  real(kind(1.d0)) function itv_63()
    use constraint_variables, only: ftpeak
    implicit none
    itv_63 = ftpeak 
  end function itv_63

  subroutine set_itv_63(ratio)
    use constraint_variables, only: ftpeak
    implicit none
    real(kind(1.d0)) :: ratio
    ftpeak = ratio
  end subroutine set_itv_63

  !---------------------------------

  subroutine init_itv_64
    !! <LI> (64) fauxmn (f-value for equation 40)
    use numerics, only: lablxc, boundl, boundu
    implicit none
    lablxc(64) = 'fauxmn        '
    boundl(64) = 0.001D0
    boundu(64) = 1.000D0
  end subroutine init_itv_64

  real(kind(1.d0)) function itv_64()
    use constraint_variables, only: fauxmn
    implicit none
    itv_64 = fauxmn 
  end function itv_64

  subroutine set_itv_64(ratio)
    use constraint_variables, only: fauxmn
    implicit none
    real(kind(1.d0)) :: ratio
    fauxmn = ratio
  end subroutine set_itv_64

  !---------------------------------
  
  subroutine init_itv_65
    !! <LI> (65) tohs
    use numerics, only: lablxc, boundl, boundu
    implicit none
    lablxc(65) = 'tohs          '
    boundl(65) = 0.100D0
    boundu(65) = 1.000D3
  end subroutine init_itv_65

  real(kind(1.d0)) function itv_65()
    use error_handling, only: report_error
    use pulse_variables, only: lpulse
    use times_variables, only: tohs
    implicit none
    itv_65 = tohs 
    if (lpulse /= 1) then
        call report_error(50)
    end if
  end function itv_65

  subroutine set_itv_65(ratio)
    use times_variables, only: tohs
    implicit none
    real(kind(1.d0)) :: ratio
    tohs = ratio
  end subroutine set_itv_65

  !---------------------------------

  subroutine init_itv_66
    !! <LI> (66) ftohs (f-value for equation 41)
    use numerics, only: lablxc, boundl, boundu
    implicit none
    lablxc(66) = 'ftohs         '
    boundl(66) = 0.001D0
    boundu(66) = 1.000D0
  end subroutine init_itv_66

  real(kind(1.d0)) function itv_66()
    use constraint_variables, only: ftohs
    implicit none
    itv_66 = ftohs 
  end function itv_66

  subroutine set_itv_66(ratio)
    use constraint_variables, only: ftohs
    implicit none
    real(kind(1.d0)) :: ratio
    ftohs = ratio
  end subroutine set_itv_66
  
  !---------------------------------

  subroutine init_itv_67
    !! <LI> (67) ftcycl (f-value for equation 42)
    use numerics, only: lablxc, boundl, boundu
    implicit none
    lablxc(67) = 'ftcycl        '
    boundl(67) = 0.001D0
    boundu(67) = 1.000D0
  end subroutine init_itv_67

  real(kind(1.d0)) function itv_67()
    use constraint_variables, only: ftcycl
    implicit none
    itv_67 = ftcycl 
  end function itv_67

  subroutine set_itv_67(ratio)
    use constraint_variables, only: ftcycl
    implicit none
    real(kind(1.d0)) :: ratio
    ftcycl = ratio
  end subroutine set_itv_67

  !---------------------------------

  subroutine init_itv_68
    !! <LI> (68) fptemp (f-value for equation 44)
    use numerics, only: lablxc, boundl, boundu
    implicit none
    lablxc(68) = 'fptemp        '
    boundl(68) = 0.001D0
    boundu(68) = 1.000D0
  end subroutine init_itv_68

  real(kind(1.d0)) function itv_68()
    use constraint_variables, only: fptemp
    implicit none
    itv_68 = fptemp 
  end function itv_68

  subroutine set_itv_68(ratio)
    use constraint_variables, only: fptemp
    implicit none
    real(kind(1.d0)) :: ratio
    fptemp= ratio
  end subroutine set_itv_68

  !---------------------------------

  subroutine init_itv_69
    !! <LI> (69) rcool
    use numerics, only: lablxc, boundl, boundu
    implicit none
    lablxc(69) = 'rcool         '
    boundl(69) = 0.001D0
    boundu(69) = 0.010D0
  end subroutine init_itv_69

  real(kind(1.d0)) function itv_69()
    use tfcoil_variables, only: rcool
    implicit none
    itv_69 = rcool 
  end function itv_69

  subroutine set_itv_69(ratio)
    use tfcoil_variables, only: rcool
    implicit none
    real(kind(1.d0)) :: ratio
    rcool = ratio
  end subroutine set_itv_69

  !---------------------------------

  subroutine init_itv_70
    !! <LI> (70) vcool
    use numerics, only: lablxc, boundl, boundu
    implicit none
    lablxc(70) = 'vcool         '
    boundl(70) = 1.000D0
    boundu(70) = 1.000D2
  end subroutine init_itv_70

  real(kind(1.d0)) function itv_70()
    use tfcoil_variables, only: vcool
    implicit none
    itv_70 = vcool 
  end function itv_70

  subroutine set_itv_70(ratio)
    use tfcoil_variables, only: vcool
    implicit none
    real(kind(1.d0)) :: ratio
    vcool = ratio
  end subroutine set_itv_70

  !---------------------------------

  subroutine init_itv_71
    !! <LI> (71) fq (f-value for equation 45)
    use numerics, only: lablxc, boundl, boundu
    implicit none
    lablxc(71) = 'fq            '
    boundl(71) = 0.001D0
    boundu(71) = 1.000D0
  end subroutine init_itv_71

  real(kind(1.d0)) function itv_71()
    use constraint_variables, only: fq
    implicit none
    itv_71 = fq 
  end function itv_71

  subroutine set_itv_71(ratio)
    use constraint_variables, only: fq
    implicit none
    real(kind(1.d0)) :: ratio
    fq = ratio
  end subroutine set_itv_71

  !---------------------------------

  subroutine init_itv_72
    !! <LI> (72) fipir (f-value for equation 46)
    use numerics, only: lablxc, boundl, boundu
    implicit none
    lablxc(72) = 'fipir         '
    boundl(72) = 0.001D0
    boundu(72) = 1.000D0
  end subroutine init_itv_72

  real(kind(1.d0)) function itv_72()
    use constraint_variables, only: fipir
    implicit none
    itv_72 = fipir 
  end function itv_72

  subroutine set_itv_72(ratio)
    use constraint_variables, only: fipir
    implicit none
    real(kind(1.d0)) :: ratio
    fipir = ratio
  end subroutine set_itv_72

  !---------------------------------

  subroutine init_itv_73
    !! <LI> (73) scrapli
    use numerics, only: lablxc, boundl, boundu
    implicit none
    lablxc(73) = 'scrapli       '
    boundl(73) = 0.001D0
    boundu(73) = 10.00D0
  end subroutine init_itv_73

  real(kind(1.d0)) function itv_73()
    use build_variables, only: scrapli
    implicit none
    itv_73 = scrapli 
  end function itv_73

  subroutine set_itv_73(ratio)
    use build_variables, only: scrapli
    implicit none
    real(kind(1.d0)) :: ratio
    scrapli = ratio
  end subroutine set_itv_73

  !---------------------------------

  subroutine init_itv_74
    !! <LI> (74) scraplo
    use numerics, only: lablxc, boundl, boundu
    implicit none
    lablxc(74) = 'scraplo       '
    boundl(74) = 0.001D0
    boundu(74) = 10.00D0
  end subroutine init_itv_74

  real(kind(1.d0)) function itv_74()
    use build_variables, only: scraplo
    implicit none
    itv_74 = scraplo 
  end function itv_74

  subroutine set_itv_74(ratio)
    use build_variables, only: scraplo
    implicit none
    real(kind(1.d0)) :: ratio
    scraplo = ratio
  end subroutine set_itv_74

  !---------------------------------

  subroutine init_itv_75
    !! <LI> (75) tfootfi
    use numerics, only: lablxc, boundl, boundu
    implicit none
    lablxc(75) = 'tfootfi       '
    boundl(75) = 0.200D0
    boundu(75) = 5.000D0
  end subroutine init_itv_75

  real(kind(1.d0)) function itv_75()
    use build_variables, only: tfootfi
    implicit none
    itv_75 = tfootfi 
  end function itv_75

  subroutine set_itv_75(ratio)
    use build_variables, only: tfootfi
    implicit none
    real(kind(1.d0)) :: ratio
    tfootfi = ratio
  end subroutine set_itv_75

  !! <LI> (76) NOT USED
  !---------------------------------

  real(kind(1.d0)) function itv_76()
    implicit none
    write(*,*) 'Iteration variable 76 is no longer in use.'   
  end function itv_76
  
  !! <LI> (77) NOT USED
  !---------------------------------
>>>>>>> 04676a04

  real(kind(1.d0)) function itv_77()
    implicit none
    write(*,*) 'Iteration variable 77 is no longer in use.'   
  end function itv_77
  
  !! <LI> (78) NOT USED
  !---------------------------------

  real(kind(1.d0)) function itv_78()
    implicit none
    write(*,*) 'Iteration variable 78 is no longer in use.'   
  end function  itv_78

  !---------------------------------

  subroutine init_itv_79
    !! <LI> (79) fbetap (f-value for equation 48)
    use numerics, only: lablxc, boundl, boundu
    implicit none
    lablxc(79) = 'fbetap        '
    boundl(79) = 0.001D0
    boundu(79) = 1.000D0
  end subroutine init_itv_79

  real(kind(1.d0)) function itv_79()
    use constraint_variables, only: fbetap
    implicit none
    itv_79 = fbetap 
  end function itv_79

  subroutine set_itv_79(ratio)
    use constraint_variables, only: fbetap
    implicit none
    real(kind(1.d0)) :: ratio
    fbetap = ratio
  end subroutine set_itv_79

  !! <LI> (80) NOT USED
  !---------------------------------
  
  real(kind(1.d0)) function itv_80()
    implicit none
    write(*,*) 'Iteration variable 80 is no longer in use.'   
  end function itv_80

  !---------------------------------

  subroutine init_itv_81
    !! <LI> (81) edrive
    use numerics, only: lablxc, boundl, boundu
    implicit none
    lablxc(81) = 'edrive        '
    boundl(81) = 1.000d5
    boundu(81) = 5.000d7
  end subroutine init_itv_81

  real(kind(1.d0)) function itv_81()
    use ife_variables, only: edrive
    implicit none
    itv_81 = edrive
  end function itv_81

  subroutine set_itv_81(ratio)
    use ife_variables, only: edrive
    implicit none
    real(kind(1.d0)) :: ratio
    edrive = ratio
  end subroutine set_itv_81

  !---------------------------------

  subroutine init_itv_82
    !! <LI> (82) drveff
    use numerics, only: lablxc, boundl, boundu
    implicit none
    lablxc(82) = 'drveff        '
    boundl(82) = 0.010D0
    boundu(82) = 1.000D0
  end subroutine init_itv_82

  real(kind(1.d0)) function itv_82()
    use ife_variables, only: drveff
    implicit none
    itv_82 = drveff
  end function itv_82

  subroutine set_itv_82(ratio)
    use ife_variables, only: drveff
    implicit none
    real(kind(1.d0)) :: ratio
    drveff = ratio
  end subroutine set_itv_82

  !---------------------------------

  subroutine init_itv_83
    !! <LI> (83) tgain
    use numerics, only: lablxc, boundl, boundu
    implicit none
    lablxc(83) = 'tgain         '
    boundl(83) = 1.000D0
    boundu(83) = 500.0D0
  end subroutine init_itv_83

  real(kind(1.d0)) function itv_83()
    use ife_variables, only: tgain
    implicit none
    itv_83 = tgain
  end function itv_83

  subroutine set_itv_83(ratio)
    use ife_variables, only: tgain
    implicit none
    real(kind(1.d0)) :: ratio
    tgain = ratio
  end subroutine set_itv_83

  !---------------------------------

  subroutine init_itv_84
    !! <LI> (84) chrad
    use numerics, only: lablxc, boundl, boundu
    implicit none
    lablxc(84) = 'chrad         '
    boundl(84) = 0.100D0
    boundu(84) = 20.00D0
  end subroutine init_itv_84

  real(kind(1.d0)) function itv_84()
    use ife_variables, only: chrad
    implicit none
    itv_84 = chrad
  end function itv_84

  subroutine set_itv_84(ratio)
    use ife_variables, only: chrad
    implicit none
    real(kind(1.d0)) :: ratio
    chrad = ratio
  end subroutine set_itv_84

  !---------------------------------

  subroutine init_itv_85
    !! <LI> (85) pdrive
    use numerics, only: lablxc, boundl, boundu
    implicit none
    lablxc(85) = 'pdrive        '
    boundl(85) = 1.000D6
    boundu(85) = 200.0D6
  end subroutine init_itv_85

  real(kind(1.d0)) function itv_85()
    use ife_variables, only: pdrive
    implicit none
    itv_85 = pdrive
  end function itv_85

  subroutine set_itv_85(ratio)
    use ife_variables, only: pdrive
    implicit none
    real(kind(1.d0)) :: ratio
    pdrive = ratio
  end subroutine set_itv_85

  !---------------------------------

  subroutine init_itv_86
    !! <LI> (86) frrmax (f-value for equation 50)
    use numerics, only: lablxc, boundl, boundu
    implicit none
    lablxc(86) = 'frrmax        '
    boundl(86) = 0.001D0
    boundu(86) = 1.000D0
  end subroutine init_itv_86

  real(kind(1.d0)) function itv_86()
    use ife_variables, only: frrmax
    implicit none
    itv_86 = frrmax
  end function itv_86

  subroutine set_itv_86(ratio)
    use ife_variables, only: frrmax
    implicit none
    real(kind(1.d0)) :: ratio
    frrmax = ratio
  end subroutine set_itv_86

  !! <LI> (87) NOT USED
  !---------------------------------

  !! <LI> (88) NOT USED

  !---------------------------------

  subroutine init_itv_89
    !! <LI> (89) ftbr (f-value for equation 52)
    use numerics, only: lablxc, boundl, boundu
    implicit none
    lablxc(89) = 'ftbr          '
    boundl(89) = 0.001D0
    boundu(89) = 1.000D0
  end subroutine init_itv_89

  real(kind(1.d0)) function itv_89()
    use constraint_variables, only: ftbr
    implicit none
    itv_89 = ftbr 
  end function itv_89

  subroutine set_itv_89(ratio)
    use constraint_variables, only: ftbr
    implicit none
    real(kind(1.d0)) :: ratio
    ftbr = ratio
  end subroutine set_itv_89

  !---------------------------------

  subroutine init_itv_90
    !! <LI> (90) blbuith
    use numerics, only: lablxc, boundl, boundu
    implicit none
    lablxc(90) = 'blbuith       '
    boundl(90) = 0.001D0
    boundu(90) = 2.000D0
  end subroutine init_itv_90

  real(kind(1.d0)) function itv_90()
    use build_variables, only: blbuith
    implicit none
    itv_90 = blbuith 
  end function itv_90

  subroutine set_itv_90(ratio)
    use build_variables, only: blbuith
    implicit none
    real(kind(1.d0)) :: ratio
    blbuith = ratio
  end subroutine set_itv_90

  !---------------------------------

  subroutine init_itv_91
    !! <LI> (91) blbuoth
    use numerics, only: lablxc, boundl, boundu
    implicit none
    lablxc(91) = 'blbuoth       '
    boundl(91) = 0.001D0
    boundu(91) = 2.000D0
  end subroutine init_itv_91

  real(kind(1.d0)) function itv_91()
    use build_variables, only: blbuoth
    implicit none
    itv_91 = blbuoth 
  end function itv_91

  subroutine set_itv_91(ratio)
    use build_variables, only: blbuoth
    implicit none
    real(kind(1.d0)) :: ratio
    blbuoth = ratio
  end subroutine set_itv_91

  !---------------------------------

  subroutine init_itv_92
    !! <LI> (92) fflutf (f-value for equation 53)
    use numerics, only: lablxc, boundl, boundu
    implicit none
    lablxc(92) = 'fflutf        '
    boundl(92) = 0.001D0
    boundu(92) = 1.000D0
  end subroutine init_itv_92

  real(kind(1.d0)) function itv_92()
    use constraint_variables, only: fflutf
    implicit none
    itv_92 = fflutf 
  end function itv_92

  subroutine set_itv_92(ratio)
    use constraint_variables, only: fflutf
    implicit none
    real(kind(1.d0)) :: ratio
    fflutf = ratio
  end subroutine set_itv_92

  !---------------------------------

  subroutine init_itv_93
    !! <LI> (93) shldith
    use numerics, only: lablxc, boundl, boundu
    implicit none
    lablxc(93) = 'shldith       '
    boundl(93) = 0.001D0
    boundu(93) = 10.00D0
  end subroutine init_itv_93

  real(kind(1.d0)) function itv_93()
    use build_variables, only: shldith
    implicit none
    itv_93 = shldith 
  end function itv_93

  subroutine set_itv_93(ratio)
    use build_variables, only: shldith
    implicit none
    real(kind(1.d0)) :: ratio
    shldith = ratio
  end subroutine set_itv_93

  !---------------------------------

  subroutine init_itv_94
    !! <LI> (94) shldoth
    use numerics, only: lablxc, boundl, boundu
    implicit none
    lablxc(94) = 'shldoth       '
    boundl(94) = 0.001D0
    boundu(94) = 10.00D0
  end subroutine init_itv_94

  real(kind(1.d0)) function itv_94()
    use build_variables, only: shldoth
    implicit none
    itv_94 = shldoth 
  end function itv_94

  subroutine set_itv_94(ratio)
    use build_variables, only: shldoth
    implicit none
    real(kind(1.d0)) :: ratio
    shldoth = ratio
  end subroutine set_itv_94

  !---------------------------------

  subroutine init_itv_95
    !! <LI> (95) fptfnuc (f-value for equation 54)
    use numerics, only: lablxc, boundl, boundu
    implicit none
    lablxc(95) = 'fptfnuc       '
    boundl(95) = 0.001D0
    boundu(95) = 1.000D0
  end subroutine init_itv_95

  real(kind(1.d0)) function itv_95()
    use constraint_variables, only: fptfnuc
    implicit none
    itv_95 = fptfnuc 
  end function itv_95

  subroutine set_itv_95(ratio)
    use constraint_variables, only: fptfnuc
    implicit none
    real(kind(1.d0)) :: ratio
    fptfnuc = ratio
  end subroutine set_itv_95

  !---------------------------------

  subroutine init_itv_96
    !! <LI> (96) fvvhe (f-value for equation 55)
    use numerics, only: lablxc, boundl, boundu
    implicit none
    lablxc(96) = 'fvvhe         '
    boundl(96) = 0.001D0
    boundu(96) = 1.000D0
  end subroutine init_itv_96

  real(kind(1.d0)) function itv_96()
    use constraint_variables, only: fvvhe
    implicit none
    itv_96 = fvvhe 
  end function itv_96

  subroutine set_itv_96(ratio)
    use constraint_variables, only: fvvhe
    implicit none
    real(kind(1.d0)) :: ratio
    fvvhe = ratio
  end subroutine set_itv_96

  !---------------------------------

  subroutine init_itv_97
    !! <LI> (97) fpsepr (f-value for equation 56)
    use numerics, only: lablxc, boundl, boundu
    implicit none
    lablxc(97) = 'fpsepr        '
    boundl(97) = 0.001D0
    boundu(97) = 1.000D0
  end subroutine init_itv_97

  real(kind(1.d0)) function itv_97()
    use constraint_variables, only: fpsepr
    implicit none
    itv_97 = fpsepr 
  end function itv_97

  subroutine set_itv_97(ratio)
    use constraint_variables, only: fpsepr
    implicit none
    real(kind(1.d0)) :: ratio
    fpsepr = ratio
  end subroutine set_itv_97

  !---------------------------------

  subroutine init_itv_98
    !! <LI> (98) li6enrich
    use numerics, only: lablxc, boundl, boundu
    implicit none
      lablxc(98) = 'li6enrich     '
    boundl(98) = 10.00D0
    boundu(98) = 100.0D0
  end subroutine init_itv_98

  real(kind(1.d0)) function itv_98()
    use fwbs_variables, only: li6enrich
    implicit none
    itv_98 = li6enrich 
  end function itv_98

  subroutine set_itv_98(ratio)
    use fwbs_variables, only: li6enrich
    implicit none
    real(kind(1.d0)) :: ratio
    li6enrich = ratio
  end subroutine set_itv_98

  !! <LI> (99) NOT USED
  !---------------------------------

  !! <LI> (100) NOT USED
  !! <LI> (101) NOT USED

  !---------------------------------

  subroutine init_itv_102
    !! <LI> (102) fimpvar
    use numerics, only: lablxc, boundl, boundu
    implicit none
    lablxc(102) = 'fimpvar       '
    boundl(102) = 1.00D-6
    boundu(102) = 0.010D0
  end subroutine init_itv_102

  real(kind(1.d0)) function itv_102()
    use impurity_radiation_module, only: impurity_arr
    use impurity_radiation_module, only: impvar
    implicit none
    itv_102 =  impurity_arr(impvar)%frac
  end function itv_102

  subroutine set_itv_102(ratio)
    use impurity_radiation_module, only: impurity_arr
    use impurity_radiation_module, only: impvar
    use impurity_radiation_module, only: fimpvar
    implicit none
    real(kind(1.d0)) :: ratio
    fimpvar = ratio
    impurity_arr(impvar)%frac = fimpvar
  end subroutine set_itv_102

  !---------------------------------

  subroutine init_itv_103
    !! <LI> (103) flhthresh (f-value for equation 15)
    use numerics, only: lablxc, boundl, boundu
    implicit none
    lablxc(103) = 'flhthresh     '
    boundl(103) = 1.000D0
    boundu(103) = 1.000D6
  end subroutine init_itv_103

  real(kind(1.d0)) function itv_103()
    use constraint_variables, only: flhthresh
    implicit none
    itv_103 = flhthresh 
  end function itv_103

  subroutine set_itv_103(ratio)
    use constraint_variables, only: flhthresh
    implicit none
    real(kind(1.d0)) :: ratio
    flhthresh = ratio
  end subroutine set_itv_103

  !---------------------------------

  subroutine init_itv_104
    !! <LI> (104) fcwr (f-value for equation 23)
    use numerics, only: lablxc, boundl, boundu
    implicit none
    lablxc(104) = 'fcwr          '
    boundl(104) = 0.001D0
    boundu(104) = 1.000D0
  end subroutine init_itv_104

  real(kind(1.d0)) function itv_104()
    use constraint_variables, only: fcwr
    implicit none
    itv_104 = fcwr 
  end function itv_104

  subroutine set_itv_104(ratio)
    use constraint_variables, only: fcwr
    implicit none
    real(kind(1.d0)) :: ratio
    fcwr = ratio
  end subroutine set_itv_104

  !---------------------------------

  subroutine init_itv_105
    !! <LI> (105) fnbshinef (f-value for equation 59)
    use numerics, only: lablxc, boundl, boundu
    implicit none
    lablxc(105) = 'fnbshinef     '
    boundl(105) = 0.001D0
    boundu(105) = 1.000D0
  end subroutine init_itv_105

  real(kind(1.d0)) function itv_105()
    use constraint_variables, only: fnbshinef
    implicit none
    itv_105 = fnbshinef 
  end function itv_105

  subroutine set_itv_105(ratio)
    use constraint_variables, only: fnbshinef
    implicit none
    real(kind(1.d0)) :: ratio
    fnbshinef = ratio
  end subroutine set_itv_105

  !---------------------------------
  
  subroutine init_itv_106
    !! <LI> (106) ftmargoh (f-value for equation 60)
    use numerics, only: lablxc, boundl, boundu
    implicit none
    lablxc(106) = 'ftmargoh      '
    boundl(106) = 0.001D0
    boundu(106) = 1.000D0
  end subroutine init_itv_106

  real(kind(1.d0)) function itv_106()
    use constraint_variables, only: ftmargoh
    implicit none
    itv_106 = ftmargoh 
  end function itv_106

  subroutine set_itv_106(ratio)
    use constraint_variables, only: ftmargoh
    implicit none
    real(kind(1.d0)) :: ratio
    ftmargoh = ratio
  end subroutine set_itv_106

  !---------------------------------

  subroutine init_itv_107
    !! <LI> (107) favail (f-value for equation 61)
    use numerics, only: lablxc, boundl, boundu
    implicit none
    lablxc(107) = 'favail        '
    boundl(107) = 0.001D0
    boundu(107) = 1.000D0
  end subroutine init_itv_107

  real(kind(1.d0)) function itv_107()
    use cost_variables, only: favail
    implicit none
    itv_107 = favail 
  end function itv_107

  subroutine set_itv_107(ratio)
    use cost_variables, only: favail
    implicit none
    real(kind(1.d0)) :: ratio
    favail = ratio
  end subroutine set_itv_107

  !---------------------------------

  subroutine init_itv_108
    !! <LI> (108) breeder_f: Volume of Li4SiO4 / (Volume of Be12Ti + Li4SiO4)
    use numerics, only: lablxc, boundl, boundu
    implicit none
    lablxc(108) = 'breeder_f     '
    boundl(108) = 0.060D0
    boundu(108) = 1.000D0
  end subroutine init_itv_108

  real(kind(1.d0)) function itv_108()
    use fwbs_variables, only: breeder_f
    implicit none
    itv_108 = breeder_f 
  end function itv_108

  subroutine set_itv_108(ratio)
    use fwbs_variables, only: breeder_f
    implicit none
    real(kind(1.d0)) :: ratio
    breeder_f = ratio
  end subroutine set_itv_108

  !---------------------------------

  subroutine init_itv_109
    !! <LI> (109) ralpne: thermal alpha density / electron density
    use numerics, only: lablxc, boundl, boundu
    implicit none
    lablxc(109) = 'ralpne        '
    boundl(109) = 0.050D0
    boundu(109) = 0.150D0
  end subroutine init_itv_109

  real(kind(1.d0)) function itv_109()
    use physics_variables, only: ralpne
    implicit none
    itv_109 = ralpne 
  end function itv_109

  subroutine set_itv_109(ratio)
    use physics_variables, only: ralpne
    implicit none
    real(kind(1.d0)) :: ratio
    ralpne = ratio
  end subroutine set_itv_109

  !---------------------------------
  
  subroutine init_itv_110
    !! <LI> (110) ftaulimit: Lower limit on taup/taueff the ratio of alpha 
    use numerics, only: lablxc, boundl, boundu
    implicit none
    !!      particle to energy confinement times (f-value for equation 62)
    lablxc(110) = 'ftaulimit     '
    boundl(110) = 0.001D0
    boundu(110) = 1.000D0
  end subroutine init_itv_110

  real(kind(1.d0)) function itv_110()
    use constraint_variables, only: ftaulimit
    implicit none
    itv_110 = ftaulimit 
  end function itv_110

  subroutine set_itv_110(ratio)
    use constraint_variables, only: ftaulimit
    implicit none
    real(kind(1.d0)) :: ratio
    ftaulimit = ratio
  end subroutine set_itv_110

  !---------------------------------

  subroutine init_itv_111
    !! <LI> (111) fniterpump: f-value for constraint that number
    use numerics, only: lablxc, boundl, boundu
    implicit none
    !!       of vacuum pumps <  TF coils (f-value for equation 63)
    lablxc(111) = 'fniterpump    '
    boundl(111) = 0.001D0
    boundu(111) = 1.000D0
  end subroutine init_itv_111

  real(kind(1.d0)) function itv_111()
    use constraint_variables, only: fniterpump
    implicit none
    itv_111 = fniterpump 
  end function itv_111

  subroutine set_itv_111(ratio)
    use constraint_variables, only: fniterpump
    implicit none
    real(kind(1.d0)) :: ratio
    fniterpump = ratio
  end subroutine set_itv_111

  !---------------------------------

  subroutine init_itv_112
    !! <LI> (112) fzeffmax: f-value for max Zeff (f-value for equation 64)
    use numerics, only: lablxc, boundl, boundu
    implicit none
    lablxc(112) = 'fzeffmax      '
    boundl(112) = 0.001D0
    boundu(112) = 1.000D0
  end subroutine init_itv_112

  real(kind(1.d0)) function itv_112()
    use constraint_variables, only: fzeffmax
    implicit none
    itv_112 =  fzeffmax
  end function itv_112

  subroutine set_itv_112(ratio)
    use constraint_variables, only: fzeffmax
    implicit none
    real(kind(1.d0)) :: ratio
    fzeffmax = ratio
  end subroutine set_itv_112

  !---------------------------------

  subroutine init_itv_113
    !! <LI> (113) ftaucq: f-value for minimum quench time (f-value for equation 65)
    use numerics, only: lablxc, boundl, boundu
    implicit none
    lablxc(113) = 'ftaucq        '
    boundl(113) = 0.001D0
    boundu(113) = 1.000D0
  end subroutine init_itv_113

  real(kind(1.d0)) function itv_113()
    use constraint_variables, only: ftaucq
    implicit none
    itv_113 = ftaucq 
  end function itv_113

  subroutine set_itv_113(ratio)
    use constraint_variables, only: ftaucq
    implicit none
    real(kind(1.d0)) :: ratio
    ftaucq = ratio
  end subroutine set_itv_113

  !---------------------------------

  subroutine init_itv_114
    !! <LI> (114) fw_channel_length: Length of a single first wall channel
    use numerics, only: lablxc, boundl, boundu
    implicit none
    lablxc(114) = 'fw_channel_length  '
    boundl(114) = 0.001D0
    boundu(114) = 1.000D3
  end subroutine init_itv_114

  real(kind(1.d0)) function itv_114()
    use fwbs_variables, only: fw_channel_length
    implicit none
    itv_114 = fw_channel_length
  end function itv_114

  subroutine set_itv_114(ratio)
    use fwbs_variables, only: fw_channel_length
    implicit none
    real(kind(1.d0)) :: ratio
    fw_channel_length = ratio
  end subroutine set_itv_114

  !---------------------------------

  subroutine init_itv_115
    !! <LI> (115) fpoloidalpower: f-value for max rate of change of 
    use numerics, only: lablxc, boundl, boundu
    implicit none
    !!            energy in poloidal field (f-value for equation 66)
    lablxc(115) = 'fpoloidalpower'
    boundl(115) = 0.001D0
    boundu(115) = 1.000D0
  end subroutine init_itv_115

  real(kind(1.d0)) function itv_115()
    use constraint_variables, only: fpoloidalpower
    implicit none
    itv_115 = fpoloidalpower 
  end function itv_115

  subroutine set_itv_115(ratio)
    use constraint_variables, only: fpoloidalpower
    implicit none
    real(kind(1.d0)) :: ratio
    fpoloidalpower = ratio
  end subroutine set_itv_115

  !---------------------------------

  subroutine init_itv_116
    !! <LI> (116) fradwall: f-value for radiation wall load limit (eq. 67)
    use numerics, only: lablxc, boundl, boundu
    implicit none
    lablxc(116) = 'fradwall      '
    boundl(116) = 0.001D0
    boundu(116) = 1.000D0
  end subroutine init_itv_116

  real(kind(1.d0)) function itv_116()
    use constraint_variables, only: fradwall
    implicit none
    itv_116 = fradwall 
  end function itv_116

  subroutine set_itv_116(ratio)
    use constraint_variables, only: fradwall
    implicit none
    real(kind(1.d0)) :: ratio
    fradwall = ratio
  end subroutine set_itv_116

  !---------------------------------

  subroutine init_itv_117
    !! <LI> (117) fpsepbqar: f-value for  Psep*Bt/qar upper limit (eq. 68)
    use numerics, only: lablxc, boundl, boundu
    implicit none
    lablxc(117) = 'fpsepbqar     '
    boundl(117) = 0.001D0
    boundu(117) = 1.000D0
  end subroutine init_itv_117

  real(kind(1.d0)) function itv_117()
    use constraint_variables, only: fpsepbqar
    implicit none
    itv_117 = fpsepbqar 
  end function itv_117

  subroutine set_itv_117(ratio)
    use constraint_variables, only: fpsepbqar
    implicit none
    real(kind(1.d0)) :: ratio
    fpsepbqar = ratio
  end subroutine set_itv_117

  !---------------------------------

  subroutine init_itv_118
    !! <LI> (118) fpsep: f-value to ensure separatrix power is less than
    use numerics, only: lablxc, boundl, boundu
    implicit none
    !!            value from Kallenbach divertor (f-value for equation 69)
      lablxc(118) = 'fpsep         '
    boundl(118) = 0.001D0
    boundu(118) = 1.000D0
  end subroutine init_itv_118

  real(kind(1.d0)) function itv_118()
    use constraint_variables, only: fpsep
    implicit none
    itv_118 = fpsep 
  end function itv_118

  subroutine set_itv_118(ratio)
    use constraint_variables, only: fpsep
    implicit none
    real(kind(1.d0)) :: ratio
    fpsep = ratio
  end subroutine set_itv_118

  !---------------------------------

  subroutine init_itv_119
    !! <LI> (119) tesep:  separatrix temperature calculated by the Kallenbach divertor model
    use numerics, only: lablxc, boundl, boundu
    implicit none
    lablxc(119) = 'tesep         '
    boundl(119) = 0.000D0
    boundu(119) = 1.000D1
  end subroutine init_itv_119

  real(kind(1.d0)) function itv_119()
    use physics_variables, only: tesep
    implicit none
    itv_119 = tesep 
  end function itv_119

  subroutine set_itv_119(ratio)
    use physics_variables, only: tesep
    implicit none
  real(kind(1.d0)) :: ratio
  tesep = ratio
  end subroutine set_itv_119

  !---------------------------------

  subroutine init_itv_120
    !! <LI> (120) ttarget: Plasma temperature adjacent to divertor sheath [eV]
    use numerics, only: lablxc, boundl, boundu
    implicit none
    lablxc(120) = 'ttarget       '
    boundl(120) = 1.000D0
    boundu(120) = 1.000D4
  end subroutine init_itv_120

  real(kind(1.d0)) function itv_120()
    use divertor_kallenbach_variables, only: ttarget
    implicit none
    itv_120 =  ttarget
  end function itv_120

  subroutine set_itv_120(ratio)
    use divertor_kallenbach_variables, only: ttarget
    implicit none
    real(kind(1.d0)) :: ratio
    ttarget = ratio
  end subroutine set_itv_120

  !---------------------------------

  subroutine init_itv_121
    !! <LI> (121) neratio: ratio of mean SOL density at OMP to separatrix density at OMP
    use numerics, only: lablxc, boundl, boundu
    implicit none
    lablxc(121) = 'neratio       '
    boundl(121) = 0.001D0
    boundu(121) = 1.000D0
  end subroutine init_itv_121

  real(kind(1.d0)) function itv_121()
    use divertor_kallenbach_variables, only: neratio
    implicit none
    itv_121 =  neratio
  end function itv_121

  subroutine set_itv_121(ratio)
    use divertor_kallenbach_variables, only: neratio
    implicit none
    real(kind(1.d0)) :: ratio
    neratio = ratio
  end subroutine set_itv_121

  !---------------------------------

  subroutine init_itv_122
    !! <LI> (122) oh_steel_frac : streel fraction of Central Solenoid
    use numerics, only: lablxc, boundl, boundu
    implicit none
    lablxc(122) = 'oh_steel_frac '
    boundl(122) = 0.001D0
    boundu(122) = 0.950D0
  end subroutine init_itv_122

  real(kind(1.d0)) function itv_122()
    use pfcoil_variables, only: oh_steel_frac
    implicit none
    itv_122 = oh_steel_frac 
  end function itv_122

  subroutine set_itv_122(ratio)
    use pfcoil_variables, only: oh_steel_frac
    implicit none
    real(kind(1.d0)) :: ratio
    oh_steel_frac = ratio
  end subroutine set_itv_122

  !---------------------------------

  subroutine init_itv_123
    !! <LI> (123) foh_stress : f-value for CS coil Tresca stress limit (f-value for eq. 72)
    use numerics, only: lablxc, boundl, boundu
    implicit none
    lablxc(123) = 'foh_stress    '
    boundl(123) = 0.001D0
    boundu(123) = 1.000D0
  end subroutine init_itv_123

  real(kind(1.d0)) function itv_123()
    use constraint_variables, only: foh_stress
    implicit none
    itv_123 = foh_stress 
  end function itv_123

  subroutine set_itv_123(ratio)
    use constraint_variables, only: foh_stress
    implicit none
    real(kind(1.d0)) :: ratio
    foh_stress = ratio
  end subroutine set_itv_123

  !---------------------------------

  subroutine init_itv_124
    !! <LI> (124) qtargettotal : Power density on target including surface recombination [W/m2]
    use numerics, only: lablxc, boundl, boundu
    implicit none
    lablxc(124) = 'qtargettotal  '
    boundl(124) = 0.001D0
    boundu(124) = 1.000D7
  end subroutine init_itv_124

  real(kind(1.d0)) function itv_124()
    use divertor_kallenbach_variables, only: qtargettotal
    implicit none
    itv_124 = qtargettotal 
  end function itv_124

  subroutine set_itv_124(ratio)
    use divertor_kallenbach_variables, only: qtargettotal
    implicit none
    real(kind(1.d0)) :: ratio
    qtargettotal = ratio
  end subroutine set_itv_124

  !---------------------------------

  subroutine init_itv_125
    !! <LI> (125) fimp(3) :  Beryllium density fraction relative to electron density
    use numerics, only: lablxc, boundl, boundu
    implicit none
    lablxc(125) = 'fimp(03)      '
    boundl(125) = 1.00D-8
    boundu(125) = 0.010D0
  end subroutine init_itv_125

  real(kind(1.d0)) function itv_125()
    use impurity_radiation_module, only: impurity_arr
    implicit none
    itv_125 = impurity_arr(3)%frac 
  end function itv_125

  subroutine set_itv_125(ratio)
    use impurity_radiation_module, only: impurity_arr
    implicit none
    real(kind(1.d0)) :: ratio
    impurity_arr(3)%frac = ratio
  end subroutine set_itv_125

  !---------------------------------

  subroutine init_itv_126
    !! <LI> (126) fimp(4) :  Carbon density fraction relative to electron density
    use numerics, only: lablxc, boundl, boundu
    implicit none
    lablxc(126) = 'fimp(04)      '
    boundl(126) = 1.00D-8
    boundu(126) = 0.010D0
  end subroutine init_itv_126

  real(kind(1.d0)) function itv_126()
    use impurity_radiation_module, only: impurity_arr
    implicit none
    itv_126 = impurity_arr(4)%frac 
  end function itv_126

  subroutine set_itv_126(ratio)
    use impurity_radiation_module, only: impurity_arr
    implicit none
    real(kind(1.d0)) :: ratio
    impurity_arr(4)%frac = ratio
  end subroutine set_itv_126

  !---------------------------------

  subroutine init_itv_127
    !! <LI> (127) fimp(5) :  Nitrogen fraction relative to electron density
    use numerics, only: lablxc, boundl, boundu
    implicit none
    lablxc(127) = 'fimp(05)      '
    boundl(127) = 1.00D-8
    boundu(127) = 0.010D0
  end subroutine init_itv_127

  real(kind(1.d0)) function itv_127()
    use impurity_radiation_module, only: impurity_arr
    implicit none
    itv_127 = impurity_arr(5)%frac 
  end function itv_127

  subroutine set_itv_127(ratio)
    use impurity_radiation_module, only: impurity_arr
    implicit none
    real(kind(1.d0)) :: ratio
    impurity_arr(5)%frac = ratio
  end subroutine set_itv_127

  !---------------------------------

  subroutine init_itv_128
    !! <LI> (128) fimp(6) :  Oxygen density fraction relative to electron density
    use numerics, only: lablxc, boundl, boundu
    implicit none
    lablxc(128) = 'fimp(06)      '
    boundl(128) = 1.00D-8
    boundu(128) = 0.010D0
  end subroutine init_itv_128

  real(kind(1.d0)) function itv_128()
    use impurity_radiation_module, only: impurity_arr
    implicit none
    itv_128 = impurity_arr(6)%frac 
  end function itv_128

  subroutine set_itv_128(ratio)
    use impurity_radiation_module, only: impurity_arr
    implicit none
    real(kind(1.d0)) :: ratio
    impurity_arr(6)%frac = ratio
  end subroutine set_itv_128

  !---------------------------------

  subroutine init_itv_129
    !! <LI> (129) fimp(7) :  Neon density fraction relative to electron density
    use numerics, only: lablxc, boundl, boundu
    implicit none
    lablxc(129) = 'fimp(07)      '
    boundl(129) = 1.00D-8
    boundu(129) = 0.010D0
  end subroutine init_itv_129

  real(kind(1.d0)) function itv_129()
    use impurity_radiation_module, only: impurity_arr
    implicit none
    itv_129 = impurity_arr(7)%frac 
  end function itv_129

  subroutine set_itv_129(ratio)
    use impurity_radiation_module, only: impurity_arr
    implicit none
    real(kind(1.d0)) :: ratio
    impurity_arr(7)%frac = ratio
  end subroutine set_itv_129

  !---------------------------------

  subroutine init_itv_130
    !! <LI> (130) fimp(8) :  Silicon density fraction relative to electron density
    use numerics, only: lablxc, boundl, boundu
    implicit none
    lablxc(130) = 'fimp(08)      '
    boundl(130) = 1.00D-8
    boundu(130) = 0.010D0
  end subroutine init_itv_130

  real(kind(1.d0)) function itv_130()
    use impurity_radiation_module, only: impurity_arr
    implicit none
    itv_130 = impurity_arr(8)%frac 
  end function itv_130

  subroutine set_itv_130(ratio)
    use impurity_radiation_module, only: impurity_arr
    implicit none
    real(kind(1.d0)) :: ratio
    impurity_arr(8)%frac = ratio
  end subroutine set_itv_130

  !---------------------------------

  subroutine init_itv_131
    !! <LI> (131) fimp(9) :  Argon density fraction relative to electron density
    use numerics, only: lablxc, boundl, boundu
    implicit none
    lablxc(131) = 'fimp(09)      '
    boundl(131) = 1.00D-8
    boundu(131) = 0.010D0
  end subroutine init_itv_131

  real(kind(1.d0)) function itv_131()
    use impurity_radiation_module, only: impurity_arr
    implicit none
    itv_131 = impurity_arr(9)%frac 
  end function itv_131

  subroutine set_itv_131(ratio)
    use impurity_radiation_module, only: impurity_arr
    implicit none
    real(kind(1.d0)) :: ratio
    impurity_arr(9)%frac = ratio
  end subroutine set_itv_131

  !---------------------------------

  subroutine init_itv_132
    !! <LI> (132) fimp(10) :  Iron density fraction relative to electron density
    use numerics, only: lablxc, boundl, boundu
    implicit none
    lablxc(132) = 'fimp(10)      '
    boundl(132) = 1.00D-8
    boundu(132) = 0.010D0
  end subroutine init_itv_132

  real(kind(1.d0)) function itv_132()
    use impurity_radiation_module, only: impurity_arr
    implicit none
    itv_132 = impurity_arr(10)%frac 
  end function itv_132

  subroutine set_itv_132(ratio)
    use impurity_radiation_module, only: impurity_arr
    implicit none
    real(kind(1.d0)) :: ratio
    impurity_arr(10)%frac = ratio
  end subroutine set_itv_132

  !---------------------------------

  subroutine init_itv_133
    !! <LI> (133) fimp(11) :  Nickel density fraction relative to electron density
    use numerics, only: lablxc, boundl, boundu
    implicit none
    lablxc(133) = 'fimp(11)      '
    boundl(133) = 1.00D-8
    boundu(133) = 0.010D0
  end subroutine init_itv_133

  real(kind(1.d0)) function itv_133()
    use impurity_radiation_module, only: impurity_arr
    implicit none
    itv_133 = impurity_arr(11)%frac 
  end function itv_133

  subroutine set_itv_133(ratio)
    use impurity_radiation_module, only: impurity_arr
    implicit none
    real(kind(1.d0)) :: ratio
    impurity_arr(11)%frac = ratio
  end subroutine set_itv_133

  !---------------------------------

  subroutine init_itv_134
    !! <LI> (134) fimp(12) :  Krypton density fraction relative to electron density
    use numerics, only: lablxc, boundl, boundu
    implicit none
    lablxc(134) = 'fimp(12)      '
    boundl(134) = 1.00D-8
    boundu(134) = 0.010D0
  end subroutine init_itv_134

  real(kind(1.d0)) function itv_134()
    use impurity_radiation_module, only: impurity_arr
    implicit none
    itv_134 = impurity_arr(12)%frac 
  end function itv_134

  subroutine set_itv_134(ratio)
    use impurity_radiation_module, only: impurity_arr
    implicit none
    real(kind(1.d0)) :: ratio
    impurity_arr(12)%frac = ratio
  end subroutine set_itv_134

  !---------------------------------

  subroutine init_itv_135
    !! <LI> (135) fimp(13) :  Xenon density fraction relative to electron density
    use numerics, only: lablxc, boundl, boundu
    implicit none
    lablxc(135) = 'fimp(13)      '
    boundl(135) = 1.00D-8
    boundu(135) = 0.010D0
  end subroutine init_itv_135

  real(kind(1.d0)) function itv_135()
    use impurity_radiation_module, only: impurity_arr
    implicit none
    itv_135 = impurity_arr(13)%frac 
  end function itv_135

  subroutine set_itv_135(ratio)
    use impurity_radiation_module, only: impurity_arr
    implicit none
    real(kind(1.d0)) :: ratio
    impurity_arr(13)%frac = ratio
  end subroutine set_itv_135

  !---------------------------------

  subroutine init_itv_136
    !! <LI> (136) fimp(14) :  Tungsten density fraction relative to electron density
    use numerics, only: lablxc, boundl, boundu
    implicit none
    lablxc(136) = 'fimp(14)      '
    boundl(136) = 1.00D-8
    boundu(136) = 0.010D0
  end subroutine init_itv_136

  real(kind(1.d0)) function itv_136()
    use impurity_radiation_module, only: impurity_arr
    implicit none
    itv_136 = impurity_arr(14)%frac 
  end function itv_136

  subroutine set_itv_136(ratio)
    use impurity_radiation_module, only: impurity_arr
    implicit none
    real(kind(1.d0)) :: ratio
    impurity_arr(14)%frac = ratio
  end subroutine set_itv_136

  !---------------------------------

  subroutine init_itv_137
    !! <LI> (137) fplhsep (f-value for equation 73)
    use numerics, only: lablxc, boundl, boundu
    implicit none
    lablxc(137) = 'fplhsep       '
    boundl(137) = 0.001D0
    boundu(137) = 1.000D0
  end subroutine init_itv_137

  real(kind(1.d0)) function itv_137()
    use physics_variables, only: fplhsep
    implicit none
    itv_137 = fplhsep 
  end function itv_137

  subroutine set_itv_137(ratio)
    use physics_variables, only: fplhsep
    implicit none
    real(kind(1.d0)) :: ratio
    fplhsep = ratio
  end subroutine set_itv_137

  !---------------------------------

  subroutine init_itv_138
    !! <LI> (138) rebco_thickness : thickness of REBCO layer in tape (m)
    use numerics, only: lablxc, boundl, boundu
    implicit none
    lablxc(138) = 'rebco_thicknes'
    boundl(138) = 0.01D-6
    boundu(138) = 100.0D-6
  end subroutine init_itv_138

  real(kind(1.d0)) function itv_138()
    use physics_variables, only: fplhsep
    implicit none
    itv_138 = fplhsep 
  end function itv_138

  subroutine set_itv_138(ratio)
    use physics_variables, only: fplhsep
    implicit none
    real(kind(1.d0)) :: ratio
    fplhsep = ratio
  end subroutine set_itv_138

  !---------------------------------

  subroutine init_itv_139
    !! <LI> (139) copper_thick : thickness of copper layer in tape (m)
    use numerics, only: lablxc, boundl, boundu
    implicit none
    lablxc(139) = 'copper_thick  '
    boundl(139) = 1.00D-6
    boundu(139) = 1.00D-3
  end subroutine init_itv_139

  real(kind(1.d0)) function itv_139()
    use rebco_variables, only: copper_thick
    implicit none
    itv_139 = copper_thick 
  end function itv_139

  subroutine set_itv_139(ratio)
    use rebco_variables, only: copper_thick
    implicit none
    real(kind(1.d0)) :: ratio
    copper_thick = ratio
  end subroutine set_itv_139

  !---------------------------------

  subroutine init_itv_140
    !! <LI> (140) dr_tf_wp : radial thickness of TFC winding pack (m)
    use numerics, only: lablxc, boundl, boundu
    implicit none
    lablxc(140) = 'dr_tf_wp         '
    boundl(140) = 0.001D0
    boundu(140) = 2.000D0
  end subroutine init_itv_140

  real(kind(1.d0)) function itv_140()
    use tfcoil_variables, only: dr_tf_wp
    implicit none
    itv_140 = dr_tf_wp 
  end function itv_140

  subroutine set_itv_140(ratio)
    use tfcoil_variables, only: dr_tf_wp
    implicit none
    real(kind(1.d0)) :: ratio
    dr_tf_wp = ratio
  end subroutine set_itv_140

  !---------------------------------

  subroutine init_itv_141
    !! <LI> (141) fcqt : TF coil quench temperature < tmax_croco (f-value for equation 74)
    use numerics, only: lablxc, boundl, boundu
    implicit none
    lablxc(141) = 'fcqt          '
    boundl(141) = 0.001D0
    boundu(141) = 1.000D0
  end subroutine init_itv_141

  real(kind(1.d0)) function itv_141()
    use constraint_variables, only: fcqt
    implicit none
    itv_141 = fcqt 
  end function itv_141

  subroutine set_itv_141(ratio)
    use constraint_variables, only: fcqt
    implicit none
    real(kind(1.d0)) :: ratio
    fcqt = ratio
  end subroutine set_itv_141

  !---------------------------------

  subroutine init_itv_142
    !! <LI> (142) nesep : electron density at separatrix [m-3]
    use numerics, only: lablxc, boundl, boundu
    implicit none
    lablxc(142) = 'nesep         '
    boundl(142) = 1.00D17
    boundu(142) = 1.00D20
  end subroutine init_itv_142

  real(kind(1.d0)) function itv_142()
    use physics_variables, only: nesep
    implicit none
    itv_142 = nesep 
  end function itv_142

  subroutine set_itv_142(ratio)
    use physics_variables, only: nesep
    implicit none
    real(kind(1.d0)) :: ratio
    nesep = ratio
  end subroutine set_itv_142

  !---------------------------------

  subroutine init_itv_143
    !! <LI> (143) f_copperA_m2 : TF coil current / copper area < Maximum value
    !!            (f-value for equation 75)
    use numerics, only: lablxc, boundl, boundu
    implicit none
    lablxc(143) = 'f_coppera_m2  '
    boundl(143) = 0.001D0
    boundu(143) = 1.000D0
  end subroutine init_itv_143

  real(kind(1.d0)) function itv_143()
    use rebco_variables, only: f_coppera_m2
    implicit none
    itv_143 = f_copperA_m2 
  end function itv_143

  subroutine set_itv_143(ratio)
    use rebco_variables, only: f_coppera_m2
    implicit none
    real(kind(1.d0)) :: ratio
    f_coppera_m2 = ratio
  end subroutine set_itv_143

  !---------------------------------

  subroutine init_itv_144
    !! <LI> (144) fnesep : Eich critical electron density at separatrix 
    use numerics, only: lablxc, boundl, boundu
    implicit none
    !!                     (f-value for constraint equation 76) [m-3]
    lablxc(144) = 'fnesep        '
    boundl(144) = 0.001D0
    boundu(144) = 1.000D0
  end subroutine init_itv_144

  real(kind(1.d0)) function itv_144()
    use constraint_variables, only: fnesep
    implicit none
    itv_144 = fnesep 
  end function itv_144

  subroutine set_itv_144(ratio)
    use constraint_variables, only: fnesep
    implicit none
    real(kind(1.d0)) :: ratio
    fnesep = ratio
  end subroutine set_itv_144

  !---------------------------------

  subroutine init_itv_145
    !! <LI> (145) fgwped :  fraction of Greenwald density to set as pedestal-top density
    use numerics, only: lablxc, boundl, boundu
    implicit none
    lablxc(145) = 'fgwped        '
    boundl(145) = 0.500D0
    boundu(145) = 1.000D0
  end subroutine init_itv_145

  real(kind(1.d0)) function itv_145()
    use physics_variables, only: fgwped
    implicit none
    itv_145 = fgwped 
  end function itv_145

  subroutine set_itv_145(ratio)
    use physics_variables, only: fgwped
    implicit none
    real(kind(1.d0)) :: ratio
    fgwped = ratio
  end subroutine set_itv_145

  !---------------------------------

  subroutine init_itv_146
    !! <LI> (146) fcpttf : F-value for TF coil current per turn limit (constraint equation 77)
    use numerics, only: lablxc, boundl, boundu
    implicit none
    lablxc(146) = 'fcpttf        '
    boundl(146) = 0.001D0
    boundu(146) = 1.000D0
  end subroutine init_itv_146

  real(kind(1.d0)) function itv_146()
    use constraint_variables, only: fcpttf
    implicit none
    itv_146 = fcpttf 
  end function itv_146

  subroutine set_itv_146(ratio)
    use constraint_variables, only: fcpttf
    implicit none
    real(kind(1.d0)) :: ratio
    fcpttf = ratio
  end subroutine set_itv_146

  !---------------------------------

  subroutine init_itv_147
    !! <LI> (147) freinke : F-value for Reinke detachment criterion (constraint equation 78)
    use numerics, only: lablxc, boundl, boundu
    implicit none
    lablxc(147) = 'freinke       '
    boundl(147) = 0.001D0
    boundu(147) = 1.000D0
  end subroutine init_itv_147

  real(kind(1.d0)) function itv_147()
    use constraint_variables, only: freinke
    implicit none
    itv_147 = freinke 
  end function itv_147

  subroutine set_itv_147(ratio)
    use constraint_variables, only: freinke
    implicit none
    real(kind(1.d0)) :: ratio
    freinke = ratio
  end subroutine set_itv_147

  !---------------------------------

  subroutine init_itv_148
    !! <LI> (148) fzactual : fraction of impurity at SOL with Reinke detachment criterion
    use numerics, only: lablxc, boundl, boundu
    implicit none
    lablxc(148) = 'fzactual      '
    boundl(148) = 1.00D-8
    boundu(148) = 1.000D0
  end subroutine init_itv_148

  real(kind(1.d0)) function itv_148()
    use divertor_kallenbach_variables, only: impurity_enrichment
    use impurity_radiation_module, only: impurity_arr
    use reinke_variables, only: impvardiv
    implicit none
    ! TODO This needs to be clarified!! MDK
    ! It looks like fzactual is not really an iteration variable.
    itv_148 = impurity_arr(impvardiv)%frac*impurity_enrichment(impvardiv)   !fzactual
  end function itv_148

  subroutine set_itv_148(ratio)
    use divertor_kallenbach_variables, only: impurity_enrichment
    use impurity_radiation_module, only: fimpvar, impurity_arr
    use reinke_variables, only: fzactual, impvardiv
    implicit none
    real(kind(1.d0)) :: ratio
    fzactual = ratio
    impurity_arr(impvardiv)%frac = fzactual / impurity_enrichment(impvardiv)
  end subroutine set_itv_148

  !---------------------------------

  subroutine init_itv_149
    !! <LI> (149) fbmaxcs : F-value for max peak CS field (con. 79, itvar 149)
    use numerics, only: lablxc, boundl, boundu
    implicit none
    lablxc(149) = 'fbmaxcs       '
    boundl(149) = 0.001D0
    boundu(149) = 1.000D0
  end subroutine init_itv_149

  real(kind(1.d0)) function itv_149()
    use pfcoil_variables, only: fbmaxcs
    implicit none
    itv_149 = fbmaxcs 
  end function itv_149

  subroutine set_itv_149(ratio)
    use pfcoil_variables, only: fbmaxcs
    implicit none
    real(kind(1.d0)) :: ratio
    fbmaxcs = ratio
  end subroutine set_itv_149

  !---------------------------------

  subroutine init_itv_150
    !! <LI> (150) plasmod_fcdp : (P_CD - Pheat)/(Pmax-Pheat) 
    use numerics, only: lablxc, boundl, boundu
    implicit none
    !!            i.e. ratio of CD power over available power
    lablxc(150) = 'plasmod_fcdp  '
    boundl(150) = 0.000D0
    boundu(150) = 1.000D0
  end subroutine init_itv_150

  real(kind(1.d0)) function itv_150()
    use plasmod_variables, only: plasmod_fcdp
    implicit none
    itv_150 = plasmod_fcdp 
  end function itv_150

  subroutine set_itv_150(ratio)
    use plasmod_variables, only: plasmod_fcdp
    implicit none
    real(kind(1.d0)) :: ratio
    plasmod_fcdp = ratio
  end subroutine set_itv_150

  !---------------------------------

  subroutine init_itv_151
    !! <LI> (151) plasmod_fradc : Pline_Xe / (Palpha + Paux - PlineAr - Psync - Pbrad)
    use numerics, only: lablxc, boundl, boundu
    implicit none
    lablxc(151) = 'plasmod_fradc '
    boundl(151) = 0.001D0
    boundu(151) = 1.000D0
  end subroutine init_itv_151

  real(kind(1.d0)) function itv_151()
    use plasmod_variables, only: plasmod_fradc
    implicit none
    itv_151 = plasmod_fradc 
  end function itv_151

  subroutine set_itv_151(ratio)
    use plasmod_variables, only: plasmod_fradc
    implicit none
    real(kind(1.d0)) :: ratio
    plasmod_fradc = ratio
  end subroutine set_itv_151

  !---------------------------------

  subroutine init_itv_152
    !! <LI> (152) fbmaxcs : Ratio of separatrix density to Greenwald density
    use numerics, only: lablxc, boundl, boundu
    implicit none
    lablxc(152) = 'fgwsep        '
    boundl(152) = 0.001D0
    boundu(152) = 1.000D0
  end subroutine init_itv_152

  real(kind(1.d0)) function itv_152()
    use physics_variables, only: fgwsep
    implicit none
    itv_152 = fgwsep 
  end function itv_152

  subroutine set_itv_152(ratio)
    use physics_variables, only: fgwsep
    implicit none
    real(kind(1.d0)) :: ratio
    fgwsep = ratio
  end subroutine set_itv_152

  !---------------------------------

  subroutine init_itv_153
    !! <LI> (153) fpdivlim : F-value for minimum pdivt (con. 80)
    use numerics, only: lablxc, boundl, boundu
    implicit none
    lablxc(153) = 'fpdivlim      '
    boundl(153) = 0.001D0
    boundu(153) = 1.000D0
  end subroutine init_itv_153

  real(kind(1.d0)) function itv_153()
    use physics_variables, only: fpdivlim
    implicit none
    itv_153 = fpdivlim
  end function itv_153

  subroutine set_itv_153(ratio)
    use physics_variables, only: fpdivlim
    implicit none
    real(kind(1.d0)) :: ratio
    fpdivlim = ratio
  end subroutine set_itv_153

  !---------------------------------

  subroutine init_itv_154
    !! <LI> (154) fne0 : F-value for ne(0) > ne(ped) (con. 81)
    use numerics, only: lablxc, boundl, boundu
    implicit none
    lablxc(154) = 'fne0          ' 
    boundl(154) = 0.001D0
    boundu(154) = 1.000D0
  end subroutine init_itv_154

  real(kind(1.d0)) function itv_154()
    use physics_variables, only: fpdivlim
    implicit none
    itv_154 = fpdivlim 
  end function itv_154

  subroutine set_itv_154(ratio)
    use physics_variables, only: fpdivlim
    implicit none
    real(kind(1.d0)) :: ratio
    fpdivlim = ratio
  end subroutine set_itv_154

  !---------------------------------
  
  subroutine init_itv_155
    !! <LI> (155) pfusife : IFE input fusion power (MW) (ifedrv=3 only)
    use numerics, only: lablxc, boundl, boundu
    implicit none
    lablxc(155) = 'pfusife       '
    boundl(155) = 5.000d2
    boundu(155) = 3.000d3
  end subroutine init_itv_155
  
  real(kind(1.d0)) function itv_155()
    use ife_variables, only: pfusife
    implicit none
    itv_155 = pfusife 
  end function itv_155

  subroutine set_itv_155(ratio)
    use ife_variables, only: pfusife
    implicit none
    real(kind(1.d0)) :: ratio
    pfusife = ratio
  end subroutine set_itv_155

  !---------------------------------

  subroutine init_itv_156
    !! <LI> (156) rrin : Input IFE repetition rate (Hz) (ifedrv=3 only)
    use numerics, only: lablxc, boundl, boundu
    implicit none
    lablxc(156) = 'rrin          '
    boundl(156) = 1.000d0
    boundu(156) = 1.000d1
  end subroutine init_itv_156

  real(kind(1.d0)) function itv_156()
    use ife_variables, only: rrin
    implicit none
    itv_156 = rrin 
  end function itv_156

  subroutine set_itv_156(ratio)
    use ife_variables, only: rrin
    implicit none
    real(kind(1.d0)) :: ratio
    rrin = ratio
  end subroutine set_itv_156

  !---------------------------------

  subroutine init_itv_157
    !! <LI> (157) fvssu : F-value for available to required start up flux (con. 51)
    use numerics, only: lablxc, boundl, boundu
    implicit none
    lablxc(157) = 'fvssu         '
    boundl(157) = 1.00d-3
    boundu(157) = 1.000d1
  end subroutine init_itv_157

  real(kind(1.d0)) function itv_157()
    use pfcoil_variables, only: fvssu
    implicit none
    itv_157 = fvssu 
  end function itv_157

  subroutine set_itv_157(ratio)
    use pfcoil_variables, only: fvssu
    implicit none
    real(kind(1.d0)) :: ratio
    fvssu = ratio
  end subroutine set_itv_157

  !---------------------------------

  subroutine init_itv_158
    !! <LI> (158) croco_thick : Thickness of CroCo copper tube (m)
    use numerics, only: lablxc, boundl, boundu
    implicit none
    lablxc(158) = 'croco_thick   '
    boundl(158) = 1.0d-3
    boundu(158) = 1.0d-1
  end subroutine init_itv_158

  real(kind(1.d0)) function itv_158()
    use rebco_variables, only: croco_thick
    implicit none
    itv_158 = croco_thick
  end function itv_158

  subroutine set_itv_158(ratio)
    use rebco_variables, only: croco_thick
    implicit none
    real(kind(1.d0)) :: ratio
    croco_thick = ratio
  end subroutine set_itv_158

  !---------------------------------
  ! DUMMY variables below here
  !---------------------------------

  subroutine init_itv_159
    !! <LI> (159) ftoroidalgap : F-value for toroidalgap >  tftort constraint (con. 82)
    use numerics, only: lablxc, boundl, boundu
    lablxc(159) = 'ftoroidalgap  ' 
    boundl(159) = 1.0D-4
    boundu(159) = 1.0D0
  end subroutine init_itv_159

  real(kind(1.d0)) function itv_159()
    use tfcoil_variables, only: ftoroidalgap
    implicit none
    itv_159 = ftoroidalgap 
  end function itv_159

  subroutine set_itv_159(ratio)
    use tfcoil_variables, only: ftoroidalgap
    implicit none
    real(kind(1.d0)) :: ratio
    ftoroidalgap = ratio
  end subroutine set_itv_159

  !---------------------------------

  subroutine init_itv_160
    !! <LI> (160) f_avspace (f-value for equation 83)
    use numerics, only: lablxc, boundu, boundl
    lablxc(160) = 'f_avspace     '
    boundl(160) = 0.010D0
    boundu(160) = 1.000D0
  end subroutine init_itv_160

  real(kind(1.d0)) function itv_160()
    use build_variables, only: f_avspace
    implicit none
    itv_160 = f_avspace 
  end function itv_160

  subroutine set_itv_160(ratio)
    use build_variables, only: f_avspace
    implicit none
    real(kind(1.d0)) :: ratio
    f_avspace = ratio
  end subroutine set_itv_160

  !---------------------------------

  subroutine init_itv_161
    !! <LI> (161) fbetatry_lower (f-value for equation 84)
    use constraint_variables, only: fbetatry_lower
    use numerics, only: lablxc, boundl, boundu
    implicit none
    lablxc(161) = 'fbetatry_lower     '
    boundl(161) = 0.010D0
    boundu(161) = 1.000D0
  end subroutine init_itv_161

  real(kind(1.d0)) function itv_161()
    use constraint_variables, only: fbetatry_lower
    implicit none
    itv_161 = fbetatry_lower 
  end function itv_161

  subroutine set_itv_161(ratio)
    use constraint_variables, only: fbetatry_lower
    real(kind(1.d0)) :: ratio
    fbetatry_lower = ratio
  end subroutine set_itv_161

  !---------------------------------

  subroutine init_itv_162
    !! <LI> (162) r_cp_top : Top outer radius of the centropost (ST only) (m)
    use numerics, only: lablxc, boundl, boundu
    implicit none
    lablxc(162) = 'r_cp_top           '
    boundl(162) = 0.0010D0
    boundu(162) = 10.000D0
  end subroutine init_itv_162

  real(kind(1.d0)) function itv_162()
  use build_variables, only: r_cp_top
    implicit none
    itv_162 = r_cp_top 
  end function itv_162

  subroutine set_itv_162(ratio)
    use build_variables, only: r_cp_top
    real(kind(1.d0)) :: ratio
    r_cp_top = ratio
  end subroutine set_itv_162

  !---------------------------------

  subroutine init_itv_163
    !! <LI> (163)f_t_turn_tf : Top outer radius of the centropost (ST only) (m)
    use numerics, only: lablxc, boundl, boundu
    implicit none
    lablxc(163) = 'f_t_turn_tf        '
    boundl(163) = 0.0010D0
    boundu(163) = 1000.0D0
  end subroutine init_itv_163

  real(kind(1.d0)) function itv_163()
  use tfcoil_variables, only: f_t_turn_tf
    implicit none
    itv_163 = f_t_turn_tf 
  end function itv_163

  subroutine set_itv_163(ratio)
    use tfcoil_variables, only: f_t_turn_tf
    real(kind(1.d0)) :: ratio
    f_t_turn_tf = ratio
  end subroutine set_itv_163

  !---------------------------------

  subroutine init_itv_164
    !! <LI> (164) DUMMY : Description
    use numerics, only: lablxc, boundl, boundu
    implicit none
    lablxc(164) = 'DUMMY         '
    boundl(164) = 1.0d-99
    boundu(164) = 1.0d99
  end subroutine init_itv_164

  real(kind(1.d0)) function itv_164()
    implicit none
    itv_164 = DUMMY 
  end function itv_164

  subroutine set_itv_164(ratio)
    implicit none
    real(kind(1.d0)) :: ratio
    DUMMY = ratio
  end subroutine set_itv_164

  !---------------------------------

  subroutine init_itv_165
    !! <LI> (165) DUMMY : Description
    use numerics, only: lablxc, boundl, boundu
    implicit none
    lablxc(165) = 'DUMMY         '
    boundl(165) = 1.0d-99
    boundu(165) = 1.0d99
  end subroutine init_itv_165

  real(kind(1.d0)) function itv_165()
    implicit none
    itv_165 = DUMMY 
  end function itv_165

  subroutine set_itv_165(ratio)
    implicit none
    real(kind(1.d0)) :: ratio
    DUMMY = ratio
  end subroutine  set_itv_165

  !---------------------------------

  subroutine init_itv_166
    !! <LI> (166) DUMMY : Description
    use numerics, only: lablxc, boundl, boundu
    implicit none
    lablxc(166) = 'DUMMY         '
    boundl(166) = 1.0d-99
    boundu(166) = 1.0d99
  end subroutine init_itv_166

  real(kind(1.d0)) function itv_166()
    implicit none
    itv_166 = DUMMY 
  end function itv_166

  subroutine set_itv_166(ratio)
    implicit none
    real(kind(1.d0)) :: ratio
    DUMMY = ratio
  end subroutine set_itv_166

  !---------------------------------

  subroutine init_itv_167
    !! <LI> (167) DUMMY : Description
    use numerics, only: lablxc, boundl, boundu
    implicit none
    lablxc(167) = 'DUMMY         '
    boundl(167) = 1.0d-99
    boundu(167) = 1.0d99
  end subroutine init_itv_167

  real(kind(1.d0)) function itv_167()
    implicit none
    itv_167 = DUMMY 
  end function itv_167

  subroutine set_itv_167(ratio)
    implicit none
    real(kind(1.d0)) :: ratio
    DUMMY = ratio
  end subroutine set_itv_167

  !---------------------------------

  subroutine init_itv_168
    !! <LI> (168) DUMMY : Description
    use numerics, only: lablxc, boundl, boundu
    implicit none
    lablxc(168) = 'DUMMY         '
    boundl(168) = 1.0d-99
    boundu(168) = 1.0d99
  end subroutine init_itv_168

  real(kind(1.d0)) function itv_168()
    implicit none
    itv_168 = DUMMY 
  end function itv_168

  subroutine set_itv_168(ratio)
    implicit none
    real(kind(1.d0)) :: ratio
    DUMMY = ratio
  end subroutine set_itv_168

  !---------------------------------

  subroutine init_itv_169
    !! <LI> (169) DUMMY : Description
    use numerics, only: lablxc, boundl, boundu
    implicit none
    lablxc(169) = 'DUMMY         '
    boundl(169) = 1.0d-99
    boundu(169) = 1.0d99
  end subroutine init_itv_169

  real(kind(1.d0)) function itv_169()
    implicit none
    itv_169 = DUMMY 
  end function itv_169

  subroutine set_itv_169(ratio)
    implicit none
    real(kind(1.d0)) :: ratio
    DUMMY = ratio
  end subroutine set_itv_169

  !---------------------------------

  subroutine init_itv_170
    !! <LI> (170) DUMMY : Description
    use numerics, only: lablxc, boundl, boundu
    implicit none
    lablxc(170) = 'DUMMY         '
    boundl(170) = 1.0d-99
    boundu(170) = 1.0d99
  end subroutine init_itv_170

  real(kind(1.d0)) function itv_170()
    implicit none
    itv_170 = DUMMY 
  end function itv_170

  subroutine set_itv_170(ratio)
    implicit none
    real(kind(1.d0)) :: ratio
    DUMMY = ratio
  end subroutine set_itv_170

  !---------------------------------
  
  subroutine init_itv_171
    !! <LI> (171) DUMMY : Description
    use numerics, only: lablxc, boundl, boundu
    implicit none
    lablxc(171) = 'DUMMY         '
    boundl(171) = 1.0d-99
    boundu(171) = 1.0d99
  end subroutine init_itv_171

  real(kind(1.d0)) function itv_171()
    implicit none
    itv_171 = DUMMY 
  end function itv_171

  subroutine set_itv_171(ratio)
    implicit none
    real(kind(1.d0)) :: ratio
    DUMMY = ratio
  end subroutine set_itv_171

  !---------------------------------

  subroutine init_itv_172
    !! <LI> (172) DUMMY : Description
    use numerics, only: lablxc, boundl, boundu
    implicit none
    lablxc(172) = 'DUMMY         '
    boundl(172) = 1.0d-99
    boundu(172) = 1.0d99
  end subroutine init_itv_172

  real(kind(1.d0)) function itv_172()
    implicit none
    itv_172 = DUMMY 
  end function itv_172

  subroutine set_itv_172(ratio)
    implicit none
    real(kind(1.d0)) :: ratio
    DUMMY = ratio
  end subroutine set_itv_172

  !---------------------------------

  subroutine init_itv_173
    !! <LI> (173) DUMMY : Description
    use numerics, only: lablxc, boundl, boundu
    implicit none
    lablxc(173) = 'DUMMY         '
    boundl(173) = 1.0d-99
    boundu(173) = 1.0d99
  end subroutine init_itv_173

  real(kind(1.d0)) function itv_173()
    implicit none
    itv_173 = DUMMY 
  end function itv_173

  subroutine set_itv_173(ratio)
    implicit none
    real(kind(1.d0)) :: ratio
    DUMMY = ratio
  end subroutine set_itv_173

  !---------------------------------
  
  subroutine init_itv_174
    !! <LI> (174) DUMMY : Description
    use numerics, only: lablxc, boundl, boundu
    implicit none
    lablxc(174) = 'DUMMY         '
    boundl(174) = 1.0d-99
    boundu(174) = 1.0d99
  end subroutine init_itv_174

  real(kind(1.d0)) function itv_174()
    implicit none
    itv_174 = DUMMY 
  end function itv_174

  subroutine set_itv_174(ratio)
    implicit none
    real(kind(1.d0)) :: ratio
    DUMMY = ratio
  end subroutine set_itv_174

  !---------------------------------

  subroutine init_itv_175
    !! <LI> (175) DUMMY : Description
    use numerics, only: lablxc, boundl, boundu
    implicit none
    lablxc(175) = 'DUMMY         '
    boundl(175) = 1.0d-99
    boundu(175) = 1.0d99
  end subroutine init_itv_175

  real(kind(1.d0)) function itv_175()
    implicit none
    itv_175 = DUMMY 
  end function itv_175

  subroutine set_itv_175(ratio)
    implicit none
    real(kind(1.d0)) :: ratio
    DUMMY = ratio
  end subroutine set_itv_175

!! </UL>
end module define_iteration_variables
! !!!!!!!!!!!!!!!!!!!!!!!!!!!!!!!!!!!!!!!!!!!!!!!!!!!!!!!!!!!!!!!!!!
subroutine loadxc
  !! Routine to load the physics and engineering variables into the
  !! optimisation variables array
  !! author: P J Knight, CCFE, Culham Science Centre
  !! author: J Morris, CCFE, Culham Science Centre
  !! None
  !! This subroutine loads the physics and engineering variables
  !! into the optimisation variables array <CODE>XCM</CODE>.
  !
  ! !!!!!!!!!!!!!!!!!!!!!!!!!!!!!!!!!!!!!!!!!!!!!!!
  
      use constants, only: nout
      use maths_library, only: variable_error
      use define_iteration_variables, only: itv_142, itv_16, itv_24, itv_111, & 
    itv_46, itv_113, itv_170, itv_103, itv_166, itv_117, itv_53, itv_86, &
    itv_93, itv_3, itv_48, itv_146, itv_27, itv_54, itv_76, itv_162, itv_144, &
    itv_56, itv_35, itv_138, itv_126, itv_94, itv_139, itv_164, itv_30, &
    itv_59, itv_168, itv_74, itv_15, itv_153, itv_75, itv_85, itv_20, &
    itv_105, itv_161, itv_71, itv_140, itv_5, itv_13, itv_9, itv_106, &
    itv_52, itv_92, itv_66, itv_96, itv_116, itv_1, itv_10, itv_133, &
    itv_8, itv_39, itv_149, itv_163, itv_155, itv_29, itv_135, itv_14, &
    itv_47, itv_81, itv_159, itv_110, itv_108, itv_4, itv_36, itv_145, &
    itv_65, itv_95, itv_118, itv_160, itv_51, itv_143, itv_84, itv_112, &
    itv_79, itv_141, itv_78, itv_6, itv_136, itv_114, itv_82, itv_49, &
    itv_55, itv_151, itv_80, itv_125, itv_152, itv_102, itv_60, itv_115, &
    itv_128, itv_130, itv_41, itv_165, itv_156, itv_34, itv_26, itv_134, &
    itv_57, itv_40, itv_157, itv_169, itv_44, itv_50, itv_43, itv_148, &
    itv_91, itv_132, itv_58, itv_73, itv_45, itv_119, itv_124, itv_107, &
    itv_122, itv_2, itv_21, itv_104, itv_121, itv_25, itv_83, itv_12, &
    itv_70, itv_61, itv_150, itv_69, itv_127, itv_33, itv_62, itv_98, &
    itv_158, itv_89, itv_17, itv_131, itv_67, itv_154, itv_23, itv_63, &
    itv_167, itv_90, itv_97, itv_123, itv_37, itv_19, itv_147, itv_64, &
    itv_22, itv_7, itv_68, itv_72, itv_28, itv_77, itv_137, itv_120, &
    itv_129, itv_11, itv_18, itv_42, itv_31, itv_38, itv_109, itv_32, itv_171, &
    itv_172, itv_173, itv_174, itv_175
      use error_handling, only: idiags, fdiags, report_error
      use numerics, only: nvar, xcm, ixc, name_xc, lablxc, scafc, scale
      use physics_variables, only: icurr
      use global_variables, only: vlabel
  implicit none

  !  Local variables
  integer :: i
  ! !!!!!!!!!!!!!!!!!!!!!!!!!!!!!!!!!!!!!!!!!!!!!!!
  do i = 1,nvar

     select case (ixc(i))
         case (1);  xcm(i) = itv_1()
         case (2);  xcm(i) = itv_2()
         case (3);  xcm(i) = itv_3()
         case (4);  xcm(i) = itv_4()
         case (5);  xcm(i) = itv_5()
         case (6);  xcm(i) = itv_6()
         case (7);  xcm(i) = itv_7()
         case (8);  xcm(i) = itv_8()
         case (9);  xcm(i) = itv_9()
         case (10);  xcm(i) = itv_10()
         case (11);  xcm(i) = itv_11()
         case (12);  xcm(i) = itv_12()
         case (13);  xcm(i) = itv_13()
         case (14);  xcm(i) = itv_14()
         case (15);  xcm(i) = itv_15()
         case (16);  xcm(i) = itv_16()
         case (17);  xcm(i) = itv_17()
         case (18);  xcm(i) = itv_18()
         case (19);  xcm(i) = itv_19()
         case (20);  xcm(i) = itv_20()
         case (21);  xcm(i) = itv_21()
         case (22);  xcm(i) = itv_22()
         case (23);  xcm(i) = itv_23()
         case (24);  xcm(i) = itv_24()
         case (25);  xcm(i) = itv_25()
         case (26);  xcm(i) = itv_26()
         case (27);  xcm(i) = itv_27()
         case (28);  xcm(i) = itv_28()
         case (29);  xcm(i) = itv_29()
         case (30);  xcm(i) = itv_30()
         case (31);  xcm(i) = itv_31()
         case (32);  xcm(i) = itv_32()
         case (33);  xcm(i) = itv_33()
         case (34);  xcm(i) = itv_34()
         case (35);  xcm(i) = itv_35()
         case (36);  xcm(i) = itv_36()
         case (37);  xcm(i) = itv_37()
         case (38);  xcm(i) = itv_38()
         case (39);  xcm(i) = itv_39()
         case (40);  xcm(i) = itv_40()
         case (41);  xcm(i) = itv_41()
         case (42);  xcm(i) = itv_42()
         case (43);  
         case (44);  xcm(i) = itv_44()
         case (45);  xcm(i) = itv_45()
         case (46);  xcm(i) = itv_46()
         case (47);  xcm(i) = itv_47()
         case (48);  xcm(i) = itv_48()
         case (49);  xcm(i) = itv_49()
         case (50);  xcm(i) = itv_50()
         case (51);  xcm(i) = itv_51()
         case (52);  xcm(i) = itv_52()
         case (53);  xcm(i) = itv_53()
         case (54);  xcm(i) = itv_54()
         case (55);  xcm(i) = itv_55()
         case (56);  xcm(i) = itv_56()
         case (57);  xcm(i) = itv_57()
         case (58);  xcm(i) = itv_58()
         case (59);  xcm(i) = itv_59()
         case (60);  xcm(i) = itv_60()
         case (61);  xcm(i) = itv_61()
         case (62);  xcm(i) = itv_62()
         case (63);  xcm(i) = itv_63()
         case (64);  xcm(i) = itv_64()
         case (65);  xcm(i) = itv_65()
         case (66);  xcm(i) = itv_66()
         case (67);  xcm(i) = itv_67()
         case (68);  xcm(i) = itv_68()
         case (69);  xcm(i) = itv_69()
         case (70);  xcm(i) = itv_70()
         case (71);  xcm(i) = itv_71()
         case (72);  xcm(i) = itv_72()
         case (73);  xcm(i) = itv_73()
         case (74);  xcm(i) = itv_74()
         case (75);  xcm(i) = itv_75()
         case (76);  xcm(i) = itv_76()
         case (77);  xcm(i) = itv_77()
         case (78);  xcm(i) = itv_78()
         case (79);  xcm(i) = itv_79()
         case (80);  xcm(i) = itv_80()
         case (81);  xcm(i) = itv_81()
         case (82);  xcm(i) = itv_82()
         case (83);  xcm(i) = itv_83()
         case (84);  xcm(i) = itv_84()
         case (85);  xcm(i) = itv_85()
         case (86);  xcm(i) = itv_86()
         case (87);  
         case (88);  
         case (89);  xcm(i) = itv_89()
         case (90);  xcm(i) = itv_90()
         case (91);  xcm(i) = itv_91()
         case (92);  xcm(i) = itv_92()
         case (93);  xcm(i) = itv_93()
         case (94);  xcm(i) = itv_94()
         case (95);  xcm(i) = itv_95()
         case (96);  xcm(i) = itv_96()
         case (97);  xcm(i) = itv_97()
         case (98);  xcm(i) = itv_98()
         case (99);  
         case (100);  
         case (101);  
         case (102);  xcm(i) = itv_102()
         case (103);  xcm(i) = itv_103()
         case (104);  xcm(i) = itv_104()
         case (105);  xcm(i) = itv_105()
         case (106);  xcm(i) = itv_106()
         case (107);  xcm(i) = itv_107()
         case (108);  xcm(i) = itv_108()
         case (109);  xcm(i) = itv_109()
         case (110);  xcm(i) = itv_110()
         case (111);  xcm(i) = itv_111()
         case (112);  xcm(i) = itv_112()
         case (113);  xcm(i) = itv_113()
         case (114);  xcm(i) = itv_114()
         case (115);  xcm(i) = itv_115()
         case (116);  xcm(i) = itv_116()
         case (117);  xcm(i) = itv_117()
         case (118);  xcm(i) = itv_118()
         case (119);  xcm(i) = itv_119()
         case (120);  xcm(i) = itv_120()
         case (121);  xcm(i) = itv_121()
         case (122);  xcm(i) = itv_122()
         case (123);  xcm(i) = itv_123()
         case (124);  xcm(i) = itv_124()
         case (125);  xcm(i) = itv_125()
         case (126);  xcm(i) = itv_126()
         case (127);  xcm(i) = itv_127()
         case (128);  xcm(i) = itv_128()
         case (129);  xcm(i) = itv_129()
         case (130);  xcm(i) = itv_130()
         case (131);  xcm(i) = itv_131()
         case (132);  xcm(i) = itv_132()
         case (133);  xcm(i) = itv_133()
         case (134);  xcm(i) = itv_134()
         case (135);  xcm(i) = itv_135()
         case (136);  xcm(i) = itv_136()
         case (137);  xcm(i) = itv_137()
         case (138);  xcm(i) = itv_138()
         case (139);  xcm(i) = itv_139()
         case (140);  xcm(i) = itv_140()
         case (141);  xcm(i) = itv_141()
         case (142);  xcm(i) = itv_142()
         case (143);  xcm(i) = itv_143()
         case (144);  xcm(i) = itv_144()
         case (145);  xcm(i) = itv_145()
         case (146);  xcm(i) = itv_146()
         case (147);  xcm(i) = itv_147()
         case (148);  xcm(i) = itv_148()
         case (149);  xcm(i) = itv_149()
         case (150);  xcm(i) = itv_150()
         case (151);  xcm(i) = itv_151()
         case (152);  xcm(i) = itv_152()
         case (153);  xcm(i) = itv_153()
         case (154);  xcm(i) = itv_154()
         case (155);  xcm(i) = itv_155()
         case (156);  xcm(i) = itv_156()
         case (157);  xcm(i) = itv_157()
         case (158);  xcm(i) = itv_158()
         case (159);  xcm(i) = itv_159()
         case (160);  xcm(i) = itv_160()
         case (161);  xcm(i) = itv_161()
         case (162);  xcm(i) = itv_162()
         case (163);  xcm(i) = itv_163()
          ! DUMMY Cases
         case (164);  xcm(i) = itv_164()
         case (165);  xcm(i) = itv_165()
         case (166);  xcm(i) = itv_166()
         case (167);  xcm(i) = itv_167()
         case (168);  xcm(i) = itv_168()
         case (169);  xcm(i) = itv_169()
         case (170);  xcm(i) = itv_170()
         case (171);  xcm(i) = itv_171()
         case (172);  xcm(i) = itv_172()
         case (173);  xcm(i) = itv_173()
         case (174);  xcm(i) = itv_174()
         case (175);  xcm(i) = itv_175()

     case default
        idiags(1) = i ; idiags(2) = ixc(i)
        call report_error(54)

     end select
     

      ! Simple list of iteration variable names
      name_xc(i) = lablxc(ixc(i))
      ! Note that iteration variable 18 has more than one name:
      if ((ixc(i) == 18).and.(icurr /= 2)) name_xc(i) = 'q95'
      if ((ixc(i) == 18).and.(icurr == 2)) name_xc(i) = 'qbar'


       ! MDK Check if sweep variable is also an iteration variable
       if (name_xc(i) == vlabel) then
            write(nout,*) 'WARNING: The sweep variable is also an iteration variable.'
            write(nout,*) 'The values of the sweep variable will be overwritten by the optimiser.'
            write(*,*) 'WARNING: The sweep variable is also an iteration variable.'
       end if

     !  Check that no iteration variable is zero

     if (abs(xcm(i)) <= 1.0D-12) then
        idiags(1) = i ; idiags(2) = ixc(i)
        write(*,*) 'Iteration variable ',ixc(i),'(',trim(lablxc(ixc(i))),') is zero.'
        call report_error(55)
     end if

     !  Crude method of catching NaN errors

     !if ( (abs(xcm(i)) > 9.99D99).or.(xcm(i) /= xcm(i)) ) then
     if ( variable_error(xcm(i)) ) then
        idiags(1) = i ; idiags(2) = ixc(i) ; fdiags(1) = xcm(i)
        call report_error(56)
     end if

  end do

  do i = 1,nvar
     if (abs(xcm(i)) > 1.0D-99) then
        scale(i) = 1.0D0/xcm(i)
     else
        scale(i) = 1.0D0
     end if
     scafc(i) = 1.0D0/scale(i)
     xcm(i) = xcm(i)*scale(i)
  end do

end subroutine loadxc
! !!!!!!!!!!!!!!!!!!!!!!!!!!!!!!!!!!!!!!!!!!!!!!!!!!!!!!!!!!!!!!!!!!

subroutine convxc(xc,nn)
  
  !! Routine to convert scaled iteration variables back to
  !! their real values
  !! author: P J Knight, CCFE, Culham Science Centre
  !! author: J Morris, CCFE, Culham Science Centre
  !! xc(ipnvars) : input/output real array : scaled iteration variable values
  !! nn : input integer : number of iteration variables
  !! This subroutine converts the scaled iteration variables back to
  !! their real values.
  !
  ! !!!!!!!!!!!!!!!!!!!!!!!!!!!!!!!!!!!!!!!!!!!!!!!
  
  use define_iteration_variables, only: set_itv_1, set_itv_2, set_itv_3, &
  set_itv_4, set_itv_5, set_itv_6, set_itv_7, set_itv_8, set_itv_9, &
  set_itv_10, set_itv_11, set_itv_12, set_itv_13, set_itv_14, set_itv_15, &
  set_itv_16, set_itv_17, set_itv_18, set_itv_19, set_itv_20, set_itv_21, &
  set_itv_23, set_itv_25, set_itv_26, set_itv_27, set_itv_28, set_itv_29, &
  set_itv_30, set_itv_31, set_itv_32, set_itv_33, set_itv_34, set_itv_35, &
  set_itv_36, set_itv_37, set_itv_38, set_itv_39, set_itv_40, set_itv_41, &
  set_itv_42, set_itv_44, set_itv_45, set_itv_46, set_itv_47, set_itv_48, &
  set_itv_49, set_itv_50, set_itv_51, set_itv_52, set_itv_53, set_itv_54, &
  set_itv_56, set_itv_57, set_itv_58, set_itv_59, set_itv_60, set_itv_61, &
  set_itv_62, set_itv_63, set_itv_64, set_itv_65, set_itv_66, set_itv_67, &
  set_itv_68, set_itv_69, set_itv_70, set_itv_71, set_itv_72, set_itv_73, &
  set_itv_74, set_itv_75, set_itv_79, set_itv_81, set_itv_82, set_itv_83, &
  set_itv_84, set_itv_85, set_itv_86, set_itv_89, set_itv_90, set_itv_91, &
  set_itv_92, set_itv_93, set_itv_94, set_itv_95, set_itv_96, set_itv_97, &
  set_itv_98, set_itv_102, set_itv_103, set_itv_104, set_itv_105, &
  set_itv_106, set_itv_107, set_itv_108, set_itv_109, set_itv_110, &
  set_itv_111, set_itv_112, set_itv_113, set_itv_114, set_itv_115, &
  set_itv_116, set_itv_117, set_itv_118, set_itv_119, set_itv_120, &
  set_itv_121, set_itv_122, set_itv_123, set_itv_124, set_itv_125, &
  set_itv_126, set_itv_127, set_itv_128, set_itv_129, set_itv_130, &
  set_itv_131, set_itv_132, set_itv_133, set_itv_134, set_itv_135, &
  set_itv_136, set_itv_137, set_itv_138, set_itv_139, set_itv_140, &
  set_itv_141, set_itv_142, set_itv_143, set_itv_144, set_itv_145, &
  set_itv_146, set_itv_147, set_itv_148, set_itv_149, set_itv_150, &
  set_itv_151, set_itv_152, set_itv_153, set_itv_154, set_itv_155, &
  set_itv_156, set_itv_157, set_itv_158, set_itv_159, set_itv_160, &
  set_itv_161, set_itv_162, set_itv_163, set_itv_164, set_itv_165, &
  set_itv_166, set_itv_167, set_itv_168, set_itv_169, set_itv_170, &
  set_itv_171, set_itv_172, set_itv_173, set_itv_174, set_itv_175
  use error_handling, only: idiags, fdiags, report_error
  use numerics, only: ipnvars, scale, ixc, lablxc
  use maths_library, only: variable_error
  use, intrinsic :: iso_fortran_env, only: dp=>real64

  implicit none

  !  Arguments

  integer, intent(in) :: nn
  real(dp), dimension(ipnvars), intent(in) :: xc

  !  Local variables

  integer :: i
  real(dp)::ratio

  ! !!!!!!!!!!!!!!!!!!!!!!!!!!!!!!!!!!!!!!!!!!!!!!!

  do i = 1,nn
     ratio = xc(i)/scale(i)

     select case (ixc(i))
         case (1);  call set_itv_1(ratio)
         case (2);  call set_itv_2(ratio)
         case (3);  call set_itv_3(ratio)
         case (4);  call set_itv_4(ratio)
         case (5);  call set_itv_5(ratio)
         case (6);  call set_itv_6(ratio)
         case (7);  call set_itv_7(ratio)
         case (8);  call set_itv_8(ratio)
         case (9);  call set_itv_9(ratio)
         case (10);  call set_itv_10(ratio)
         case (11);  call set_itv_11(ratio)
         case (12);  call set_itv_12(ratio)
         case (13);  call set_itv_13(ratio)
         case (14);  call set_itv_14(ratio)
         case (15);  call set_itv_15(ratio)
         case (16);  call set_itv_16(ratio)
         case (17);  call set_itv_17(ratio)
         case (18);  call set_itv_18(ratio)
         case (19);  call set_itv_19(ratio)
         case (20);  call set_itv_20(ratio)
         case (21);  call set_itv_21(ratio)
         case (22);  
         case (23);  call set_itv_23(ratio)
         case (24);  
         case (25);  call set_itv_25(ratio)
         case (26);  call set_itv_26(ratio)
         case (27);  call set_itv_27(ratio)
         case (28);  call set_itv_28(ratio)
         case (29);  call set_itv_29(ratio)
         case (30);  call set_itv_30(ratio)
         case (31);  call set_itv_31(ratio)
         case (32);  call set_itv_32(ratio)
         case (33);  call set_itv_33(ratio)
         case (34);  call set_itv_34(ratio)
         case (35);  call set_itv_35(ratio)
         case (36);  call set_itv_36(ratio)
         case (37);  call set_itv_37(ratio)
         case (38);  call set_itv_38(ratio)
         case (39);  call set_itv_39(ratio)
         case (40);  call set_itv_40(ratio)
         case (41);  call set_itv_41(ratio)
         case (42);  call set_itv_42(ratio)
         case (43);  
         case (44);  call set_itv_44(ratio)
         case (45);  call set_itv_45(ratio)
         case (46);  call set_itv_46(ratio)
         case (47);  call set_itv_47(ratio)
         case (48);  call set_itv_48(ratio)
         case (49);  call set_itv_49(ratio)
         case (50);  call set_itv_50(ratio)
         case (51);  call set_itv_51(ratio)
         case (52);  call set_itv_52(ratio)
         case (53);  call set_itv_53(ratio)
         case (54);  call set_itv_54(ratio)
         case (55);  
         case (56);  call set_itv_56(ratio)
         case (57);  call set_itv_57(ratio)
         case (58);  call set_itv_58(ratio)
         case (59);  call set_itv_59(ratio)
         case (60);  call set_itv_60(ratio)
         case (61);  call set_itv_61(ratio)
         case (62);  call set_itv_62(ratio)
         case (63);  call set_itv_63(ratio)
         case (64);  call set_itv_64(ratio)
         case (65);  call set_itv_65(ratio)
         case (66);  call set_itv_66(ratio)
         case (67);  call set_itv_67(ratio)
         case (68);  call set_itv_68(ratio)
         case (69);  call set_itv_69(ratio)
         case (70);  call set_itv_70(ratio)
         case (71);  call set_itv_71(ratio)
         case (72);  call set_itv_72(ratio)
         case (73);  call set_itv_73(ratio)
         case (74);  call set_itv_74(ratio)
         case (75);  call set_itv_75(ratio)
         case (76);  
         case (77);  
         case (78);  
         case (79);  call set_itv_79(ratio)
         case (80);  
         case (81);  call set_itv_81(ratio)
         case (82);  call set_itv_82(ratio)
         case (83);  call set_itv_83(ratio)
         case (84);  call set_itv_84(ratio)
         case (85);  call set_itv_85(ratio)
         case (86);  call set_itv_86(ratio)
         case (87);  
         case (88);  
         case (89);  call set_itv_89(ratio)
         case (90);  call set_itv_90(ratio)
         case (91);  call set_itv_91(ratio)
         case (92);  call set_itv_92(ratio)
         case (93);  call set_itv_93(ratio)
         case (94);  call set_itv_94(ratio)
         case (95);  call set_itv_95(ratio)
         case (96);  call set_itv_96(ratio)
         case (97);  call set_itv_97(ratio)
         case (98);  call set_itv_98(ratio)
         case (99);  
         case (100);  
         case (101);  
         case (102);  call set_itv_102(ratio)
         case (103);  call set_itv_103(ratio)
         case (104);  call set_itv_104(ratio)
         case (105);  call set_itv_105(ratio)
         case (106);  call set_itv_106(ratio)
         case (107);  call set_itv_107(ratio)
         case (108);  call set_itv_108(ratio)
         case (109);  call set_itv_109(ratio)
         case (110);  call set_itv_110(ratio)
         case (111);  call set_itv_111(ratio)
         case (112);  call set_itv_112(ratio)
         case (113);  call set_itv_113(ratio)
         case (114);  call set_itv_114(ratio)
         case (115);  call set_itv_115(ratio)
         case (116);  call set_itv_116(ratio)
         case (117);  call set_itv_117(ratio)
         case (118);  call set_itv_118(ratio)
         case (119);  call set_itv_119(ratio)
         case (120);  call set_itv_120(ratio)
         case (121);  call set_itv_121(ratio)
         case (122);  call set_itv_122(ratio)
         case (123);  call set_itv_123(ratio)
         case (124);  call set_itv_124(ratio)
         case (125);  call set_itv_125(ratio)
         case (126);  call set_itv_126(ratio)
         case (127);  call set_itv_127(ratio)
         case (128);  call set_itv_128(ratio)
         case (129);  call set_itv_129(ratio)
         case (130);  call set_itv_130(ratio)
         case (131);  call set_itv_131(ratio)
         case (132);  call set_itv_132(ratio)
         case (133);  call set_itv_133(ratio)
         case (134);  call set_itv_134(ratio)
         case (135);  call set_itv_135(ratio)
         case (136);  call set_itv_136(ratio)
         case (137);  call set_itv_137(ratio)
         case (138);  call set_itv_138(ratio)
         case (139);  call set_itv_139(ratio)
         case (140);  call set_itv_140(ratio)
         case (141);  call set_itv_141(ratio)
         case (142);  call set_itv_142(ratio)
         case (143);  call set_itv_143(ratio)
         case (144);  call set_itv_144(ratio)
         case (145);  call set_itv_145(ratio)
         case (146);  call set_itv_146(ratio)
         case (147);  call set_itv_147(ratio)
         case (148);  call set_itv_148(ratio)
         case (149);  call set_itv_149(ratio)
         case (150);  call set_itv_150(ratio)
         case (151);  call set_itv_151(ratio)
         case (152);  call set_itv_152(ratio)
         case (153);  call set_itv_153(ratio)
         case (154);  call set_itv_154(ratio)
         case (155);  call set_itv_155(ratio)
         case (156);  call set_itv_156(ratio)
         case (157);  call set_itv_157(ratio)
         case (158);  call set_itv_158(ratio)
         case (159);  call set_itv_159(ratio)
         case (160);  call set_itv_160(ratio)
         case (161);  call set_itv_161(ratio)
         case (162);  call set_itv_162(ratio)
         case (163);  call set_itv_163(ratio)
          ! DUMMY Cases
         case (164);  call set_itv_164(ratio)
         case (165);  call set_itv_165(ratio)
         case (166);  call set_itv_166(ratio)
         case (167);  call set_itv_167(ratio)
         case (168);  call set_itv_168(ratio)
         case (169);  call set_itv_169(ratio)
         case (170);  call set_itv_170(ratio)
         case (171);  call set_itv_171(ratio)
         case (172);  call set_itv_172(ratio)    
         case (173);  call set_itv_173(ratio)     
         case (174);  call set_itv_174(ratio)     
         case (175);  call set_itv_175(ratio)     

         case default
            call report_error(57)

     end select

     !  Check that no iteration variable is zero

     if (abs(xc(i)) <= 1.0D-12) then
        idiags(1) = i ; idiags(2) = ixc(i)
        write(*,*) 'Iteration variable ',ixc(i),'(',trim(lablxc(ixc(i))),') is zero.'
        call report_error(58)
     end if

     !  Crude method of catching NaN errors

     !if ((abs(xc(i)) > 9.99D99).or.(xc(i) /= xc(i))) then
     if(variable_error(xc(i)))then
        idiags(1) = i ; idiags(2) = ixc(i) ; fdiags(1) = xc(i)
        call report_error(59)
     end if

     if (abs(scale(i)) < 1.0D-99) then
        idiags(1) = i ; idiags(2) = ixc(i)
        call report_error(60)
     end if

  end do

end subroutine convxc

! !!!!!!!!!!!!!!!!!!!!!!!!!!!!!!!!!!!!!!!!!!!!!!!!!!!!!!!!!!!!!!!!!!

subroutine boundxc

  !! Routine to convert variable bounds to their real values
  !! author: P J Knight, CCFE, Culham Science Centre
  !! None
  !! This subroutine converts the scaled iteration variable bounds
  !! back to their real values.
  !! AEA FUS 251: A User's Guide to the PROCESS Systems Code
  !
  ! !!!!!!!!!!!!!!!!!!!!!!!!!!!!!!!!!!!!!!!!!!!!!!!

  use numerics, only: nvar, bondl, bondu, scale, ixc, boundl, boundu

  implicit none

  !  Local variables

  integer :: i

  ! !!!!!!!!!!!!!!!!!!!!!!!!!!!!!!!!!!!!!!!!!!!!!!!

  do i = 1,nvar
     bondl(i) = boundl(ixc(i))*scale(i)
     bondu(i) = boundu(ixc(i))*scale(i)
  end do

end subroutine boundxc

! !!!!!!!!!!!!!!!!!!!!!!!!!!!!!!!!!!!!!!!!!!!!!!!!!!<|MERGE_RESOLUTION|>--- conflicted
+++ resolved
@@ -19,2200 +19,6 @@
    
   !! lablxc(ipnvars) : labels describing iteration variables<UL>
 
-<<<<<<< HEAD
-   real(kind(1.d0)) function itv_77()
-      implicit none
-      write(*,*) 'Iteration variable 77 is no longer in use.'   
-   end function itv_77
-   
-    !! <LI> (78) NOT USED
-   !---------------------------------
-
-   real(kind(1.d0)) function itv_78()
-      implicit none
-      write(*,*) 'Iteration variable 78 is no longer in use.'   
-   end function  itv_78
-
-   !---------------------------------
-
-   subroutine init_itv_79
-      !! <LI> (79) fbetap (f-value for equation 48)
-      use numerics, only: lablxc, boundl, boundu
-      implicit none
-      lablxc(79) = 'fbetap        '
-      boundl(79) = 0.001D0
-      boundu(79) = 1.000D0
-   end subroutine init_itv_79
-
-   real(kind(1.d0)) function itv_79()
-      use constraint_variables, only: fbetap
-      implicit none
-      itv_79 = fbetap 
-   end function itv_79
-
-   subroutine set_itv_79(ratio)
-      use constraint_variables, only: fbetap
-      implicit none
-      real(kind(1.d0)) :: ratio
-      fbetap = ratio
-   end subroutine set_itv_79
-
-    !! <LI> (80) NOT USED
-   !---------------------------------
-   
-   real(kind(1.d0)) function itv_80()
-      implicit none
-      write(*,*) 'Iteration variable 80 is no longer in use.'   
-   end function itv_80
-
-   !---------------------------------
-
-   subroutine init_itv_81
-      !! <LI> (81) edrive
-      use numerics, only: lablxc, boundl, boundu
-      implicit none
-      lablxc(81) = 'edrive        '
-      boundl(81) = 1.000d5
-      boundu(81) = 5.000d7
-   end subroutine init_itv_81
-
-   real(kind(1.d0)) function itv_81()
-      use ife_variables, only: edrive
-      implicit none
-      itv_81 = edrive
-   end function itv_81
-
-   subroutine set_itv_81(ratio)
-      use ife_variables, only: edrive
-      implicit none
-      real(kind(1.d0)) :: ratio
-      edrive = ratio
-   end subroutine set_itv_81
-
-   !---------------------------------
-
-   subroutine init_itv_82
-      !! <LI> (82) drveff
-      use numerics, only: lablxc, boundl, boundu
-      implicit none
-      lablxc(82) = 'drveff        '
-      boundl(82) = 0.010D0
-      boundu(82) = 1.000D0
-   end subroutine init_itv_82
-
-   real(kind(1.d0)) function itv_82()
-      use ife_variables, only: drveff
-      implicit none
-      itv_82 = drveff
-   end function itv_82
-
-   subroutine set_itv_82(ratio)
-      use ife_variables, only: drveff
-      implicit none
-      real(kind(1.d0)) :: ratio
-      drveff = ratio
-   end subroutine set_itv_82
-
-   !---------------------------------
-
-   subroutine init_itv_83
-      !! <LI> (83) tgain
-      use numerics, only: lablxc, boundl, boundu
-      implicit none
-      lablxc(83) = 'tgain         '
-      boundl(83) = 1.000D0
-      boundu(83) = 500.0D0
-   end subroutine init_itv_83
-
-   real(kind(1.d0)) function itv_83()
-      use ife_variables, only: tgain
-      implicit none
-      itv_83 = tgain
-   end function itv_83
-
-   subroutine set_itv_83(ratio)
-      use ife_variables, only: tgain
-      implicit none
-      real(kind(1.d0)) :: ratio
-      tgain = ratio
-   end subroutine set_itv_83
-
-   !---------------------------------
-
-   subroutine init_itv_84
-      !! <LI> (84) chrad
-      use numerics, only: lablxc, boundl, boundu
-      implicit none
-      lablxc(84) = 'chrad         '
-      boundl(84) = 0.100D0
-      boundu(84) = 20.00D0
-   end subroutine init_itv_84
-
-   real(kind(1.d0)) function itv_84()
-      use ife_variables, only: chrad
-      implicit none
-      itv_84 = chrad
-   end function itv_84
-
-   subroutine set_itv_84(ratio)
-      use ife_variables, only: chrad
-      implicit none
-      real(kind(1.d0)) :: ratio
-      chrad = ratio
-   end subroutine set_itv_84
-
-   !---------------------------------
-
-   subroutine init_itv_85
-      !! <LI> (85) pdrive
-      use numerics, only: lablxc, boundl, boundu
-      implicit none
-      lablxc(85) = 'pdrive        '
-      boundl(85) = 1.000D6
-      boundu(85) = 200.0D6
-   end subroutine init_itv_85
-
-   real(kind(1.d0)) function itv_85()
-      use ife_variables, only: pdrive
-      implicit none
-      itv_85 = pdrive
-   end function itv_85
-
-   subroutine set_itv_85(ratio)
-      use ife_variables, only: pdrive
-      implicit none
-      real(kind(1.d0)) :: ratio
-      pdrive = ratio
-   end subroutine set_itv_85
-
-   !---------------------------------
-
-   subroutine init_itv_86
-      !! <LI> (86) frrmax (f-value for equation 50)
-      use numerics, only: lablxc, boundl, boundu
-      implicit none
-      lablxc(86) = 'frrmax        '
-      boundl(86) = 0.001D0
-      boundu(86) = 1.000D0
-   end subroutine init_itv_86
-
-   real(kind(1.d0)) function itv_86()
-      use ife_variables, only: frrmax
-      implicit none
-      itv_86 = frrmax
-   end function itv_86
-
-   subroutine set_itv_86(ratio)
-      use ife_variables, only: frrmax
-      implicit none
-      real(kind(1.d0)) :: ratio
-      frrmax = ratio
-   end subroutine set_itv_86
-
-    !! <LI> (87) NOT USED
-   !---------------------------------
-
-   !! <LI> (88) NOT USED
-
-   !---------------------------------
-
-   subroutine init_itv_89
-      !! <LI> (89) ftbr (f-value for equation 52)
-      use numerics, only: lablxc, boundl, boundu
-      implicit none
-      lablxc(89) = 'ftbr          '
-      boundl(89) = 0.001D0
-      boundu(89) = 1.000D0
-   end subroutine init_itv_89
-
-   real(kind(1.d0)) function itv_89()
-      use constraint_variables, only: ftbr
-      implicit none
-      itv_89 = ftbr 
-   end function itv_89
-
-   subroutine set_itv_89(ratio)
-      use constraint_variables, only: ftbr
-      implicit none
-      real(kind(1.d0)) :: ratio
-      ftbr = ratio
-   end subroutine set_itv_89
-
-   !---------------------------------
-
-   subroutine init_itv_90
-      !! <LI> (90) blbuith
-      use numerics, only: lablxc, boundl, boundu
-      implicit none
-      lablxc(90) = 'blbuith       '
-      boundl(90) = 0.001D0
-      boundu(90) = 2.000D0
-   end subroutine init_itv_90
-
-   real(kind(1.d0)) function itv_90()
-      use build_variables, only: blbuith
-      implicit none
-      itv_90 = blbuith 
-   end function itv_90
-
-   subroutine set_itv_90(ratio)
-      use build_variables, only: blbuith
-      implicit none
-      real(kind(1.d0)) :: ratio
-      blbuith = ratio
-   end subroutine set_itv_90
-
-   !---------------------------------
-
-   subroutine init_itv_91
-      !! <LI> (91) blbuoth
-      use numerics, only: lablxc, boundl, boundu
-      implicit none
-      lablxc(91) = 'blbuoth       '
-      boundl(91) = 0.001D0
-      boundu(91) = 2.000D0
-   end subroutine init_itv_91
-
-   real(kind(1.d0)) function itv_91()
-      use build_variables, only: blbuoth
-      implicit none
-      itv_91 = blbuoth 
-   end function itv_91
-
-   subroutine set_itv_91(ratio)
-      use build_variables, only: blbuoth
-      implicit none
-      real(kind(1.d0)) :: ratio
-      blbuoth = ratio
-   end subroutine set_itv_91
-
-   !---------------------------------
-
-   subroutine init_itv_92
-      !! <LI> (92) fflutf (f-value for equation 53)
-      use numerics, only: lablxc, boundl, boundu
-      implicit none
-      lablxc(92) = 'fflutf        '
-      boundl(92) = 0.001D0
-      boundu(92) = 1.000D0
-   end subroutine init_itv_92
-
-   real(kind(1.d0)) function itv_92()
-      use constraint_variables, only: fflutf
-      implicit none
-      itv_92 = fflutf 
-   end function itv_92
-
-   subroutine set_itv_92(ratio)
-      use constraint_variables, only: fflutf
-      implicit none
-      real(kind(1.d0)) :: ratio
-      fflutf = ratio
-   end subroutine set_itv_92
-
-   !---------------------------------
-
-   subroutine init_itv_93
-      !! <LI> (93) shldith
-      use numerics, only: lablxc, boundl, boundu
-      implicit none
-      lablxc(93) = 'shldith       '
-      boundl(93) = 0.001D0
-      boundu(93) = 10.00D0
-   end subroutine init_itv_93
-
-   real(kind(1.d0)) function itv_93()
-      use build_variables, only: shldith
-      implicit none
-      itv_93 = shldith 
-   end function itv_93
-
-   subroutine set_itv_93(ratio)
-      use build_variables, only: shldith
-      implicit none
-      real(kind(1.d0)) :: ratio
-      shldith = ratio
-   end subroutine set_itv_93
-
-   !---------------------------------
-
-   subroutine init_itv_94
-      !! <LI> (94) shldoth
-      use numerics, only: lablxc, boundl, boundu
-      implicit none
-      lablxc(94) = 'shldoth       '
-      boundl(94) = 0.001D0
-      boundu(94) = 10.00D0
-   end subroutine init_itv_94
-
-   real(kind(1.d0)) function itv_94()
-      use build_variables, only: shldoth
-      implicit none
-      itv_94 = shldoth 
-   end function itv_94
-
-   subroutine set_itv_94(ratio)
-      use build_variables, only: shldoth
-      implicit none
-      real(kind(1.d0)) :: ratio
-      shldoth = ratio
-   end subroutine set_itv_94
-
-   !---------------------------------
-
-   subroutine init_itv_95
-      !! <LI> (95) fptfnuc (f-value for equation 54)
-      use numerics, only: lablxc, boundl, boundu
-      implicit none
-      lablxc(95) = 'fptfnuc       '
-      boundl(95) = 0.001D0
-      boundu(95) = 1.000D0
-   end subroutine init_itv_95
-
-   real(kind(1.d0)) function itv_95()
-      use constraint_variables, only: fptfnuc
-      implicit none
-      itv_95 = fptfnuc 
-   end function itv_95
-
-   subroutine set_itv_95(ratio)
-      use constraint_variables, only: fptfnuc
-      implicit none
-      real(kind(1.d0)) :: ratio
-      fptfnuc = ratio
-   end subroutine set_itv_95
-
-   !---------------------------------
-
-   subroutine init_itv_96
-      !! <LI> (96) fvvhe (f-value for equation 55)
-      use numerics, only: lablxc, boundl, boundu
-      implicit none
-      lablxc(96) = 'fvvhe         '
-      boundl(96) = 0.001D0
-      boundu(96) = 1.000D0
-   end subroutine init_itv_96
-
-   real(kind(1.d0)) function itv_96()
-      use constraint_variables, only: fvvhe
-      implicit none
-      itv_96 = fvvhe 
-   end function itv_96
-
-   subroutine set_itv_96(ratio)
-      use constraint_variables, only: fvvhe
-      implicit none
-      real(kind(1.d0)) :: ratio
-      fvvhe = ratio
-   end subroutine set_itv_96
-
-   !---------------------------------
-
-   subroutine init_itv_97
-      !! <LI> (97) fpsepr (f-value for equation 56)
-      use numerics, only: lablxc, boundl, boundu
-      implicit none
-      lablxc(97) = 'fpsepr        '
-      boundl(97) = 0.001D0
-      boundu(97) = 1.000D0
-   end subroutine init_itv_97
-
-   real(kind(1.d0)) function itv_97()
-      use constraint_variables, only: fpsepr
-      implicit none
-      itv_97 = fpsepr 
-   end function itv_97
-
-   subroutine set_itv_97(ratio)
-      use constraint_variables, only: fpsepr
-      implicit none
-      real(kind(1.d0)) :: ratio
-      fpsepr = ratio
-   end subroutine set_itv_97
-
-   !---------------------------------
-
-   subroutine init_itv_98
-      !! <LI> (98) li6enrich
-      use numerics, only: lablxc, boundl, boundu
-      implicit none
-       lablxc(98) = 'li6enrich     '
-      boundl(98) = 10.00D0
-      boundu(98) = 100.0D0
-   end subroutine init_itv_98
-
-   real(kind(1.d0)) function itv_98()
-      use fwbs_variables, only: li6enrich
-      implicit none
-      itv_98 = li6enrich 
-   end function itv_98
-
-   subroutine set_itv_98(ratio)
-      use fwbs_variables, only: li6enrich
-      implicit none
-      real(kind(1.d0)) :: ratio
-      li6enrich = ratio
-   end subroutine set_itv_98
-
-    !! <LI> (99) NOT USED
-   !---------------------------------
-
-   !! <LI> (100) NOT USED
-   !! <LI> (101) NOT USED
-
-   !---------------------------------
-
-   subroutine init_itv_102
-      !! <LI> (102) fimpvar
-      use numerics, only: lablxc, boundl, boundu
-      implicit none
-      lablxc(102) = 'fimpvar       '
-      boundl(102) = 1.00D-6
-      boundu(102) = 0.010D0
-   end subroutine init_itv_102
-
-   real(kind(1.d0)) function itv_102()
-      use impurity_radiation_module, only: impurity_arr
-      use impurity_radiation_module, only: impvar
-      implicit none
-      itv_102 =  impurity_arr(impvar)%frac
-   end function itv_102
-
-   subroutine set_itv_102(ratio)
-      use impurity_radiation_module, only: impurity_arr
-      use impurity_radiation_module, only: impvar
-      use impurity_radiation_module, only: fimpvar
-      implicit none
-      real(kind(1.d0)) :: ratio
-      fimpvar = ratio
-      impurity_arr(impvar)%frac = fimpvar
-   end subroutine set_itv_102
-
-   !---------------------------------
-
-   subroutine init_itv_103
-      !! <LI> (103) flhthresh (f-value for equation 15)
-      use numerics, only: lablxc, boundl, boundu
-      implicit none
-      lablxc(103) = 'flhthresh     '
-      boundl(103) = 1.000D0
-      boundu(103) = 1.000D6
-   end subroutine init_itv_103
-
-   real(kind(1.d0)) function itv_103()
-      use constraint_variables, only: flhthresh
-      implicit none
-      itv_103 = flhthresh 
-   end function itv_103
-
-   subroutine set_itv_103(ratio)
-      use constraint_variables, only: flhthresh
-      implicit none
-      real(kind(1.d0)) :: ratio
-      flhthresh = ratio
-   end subroutine set_itv_103
-
-   !---------------------------------
-
-   subroutine init_itv_104
-      !! <LI> (104) fcwr (f-value for equation 23)
-      use numerics, only: lablxc, boundl, boundu
-      implicit none
-      lablxc(104) = 'fcwr          '
-      boundl(104) = 0.001D0
-      boundu(104) = 1.000D0
-   end subroutine init_itv_104
-
-   real(kind(1.d0)) function itv_104()
-      use constraint_variables, only: fcwr
-      implicit none
-      itv_104 = fcwr 
-   end function itv_104
-
-   subroutine set_itv_104(ratio)
-      use constraint_variables, only: fcwr
-      implicit none
-      real(kind(1.d0)) :: ratio
-      fcwr = ratio
-   end subroutine set_itv_104
-
-   !---------------------------------
-
-   subroutine init_itv_105
-      !! <LI> (105) fnbshinef (f-value for equation 59)
-      use numerics, only: lablxc, boundl, boundu
-      implicit none
-      lablxc(105) = 'fnbshinef     '
-      boundl(105) = 0.001D0
-      boundu(105) = 1.000D0
-   end subroutine init_itv_105
-
-   real(kind(1.d0)) function itv_105()
-      use constraint_variables, only: fnbshinef
-      implicit none
-      itv_105 = fnbshinef 
-   end function itv_105
-
-   subroutine set_itv_105(ratio)
-      use constraint_variables, only: fnbshinef
-      implicit none
-      real(kind(1.d0)) :: ratio
-      fnbshinef = ratio
-   end subroutine set_itv_105
-
-   !---------------------------------
-   
-   subroutine init_itv_106
-      !! <LI> (106) ftmargoh (f-value for equation 60)
-      use numerics, only: lablxc, boundl, boundu
-      implicit none
-      lablxc(106) = 'ftmargoh      '
-      boundl(106) = 0.001D0
-      boundu(106) = 1.000D0
-   end subroutine init_itv_106
-
-   real(kind(1.d0)) function itv_106()
-      use constraint_variables, only: ftmargoh
-      implicit none
-      itv_106 = ftmargoh 
-   end function itv_106
-
-   subroutine set_itv_106(ratio)
-      use constraint_variables, only: ftmargoh
-      implicit none
-      real(kind(1.d0)) :: ratio
-      ftmargoh = ratio
-   end subroutine set_itv_106
-
-   !---------------------------------
-
-   subroutine init_itv_107
-      !! <LI> (107) favail (f-value for equation 61)
-      use numerics, only: lablxc, boundl, boundu
-      implicit none
-      lablxc(107) = 'favail        '
-      boundl(107) = 0.001D0
-      boundu(107) = 1.000D0
-   end subroutine init_itv_107
-
-   real(kind(1.d0)) function itv_107()
-      use cost_variables, only: favail
-      implicit none
-      itv_107 = favail 
-   end function itv_107
-
-   subroutine set_itv_107(ratio)
-      use cost_variables, only: favail
-      implicit none
-      real(kind(1.d0)) :: ratio
-      favail = ratio
-   end subroutine set_itv_107
-
-   !---------------------------------
-
-   subroutine init_itv_108
-      !! <LI> (108) breeder_f: Volume of Li4SiO4 / (Volume of Be12Ti + Li4SiO4)
-      use numerics, only: lablxc, boundl, boundu
-      implicit none
-      lablxc(108) = 'breeder_f     '
-      boundl(108) = 0.060D0
-      boundu(108) = 1.000D0
-   end subroutine init_itv_108
-
-   real(kind(1.d0)) function itv_108()
-      use fwbs_variables, only: breeder_f
-      implicit none
-      itv_108 = breeder_f 
-   end function itv_108
-
-   subroutine set_itv_108(ratio)
-      use fwbs_variables, only: breeder_f
-      implicit none
-      real(kind(1.d0)) :: ratio
-      breeder_f = ratio
-   end subroutine set_itv_108
-
-   !---------------------------------
-
-   subroutine init_itv_109
-      !! <LI> (109) ralpne: thermal alpha density / electron density
-      use numerics, only: lablxc, boundl, boundu
-      implicit none
-      lablxc(109) = 'ralpne        '
-      boundl(109) = 0.050D0
-      boundu(109) = 0.150D0
-   end subroutine init_itv_109
-
-   real(kind(1.d0)) function itv_109()
-      use physics_variables, only: ralpne
-      implicit none
-      itv_109 = ralpne 
-   end function itv_109
-
-   subroutine set_itv_109(ratio)
-      use physics_variables, only: ralpne
-      implicit none
-      real(kind(1.d0)) :: ratio
-      ralpne = ratio
-   end subroutine set_itv_109
-
-   !---------------------------------
-   
-   subroutine init_itv_110
-      !! <LI> (110) ftaulimit: Lower limit on taup/taueff the ratio of alpha 
-      use numerics, only: lablxc, boundl, boundu
-      implicit none
-      !!      particle to energy confinement times (f-value for equation 62)
-      lablxc(110) = 'ftaulimit     '
-      boundl(110) = 0.001D0
-      boundu(110) = 1.000D0
-   end subroutine init_itv_110
-
-   real(kind(1.d0)) function itv_110()
-      use constraint_variables, only: ftaulimit
-      implicit none
-      itv_110 = ftaulimit 
-   end function itv_110
-
-   subroutine set_itv_110(ratio)
-      use constraint_variables, only: ftaulimit
-      implicit none
-      real(kind(1.d0)) :: ratio
-      ftaulimit = ratio
-   end subroutine set_itv_110
-
-   !---------------------------------
-
-   subroutine init_itv_111
-      !! <LI> (111) fniterpump: f-value for constraint that number
-      use numerics, only: lablxc, boundl, boundu
-      implicit none
-      !!       of vacuum pumps <  TF coils (f-value for equation 63)
-      lablxc(111) = 'fniterpump    '
-      boundl(111) = 0.001D0
-      boundu(111) = 1.000D0
-   end subroutine init_itv_111
-
-   real(kind(1.d0)) function itv_111()
-      use constraint_variables, only: fniterpump
-      implicit none
-      itv_111 = fniterpump 
-   end function itv_111
-
-   subroutine set_itv_111(ratio)
-      use constraint_variables, only: fniterpump
-      implicit none
-      real(kind(1.d0)) :: ratio
-      fniterpump = ratio
-   end subroutine set_itv_111
-
-   !---------------------------------
-
-   subroutine init_itv_112
-      !! <LI> (112) fzeffmax: f-value for max Zeff (f-value for equation 64)
-      use numerics, only: lablxc, boundl, boundu
-      implicit none
-      lablxc(112) = 'fzeffmax      '
-      boundl(112) = 0.001D0
-      boundu(112) = 1.000D0
-   end subroutine init_itv_112
-
-   real(kind(1.d0)) function itv_112()
-      use constraint_variables, only: fzeffmax
-      implicit none
-      itv_112 =  fzeffmax
-   end function itv_112
-
-   subroutine set_itv_112(ratio)
-      use constraint_variables, only: fzeffmax
-      implicit none
-      real(kind(1.d0)) :: ratio
-      fzeffmax = ratio
-   end subroutine set_itv_112
-
-   !---------------------------------
-
-   subroutine init_itv_113
-      !! <LI> (113) ftaucq: f-value for minimum quench time (f-value for equation 65)
-      use numerics, only: lablxc, boundl, boundu
-      implicit none
-      lablxc(113) = 'ftaucq        '
-      boundl(113) = 0.001D0
-      boundu(113) = 1.000D0
-   end subroutine init_itv_113
-
-   real(kind(1.d0)) function itv_113()
-      use constraint_variables, only: ftaucq
-      implicit none
-      itv_113 = ftaucq 
-   end function itv_113
-
-   subroutine set_itv_113(ratio)
-      use constraint_variables, only: ftaucq
-      implicit none
-      real(kind(1.d0)) :: ratio
-      ftaucq = ratio
-   end subroutine set_itv_113
-
-   !---------------------------------
-
-   subroutine init_itv_114
-      !! <LI> (114) fw_channel_length: Length of a single first wall channel
-      use numerics, only: lablxc, boundl, boundu
-      implicit none
-      lablxc(114) = 'fw_channel_length  '
-      boundl(114) = 0.001D0
-      boundu(114) = 1.000D3
-   end subroutine init_itv_114
-
-   real(kind(1.d0)) function itv_114()
-      use fwbs_variables, only: fw_channel_length
-      implicit none
-      itv_114 = fw_channel_length
-   end function itv_114
-
-   subroutine set_itv_114(ratio)
-      use fwbs_variables, only: fw_channel_length
-      implicit none
-      real(kind(1.d0)) :: ratio
-      fw_channel_length = ratio
-   end subroutine set_itv_114
-
-   !---------------------------------
-
-   subroutine init_itv_115
-      !! <LI> (115) fpoloidalpower: f-value for max rate of change of 
-      use numerics, only: lablxc, boundl, boundu
-      implicit none
-      !!            energy in poloidal field (f-value for equation 66)
-      lablxc(115) = 'fpoloidalpower'
-      boundl(115) = 0.001D0
-      boundu(115) = 1.000D0
-   end subroutine init_itv_115
-
-   real(kind(1.d0)) function itv_115()
-      use constraint_variables, only: fpoloidalpower
-      implicit none
-      itv_115 = fpoloidalpower 
-   end function itv_115
-
-   subroutine set_itv_115(ratio)
-      use constraint_variables, only: fpoloidalpower
-      implicit none
-      real(kind(1.d0)) :: ratio
-      fpoloidalpower = ratio
-   end subroutine set_itv_115
-
-   !---------------------------------
-
-   subroutine init_itv_116
-      !! <LI> (116) fradwall: f-value for radiation wall load limit (eq. 67)
-      use numerics, only: lablxc, boundl, boundu
-      implicit none
-      lablxc(116) = 'fradwall      '
-      boundl(116) = 0.001D0
-      boundu(116) = 1.000D0
-   end subroutine init_itv_116
-
-   real(kind(1.d0)) function itv_116()
-      use constraint_variables, only: fradwall
-      implicit none
-      itv_116 = fradwall 
-   end function itv_116
-
-   subroutine set_itv_116(ratio)
-      use constraint_variables, only: fradwall
-      implicit none
-      real(kind(1.d0)) :: ratio
-      fradwall = ratio
-   end subroutine set_itv_116
-
-   !---------------------------------
-
-   subroutine init_itv_117
-      !! <LI> (117) fpsepbqar: f-value for  Psep*Bt/qar upper limit (eq. 68)
-      use numerics, only: lablxc, boundl, boundu
-      implicit none
-      lablxc(117) = 'fpsepbqar     '
-      boundl(117) = 0.001D0
-      boundu(117) = 1.000D0
-   end subroutine init_itv_117
-
-   real(kind(1.d0)) function itv_117()
-      use constraint_variables, only: fpsepbqar
-      implicit none
-      itv_117 = fpsepbqar 
-   end function itv_117
-
-   subroutine set_itv_117(ratio)
-      use constraint_variables, only: fpsepbqar
-      implicit none
-      real(kind(1.d0)) :: ratio
-      fpsepbqar = ratio
-   end subroutine set_itv_117
-
-   !---------------------------------
-
-   subroutine init_itv_118
-      !! <LI> (118) fpsep: f-value to ensure separatrix power is less than
-      use numerics, only: lablxc, boundl, boundu
-      implicit none
-      !!            value from Kallenbach divertor (f-value for equation 69)
-       lablxc(118) = 'fpsep         '
-      boundl(118) = 0.001D0
-      boundu(118) = 1.000D0
-   end subroutine init_itv_118
-
-   real(kind(1.d0)) function itv_118()
-      use constraint_variables, only: fpsep
-      implicit none
-      itv_118 = fpsep 
-   end function itv_118
-
-   subroutine set_itv_118(ratio)
-      use constraint_variables, only: fpsep
-      implicit none
-      real(kind(1.d0)) :: ratio
-      fpsep = ratio
-   end subroutine set_itv_118
-
-   !---------------------------------
-
-   subroutine init_itv_119
-      !! <LI> (119) tesep:  separatrix temperature calculated by the Kallenbach divertor model
-      use numerics, only: lablxc, boundl, boundu
-      implicit none
-      lablxc(119) = 'tesep         '
-      boundl(119) = 0.000D0
-      boundu(119) = 1.000D1
-   end subroutine init_itv_119
-
-   real(kind(1.d0)) function itv_119()
-      use physics_variables, only: tesep
-      implicit none
-      itv_119 = tesep 
-   end function itv_119
-
-   subroutine set_itv_119(ratio)
-      use physics_variables, only: tesep
-      implicit none
-   real(kind(1.d0)) :: ratio
-   tesep = ratio
-   end subroutine set_itv_119
-
-   !---------------------------------
-
-   subroutine init_itv_120
-      !! <LI> (120) ttarget: Plasma temperature adjacent to divertor sheath [eV]
-      use numerics, only: lablxc, boundl, boundu
-      implicit none
-      lablxc(120) = 'ttarget       '
-      boundl(120) = 1.000D0
-      boundu(120) = 1.000D4
-   end subroutine init_itv_120
-
-   real(kind(1.d0)) function itv_120()
-      use div_kal_vars, only: ttarget
-      implicit none
-      itv_120 =  ttarget
-   end function itv_120
-
-   subroutine set_itv_120(ratio)
-      use div_kal_vars, only: ttarget
-      implicit none
-      real(kind(1.d0)) :: ratio
-      ttarget = ratio
-   end subroutine set_itv_120
-
-   !---------------------------------
-
-   subroutine init_itv_121
-      !! <LI> (121) neratio: ratio of mean SOL density at OMP to separatrix density at OMP
-      use numerics, only: lablxc, boundl, boundu
-      implicit none
-      lablxc(121) = 'neratio       '
-      boundl(121) = 0.001D0
-      boundu(121) = 1.000D0
-   end subroutine init_itv_121
-
-   real(kind(1.d0)) function itv_121()
-      use div_kal_vars, only: neratio
-      implicit none
-      itv_121 =  neratio
-   end function itv_121
-
-   subroutine set_itv_121(ratio)
-      use div_kal_vars, only: neratio
-      implicit none
-      real(kind(1.d0)) :: ratio
-      neratio = ratio
-   end subroutine set_itv_121
-
-   !---------------------------------
-
-   subroutine init_itv_122
-      !! <LI> (122) oh_steel_frac : streel fraction of Central Solenoid
-      use numerics, only: lablxc, boundl, boundu
-      implicit none
-      lablxc(122) = 'oh_steel_frac '
-      boundl(122) = 0.001D0
-      boundu(122) = 0.950D0
-   end subroutine init_itv_122
-
-   real(kind(1.d0)) function itv_122()
-      use pfcoil_variables, only: oh_steel_frac
-      implicit none
-      itv_122 = oh_steel_frac 
-   end function itv_122
-
-   subroutine set_itv_122(ratio)
-      use pfcoil_variables, only: oh_steel_frac
-      implicit none
-      real(kind(1.d0)) :: ratio
-      oh_steel_frac = ratio
-   end subroutine set_itv_122
-
-   !---------------------------------
-
-   subroutine init_itv_123
-      !! <LI> (123) foh_stress : f-value for CS coil Tresca stress limit (f-value for eq. 72)
-      use numerics, only: lablxc, boundl, boundu
-      implicit none
-      lablxc(123) = 'foh_stress    '
-      boundl(123) = 0.001D0
-      boundu(123) = 1.000D0
-   end subroutine init_itv_123
-
-   real(kind(1.d0)) function itv_123()
-      use constraint_variables, only: foh_stress
-      implicit none
-      itv_123 = foh_stress 
-   end function itv_123
-
-   subroutine set_itv_123(ratio)
-      use constraint_variables, only: foh_stress
-      implicit none
-      real(kind(1.d0)) :: ratio
-      foh_stress = ratio
-   end subroutine set_itv_123
-
-   !---------------------------------
-
-   subroutine init_itv_124
-      !! <LI> (124) qtargettotal : Power density on target including surface recombination [W/m2]
-      use numerics, only: lablxc, boundl, boundu
-      implicit none
-      lablxc(124) = 'qtargettotal  '
-      boundl(124) = 0.001D0
-      boundu(124) = 1.000D7
-   end subroutine init_itv_124
-
-   real(kind(1.d0)) function itv_124()
-      use div_kal_vars, only: qtargettotal
-      implicit none
-      itv_124 = qtargettotal 
-   end function itv_124
-
-   subroutine set_itv_124(ratio)
-      use div_kal_vars, only: qtargettotal
-      implicit none
-      real(kind(1.d0)) :: ratio
-      qtargettotal = ratio
-   end subroutine set_itv_124
-
-   !---------------------------------
-
-   subroutine init_itv_125
-      !! <LI> (125) fimp(3) :  Beryllium density fraction relative to electron density
-      use numerics, only: lablxc, boundl, boundu
-      implicit none
-      lablxc(125) = 'fimp(03)      '
-      boundl(125) = 1.00D-8
-      boundu(125) = 0.010D0
-   end subroutine init_itv_125
-
-   real(kind(1.d0)) function itv_125()
-      use impurity_radiation_module, only: impurity_arr
-      implicit none
-      itv_125 = impurity_arr(3)%frac 
-   end function itv_125
-
-   subroutine set_itv_125(ratio)
-      use impurity_radiation_module, only: impurity_arr
-      implicit none
-      real(kind(1.d0)) :: ratio
-      impurity_arr(3)%frac = ratio
-   end subroutine set_itv_125
-
-   !---------------------------------
-
-   subroutine init_itv_126
-      !! <LI> (126) fimp(4) :  Carbon density fraction relative to electron density
-      use numerics, only: lablxc, boundl, boundu
-      implicit none
-      lablxc(126) = 'fimp(04)      '
-      boundl(126) = 1.00D-8
-      boundu(126) = 0.010D0
-   end subroutine init_itv_126
-
-   real(kind(1.d0)) function itv_126()
-      use impurity_radiation_module, only: impurity_arr
-      implicit none
-      itv_126 = impurity_arr(4)%frac 
-   end function itv_126
-
-   subroutine set_itv_126(ratio)
-      use impurity_radiation_module, only: impurity_arr
-      implicit none
-      real(kind(1.d0)) :: ratio
-      impurity_arr(4)%frac = ratio
-   end subroutine set_itv_126
-
-   !---------------------------------
-
-   subroutine init_itv_127
-      !! <LI> (127) fimp(5) :  Nitrogen fraction relative to electron density
-      use numerics, only: lablxc, boundl, boundu
-      implicit none
-      lablxc(127) = 'fimp(05)      '
-      boundl(127) = 1.00D-8
-      boundu(127) = 0.010D0
-   end subroutine init_itv_127
-
-   real(kind(1.d0)) function itv_127()
-      use impurity_radiation_module, only: impurity_arr
-      implicit none
-      itv_127 = impurity_arr(5)%frac 
-   end function itv_127
-
-   subroutine set_itv_127(ratio)
-      use impurity_radiation_module, only: impurity_arr
-      implicit none
-      real(kind(1.d0)) :: ratio
-      impurity_arr(5)%frac = ratio
-   end subroutine set_itv_127
-
-   !---------------------------------
-
-   subroutine init_itv_128
-      !! <LI> (128) fimp(6) :  Oxygen density fraction relative to electron density
-      use numerics, only: lablxc, boundl, boundu
-      implicit none
-      lablxc(128) = 'fimp(06)      '
-      boundl(128) = 1.00D-8
-      boundu(128) = 0.010D0
-   end subroutine init_itv_128
-
-   real(kind(1.d0)) function itv_128()
-      use impurity_radiation_module, only: impurity_arr
-      implicit none
-      itv_128 = impurity_arr(6)%frac 
-   end function itv_128
-
-   subroutine set_itv_128(ratio)
-      use impurity_radiation_module, only: impurity_arr
-      implicit none
-      real(kind(1.d0)) :: ratio
-      impurity_arr(6)%frac = ratio
-   end subroutine set_itv_128
-
-   !---------------------------------
-
-   subroutine init_itv_129
-      !! <LI> (129) fimp(7) :  Neon density fraction relative to electron density
-      use numerics, only: lablxc, boundl, boundu
-      implicit none
-      lablxc(129) = 'fimp(07)      '
-      boundl(129) = 1.00D-8
-      boundu(129) = 0.010D0
-   end subroutine init_itv_129
-
-   real(kind(1.d0)) function itv_129()
-      use impurity_radiation_module, only: impurity_arr
-      implicit none
-      itv_129 = impurity_arr(7)%frac 
-   end function itv_129
-
-   subroutine set_itv_129(ratio)
-      use impurity_radiation_module, only: impurity_arr
-      implicit none
-      real(kind(1.d0)) :: ratio
-      impurity_arr(7)%frac = ratio
-   end subroutine set_itv_129
-
-   !---------------------------------
-
-   subroutine init_itv_130
-      !! <LI> (130) fimp(8) :  Silicon density fraction relative to electron density
-      use numerics, only: lablxc, boundl, boundu
-      implicit none
-      lablxc(130) = 'fimp(08)      '
-      boundl(130) = 1.00D-8
-      boundu(130) = 0.010D0
-   end subroutine init_itv_130
-
-   real(kind(1.d0)) function itv_130()
-      use impurity_radiation_module, only: impurity_arr
-      implicit none
-      itv_130 = impurity_arr(8)%frac 
-   end function itv_130
-
-   subroutine set_itv_130(ratio)
-      use impurity_radiation_module, only: impurity_arr
-      implicit none
-      real(kind(1.d0)) :: ratio
-      impurity_arr(8)%frac = ratio
-   end subroutine set_itv_130
-
-   !---------------------------------
-
-   subroutine init_itv_131
-      !! <LI> (131) fimp(9) :  Argon density fraction relative to electron density
-      use numerics, only: lablxc, boundl, boundu
-      implicit none
-      lablxc(131) = 'fimp(09)      '
-      boundl(131) = 1.00D-8
-      boundu(131) = 0.010D0
-   end subroutine init_itv_131
-
-   real(kind(1.d0)) function itv_131()
-      use impurity_radiation_module, only: impurity_arr
-      implicit none
-      itv_131 = impurity_arr(9)%frac 
-   end function itv_131
-
-   subroutine set_itv_131(ratio)
-      use impurity_radiation_module, only: impurity_arr
-      implicit none
-      real(kind(1.d0)) :: ratio
-      impurity_arr(9)%frac = ratio
-   end subroutine set_itv_131
-
-   !---------------------------------
-
-   subroutine init_itv_132
-      !! <LI> (132) fimp(10) :  Iron density fraction relative to electron density
-      use numerics, only: lablxc, boundl, boundu
-      implicit none
-      lablxc(132) = 'fimp(10)      '
-      boundl(132) = 1.00D-8
-      boundu(132) = 0.010D0
-   end subroutine init_itv_132
-
-   real(kind(1.d0)) function itv_132()
-      use impurity_radiation_module, only: impurity_arr
-      implicit none
-      itv_132 = impurity_arr(10)%frac 
-   end function itv_132
-
-   subroutine set_itv_132(ratio)
-      use impurity_radiation_module, only: impurity_arr
-      implicit none
-      real(kind(1.d0)) :: ratio
-      impurity_arr(10)%frac = ratio
-   end subroutine set_itv_132
-
-   !---------------------------------
-
-   subroutine init_itv_133
-      !! <LI> (133) fimp(11) :  Nickel density fraction relative to electron density
-      use numerics, only: lablxc, boundl, boundu
-      implicit none
-      lablxc(133) = 'fimp(11)      '
-      boundl(133) = 1.00D-8
-      boundu(133) = 0.010D0
-   end subroutine init_itv_133
-
-   real(kind(1.d0)) function itv_133()
-      use impurity_radiation_module, only: impurity_arr
-      implicit none
-      itv_133 = impurity_arr(11)%frac 
-   end function itv_133
-
-   subroutine set_itv_133(ratio)
-      use impurity_radiation_module, only: impurity_arr
-      implicit none
-      real(kind(1.d0)) :: ratio
-      impurity_arr(11)%frac = ratio
-   end subroutine set_itv_133
-
-   !---------------------------------
-
-   subroutine init_itv_134
-      !! <LI> (134) fimp(12) :  Krypton density fraction relative to electron density
-      use numerics, only: lablxc, boundl, boundu
-      implicit none
-      lablxc(134) = 'fimp(12)      '
-      boundl(134) = 1.00D-8
-      boundu(134) = 0.010D0
-   end subroutine init_itv_134
-
-   real(kind(1.d0)) function itv_134()
-      use impurity_radiation_module, only: impurity_arr
-      implicit none
-      itv_134 = impurity_arr(12)%frac 
-   end function itv_134
-
-   subroutine set_itv_134(ratio)
-      use impurity_radiation_module, only: impurity_arr
-      implicit none
-      real(kind(1.d0)) :: ratio
-      impurity_arr(12)%frac = ratio
-   end subroutine set_itv_134
-
-   !---------------------------------
-
-   subroutine init_itv_135
-      !! <LI> (135) fimp(13) :  Xenon density fraction relative to electron density
-      use numerics, only: lablxc, boundl, boundu
-      implicit none
-      lablxc(135) = 'fimp(13)      '
-      boundl(135) = 1.00D-8
-      boundu(135) = 0.010D0
-   end subroutine init_itv_135
-
-   real(kind(1.d0)) function itv_135()
-      use impurity_radiation_module, only: impurity_arr
-      implicit none
-      itv_135 = impurity_arr(13)%frac 
-   end function itv_135
-
-   subroutine set_itv_135(ratio)
-      use impurity_radiation_module, only: impurity_arr
-      implicit none
-      real(kind(1.d0)) :: ratio
-      impurity_arr(13)%frac = ratio
-   end subroutine set_itv_135
-
-   !---------------------------------
-
-   subroutine init_itv_136
-      !! <LI> (136) fimp(14) :  Tungsten density fraction relative to electron density
-      use numerics, only: lablxc, boundl, boundu
-      implicit none
-      lablxc(136) = 'fimp(14)      '
-      boundl(136) = 1.00D-8
-      boundu(136) = 0.010D0
-   end subroutine init_itv_136
-
-   real(kind(1.d0)) function itv_136()
-      use impurity_radiation_module, only: impurity_arr
-      implicit none
-      itv_136 = impurity_arr(14)%frac 
-   end function itv_136
-
-   subroutine set_itv_136(ratio)
-      use impurity_radiation_module, only: impurity_arr
-      implicit none
-      real(kind(1.d0)) :: ratio
-      impurity_arr(14)%frac = ratio
-   end subroutine set_itv_136
-
-   !---------------------------------
-
-   subroutine init_itv_137
-      !! <LI> (137) fplhsep (f-value for equation 73)
-      use numerics, only: lablxc, boundl, boundu
-      implicit none
-      lablxc(137) = 'fplhsep       '
-      boundl(137) = 0.001D0
-      boundu(137) = 1.000D0
-   end subroutine init_itv_137
-
-   real(kind(1.d0)) function itv_137()
-      use physics_variables, only: fplhsep
-      implicit none
-      itv_137 = fplhsep 
-   end function itv_137
-
-   subroutine set_itv_137(ratio)
-      use physics_variables, only: fplhsep
-      implicit none
-      real(kind(1.d0)) :: ratio
-      fplhsep = ratio
-   end subroutine set_itv_137
-
-   !---------------------------------
-
-   subroutine init_itv_138
-      !! <LI> (138) rebco_thickness : thickness of REBCO layer in tape (m)
-      use numerics, only: lablxc, boundl, boundu
-      implicit none
-      lablxc(138) = 'rebco_thicknes'
-      boundl(138) = 0.01D-6
-      boundu(138) = 100.0D-6
-   end subroutine init_itv_138
-
-   real(kind(1.d0)) function itv_138()
-      use physics_variables, only: fplhsep
-      implicit none
-      itv_138 = fplhsep 
-   end function itv_138
-
-   subroutine set_itv_138(ratio)
-      use physics_variables, only: fplhsep
-      implicit none
-      real(kind(1.d0)) :: ratio
-      fplhsep = ratio
-   end subroutine set_itv_138
-
-   !---------------------------------
-
-   subroutine init_itv_139
-      !! <LI> (139) copper_thick : thickness of copper layer in tape (m)
-      use numerics, only: lablxc, boundl, boundu
-      implicit none
-      lablxc(139) = 'copper_thick  '
-      boundl(139) = 1.00D-6
-      boundu(139) = 1.00D-3
-   end subroutine init_itv_139
-
-   real(kind(1.d0)) function itv_139()
-      use rebco_variables, only: copper_thick
-      implicit none
-      itv_139 = copper_thick 
-   end function itv_139
-
-   subroutine set_itv_139(ratio)
-      use rebco_variables, only: copper_thick
-      implicit none
-      real(kind(1.d0)) :: ratio
-      copper_thick = ratio
-   end subroutine set_itv_139
-
-   !---------------------------------
-
-   subroutine init_itv_140
-      !! <LI> (140) dr_tf_wp : radial thickness of TFC winding pack (m)
-      use numerics, only: lablxc, boundl, boundu
-      implicit none
-      lablxc(140) = 'dr_tf_wp         '
-      boundl(140) = 0.001D0
-      boundu(140) = 2.000D0
-   end subroutine init_itv_140
-
-   real(kind(1.d0)) function itv_140()
-      use tfcoil_variables, only: dr_tf_wp
-      implicit none
-      itv_140 = dr_tf_wp 
-   end function itv_140
-
-   subroutine set_itv_140(ratio)
-      use tfcoil_variables, only: dr_tf_wp
-      implicit none
-      real(kind(1.d0)) :: ratio
-      dr_tf_wp = ratio
-   end subroutine set_itv_140
-
-   !---------------------------------
-
-   subroutine init_itv_141
-      !! <LI> (141) fcqt : TF coil quench temperature < tmax_croco (f-value for equation 74)
-      use numerics, only: lablxc, boundl, boundu
-      implicit none
-      lablxc(141) = 'fcqt          '
-      boundl(141) = 0.001D0
-      boundu(141) = 1.000D0
-   end subroutine init_itv_141
-
-   real(kind(1.d0)) function itv_141()
-      use constraint_variables, only: fcqt
-      implicit none
-      itv_141 = fcqt 
-   end function itv_141
-
-   subroutine set_itv_141(ratio)
-      use constraint_variables, only: fcqt
-      implicit none
-      real(kind(1.d0)) :: ratio
-      fcqt = ratio
-   end subroutine set_itv_141
-
-   !---------------------------------
-
-   subroutine init_itv_142
-      !! <LI> (142) nesep : electron density at separatrix [m-3]
-      use numerics, only: lablxc, boundl, boundu
-      implicit none
-      lablxc(142) = 'nesep         '
-      boundl(142) = 1.00D17
-      boundu(142) = 1.00D20
-   end subroutine init_itv_142
-
-   real(kind(1.d0)) function itv_142()
-      use physics_variables, only: nesep
-      implicit none
-      itv_142 = nesep 
-   end function itv_142
-
-   subroutine set_itv_142(ratio)
-      use physics_variables, only: nesep
-      implicit none
-      real(kind(1.d0)) :: ratio
-      nesep = ratio
-   end subroutine set_itv_142
-
-   !---------------------------------
-
-   subroutine init_itv_143
-      !! <LI> (143) f_copperA_m2 : TF coil current / copper area < Maximum value
-      !!            (f-value for equation 75)
-      use numerics, only: lablxc, boundl, boundu
-      implicit none
-      lablxc(143) = 'f_coppera_m2  '
-      boundl(143) = 0.001D0
-      boundu(143) = 1.000D0
-   end subroutine init_itv_143
-
-   real(kind(1.d0)) function itv_143()
-      use rebco_variables, only: f_coppera_m2
-      implicit none
-      itv_143 = f_copperA_m2 
-   end function itv_143
-
-   subroutine set_itv_143(ratio)
-      use rebco_variables, only: f_coppera_m2
-      implicit none
-      real(kind(1.d0)) :: ratio
-      f_coppera_m2 = ratio
-   end subroutine set_itv_143
-
-   !---------------------------------
-
-   subroutine init_itv_144
-      !! <LI> (144) fnesep : Eich critical electron density at separatrix 
-      use numerics, only: lablxc, boundl, boundu
-      implicit none
-      !!                     (f-value for constraint equation 76) [m-3]
-      lablxc(144) = 'fnesep        '
-      boundl(144) = 0.001D0
-      boundu(144) = 1.000D0
-   end subroutine init_itv_144
-
-   real(kind(1.d0)) function itv_144()
-      use constraint_variables, only: fnesep
-      implicit none
-      itv_144 = fnesep 
-   end function itv_144
-
-   subroutine set_itv_144(ratio)
-      use constraint_variables, only: fnesep
-      implicit none
-      real(kind(1.d0)) :: ratio
-      fnesep = ratio
-   end subroutine set_itv_144
-
-   !---------------------------------
-
-   subroutine init_itv_145
-      !! <LI> (145) fgwped :  fraction of Greenwald density to set as pedestal-top density
-      use numerics, only: lablxc, boundl, boundu
-      implicit none
-      lablxc(145) = 'fgwped        '
-      boundl(145) = 0.500D0
-      boundu(145) = 1.000D0
-   end subroutine init_itv_145
-
-   real(kind(1.d0)) function itv_145()
-      use physics_variables, only: fgwped
-      implicit none
-      itv_145 = fgwped 
-   end function itv_145
-
-   subroutine set_itv_145(ratio)
-      use physics_variables, only: fgwped
-      implicit none
-      real(kind(1.d0)) :: ratio
-      fgwped = ratio
-   end subroutine set_itv_145
-
-   !---------------------------------
-
-   subroutine init_itv_146
-      !! <LI> (146) fcpttf : F-value for TF coil current per turn limit (constraint equation 77)
-      use numerics, only: lablxc, boundl, boundu
-      implicit none
-      lablxc(146) = 'fcpttf        '
-      boundl(146) = 0.001D0
-      boundu(146) = 1.000D0
-   end subroutine init_itv_146
-
-   real(kind(1.d0)) function itv_146()
-      use constraint_variables, only: fcpttf
-      implicit none
-      itv_146 = fcpttf 
-   end function itv_146
-
-   subroutine set_itv_146(ratio)
-      use constraint_variables, only: fcpttf
-      implicit none
-      real(kind(1.d0)) :: ratio
-      fcpttf = ratio
-   end subroutine set_itv_146
-
-   !---------------------------------
-
-   subroutine init_itv_147
-      !! <LI> (147) freinke : F-value for Reinke detachment criterion (constraint equation 78)
-      use numerics, only: lablxc, boundl, boundu
-      implicit none
-      lablxc(147) = 'freinke       '
-      boundl(147) = 0.001D0
-      boundu(147) = 1.000D0
-   end subroutine init_itv_147
-
-   real(kind(1.d0)) function itv_147()
-      use constraint_variables, only: freinke
-      implicit none
-      itv_147 = freinke 
-   end function itv_147
-
-   subroutine set_itv_147(ratio)
-      use constraint_variables, only: freinke
-      implicit none
-      real(kind(1.d0)) :: ratio
-      freinke = ratio
-   end subroutine set_itv_147
-
-   !---------------------------------
-
-   subroutine init_itv_148
-      !! <LI> (148) fzactual : fraction of impurity at SOL with Reinke detachment criterion
-      use numerics, only: lablxc, boundl, boundu
-      implicit none
-      lablxc(148) = 'fzactual      '
-      boundl(148) = 1.00D-8
-      boundu(148) = 1.000D0
-   end subroutine init_itv_148
-
-   real(kind(1.d0)) function itv_148()
-      use div_kal_vars, only: impurity_enrichment
-      use impurity_radiation_module, only: impurity_arr
-      use reinke_variables, only: impvardiv
-      implicit none
-      ! TODO This needs to be clarified!! MDK
-      ! It looks like fzactual is not really an iteration variable.
-      itv_148 = impurity_arr(impvardiv)%frac*impurity_enrichment(impvardiv)   !fzactual
-   end function itv_148
-
-   subroutine set_itv_148(ratio)
-      use div_kal_vars, only: impurity_enrichment
-      use impurity_radiation_module, only: fimpvar, impurity_arr
-      use reinke_variables, only: fzactual, impvardiv
-      implicit none
-      real(kind(1.d0)) :: ratio
-      fzactual = ratio
-      impurity_arr(impvardiv)%frac = fzactual / impurity_enrichment(impvardiv)
-   end subroutine set_itv_148
-
-   !---------------------------------
-
-   subroutine init_itv_149
-      !! <LI> (149) fbmaxcs : F-value for max peak CS field (con. 79, itvar 149)
-      use numerics, only: lablxc, boundl, boundu
-      implicit none
-      lablxc(149) = 'fbmaxcs       '
-      boundl(149) = 0.001D0
-      boundu(149) = 1.000D0
-   end subroutine init_itv_149
-
-   real(kind(1.d0)) function itv_149()
-      use pfcoil_variables, only: fbmaxcs
-      implicit none
-      itv_149 = fbmaxcs 
-   end function itv_149
-
-   subroutine set_itv_149(ratio)
-      use pfcoil_variables, only: fbmaxcs
-      implicit none
-      real(kind(1.d0)) :: ratio
-      fbmaxcs = ratio
-   end subroutine set_itv_149
-
-   !---------------------------------
-
-   subroutine init_itv_150
-      !! <LI> (150) plasmod_fcdp : (P_CD - Pheat)/(Pmax-Pheat) 
-      use numerics, only: lablxc, boundl, boundu
-      implicit none
-      !!            i.e. ratio of CD power over available power
-      lablxc(150) = 'plasmod_fcdp  '
-      boundl(150) = 0.000D0
-      boundu(150) = 1.000D0
-   end subroutine init_itv_150
-
-   real(kind(1.d0)) function itv_150()
-      use plasmod_variables, only: plasmod_fcdp
-      implicit none
-      itv_150 = plasmod_fcdp 
-   end function itv_150
-
-   subroutine set_itv_150(ratio)
-      use plasmod_variables, only: plasmod_fcdp
-      implicit none
-      real(kind(1.d0)) :: ratio
-      plasmod_fcdp = ratio
-   end subroutine set_itv_150
-
-   !---------------------------------
-
-   subroutine init_itv_151
-      !! <LI> (151) plasmod_fradc : Pline_Xe / (Palpha + Paux - PlineAr - Psync - Pbrad)
-      use numerics, only: lablxc, boundl, boundu
-      implicit none
-      lablxc(151) = 'plasmod_fradc '
-      boundl(151) = 0.001D0
-      boundu(151) = 1.000D0
-   end subroutine init_itv_151
-
-   real(kind(1.d0)) function itv_151()
-      use plasmod_variables, only: plasmod_fradc
-      implicit none
-      itv_151 = plasmod_fradc 
-   end function itv_151
-
-   subroutine set_itv_151(ratio)
-      use plasmod_variables, only: plasmod_fradc
-      implicit none
-      real(kind(1.d0)) :: ratio
-      plasmod_fradc = ratio
-   end subroutine set_itv_151
-
-   !---------------------------------
-
-   subroutine init_itv_152
-      !! <LI> (152) fbmaxcs : Ratio of separatrix density to Greenwald density
-      use numerics, only: lablxc, boundl, boundu
-      implicit none
-      lablxc(152) = 'fgwsep        '
-      boundl(152) = 0.001D0
-      boundu(152) = 1.000D0
-   end subroutine init_itv_152
-
-   real(kind(1.d0)) function itv_152()
-      use physics_variables, only: fgwsep
-      implicit none
-      itv_152 = fgwsep 
-   end function itv_152
-
-   subroutine set_itv_152(ratio)
-      use physics_variables, only: fgwsep
-      implicit none
-      real(kind(1.d0)) :: ratio
-      fgwsep = ratio
-   end subroutine set_itv_152
-
-   !---------------------------------
-
-   subroutine init_itv_153
-      !! <LI> (153) fpdivlim : F-value for minimum pdivt (con. 80)
-      use numerics, only: lablxc, boundl, boundu
-      implicit none
-      lablxc(153) = 'fpdivlim      '
-      boundl(153) = 0.001D0
-      boundu(153) = 1.000D0
-   end subroutine init_itv_153
-
-   real(kind(1.d0)) function itv_153()
-      use physics_variables, only: fpdivlim
-      implicit none
-      itv_153 = fpdivlim
-   end function itv_153
-
-   subroutine set_itv_153(ratio)
-      use physics_variables, only: fpdivlim
-      implicit none
-      real(kind(1.d0)) :: ratio
-      fpdivlim = ratio
-   end subroutine set_itv_153
-
-   !---------------------------------
-
-   subroutine init_itv_154
-      !! <LI> (154) fne0 : F-value for ne(0) > ne(ped) (con. 81)
-      use numerics, only: lablxc, boundl, boundu
-      implicit none
-      lablxc(154) = 'fne0          ' 
-      boundl(154) = 0.001D0
-      boundu(154) = 1.000D0
-   end subroutine init_itv_154
-
-   real(kind(1.d0)) function itv_154()
-      use physics_variables, only: fpdivlim
-      implicit none
-      itv_154 = fpdivlim 
-   end function itv_154
-
-   subroutine set_itv_154(ratio)
-      use physics_variables, only: fpdivlim
-      implicit none
-      real(kind(1.d0)) :: ratio
-      fpdivlim = ratio
-   end subroutine set_itv_154
-
-   !---------------------------------
-   
-   subroutine init_itv_155
-      !! <LI> (155) pfusife : IFE input fusion power (MW) (ifedrv=3 only)
-      use numerics, only: lablxc, boundl, boundu
-      implicit none
-      lablxc(155) = 'pfusife       '
-      boundl(155) = 5.000d2
-      boundu(155) = 3.000d3
-   end subroutine init_itv_155
-   
-   real(kind(1.d0)) function itv_155()
-      use ife_variables, only: pfusife
-      implicit none
-      itv_155 = pfusife 
-   end function itv_155
-
-   subroutine set_itv_155(ratio)
-      use ife_variables, only: pfusife
-      implicit none
-      real(kind(1.d0)) :: ratio
-      pfusife = ratio
-   end subroutine set_itv_155
-
-!---------------------------------
-
-   subroutine init_itv_156
-      !! <LI> (156) rrin : Input IFE repetition rate (Hz) (ifedrv=3 only)
-      use numerics, only: lablxc, boundl, boundu
-      implicit none
-      lablxc(156) = 'rrin          '
-      boundl(156) = 1.000d0
-      boundu(156) = 1.000d1
-   end subroutine init_itv_156
-
-   real(kind(1.d0)) function itv_156()
-      use ife_variables, only: rrin
-      implicit none
-      itv_156 = rrin 
-   end function itv_156
-
-   subroutine set_itv_156(ratio)
-      use ife_variables, only: rrin
-      implicit none
-      real(kind(1.d0)) :: ratio
-      rrin = ratio
-   end subroutine set_itv_156
-
-   !---------------------------------
-
-   subroutine init_itv_157
-      !! <LI> (157) fvssu : F-value for available to required start up flux (con. 51)
-      use numerics, only: lablxc, boundl, boundu
-      implicit none
-      lablxc(157) = 'fvssu         '
-      boundl(157) = 1.00d-3
-      boundu(157) = 1.000d1
-   end subroutine init_itv_157
-
-   real(kind(1.d0)) function itv_157()
-      use pfcoil_variables, only: fvssu
-      implicit none
-      itv_157 = fvssu 
-   end function itv_157
-
-   subroutine set_itv_157(ratio)
-      use pfcoil_variables, only: fvssu
-      implicit none
-      real(kind(1.d0)) :: ratio
-      fvssu = ratio
-   end subroutine set_itv_157
-
-   !---------------------------------
-
-   subroutine init_itv_158
-      !! <LI> (158) croco_thick : Thickness of CroCo copper tube (m)
-      use numerics, only: lablxc, boundl, boundu
-      implicit none
-      lablxc(158) = 'croco_thick   '
-      boundl(158) = 1.0d-3
-      boundu(158) = 1.0d-1
-   end subroutine init_itv_158
-
-   real(kind(1.d0)) function itv_158()
-      use rebco_variables, only: croco_thick
-      implicit none
-      itv_158 = croco_thick
-   end function itv_158
-
-   subroutine set_itv_158(ratio)
-      use rebco_variables, only: croco_thick
-      implicit none
-      real(kind(1.d0)) :: ratio
-      croco_thick = ratio
-   end subroutine set_itv_158
-
-   !---------------------------------
-   ! DUMMY variables below here
-   !---------------------------------
-
-   subroutine init_itv_159
-      !! <LI> (159) DUMMY : Description
-      use numerics, only: lablxc, boundl, boundu
-      implicit none
-      lablxc(159) = 'DUMMY         '
-      boundl(159) = 1.0d-99
-      boundu(159) = 1.0d99
-   end subroutine init_itv_159
-
-   real(kind(1.d0)) function itv_159()
-      implicit none
-      itv_159 = DUMMY 
-   end function itv_159
-
-   subroutine set_itv_159(ratio)
-      implicit none
-      real(kind(1.d0)) :: ratio
-      DUMMY = ratio
-   end subroutine set_itv_159
-
-   !---------------------------------
-
-   subroutine init_itv_160
-      !! <LI> (160) DUMMY : Description
-      use numerics, only: lablxc, boundl, boundu
-      implicit none
-      lablxc(160) = 'DUMMY         '
-      boundl(160) = 1.0d-99
-      boundu(160) = 1.0d99
-   end subroutine init_itv_160
-
-   real(kind(1.d0)) function itv_160()
-      implicit none
-      itv_160 = DUMMY 
-   end function itv_160
-
-   subroutine set_itv_160(ratio)
-      implicit none
-      real(kind(1.d0)) :: ratio
-      DUMMY = ratio
-   end subroutine set_itv_160
-
-   !---------------------------------
-
-   subroutine init_itv_161
-      !! <LI> (161) DUMMY : Description
-      use numerics, only: lablxc, boundl, boundu
-      implicit none
-      lablxc(161) = 'DUMMY         '
-      boundl(161) = 1.0d-99
-      boundu(161) = 1.0d99
-   end subroutine init_itv_161
-
-   real(kind(1.d0)) function itv_161()
-      implicit none
-      itv_161 = DUMMY 
-   end function itv_161
-
-   subroutine set_itv_161(ratio)
-      implicit none
-      real(kind(1.d0)) :: ratio
-      DUMMY = ratio
-   end subroutine set_itv_161
-
-   !---------------------------------
-
-   subroutine init_itv_162
-      !! <LI> (162) DUMMY : Description
-      use numerics, only: lablxc, boundl, boundu
-      implicit none
-      lablxc(162) = 'DUMMY         '
-      boundl(162) = 1.0d-99
-      boundu(162) = 1.0d99
-   end subroutine init_itv_162
-
-   real(kind(1.d0)) function itv_162()
-      implicit none
-      itv_162 = DUMMY 
-   end function itv_162
-
-   subroutine set_itv_162(ratio)
-      implicit none
-      real(kind(1.d0)) :: ratio
-      DUMMY = ratio
-   end subroutine set_itv_162
-
-   !---------------------------------
-
-   subroutine init_itv_163
-      !! <LI> (163) DUMMY : Description
-      use numerics, only: lablxc, boundl, boundu
-      implicit none
-      lablxc(163) = 'DUMMY         '
-      boundl(163) = 1.0d-99
-      boundu(163) = 1.0d99
-   end subroutine init_itv_163
-
-   real(kind(1.d0)) function itv_163()
-      implicit none
-      itv_163 = DUMMY 
-   end function itv_163
-
-   subroutine set_itv_163(ratio)
-      implicit none
-      real(kind(1.d0)) :: ratio
-      DUMMY = ratio
-   end subroutine set_itv_163
-
-   !---------------------------------
-
-   subroutine init_itv_164
-      !! <LI> (164) DUMMY : Description
-      use numerics, only: lablxc, boundl, boundu
-      implicit none
-      lablxc(164) = 'DUMMY         '
-      boundl(164) = 1.0d-99
-      boundu(164) = 1.0d99
-   end subroutine init_itv_164
-
-   real(kind(1.d0)) function itv_164()
-      implicit none
-      itv_164 = DUMMY 
-   end function itv_164
-
-   subroutine set_itv_164(ratio)
-      implicit none
-      real(kind(1.d0)) :: ratio
-      DUMMY = ratio
-   end subroutine set_itv_164
-
-   !---------------------------------
-
-   subroutine init_itv_165
-      !! <LI> (165) DUMMY : Description
-      use numerics, only: lablxc, boundl, boundu
-      implicit none
-      lablxc(165) = 'DUMMY         '
-      boundl(165) = 1.0d-99
-      boundu(165) = 1.0d99
-   end subroutine init_itv_165
-
-   real(kind(1.d0)) function itv_165()
-      implicit none
-      itv_165 = DUMMY 
-   end function itv_165
-
-   subroutine set_itv_165(ratio)
-      implicit none
-      real(kind(1.d0)) :: ratio
-      DUMMY = ratio
-   end subroutine  set_itv_165
-
-   !---------------------------------
-
-   subroutine init_itv_166
-      !! <LI> (166) DUMMY : Description
-      use numerics, only: lablxc, boundl, boundu
-      implicit none
-      lablxc(166) = 'DUMMY         '
-      boundl(166) = 1.0d-99
-      boundu(166) = 1.0d99
-   end subroutine init_itv_166
-
-   real(kind(1.d0)) function itv_166()
-      implicit none
-      itv_166 = DUMMY 
-   end function itv_166
-
-   subroutine set_itv_166(ratio)
-      implicit none
-      real(kind(1.d0)) :: ratio
-      DUMMY = ratio
-   end subroutine set_itv_166
-
-   !---------------------------------
-
-   subroutine init_itv_167
-      !! <LI> (167) DUMMY : Description
-      use numerics, only: lablxc, boundl, boundu
-      implicit none
-      lablxc(167) = 'DUMMY         '
-      boundl(167) = 1.0d-99
-      boundu(167) = 1.0d99
-   end subroutine init_itv_167
-
-   real(kind(1.d0)) function itv_167()
-      implicit none
-      itv_167 = DUMMY 
-   end function itv_167
-
-   subroutine set_itv_167(ratio)
-      implicit none
-      real(kind(1.d0)) :: ratio
-      DUMMY = ratio
-   end subroutine set_itv_167
-
-   !---------------------------------
-
-   subroutine init_itv_168
-      !! <LI> (168) DUMMY : Description
-      use numerics, only: lablxc, boundl, boundu
-      implicit none
-      lablxc(168) = 'DUMMY         '
-      boundl(168) = 1.0d-99
-      boundu(168) = 1.0d99
-   end subroutine init_itv_168
-
-   real(kind(1.d0)) function itv_168()
-      implicit none
-      itv_168 = DUMMY 
-   end function itv_168
-
-   subroutine set_itv_168(ratio)
-      implicit none
-      real(kind(1.d0)) :: ratio
-      DUMMY = ratio
-   end subroutine set_itv_168
-
-   !---------------------------------
-
-   subroutine init_itv_169
-      !! <LI> (169) DUMMY : Description
-      use numerics, only: lablxc, boundl, boundu
-      implicit none
-      lablxc(169) = 'DUMMY         '
-      boundl(169) = 1.0d-99
-      boundu(169) = 1.0d99
-   end subroutine init_itv_169
-
-   real(kind(1.d0)) function itv_169()
-      implicit none
-      itv_169 = DUMMY 
-   end function itv_169
-
-   subroutine set_itv_169(ratio)
-      implicit none
-      real(kind(1.d0)) :: ratio
-      DUMMY = ratio
-   end subroutine set_itv_169
-
-   !---------------------------------
-
-   subroutine init_itv_170
-      !! <LI> (170) DUMMY : Description
-      use numerics, only: lablxc, boundl, boundu
-      implicit none
-      lablxc(170) = 'DUMMY         '
-      boundl(170) = 1.0d-99
-      boundu(170) = 1.0d99
-   end subroutine init_itv_170
-
-   real(kind(1.d0)) function itv_170()
-      implicit none
-      itv_170 = DUMMY 
-   end function itv_170
-
-   subroutine set_itv_170(ratio)
-      implicit none
-      real(kind(1.d0)) :: ratio
-      DUMMY = ratio
-   end subroutine set_itv_170
-
-   !---------------------------------
-
-   subroutine init_itv_171
-      !! <LI> (171) ftoroidalgap : F-value for toroidalgap >  tftort constraint (con. 82)
-      use numerics, only: lablxc, boundl, boundu
-      lablxc(171) = 'ftoroidalgap  ' 
-      boundl(171) = 1.0D-4
-      boundu(171) = 1.0D0
-   end subroutine init_itv_171
-
-   real(kind(1.d0)) function itv_171()
-      use tfcoil_variables, only: ftoroidalgap
-      implicit none
-      itv_171 = ftoroidalgap 
-   end function itv_171
-
-   subroutine set_itv_171(ratio)
-      use tfcoil_variables, only: ftoroidalgap
-      implicit none
-      real(kind(1.d0)) :: ratio
-      ftoroidalgap = ratio
-   end subroutine set_itv_171
-
-
-   !---------------------------------
-
-   subroutine init_itv_172
-      !! <LI> (172) f_avspace (f-value for equation 83)
-      use numerics, only: lablxc, boundu, boundl
-      lablxc(172) = 'f_avspace     '
-      boundl(172) = 0.010D0
-      boundu(172) = 1.000D0
-   end subroutine init_itv_172
-
-
-   real(kind(1.d0)) function itv_172()
-      use build_variables, only: f_avspace
-      implicit none
-      itv_172 = f_avspace 
-   end function itv_172
-
-   subroutine set_itv_172(ratio)
-      use build_variables, only: f_avspace
-      implicit none
-      real(kind(1.d0)) :: ratio
-      f_avspace = ratio
-   end subroutine set_itv_172
-
-
-   !---------------------------------
-
-
-   subroutine init_itv_173
-      !! <LI> (173) fbetatry_lower (f-value for equation 84)
-      use constraint_variables, only: fbetatry_lower
-      use numerics, only: lablxc, boundl, boundu
-      implicit none
-      lablxc(173) = 'fbetatry_lower     '
-      boundl(173) = 0.010D0
-      boundu(173) = 1.000D0
-   end subroutine init_itv_173
-
-
-   real(kind(1.d0)) function itv_173()
-      use constraint_variables, only: fbetatry_lower
-      implicit none
-      itv_173 = fbetatry_lower 
-   end function itv_173
-
-   subroutine set_itv_173(ratio)
-      use constraint_variables, only: fbetatry_lower
-      real(kind(1.d0)) :: ratio
-      fbetatry_lower = ratio
-   end subroutine set_itv_173
-
-
-   !---------------------------------
-
-
-   subroutine init_itv_174
-      !! <LI> (174) r_cp_top : Top outer radius of the centropost (ST only) (m)
-      use numerics, only: lablxc, boundl, boundu
-      implicit none
-      lablxc(174) = 'r_cp_top           '
-      boundl(174) = 0.0010D0
-      boundu(174) = 10.000D0
-   end subroutine init_itv_174
-
-
-   real(kind(1.d0)) function itv_174()
-   use build_variables, only: r_cp_top
-      implicit none
-      itv_174 = r_cp_top 
-   end function itv_174
-
-   subroutine set_itv_174(ratio)
-      use build_variables, only: r_cp_top
-      real(kind(1.d0)) :: ratio
-      r_cp_top = ratio
-   end subroutine set_itv_174
-=======
   !---------------------------------
   
   subroutine init_itv_1
@@ -3979,7 +1785,6 @@
   
   !! <LI> (77) NOT USED
   !---------------------------------
->>>>>>> 04676a04
 
   real(kind(1.d0)) function itv_77()
     implicit none
@@ -4873,13 +2678,13 @@
   end subroutine init_itv_120
 
   real(kind(1.d0)) function itv_120()
-    use divertor_kallenbach_variables, only: ttarget
+    use div_kal_vars, only: ttarget
     implicit none
     itv_120 =  ttarget
   end function itv_120
 
   subroutine set_itv_120(ratio)
-    use divertor_kallenbach_variables, only: ttarget
+    use div_kal_vars, only: ttarget
     implicit none
     real(kind(1.d0)) :: ratio
     ttarget = ratio
@@ -4897,13 +2702,13 @@
   end subroutine init_itv_121
 
   real(kind(1.d0)) function itv_121()
-    use divertor_kallenbach_variables, only: neratio
+    use div_kal_vars, only: neratio
     implicit none
     itv_121 =  neratio
   end function itv_121
 
   subroutine set_itv_121(ratio)
-    use divertor_kallenbach_variables, only: neratio
+    use div_kal_vars, only: neratio
     implicit none
     real(kind(1.d0)) :: ratio
     neratio = ratio
@@ -4969,13 +2774,13 @@
   end subroutine init_itv_124
 
   real(kind(1.d0)) function itv_124()
-    use divertor_kallenbach_variables, only: qtargettotal
+    use div_kal_vars, only: qtargettotal
     implicit none
     itv_124 = qtargettotal 
   end function itv_124
 
   subroutine set_itv_124(ratio)
-    use divertor_kallenbach_variables, only: qtargettotal
+    use div_kal_vars, only: qtargettotal
     implicit none
     real(kind(1.d0)) :: ratio
     qtargettotal = ratio
@@ -5547,7 +3352,7 @@
   end subroutine init_itv_148
 
   real(kind(1.d0)) function itv_148()
-    use divertor_kallenbach_variables, only: impurity_enrichment
+    use div_kal_vars, only: impurity_enrichment
     use impurity_radiation_module, only: impurity_arr
     use reinke_variables, only: impvardiv
     implicit none
@@ -5557,7 +3362,7 @@
   end function itv_148
 
   subroutine set_itv_148(ratio)
-    use divertor_kallenbach_variables, only: impurity_enrichment
+    use div_kal_vars, only: impurity_enrichment
     use impurity_radiation_module, only: fimpvar, impurity_arr
     use reinke_variables, only: fzactual, impvardiv
     implicit none
