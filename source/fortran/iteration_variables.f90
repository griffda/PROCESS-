! !!!!!!!!!!!!!!!!!!!!!!!!!!!!!!!!!!!!!!!!!!!!!!!!!!!!!!!!!!!!!!!!!!

subroutine loadxc

  !+ad_name  loadxc
  !+ad_summ  Routine to load the physics and engineering variables into the
  !+ad_summ  optimisation variables array
  !+ad_type  Subroutine
  !+ad_auth  P J Knight, CCFE, Culham Science Centre
  !+ad_auth  J Morris, CCFE, Culham Science Centre
  !+ad_cont  N/A
  !+ad_args  None
  !+ad_desc  This subroutine loads the physics and engineering variables
  !+ad_desc  into the optimisation variables array <CODE>XCM</CODE>.
  !+ad_prob  None
  !+ad_call  build_variables
  !+ad_call  constraint_variables
  !+ad_call  cost_variables
  !+ad_call  current_drive_variables
  !+ad_call  divertor_variables
  !+ad_call  error_handling
  !+ad_call  fwbs_variables
  !+ad_call  heat_transport_variables

  !+ad_call  impurity_radiation_module
  !+ad_call  numerics
  !+ad_call  pfcoil_variables
  !+ad_call  physics_variables

  !+ad_call  stellarator_variables
  !+ad_call  tfcoil_variables
  !+ad_call  times_variables
  !+ad_call  pulse_variables
  !+ad_call  report_error
  !+ad_hist  22/10/92 PJK Removed original arguments (xc,nn)
  !+ad_hist  14/11/11 PJK Changed NaN error check
  !+ad_hist  09/10/12 PJK Initial F90 version
  !+ad_hist  10/10/12 PJK Modified to use new numerics module
  !+ad_hist  06/11/12 PJK Renamed source file iteration_variables.f90 from xc.f90
  !+ad_hist  04/06/13 PJK Added ftbr (89), blbuith (90), blbuoth (91),
  !+ad_hisc               fflutf (92), shldith (93), shldoth (94),
  !+ad_hisc               fptfnuc (95), fvvhe (96)
  !+ad_hist  19/06/13 PJK fjtfc (var.28) is obsolete - added error trap
  !+ad_hist  30/09/13 PJK Added fpsepr (97)
  !+ad_hist  17/10/13 PJK Modified logic for cdtfleg usage
  !+ad_hist  28/11/13 PJK Added li6enrich (98)
  !+ad_hist  26/02/14 PJK Added ftftort (99) and ftfthko (100)
  !+ad_hist  05/03/14 PJK Added warnings for usage of some iteration variables if
  !+ad_hisc               istell=1
  !+ad_hist  30/04/14 PJK Added prp (101)
  !+ad_hist  08/05/14 PJK Replaced itfmod with tfc_model
  !+ad_hist  19/05/14 PJK Reassigned (28) to fradpwr
  !+ad_hist  02/06/14 PJK Added fimpvar (102)
  !+ad_hist  26/06/14 PJK Added error_handling
  !+ad_hist  30/07/14 PJK Changed tftort clause
  !+ad_hist  01/10/14 PJK Added flhthresh (103)
  !+ad_hist  02/10/14 PJK Added fcwr (104)
  !+ad_hist  06/10/14 PJK Added fnbshinef (105)
  !+ad_hist  11/11/14 PJK Added ftmargoh (106)
  !+ad_hist  25/11/14 JM  Added favail (107)
  !+ad_hist  27/05/15 MDK Added breeder_f (108)
  !+ad_hist  03/08/15 MDK Create list of iteration variable names
  !+ad_hist  05/08/15 MDK Added ralpne, ftaulimit
  !+ad_hist  26/08/15 MDK Added fniterpump (111)
  !+ad_hist  18/11/15 RK  Added fzeffmax (112)
  !+ad_hist  26/11/15 RK  Added ftaucq (113)
  !+ad_hist  10/11/16 HL  Added fradwall (116)
  !+ad_hist  19/01/17 JM  Added fpsepbqar (117)
  !+ad_hist  08/02/17 JM  Added fpsep, tesep and ttarget  (118, 119, 120)
  !+ad_hist  22/02/17 JM  Added neratio (121)
  !+ad_hist  27/02/17 JM  Added oh_steel_frac (122)
  !+ad_hist  27/02/17 JM  Added foh_stress (123)
  !+ad_hist  15/03/17 MDK  Added qtargettotal (124)
  !+ad_hist  17/03/17 MDK  Added impurities fimp(3-14) (125-136)
  !+ad_hist  12/01/18 KE  Added fnesep (144)
  !+ad_hist  22/06/18 SIM cdtfleg (itv 24) no longer used
  !+ad_stat  Okay
  !+ad_docs  AEA FUS 251: A User's Guide to the PROCESS Systems Code
  !
  ! !!!!!!!!!!!!!!!!!!!!!!!!!!!!!!!!!!!!!!!!!!!!!!!

  use build_variables
  use constraint_variables
  use cost_variables
  use current_drive_variables
  use divertor_kallenbach_variables
  use divertor_variables
  use error_handling
  use fwbs_variables
  use heat_transport_variables
  use impurity_radiation_module
  use numerics
  use pfcoil_variables
  use physics_variables
  use plasmod_variables
  use pulse_variables
  use reinke_variables
  use stellarator_variables
  use tfcoil_variables
  use times_variables
  use global_variables
  use rebco_variables

  implicit none

  !  Arguments

  !  Local variables

  integer :: i
  ! !!!!!!!!!!!!!!!!!!!!!!!!!!!!!!!!!!!!!!!!!!!!!!!

  do i = 1,nvar

     select case (ixc(i))

     case (1)  ; xcm(i) = aspect
     case (2)  ; xcm(i) = bt
     case (3)  ; xcm(i) = rmajor
     case (4)  ; xcm(i) = te
     case (5)  ; xcm(i) = beta
     case (6)  ; xcm(i) = dene
     case (7)  ; xcm(i) = rnbeam
     case (8)  ; xcm(i) = fbeta
     case (9)  ; xcm(i) = fdene
     case (10) ; xcm(i) = hfact
     case (11) ; xcm(i) = pheat
     case (12) ; xcm(i) = oacdcp
     case (13) ; xcm(i) = tfcth
        if (istell == 1) call report_error(46)
     case (14) ; xcm(i) = fwalld
     case (15) ; xcm(i) = fvs
     case (16) ; xcm(i) = ohcth
     case (17) ; xcm(i) = tdwell
     case (18) ; xcm(i) = q
     case (19) ; xcm(i) = enbeam
     case (20) ; xcm(i) = tcpav
     case (21) ; xcm(i) = ftburn
     case (22) ; write(*,*) 'Iteration variable 22 is not supported.'
     case (23) ; xcm(i) = fcoolcp
     case (24) ; write(*,*) 'Iteration variable 24 is not supported.'
     case (25) ; xcm(i) = fpnetel
     case (26) ; xcm(i) = ffuspow
     case (27) ; xcm(i) = fhldiv
     case (28) ; xcm(i) = fradpwr
     case (29) ; xcm(i) = bore
     case (30) ; xcm(i) = fmva
     case (31) ; xcm(i) = gapomin
     case (32) ; xcm(i) = frminor
     case (33) ; xcm(i) = fportsz
     case (34) ; xcm(i) = fdivcol
     case (35) ; xcm(i) = fpeakb
     case (36) ; xcm(i) = fbetatry
     case (37) ; xcm(i) = coheof
     case (38) ; xcm(i) = fjohc
     case (39) ; xcm(i) = fjohc0
     case (40) ; xcm(i) = fgamcd
     case (41) ; xcm(i) = fcohbop
     case (42) ; xcm(i) = gapoh
     case (43) ; xcm(i) = cfe0
     case (44) ; xcm(i) = fvsbrnni
     case (45) ; xcm(i) = fqval
     case (46) ; xcm(i) = fpinj
     case (47) ; xcm(i) = feffcd
     case (48) ; xcm(i) = fstrcase
     case (49) ; xcm(i) = fstrcond
     case (50) ; xcm(i) = fiooic
     case (51) ; xcm(i) = fvdump
     case (52) ; xcm(i) = vdalw
     case (53) ; xcm(i) = fjprot
     case (54) ; xcm(i) = ftmargtf
     case (55) ; write(*,*) 'Iteration variable 55 is not supported.'
     case (56) ; xcm(i) = tdmptf
     case (57) ; xcm(i) = thkcas
        if ((tfc_model == 0).or.(istell == 1)) call report_error(48)
     case (58) ; xcm(i) = thwcndut
     case (59) ; xcm(i) = fcutfsu
     case (60) ; xcm(i) = cpttf
        if ((istell == 1).or.(itfsup == 0)) call report_error(49)
     case (61) ; xcm(i) = gapds
     case (62) ; xcm(i) = fdtmp
     case (63) ; xcm(i) = ftpeak
     case (64) ; xcm(i) = fauxmn
     case (65) ; xcm(i) = tohs
        if (lpulse /= 1) call report_error(50)
     case (66) ; xcm(i) = ftohs
     case (67) ; xcm(i) = ftcycl
     case (68) ; xcm(i) = fptemp
     case (69) ; xcm(i) = rcool
     case (70) ; xcm(i) = vcool
     case (71) ; xcm(i) = fq
     case (72) ; xcm(i) = fipir
     case (73) ; xcm(i) = scrapli
     case (74) ; xcm(i) = scraplo
     case (75) ; xcm(i) = tfootfi
     case (76) ; write(*,*) 'Iteration variable 76 is not supported.'
     case (77) ; write(*,*) 'Iteration variable 77 is not supported.'
     case (78) ; write(*,*) 'Iteration variable 78 is not supported.'
     case (79) ; xcm(i) = fbetap
     case (80) ; write(*,*) 'Iteration variable 80 is not supported.'
     case (81) ; write(*,*) 'Iteration variable 81 is not supported.'
     case (82) ; write(*,*) 'Iteration variable 82 is not supported.'
     case (83) ; write(*,*) 'Iteration variable 83 is not supported.'
     case (84) ; write(*,*) 'Iteration variable 84 is not supported.'
     case (85) ; write(*,*) 'Iteration variable 85 is not supported.'
     case (86) ; write(*,*) 'Iteration variable 86 is not supported.'
     case (87) ; write(*,*) 'Iteration variable 87 is not supported.'
     case (88) ; write(*,*) 'Iteration variable 87 is not supported.'
     case (89) ; xcm(i) = ftbr
     case (90) ; xcm(i) = blbuith
     case (91) ; xcm(i) = blbuoth
     case (92) ; xcm(i) = fflutf
     case (93) ; xcm(i) = shldith
     case (94) ; xcm(i) = shldoth
     case (95) ; xcm(i) = fptfnuc
     case (96) ; xcm(i) = fvvhe
     case (97) ; xcm(i) = fpsepr
     case (98) ; xcm(i) = li6enrich
     case (99) ; write(*,*) 'Iteration variable 99 is not supported.'
     case (100) ; write(*,*) 'Iteration variable 100 is not supported.'
     case (101) ; write(*,*) 'Iteration variable 101 is not supported.'
     case (102) ; xcm(i) = impurity_arr(impvar)%frac
     case (103) ; xcm(i) = flhthresh
     case (104) ; xcm(i) = fcwr
     case (105) ; xcm(i) = fnbshinef
     case (106) ; xcm(i) = ftmargoh
     case (107) ; xcm(i) = favail
     case (108) ; xcm(i) = breeder_f
     case (109) ; xcm(i) = ralpne
     case (110) ; xcm(i) = ftaulimit
     case (111) ; xcm(i) = fniterpump
     case (112) ; xcm(i) = fzeffmax
     case (113) ; xcm(i) = ftaucq
     case (114) ; xcm(i) = fw_channel_length
     case (115) ; xcm(i) = fpoloidalpower
     case (116) ; xcm(i) = fradwall
     case (117) ; xcm(i) = fpsepbqar
     case (118) ; xcm(i) = fpsep
     case (119) ; xcm(i) = tesep
     case (120) ; xcm(i) = ttarget
     case (121) ; xcm(i) = neratio
     case (122) ; xcm(i) = oh_steel_frac
     case (123) ; xcm(i) = foh_stress
     case (124) ; xcm(i) = qtargettotal
     case (125) ; xcm(i) = impurity_arr(3)%frac
     case (126) ; xcm(i) = impurity_arr(4)%frac
     case (127) ; xcm(i) = impurity_arr(5)%frac
     case (128) ; xcm(i) = impurity_arr(6)%frac
     case (129) ; xcm(i) = impurity_arr(7)%frac
     case (130) ; xcm(i) = impurity_arr(8)%frac
     case (131) ; xcm(i) = impurity_arr(9)%frac
     case (132) ; xcm(i) = impurity_arr(10)%frac
     case (133) ; xcm(i) = impurity_arr(11)%frac
     case (134) ; xcm(i) = impurity_arr(12)%frac
     case (135) ; xcm(i) = impurity_arr(13)%frac
     case (136) ; xcm(i) = impurity_arr(14)%frac
     case (137) ; xcm(i) = fplhsep
     case (138) ; xcm(i) = rebco_thickness
     case (139) ; xcm(i) = copper_thick
     case (140) ; xcm(i) = thkwp
     case (141) ; xcm(i) = fcqt
     case (142) ; xcm(i) = nesep
     case (143) ; xcm(i) = f_copperA_m2
     case (144) ; xcm(i) = fnesep
     case (145) ; xcm(i) = fgwped
     case (146) ; xcm(i) = fcpttf
     case (147) ; xcm(i) = freinke
<<<<<<< HEAD
     case (148) ; xcm(i) = impurity_arr(impvardiv)%frac*impurity_enrichment(impvardiv)   !fzactual  
     case (149) ; xcm(i) = croco_thick
=======
     case (148) ; xcm(i) = impurity_arr(impvardiv)%frac*impurity_enrichment(impvardiv)   !fzactual   
     case (149) ; xcm(i) = fbmaxcs
     case (150) ; xcm(i) = plasmod_fcdp
     case (151) ; xcm(i) = plasmod_fradc
     case (152) ; xcm(i) = fgwsep
>>>>>>> 58e7158f

     case default
        idiags(1) = i ; idiags(2) = ixc(i)
        call report_error(54)

     end select

      ! Simple list of iteration variable names
      name_xc(i) = lablxc(ixc(i))
      ! Note that iteration variable 18 has more than one name:
      if ((ixc(i) == 18).and.(icurr /= 2)) name_xc(i) = 'q95'
      if ((ixc(i) == 18).and.(icurr == 2)) name_xc(i) = 'qbar'


       ! MDK Check if sweep variable is also an iteration variable
       if (name_xc(i) == vlabel) then
            write(nout,*) 'WARNING: The sweep variable is also an iteration variable.'
            write(nout,*) 'The values of the sweep variable will be overwritten by the optimiser.'
            write(*,*) 'WARNING: The sweep variable is also an iteration variable.'
       end if

     !  Check that no iteration variable is zero

     if (abs(xcm(i)) <= 1.0D-12) then
        idiags(1) = i ; idiags(2) = ixc(i)
        write(*,*) 'Iteration variable ',ixc(i),'(',trim(lablxc(ixc(i))),') is zero.'
        call report_error(55)
     end if

     !  Crude method of catching NaN errors

     !if ( (abs(xcm(i)) > 9.99D99).or.(xcm(i) /= xcm(i)) ) then
     if ( variable_error(xcm(i)) ) then
        idiags(1) = i ; idiags(2) = ixc(i) ; fdiags(1) = xcm(i)
        call report_error(56)
     end if

  end do

  do i = 1,nvar
     if (abs(xcm(i)) > 1.0D-99) then
        scale(i) = 1.0D0/xcm(i)
     else
        scale(i) = 1.0D0
     end if
     scafc(i) = 1.0D0/scale(i)
     xcm(i) = xcm(i)*scale(i)
  end do

end subroutine loadxc

! !!!!!!!!!!!!!!!!!!!!!!!!!!!!!!!!!!!!!!!!!!!!!!!!!!!!!!!!!!!!!!!!!!

subroutine convxc(xc,nn)

  !+ad_name  convxc
  !+ad_summ  Routine to convert scaled iteration variables back to
  !+ad_summ  their real values
  !+ad_type  Subroutine
  !+ad_auth  P J Knight, CCFE, Culham Science Centre
  !+ad_auth  J Morris, CCFE, Culham Science Centre
  !+ad_cont  N/A
  !+ad_args  xc(ipnvars) : input/output real array : scaled iteration variable values
  !+ad_args  nn : input integer : number of iteration variables
  !+ad_desc  This subroutine converts the scaled iteration variables back to
  !+ad_desc  their real values.
  !+ad_prob  None
  !+ad_call  build_variables
  !+ad_call  constraint_variables
  !+ad_call  cost_variables
  !+ad_call  current_drive_variables
  !+ad_call  divertor_variables
  !+ad_call  error_handling
  !+ad_call  fwbs_variables
  !+ad_call  heat_transport_variables

  !+ad_call  impurity_radiation_module
  !+ad_call  numerics
  !+ad_call  pfcoil_variables
  !+ad_call  physics_variables

  !+ad_call  tfcoil_variables
  !+ad_call  times_variables
  !+ad_call  report_error
  !+ad_hist  14/11/11 PJK Changed NaN error check
  !+ad_hist  16/11/11 PJK Initial F90 version
  !+ad_hist  10/10/12 PJK Modified to use new numerics module
  !+ad_hist  17/01/13 PJK Removed bounds checking of iteration variables
  !+ad_hist  11/04/13 PJK Removed ti recalculation (moved to physics)
  !+ad_hist  04/06/13 PJK Added ftbr (89), blbuith (90), blbuoth (91),
  !+ad_hisc               fflutf (92), shldith (93), shldoth (94),
  !+ad_hisc               fptfnuc (95), fvvhe (96)
  !+ad_hist  19/06/13 PJK fjtfc (var.28) is obsolete - added error trap
  !+ad_hist  30/09/13 PJK Added fpsepr (97)
  !+ad_hist  28/11/13 PJK Added li6enrich (98)
  !+ad_hist  26/02/14 PJK Added ftftort (99) and ftfthko (100)
  !+ad_hist  30/04/14 PJK Added prp (101)
  !+ad_hist  19/05/14 PJK Reassigned (28) to fradpwr
  !+ad_hist  02/06/14 PJK Added fimpvar (102); special treatment required
  !+ad_hist  26/06/14 PJK Added error_handling
  !+ad_hist  01/10/14 PJK Added flhthresh (103)
  !+ad_hist  02/10/14 PJK Added fcwr (104)
  !+ad_hist  06/10/14 PJK Added fnbshinef (105)
  !+ad_hist  11/11/14 PJK Added ftmargoh (106)
  !+ad_hist  25/11/14 JM  Added favail (107)
  !+ad_hist  27/05/15 MDK Added breeder_f (108)
  !+ad_hist  05/08/15 MDK Added ralpne (109), ftaulimit (110)
  !+ad_hist  18/11/15 RK  Added fzeffmax (112)
  !+ad_hist  26/11/15 RK  Added ftaucq (113)
  !+ad_hist  10/11/16 HL  Added fradwall (116)
  !+ad_hist  19/01/17 JM  Added fpsepbqar (117)
  !+ad_hist  08/02/17 JM  Added fpsep, tesep, ttarget (118, 119, 120)
  !+ad_hist  22/02/17 JM  Added neratio (121)
  !+ad_hist  12/01/18 KE  Added fnesep (144)
  !+ad_stat  Okay
  !+ad_docs  AEA FUS 251: A User's Guide to the PROCESS Systems Code
  !
  ! !!!!!!!!!!!!!!!!!!!!!!!!!!!!!!!!!!!!!!!!!!!!!!!

  use build_variables
  use constraint_variables
  use cost_variables
  use current_drive_variables
  use divertor_kallenbach_variables
  use divertor_variables
  use error_handling
  use fwbs_variables
  use heat_transport_variables

  use impurity_radiation_module
  use numerics
  use pfcoil_variables
  use physics_variables
  use plasmod_variables
  use rebco_variables
  use reinke_variables
  use tfcoil_variables
  use times_variables

  implicit none

  !  Arguments

  integer, intent(in) :: nn
  real(kind(1.0D0)), dimension(ipnvars), intent(in) :: xc

  !  Local variables

  integer :: i

  ! !!!!!!!!!!!!!!!!!!!!!!!!!!!!!!!!!!!!!!!!!!!!!!!

  do i = 1,nn

     select case (ixc(i))

     case (1) ;  aspect    = xc(i)/scale(i)
     case (2) ;  bt        = xc(i)/scale(i)
     case (3) ;  rmajor    = xc(i)/scale(i)
     case (4) ;  te        = xc(i)/scale(i)
     case (5) ;  beta      = xc(i)/scale(i)
     case (6) ;  dene      = xc(i)/scale(i)
     case (7) ;  rnbeam    = xc(i)/scale(i)
     case (8) ;  fbeta     = xc(i)/scale(i)
     case (9) ;  fdene     = xc(i)/scale(i)
     case (10) ; hfact     = xc(i)/scale(i)
     case (11) ; pheat     = xc(i)/scale(i)
     case (12) ; oacdcp    = xc(i)/scale(i)
     case (13) ; tfcth     = xc(i)/scale(i)
     case (14) ; fwalld    = xc(i)/scale(i)
     case (15) ; fvs       = xc(i)/scale(i)
     case (16) ; ohcth     = xc(i)/scale(i)
     case (17) ; tdwell    = xc(i)/scale(i)
     case (18) ; q         = xc(i)/scale(i)
     case (19) ; enbeam    = xc(i)/scale(i)
     case (20) ; tcpav     = xc(i)/scale(i)
     case (21) ; ftburn    = xc(i)/scale(i)
     case (22) ; write(*,*) 'Iteration variable 22 is not supported.'
     case (23) ; fcoolcp   = xc(i)/scale(i)
     case (24) ; cdtfleg   = xc(i)/scale(i)
     case (25) ; fpnetel   = xc(i)/scale(i)
     case (26) ; ffuspow   = xc(i)/scale(i)
     case (27) ; fhldiv    = xc(i)/scale(i)
     case (28) ; fradpwr   = xc(i)/scale(i)
     case (29) ; bore      = xc(i)/scale(i)
     case (30) ; fmva      = xc(i)/scale(i)
     case (31) ; gapomin   = xc(i)/scale(i)
     case (32) ; frminor   = xc(i)/scale(i)
     case (33) ; fportsz   = xc(i)/scale(i)
     case (34) ; fdivcol   = xc(i)/scale(i)
     case (35) ; fpeakb    = xc(i)/scale(i)
     case (36) ; fbetatry  = xc(i)/scale(i)
     case (37) ; coheof    = xc(i)/scale(i)
     case (38) ; fjohc     = xc(i)/scale(i)
     case (39) ; fjohc0    = xc(i)/scale(i)
     case (40) ; fgamcd    = xc(i)/scale(i)
     case (41) ; fcohbop   = xc(i)/scale(i)
     case (42) ; gapoh     = xc(i)/scale(i)
     case (43) ; cfe0      = xc(i)/scale(i)
     case (44) ; fvsbrnni  = xc(i)/scale(i)
     case (45) ; fqval     = xc(i)/scale(i)
     case (46) ; fpinj     = xc(i)/scale(i)
     case (47) ; feffcd    = xc(i)/scale(i)
     case (48) ; fstrcase  = xc(i)/scale(i)
     case (49) ; fstrcond  = xc(i)/scale(i)
     case (50) ; fiooic    = xc(i)/scale(i)
     case (51) ; fvdump    = xc(i)/scale(i)
     case (52) ; vdalw     = xc(i)/scale(i)
     case (53) ; fjprot    = xc(i)/scale(i)
     case (54) ; ftmargtf  = xc(i)/scale(i)
     case (55) ; write(*,*) 'Iteration variable 55 is not supported.'
     case (56) ; tdmptf    = xc(i)/scale(i)
     case (57) ; thkcas    = xc(i)/scale(i)
     case (58) ; thwcndut  = xc(i)/scale(i)
     case (59) ; fcutfsu   = xc(i)/scale(i)
     case (60) ; cpttf     = xc(i)/scale(i)
     case (61) ; gapds     = xc(i)/scale(i)
     case (62) ; fdtmp     = xc(i)/scale(i)
     case (63) ; ftpeak    = xc(i)/scale(i)
     case (64) ; fauxmn    = xc(i)/scale(i)
     case (65) ; tohs      = xc(i)/scale(i)
     case (66) ; ftohs     = xc(i)/scale(i)
     case (67) ; ftcycl    = xc(i)/scale(i)
     case (68) ; fptemp    = xc(i)/scale(i)
     case (69) ; rcool     = xc(i)/scale(i)
     case (70) ; vcool     = xc(i)/scale(i)
     case (71) ; fq        = xc(i)/scale(i)
     case (72) ; fipir     = xc(i)/scale(i)
     case (73) ; scrapli   = xc(i)/scale(i)
     case (74) ; scraplo   = xc(i)/scale(i)
     case (75) ; tfootfi   = xc(i)/scale(i)
     case (76) ; write(*,*) 'Iteration variable 76 is not supported.'
     case (77) ; write(*,*) 'Iteration variable 77 is not supported.'
     case (78) ; write(*,*) 'Iteration variable 78 is not supported.'
     case (79) ; fbetap    = xc(i)/scale(i)
     case (80) ; write(*,*) 'Iteration variable 80 is not supported.'
     case (81) ; write(*,*) 'Iteration variable 81 is not supported.'
     case (82) ; write(*,*) 'Iteration variable 82 is not supported.'
     case (83) ; write(*,*) 'Iteration variable 83 is not supported.'
     case (84) ; write(*,*) 'Iteration variable 84 is not supported.'
     case (85) ; write(*,*) 'Iteration variable 85 is not supported.'
     case (86) ; write(*,*) 'Iteration variable 86 is not supported.'
     case (87) ; write(*,*) 'Iteration variable 87 is not supported.'
     case (88) ; write(*,*) 'Iteration variable 88 is not supported.'
     case (89) ; ftbr      = xc(i)/scale(i)
     case (90) ; blbuith   = xc(i)/scale(i)
     case (91) ; blbuoth   = xc(i)/scale(i)
     case (92) ; fflutf    = xc(i)/scale(i)
     case (93) ; shldith   = xc(i)/scale(i)
     case (94) ; shldoth   = xc(i)/scale(i)
     case (95) ; fptfnuc   = xc(i)/scale(i)
     case (96) ; fvvhe     = xc(i)/scale(i)
     case (97) ; fpsepr    = xc(i)/scale(i)
     case (98) ; li6enrich = xc(i)/scale(i)
     case (99) ; write(*,*) 'Iteration variable 99 is not supported.'
     case (100); write(*,*) 'Iteration variable 100 is not supported.'
     case (101); write(*,*) 'Iteration variable 101 is not supported.'
     case (102)
        fimpvar = xc(i)/scale(i)
        impurity_arr(impvar)%frac = fimpvar
     case (103) ; flhthresh = xc(i)/scale(i)
     case (104) ; fcwr      = xc(i)/scale(i)
     case (105) ; fnbshinef = xc(i)/scale(i)
     case (106) ; ftmargoh  = xc(i)/scale(i)
     case (107) ; favail    = xc(i)/scale(i)
     case (108) ; breeder_f = xc(i)/scale(i)
     case (109) ; ralpne    = xc(i)/scale(i)
     case (110) ; ftaulimit = xc(i)/scale(i)
     case (111) ; fniterpump = xc(i)/scale(i)
     case (112) ; fzeffmax = xc(i)/scale(i)
     case (113) ; ftaucq = xc(i)/scale(i)
     case (114) ; fw_channel_length = xc(i)/scale(i)
     case (115) ; fpoloidalpower = xc(i)/scale(i)
     case (116) ; fradwall = xc(i)/scale(i)
     case (117) ; fpsepbqar = xc(i)/scale(i)
     case (118) ; fpsep = xc(i)/scale(i)
     case (119) ; tesep = xc(i)/scale(i)
     case (120) ; ttarget = xc(i)/scale(i)
     case (121) ; neratio = xc(i)/scale(i)
     case (122) ; oh_steel_frac = xc(i)/scale(i)
     case (123) ; foh_stress = xc(i)/scale(i)
     case (124) ; qtargettotal = xc(i)/scale(i)
     case (125) ; impurity_arr(3)%frac = xc(i)/scale(i)
     case (126) ; impurity_arr(4)%frac = xc(i)/scale(i)
     case (127) ; impurity_arr(5)%frac = xc(i)/scale(i)
     case (128) ; impurity_arr(6)%frac = xc(i)/scale(i)
     case (129) ; impurity_arr(7)%frac = xc(i)/scale(i)
     case (130) ; impurity_arr(8)%frac = xc(i)/scale(i)
     case (131) ; impurity_arr(9)%frac = xc(i)/scale(i)
     case (132) ; impurity_arr(10)%frac = xc(i)/scale(i)
     case (133) ; impurity_arr(11)%frac = xc(i)/scale(i)
     case (134) ; impurity_arr(12)%frac = xc(i)/scale(i)
     case (135) ; impurity_arr(13)%frac = xc(i)/scale(i)
     case (136) ; impurity_arr(14)%frac = xc(i)/scale(i)
     case (137) ; fplhsep = xc(i)/scale(i)
     case (138) ; rebco_thickness = xc(i)/scale(i)
     case (139) ; copper_thick = xc(i)/scale(i)
     case (140) ; thkwp = xc(i)/scale(i)
     case (141) ; fcqt = xc(i)/scale(i)
     case (142) ; nesep = xc(i)/scale(i)
     case (143) ; f_copperA_m2 = xc(i)/scale(i)
     case (144) ; fnesep = xc(i)/scale(i)
     case (145) ; fgwped = xc(i)/scale(i)
     case (146) ; fcpttf = xc(i)/scale(i)
     case (147) ; freinke = xc(i)/scale(i)
     case (148)
        fzactual = xc(i)/scale(i)
        impurity_arr(impvardiv)%frac = fzactual / impurity_enrichment(impvardiv)
        write(*,*) 'fzactual = ', fzactual
<<<<<<< HEAD
     case (149) ; croco_thick = xc(i)/scale(i)
=======
     case (149) ; fbmaxcs = xc(i)/scale(i)
     case (150) ; plasmod_fcdp = xc(i)/scale(i)
     case (151) ; plasmod_fradc = xc(i)/scale(i)  
     case (152) ; fgwsep = xc(i)/scale(i)

>>>>>>> 58e7158f
     case default

        call report_error(57)

     end select

     !  Check that no iteration variable is zero

     if (abs(xc(i)) <= 1.0D-12) then
        idiags(1) = i ; idiags(2) = ixc(i)
        write(*,*) 'Iteration variable ',ixc(i),'(',trim(lablxc(ixc(i))),') is zero.'
        call report_error(58)
     end if

     !  Crude method of catching NaN errors

     !if ((abs(xc(i)) > 9.99D99).or.(xc(i) /= xc(i))) then
     if(variable_error(xc(i)))then
        idiags(1) = i ; idiags(2) = ixc(i) ; fdiags(1) = xc(i)
        call report_error(59)
     end if

     if (abs(scale(i)) < 1.0D-99) then
        idiags(1) = i ; idiags(2) = ixc(i)
        call report_error(60)
     end if

  end do

end subroutine convxc

! !!!!!!!!!!!!!!!!!!!!!!!!!!!!!!!!!!!!!!!!!!!!!!!!!!!!!!!!!!!!!!!!!!

subroutine boundxc

  !+ad_name  boundxc
  !+ad_summ  Routine to convert variable bounds to their real values
  !+ad_type  Subroutine
  !+ad_auth  P J Knight, CCFE, Culham Science Centre
  !+ad_cont  N/A
  !+ad_args  None
  !+ad_desc  This subroutine converts the scaled iteration variable bounds
  !+ad_desc  back to their real values.
  !+ad_prob  None
  !+ad_call  numerics
  !+ad_hist  22/10/92 PJK Removed arguments (xc,nn)
  !+ad_hist  16/11/11 PJK Initial F90 version
  !+ad_hist  10/10/12 PJK Modified to use new numerics module
  !+ad_stat  Okay
  !+ad_docs  AEA FUS 251: A User's Guide to the PROCESS Systems Code
  !
  ! !!!!!!!!!!!!!!!!!!!!!!!!!!!!!!!!!!!!!!!!!!!!!!!

  use numerics

  implicit none

  !  Local variables

  integer :: i

  ! !!!!!!!!!!!!!!!!!!!!!!!!!!!!!!!!!!!!!!!!!!!!!!!

  do i = 1,nvar
     bondl(i) = boundl(ixc(i))*scale(i)
     bondu(i) = boundu(ixc(i))*scale(i)
  end do

end subroutine boundxc<|MERGE_RESOLUTION|>--- conflicted
+++ resolved
@@ -265,16 +265,11 @@
      case (145) ; xcm(i) = fgwped
      case (146) ; xcm(i) = fcpttf
      case (147) ; xcm(i) = freinke
-<<<<<<< HEAD
-     case (148) ; xcm(i) = impurity_arr(impvardiv)%frac*impurity_enrichment(impvardiv)   !fzactual  
-     case (149) ; xcm(i) = croco_thick
-=======
      case (148) ; xcm(i) = impurity_arr(impvardiv)%frac*impurity_enrichment(impvardiv)   !fzactual   
      case (149) ; xcm(i) = fbmaxcs
      case (150) ; xcm(i) = plasmod_fcdp
      case (151) ; xcm(i) = plasmod_fradc
      case (152) ; xcm(i) = fgwsep
->>>>>>> 58e7158f
 
      case default
         idiags(1) = i ; idiags(2) = ixc(i)
@@ -584,15 +579,11 @@
         fzactual = xc(i)/scale(i)
         impurity_arr(impvardiv)%frac = fzactual / impurity_enrichment(impvardiv)
         write(*,*) 'fzactual = ', fzactual
-<<<<<<< HEAD
-     case (149) ; croco_thick = xc(i)/scale(i)
-=======
      case (149) ; fbmaxcs = xc(i)/scale(i)
      case (150) ; plasmod_fcdp = xc(i)/scale(i)
      case (151) ; plasmod_fradc = xc(i)/scale(i)  
      case (152) ; fgwsep = xc(i)/scale(i)
 
->>>>>>> 58e7158f
      case default
 
         call report_error(57)
