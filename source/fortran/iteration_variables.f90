--- conflicted
+++ resolved
@@ -3804,29 +3804,6 @@
     f_copperaoh_m2 = ratio
   end subroutine  set_itv_166
 
-<<<<<<< HEAD
-  subroutine init_itv_167
-    !! <LI> (165) fecrh_ignition (f-value for equation 88)
-    use numerics, only: lablxc, boundl, boundu
-    implicit none
-    lablxc(167) = 'fecrh_ignition     '
-    boundl(167) = 0.010D0
-    boundu(167) = 2.000D0
-  end subroutine init_itv_167
-
-  real(kind(1.d0)) function itv_167()
-    use constraint_variables, only: fecrh_ignition
-    implicit none
-    itv_167 = fecrh_ignition 
-  end function itv_167
-
-  subroutine set_itv_167(ratio)
-    use constraint_variables, only: fecrh_ignition
-    real(kind(1.d0)) :: ratio
-    fecrh_ignition = ratio
-  end subroutine set_itv_167
-
-=======
   !---------------------------------
 
   subroutine init_itv_167 
@@ -3852,30 +3829,26 @@
   end subroutine  set_itv_167
 
   !---------------------------------
-  ! DUMMY VARIABLES
-  !---------------------------------
-
->>>>>>> 894c695b
+
   subroutine init_itv_168
-    !! <LI> (168) te0_ecrh_achievable
-    use numerics, only: lablxc, boundl, boundu
-    implicit none
-    lablxc(168) = 'te0_ecrh_achievable'
-    boundl(168) = 5.0d0
-    boundu(168) = 40.0d0
+    !! <LI> (168) fecrh_ignition (f-value for equation 88)
+    use numerics, only: lablxc, boundl, boundu
+    implicit none
+    lablxc(168) = 'fecrh_ignition     '
+    boundl(168) = 0.010D0
+    boundu(168) = 2.000D0
   end subroutine init_itv_168
 
   real(kind(1.d0)) function itv_168()
-  use stellarator_variables, only: te0_ecrh_achievable
-    implicit none
-    itv_168 = te0_ecrh_achievable 
+    use constraint_variables, only: fecrh_ignition
+    implicit none
+    itv_168 = fecrh_ignition 
   end function itv_168
 
   subroutine set_itv_168(ratio)
-    use stellarator_variables, only: te0_ecrh_achievable
-    implicit none
-    real(kind(1.d0)) :: ratio
-    te0_ecrh_achievable = ratio
+    use constraint_variables, only: fecrh_ignition
+    real(kind(1.d0)) :: ratio
+    fecrh_ignition = ratio
   end subroutine set_itv_168
 
   !---------------------------------
@@ -4226,10 +4199,10 @@
            case (163);  xcm(i) = itv_163()
            case (164);  xcm(i) = itv_164()
            case (165);  xcm(i) = itv_165()
-            ! DUMMY Cases
            case (166);  xcm(i) = itv_166()
            case (167);  xcm(i) = itv_167()
            case (168);  xcm(i) = itv_168()
+            ! DUMMY Cases
            case (169);  xcm(i) = itv_169()
            case (170);  xcm(i) = itv_170()
            case (171);  xcm(i) = itv_171()
@@ -4493,10 +4466,10 @@
            case (163);  call set_itv_163(ratio)
            case (164);  call set_itv_164(ratio)
            case (165);  call set_itv_165(ratio)
-            ! DUMMY Cases
            case (166);  call set_itv_166(ratio)
            case (167);  call set_itv_167(ratio)
            case (168);  call set_itv_168(ratio)
+            ! DUMMY Cases
            case (169);  call set_itv_169(ratio)
            case (170);  call set_itv_170(ratio)
            case (171);  call set_itv_171(ratio)
