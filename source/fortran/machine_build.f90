! !!!!!!!!!!!!!!!!!!!!!!!!!!!!!!!!!!!!!!!!!!!!!!!!!!!!!!!!!!!!!!!!!!

module build_module

  !! Module containing machine build routines
  !! author: P J Knight, CCFE, Culham Science Centre
  !! N/A
  !! This module contains routines for calculating the
  !! geometry (radial and vertical builds) of the fusion power
  !! plant core.


  !! AEA FUS 251: A User's Guide to the PROCESS Systems Code
  !
  ! !!!!!!!!!!!!!!!!!!!!!!!!!!!!!!!!!!!!!!!!!!!!!!!

  use build_variables
  use constants
  use current_drive_variables
  use divertor_variables
  use error_handling
  use fwbs_variables
  use heat_transport_variables
  use maths_library
  use pfcoil_variables
  use physics_variables
  use process_output

  use tfcoil_variables

  implicit none

  private
  public :: radialb, vbuild, portsz

contains

  ! !!!!!!!!!!!!!!!!!!!!!!!!!!!!!!!!!!!!!!!!!!!!!!!!!!!!!!!!!!!!!!!!!!

  subroutine radialb(outfile,iprint)

<<<<<<< HEAD
    !+ad_name  radialb
    !+ad_summ  Radial build
    !+ad_type  Subroutine
    !+ad_auth  P J Knight, CCFE, Culham Science Centre
    !+ad_auth  R Kemp, CCFE, Culham Science Centre
    !+ad_cont  N/A
    !+ad_args  outfile : input integer : output file unit
    !+ad_args  iprint : input integer : switch for writing to output file (1=yes)
    !+ad_desc  This subroutine determines the radial build of the machine.
    !+ad_prob  None
    !+ad_call  dshellarea
    !+ad_call  eshellarea
    !+ad_call  obuild
    !+ad_call  ocmmnt
    !+ad_call  oheadr
    !+ad_call  osubhd
    !+ad_call  ovarin
    !+ad_call  ovarre
    !+ad_call  report_error
    !+ad_call  ripple_amplitude
    !+ad_hist  26/07/11 PJK Initial F90 version
    !+ad_hist  24/09/12 PJK Swapped argument order
    !+ad_hist  09/10/12 PJK Modified to use new process_output module
    !+ad_hist  15/10/12 PJK Added physics_variables
    !+ad_hist  16/10/12 PJK Added constants
    !+ad_hist  18/10/12 PJK Added tfcoil_variables
    !+ad_hist  18/12/12 PJK/RK Added single-null code
    !+ad_hist  02/05/13 PJK Changed i_single_null=1 top shield thickness to shldtth
    !+ad_hist  09/05/13 PJK Changed first wall area calculation to be
    !+ad_hisc               consistent with fwbsshape switch
    !+ad_hist  15/05/13 PJK Swapped build order of vacuum vessel and gap
    !+ad_hist  22/05/13 PJK Introduced fwareaib, fwareaob; added blanket thickness
    !+ad_hisc               calculations
    !+ad_hist  05/06/13 PJK shldtth now calculated if blktmodel>0
    !+ad_hist  25/09/13 PJK Removed port size output
    !+ad_hist  17/02/14 PJK Additional output information to mfile
    !+ad_hist  06/03/14 PJK Changed mfile output to 'E' format
    !+ad_hist  18/06/14 PJK New ripple amplitude model
    !+ad_hist  19/06/14 PJK Removed sect?? flags
    !+ad_hist  24/06/14 PJK Removed bcylth;
    !+ad_hisc               blnktth now always calculated
    !+ad_hist  26/06/14 PJK Added error handling
    !+ad_hist  30/07/14 PJK Modified tfthko calculation
    !+ad_hist  31/07/14 PJK Re-modified tfthko calculation
    !+ad_hist  19/08/14 PJK Added ddwex, ohhghf to mfile
    !+ad_hist  02/09/14 PJK Modified ripflag handling
    !+ad_hist  20/10/14 PJK Changed Central Solenoid to central solenoid
    !+ad_hist  06/02/15 JM  Added output of beamwd to mfile
    !+ad_hist  06/03/15 JM  Put an additional call to ripple_amplitude after the change to
    !+ad_hisc 				r_tf_outboard_mid (issue #221)
    !+ad_hist  19/11/15 RK  Added pre-compression structure, thermal shield, and TF angular correction
    !+ad_hist  01/11/16 JM  Added iprecomp switch for pre-compression structure calc. If 0 precomp=0
    !+ad_hist  21/05/18 SIM Added deltf to output for ST (Issue #704)
    !+ad_stat  Okay
    !+ad_docs  None
=======
    !! Radial build
    !! author: P J Knight, CCFE, Culham Science Centre
    !! author: R Kemp, CCFE, Culham Science Centre
    !! outfile : input integer : output file unit
    !! iprint : input integer : switch for writing to output file (1=yes)
    !! This subroutine determines the radial build of the machine.
    !! None
>>>>>>> 8a7e5724
    !
    ! !!!!!!!!!!!!!!!!!!!!!!!!!!!!!!!!!!!!!!!!!!!!!!!

    implicit none

    !  Arguments

    integer, intent(in) :: iprint,outfile

    !  Local variables


    real(kind(1.0D0)) :: hbot,hfw,htop,r1,r2,r3,radius,r_tf_outboard_midl,vbuild, rbldtotf, deltf, vbuild1
    real(kind(1.0D0)) :: fwtth

    integer :: ripflag = 0

    ! !!!!!!!!!!!!!!!!!!!!!!!!!!!!!!!!!!!!!!!!!!!!!!!

    !  Calculate total blanket thicknesses if blktmodel > 0
    if ( blktmodel > 0 ) then
       blnkith = blbuith + blbmith + blbpith
       blnkoth = blbuoth + blbmoth + blbpoth
       shldtth = 0.5D0*(shldith+shldoth)
    end if

    !  Top/bottom blanket thickness
    blnktth = 0.5D0*(blnkith+blnkoth)

    !  Check if vgaptop has been set too small
    vgaptop = max(0.5d0*(scrapli+scraplo), vgaptop)

    ! Calculate pre-compression structure thickness is iprecomp=1
    if (iprecomp == 1) then
      precomp = fseppc / (2.0d0 * pi * fcspc * sigallpc * (bore + bore + ohcth))
    else
      precomp = 0.0D0
    end if

    ! Issue #514 Radial dimensions of inboard leg
    ! Calculate tfcth if thkwp is an iteration variable (140)
    if (any(ixc(1:nvar) == 140) ) then
        tfcth = thkwp + casthi + thkcas + 2.0D0*tinstf + 2.0d0*tfinsgap
    endif

    ! Radial build to tfcoil
    r_tf_inboard_mid = bore + ohcth + precomp + gapoh + 0.5D0*tfcth
    rbldtotf = r_tf_inboard_mid + 0.5D0*tfcth

    ! Additional gap spacing due to flat surfaces of TF
    if ( i_tf_sup == 1 ) then
      deltf = rbldtotf * ((1.0d0 / cos(pi/n_tf)) - 1.0d0) + tftsgap
    else
      deltf = tftsgap
    end if 

    ! Radius of the centrepost at the top of the machine
    if ( itart == 1 ) then

       rtop = rmajor - rminor * triang - ( deltf + thshield + gapds + ddwi + &
            & shldith + vvblgap + blnkith + fwith +  3.0D0*scrapli ) + drtop
       rtop = max( rtop, ( r_tf_inboard_mid + 0.5D0*tfcth ) * 1.01D0 ) 
       
       if (rtop <= 0.0D0) then
         fdiags(1) = rtop ; call report_error(115)
       end if
    
       !write(*,*) ' rtop = ' , rtop
    else
       rtop = r_tf_inboard_mid + 0.5D0*tfcth
    end if 

    !  Radial position of vacuum vessel [m]
    r_vv_inboard_out = rbldtotf + deltf + thshield + gapds + ddwi

    !  Radial build to centre of plasma (should be equal to rmajor)
    rbld = rbldtotf + deltf + thshield + gapds + ddwi + &
         shldith + vvblgap + blnkith + fwith + scrapli + rminor

    !  Radius to inner edge of inboard shield
    rsldi = rmajor - rminor - scrapli - fwith - blnkith - shldith

    !  Radius to outer edge of outboard shield
    rsldo = rmajor + rminor + scraplo + fwoth + blnkoth + shldoth

    !  Thickness of outboard TF coil legs
    if ( i_tf_sup /= 1 ) then
       tfthko = tfootfi*tfcth
    else
       tfthko = tfcth
    end if

    !  Radius to centre of outboard TF coil legs
    r_tf_outboard_mid = rsldo + vvblgap + ddwi + gapomin + thshield + tftsgap + 0.5D0*tfthko

    ! TF coil horizontal bore [m]
    dr_tf_inner_bore = ( r_tf_outboard_mid - 0.5D0*tfthko ) - ( r_tf_inboard_mid - 0.5D0*tfcth )

    call ripple_amplitude(ripple,ripmax,r_tf_outboard_mid,r_tf_outboard_midl,ripflag)

    !  If the ripple is too large then move the outboard TF coil leg
    if (r_tf_outboard_midl > r_tf_outboard_mid) then
       r_tf_outboard_mid = r_tf_outboard_midl
       gapsto = r_tf_outboard_mid - 0.5D0*tfthko - ddwi - rsldo - thshield - tftsgap - vvblgap
       dr_tf_inner_bore = ( r_tf_outboard_mid - 0.5D0*tfthko ) - ( r_tf_inboard_mid - 0.5D0*tfcth )
    else
       gapsto = gapomin
    end if

    !  Call ripple calculation again with new r_tf_outboard_mid/gapsto value
    !  call rippl(ripmax,rmajor,rminor,r_tf_outboard_mid,n_tf,ripple,r_tf_outboard_midl)
    call ripple_amplitude(ripple,ripmax,r_tf_outboard_mid,r_tf_outboard_midl,ripflag)

    !  Calculate first wall area
    !  Old calculation... includes a mysterious factor 0.875
    !fwarea = 0.875D0 * &
    !     ( 4.0D0*pi**2*sf*rmajor*(rminor+0.5D0*(scrapli+scraplo)) )

    !  Half-height of first wall (internal surface)

    hbot = rminor*kappa + vgap + divfix - blnktth - 0.5D0*(fwith+fwoth)
    if (idivrt == 2) then  !  (i.e. i_single_null=0)
       htop = hbot
    else
       htop = rminor*kappa + vgaptop
    end if
    hfw = 0.5D0*(htop + hbot)

    if ((itart == 1).or.(fwbsshape == 1)) then  !  D-shaped

       !  Major radius to outer edge of inboard section
       r1 = rmajor - rminor - scrapli

       !  Horizontal distance between inside edges,
       !  i.e. outer radius of inboard part to inner radius of outboard part

       r2 = (rmajor + rminor + scraplo) - r1

       !  Calculate surface area, assuming 100% coverage
       call dshellarea(r1,r2,hfw,fwareaib,fwareaob,fwarea)

    else  !  Cross-section is assumed to be defined by two ellipses

       !  Major radius to centre of inboard and outboard ellipses
       !  (coincident in radius with top of plasma)

       r1 = rmajor - rminor*triang

       !  Distance between r1 and outer edge of inboard section

       r2 = r1 - (rmajor - rminor - scrapli)

       !  Distance between r1 and inner edge of outboard section

       r3 = (rmajor + rminor + scraplo) - r1

       !  Calculate surface area, assuming 100% coverage

       call eshellarea(r1,r2,r3,hfw,fwareaib,fwareaob,fwarea)

    end if

    !  Apply area coverage factor

    if (idivrt == 2) then
      ! Double null configuration
      fwareaob = fwareaob*(1.0D0-2.0D0*fdiv-fhcd)
      fwareaib = fwareaib*(1.0D0-2.0D0*fdiv-fhcd)
    else
      ! Single null configuration 
      fwareaob = fwareaob*(1.0D0-fdiv-fhcd)
      fwareaib = fwareaib*(1.0D0-fdiv-fhcd)
    end if 

    fwarea = fwareaib + fwareaob

    if (fwareaob <= 0.0D0) then
       fdiags(1) = fdiv ; fdiags(2) = fhcd
       call report_error(61)
    end if

    !end if

    if (iprint == 0) return

    !  Print out device build

    call oheadr(outfile,'Radial Build')

    if (ripflag /= 0) then
       call ocmmnt(outfile, &
            '(Ripple result may not be accurate, as the fit was outside')
       call ocmmnt(outfile, &
            ' its range of applicability.)')
       call oblnkl(outfile)
       call report_error(62)

       if (ripflag == 1) then
          fdiags(1) = wwp1*n_tf/rmajor
          call report_error(141)
       else if (ripflag == 2) then
          ! Convert to integer as idiags is integer array
          idiags(1) = INT(n_tf)
          call report_error(142)
       else
          fdiags(1) = (rmajor+rminor)/r_tf_outboard_mid
          call report_error(143)
       end if
    end if

    write(outfile,10)
10  format(t43,'Thickness (m)',t60,'Radius (m)')

    radius = 0.0D0
    call obuild(outfile,'Device centreline',0.0D0,radius)

    radius = radius + bore
    call obuild(outfile,'Machine bore',bore,radius,'(bore)')
    call ovarre(mfile,'Machine bore (m)','(bore)',bore)
    
    radius = radius + ohcth
    call obuild(outfile,'Central solenoid',ohcth,radius,'(ohcth)')
    call ovarre(mfile,'CS radial thickness (m)','(ohcth)',ohcth)
    
    radius = radius + precomp
    call obuild(outfile,'CS precompression',precomp,radius,'(precomp)')
    call ovarre(mfile,'CS precompression (m)','(precomp)',precomp)
    
    radius = radius + gapoh
    call obuild(outfile,'Gap',gapoh,radius,'(gapoh)')
    call ovarre(mfile,'CS precompresion to TF coil radial gap (m)','(gapoh)',gapoh)
    
    
    

    call obuild(outfile,'TF coil inboard leg',tfcth,radius,'(tfcth)')
    call ovarre(mfile,'TF coil inboard leg (m)','(tfcth)',tfcth)
    
    radius = radius + deltf
    call obuild(outfile,'Gap',deltf,radius,'(deltf)')
    call ovarre(mfile,'TF coil inboard leg insulation gap (m)','(deltf)',deltf)

    radius = radius + thshield
    call obuild(outfile,'Thermal shield',thshield,radius,'(thshield)')
    call ovarre(mfile,'Thermal shield (m)','(thshield)',thshield)

    radius = radius + gapds
    call obuild(outfile,'Gap',gapds,radius,'(gapds)')
    call ovarre(mfile,'thermal shield to vessel radial gap (m)','(gapds)',gapds)

    radius = radius + ddwi + shldith
    call obuild(outfile,'Vacuum vessel (and shielding)',ddwi + shldith,radius,'(ddwi + shldith)')
    call ovarre(mfile,'Vacuum vessel radial thickness (m)','(ddwi)',ddwi)
    call ovarre(mfile,'Inner radiation shield radial thickness (m)','(shldith)',shldith)

    radius = radius + vvblgap
    call obuild(outfile,'Gap',vvblgap,radius,'(vvblgap)')
    call ovarre(mfile,'Gap (m)','(vvblgap)',vvblgap)

    radius = radius + blnkith
    call obuild(outfile,'Inboard blanket',blnkith,radius,'(blnkith)')
    call ovarre(mfile,'Inboard blanket radial thickness (m)','(blnkith)',blnkith)

    radius = radius + fwith
    call obuild(outfile,'Inboard first wall',fwith,radius,'(fwith)')
    call ovarre(mfile,'Inboard first wall radial thickness (m)','(fwith)',fwith)

    radius = radius + scrapli
    call obuild(outfile,'Inboard scrape-off',scrapli,radius,'(scrapli)')
    call ovarre(mfile,'Inboard scrape-off radial thickness (m)','(scrapli)',scrapli)

    radius = radius + rminor
    call obuild(outfile,'Plasma geometric centre',rminor,radius,'(rminor)')

    radius = radius + rminor
    call obuild(outfile,'Plasma outboard edge',rminor,radius,'(rminor)')

    radius = radius + scraplo
    call obuild(outfile,'Outboard scrape-off',scraplo,radius,'(scraplo)')
    call ovarre(mfile,'Outboard scrape-off radial thickness (m)','(scraplo)',scraplo)

    radius = radius + fwoth
    call obuild(outfile,'Outboard first wall',fwoth,radius,'(fwoth)')
    call ovarre(mfile,'Outboard first wall radial thickness (m)','(fwoth)',fwoth)

    radius = radius + blnkoth
    call obuild(outfile,'Outboard blanket',blnkoth,radius,'(blnkoth)')
    call ovarre(mfile,'Outboard blanket radial thickness (m)','(blnkoth)',blnkoth)

    radius = radius + vvblgap
    call obuild(outfile,'Gap',vvblgap,radius,'(vvblgap)')

    radius = radius + ddwi+shldoth
    call obuild(outfile,'Vacuum vessel (and shielding)',ddwi+shldoth,radius,'(ddwi+shldoth)')
    call ovarre(mfile,'Outer radiation shield radial thickness (m)','(shldoth)',shldoth)

    radius = radius + gapsto
    call obuild(outfile,'Gap',gapsto,radius,'(gapsto)')
    call ovarre(mfile,'Vessel to TF radial gap (m)','(gapsto)',gapsto)

    radius = radius + thshield
    call obuild(outfile,'Thermal shield',thshield,radius,'(thshield)')

    radius = radius + tftsgap
    call obuild(outfile,'Gap',tftsgap,radius,'(tftsgap)')
    call ovarre(mfile,'Gap (m)','(tftsgap)',tftsgap)

    radius = radius + tfthko
    call obuild(outfile,'TF coil outboard leg',tfthko,radius,'(tfthko)')
    call ovarre(mfile,'TF coil outboard leg radial thickness (m)','(tfthko)',tfthko)

    !  Vertical build

    call oheadr(outfile,'Vertical Build')

    call ovarin(mfile,'Divertor null switch','(i_single_null)',i_single_null)

    if (i_single_null == 0) then
       call ocmmnt(outfile,'Double null case')

       write(outfile,20)
20     format(t43,'Thickness (m)',t60,'Height (m)')

       vbuild = 0.0D0
       call obuild(outfile,'Midplane',0.0D0,vbuild)

       vbuild = vbuild + rminor * kappa
       call obuild(outfile,'Plasma top',rminor*kappa,vbuild,'(rminor*kappa)')
       call ovarre(mfile,'Plasma half-height (m)','(rminor*kappa)',rminor*kappa)

       vbuild = vbuild + vgap
       call obuild(outfile,'Top scrape-off',vgap,vbuild,'(vgap)')
       call ovarre(mfile,'Top scrape-off vertical thickness (m)','(vgap)',vgap)

       vbuild = vbuild + divfix
       call obuild(outfile,'Divertor structure',divfix,vbuild,'(divfix)')
       call ovarre(mfile,'Divertor structure vertical thickness (m)','(divfix)',divfix)

       vbuild = vbuild + shldlth + ddwi
       call obuild(outfile,'Vacuum vessel (and shielding)',ddwi+shldlth,vbuild,'(ddwi+shldlth)')
       call ovarre(mfile,'Bottom radiation shield thickness (m)','(shldlth)',shldlth)

       vbuild = vbuild + vgap2
       call obuild(outfile,'Gap',vgap2,vbuild,'(vgap2)')
       call ovarre(mfile,'Vessel - TF coil vertical gap (m)','(vgap2)',vgap2)

       vbuild = vbuild + thshield
       call obuild(outfile,'Thermal shield',thshield,vbuild,'(thshield)')

       vbuild = vbuild + tftsgap
       call obuild(outfile,'Gap',tftsgap,vbuild,'(tftsgap)')

       vbuild = vbuild + tfcth
       call obuild(outfile,'TF coil',tfcth,vbuild,'(tfcth)')

       ! end of Double null case
    else
       call ocmmnt(outfile,'Single null case')
       write(outfile,20)

       vbuild = tfcth + tftsgap + thshield + vgap2 + ddwi + vvblgap + shldtth + blnktth + &
            0.5D0*(fwith+fwoth) + vgaptop + rminor*kappa

       ! To calculate vertical offset between TF coil centre and plasma centre
       vbuild1 = vbuild

       call obuild(outfile,'TF coil',tfcth,vbuild,'(tfcth)')
       vbuild = vbuild - tfcth

       call obuild(outfile,'Gap',tftsgap,vbuild,'(tftsgap)')
       vbuild = vbuild - tftsgap

       call obuild(outfile,'Thermal shield',thshield,vbuild,'(thshield)')
       vbuild = vbuild - thshield

       call obuild(outfile,'Gap',vgap2,vbuild,'(vgap2)')
       call ovarre(mfile,'Vessel - TF coil vertical gap (m)','(vgap2)',vgap2)
       vbuild = vbuild - vgap2

       call obuild(outfile,'Vacuum vessel (and shielding)',ddwi+shldtth,vbuild,'(ddwi+shldtth)')
       vbuild = vbuild - ddwi - shldtth
       call ovarre(mfile,'Top radiation shield thickness (m)','(shldtth)',shldtth)

       call obuild(outfile,'Gap',vvblgap,vbuild,'(vvblgap)')
       vbuild = vbuild - vvblgap

       call obuild(outfile,'Top blanket',blnktth,vbuild,'(blnktth)')
       call ovarre(mfile,'Top blanket vertical thickness (m)','(blnktth)',blnktth)
       vbuild = vbuild - blnktth

       fwtth = 0.5D0*(fwith+fwoth)
       call obuild(outfile,'Top first wall',fwtth,vbuild,'(fwtth)')
       call ovarre(mfile,'Top first wall vertical thickness (m)', 'fwtth',fwtth)
       vbuild = vbuild - fwtth

       call obuild(outfile,'Top scrape-off',vgaptop,vbuild,'(vgaptop)')
       call ovarre(mfile,'Top scrape-off vertical thickness (m)', 'vgaptop', vgaptop)
       vbuild = vbuild - vgaptop

       call obuild(outfile,'Plasma top',rminor*kappa,vbuild,'(rminor*kappa)')
       call ovarre(mfile,'Plasma half-height (m)','(rminor*kappa)',rminor*kappa)
       vbuild = vbuild - rminor*kappa

       call obuild(outfile,'Midplane',0.0D0,vbuild)

       vbuild = vbuild - rminor*kappa
       call obuild(outfile,'Plasma bottom',rminor*kappa,vbuild,'(rminor*kappa)')

       vbuild = vbuild - vgap
       call obuild(nout,'Lower scrape-off',vgap,vbuild,'(vgap)')
       call ovarre(mfile,'Bottom scrape-off vertical thickness (m)','(vgap)',vgap)

       vbuild = vbuild - divfix
       call obuild(outfile,'Divertor structure',divfix,vbuild,'(divfix)')
       call ovarre(mfile,'Divertor structure vertical thickness (m)', '(divfix)',divfix)

       vbuild = vbuild - shldlth

       vbuild = vbuild - ddwi
       call obuild(nout,'Vacuum vessel (and shielding)',ddwi+shldlth,vbuild,'(ddwi+shldlth)')
       call ovarre(mfile,'Bottom radiation shield thickness (m)','(shldlth)',shldlth)

       vbuild = vbuild - vgap2
       call obuild(nout,'Gap',vgap2,vbuild,'(vgap2)')

       vbuild = vbuild - thshield
       call obuild(outfile,'Thermal shield',thshield,vbuild,'(thshield)')
       
       vbuild = vbuild - tftsgap
       call obuild(outfile,'Gap',tftsgap,vbuild,'(tftsgap)')
       
       vbuild = vbuild - tfcth
       call obuild(nout,'TF coil',tfcth,vbuild,'(tfcth)')

       ! To calculate vertical offset between TF coil centre and plasma centre
       tfoffset = (vbuild1 + vbuild) / 2.0d0

       ! end of Single null case
    end if

    !  Other build quantities

    call ovarre(mfile,'External cryostat thickness (m)','(ddwex)',ddwex)
    call ovarre(mfile,'Ratio of Central solenoid height to TF coil internal height', &
         '(ohhghf)',ohhghf)
    call ovarre(mfile,'Width of neutral beam duct where it passes between the TF coils (m)', &
         '(beamwd)',beamwd)

  end subroutine radialb

  ! !!!!!!!!!!!!!!!!!!!!!!!!!!!!!!!!!!!!!!!!!!!!!!!!!!!!!!!!!!!!!!!!!!

  subroutine vbuild(outfile,iprint)

    !! Vertical build
    !! author: P J Knight, CCFE, Culham Science Centre
    !! author: R Kemp, CCFE, Culham Science Centre
    !! outfile : input integer : output file unit
    !! iprint : input integer : switch for writing to output file (1=yes)
    !! This subroutine determines the vertical build of the machine
    !! inside the TF coil.
    !! None
    !
    ! !!!!!!!!!!!!!!!!!!!!!!!!!!!!!!!!!!!!!!!!!!!!!!!

    implicit none

    !  Arguments

    integer, intent(in) :: iprint,outfile

    !  Local variables

    real(kind(1.0D0)) :: divht

    ! !!!!!!!!!!!!!!!!!!!!!!!!!!!!!!!!!!!!!!!!!!!!!!!

    !  Calculate the divertor geometry

    call divgeom(divht, outfile, iprint)
    ! Issue #481 Remove vgaptf
    if (vgap < 0.00001D0) then
       vgap = divht
    end if
    ! If vgap /= 0 use the value set by the user.

    ! Height to inside edge of TF coil
    ! Rem SK : definition only valid for double null! 
    hmax = rminor*kappa + vgap + divfix + shldlth + ddwi + vgap2 + thshield + tftsgap

    ! TF coil vertical bore [m] (Not sure it is entirely consistent !)
    ! Rem SK : not consistend for single null!
    dh_tf_inner_bore = 2.0D0*(rminor*kappa + vgaptop + fwith + blnktth + vvblgap + &
        shldtth + ddwi+ vgap2 + thshield + tftsgap)

    !  Vertical locations of divertor coils
    if (i_single_null == 0) then
       hpfu = hmax + tfcth
       hpfdif = 0.0D0
    else
       hpfu = tfcth + tftsgap + thshield + vgap2 + ddwi + shldtth + vvblgap + blnktth + &
            0.5D0*(fwith+fwoth) + vgaptop + rminor*kappa
       hpfdif = (hpfu - (hmax+tfcth)) / 2.0D0
    end if

  end subroutine vbuild

  ! !!!!!!!!!!!!!!!!!!!!!!!!!!!!!!!!!!!!!!!!!!!!!!!!!!!!!!!!!!!!!!!!!!

  subroutine divgeom(divht,outfile,iprint)

    !! Divertor geometry calculation
    !! author: J Galambos, ORNL
    !! author: P J Knight, CCFE, Culham Science Centre
    !! divht : output real : divertor height (m)
    !! outfile : input integer : output file unit
    !! iprint : input integer : switch for writing to output file (1=yes)
    !! This subroutine determines the divertor geometry.
    !! The inboard (i) and outboard (o) plasma surfaces
    !! are approximated by arcs, and followed past the X-point to
    !! determine the maximum height.
    !! TART option: Peng SOFT paper
    !
    ! !!!!!!!!!!!!!!!!!!!!!!!!!!!!!!!!!!!!!!!!!!!!!!!

    implicit none

    !  Arguments

    integer, intent(in) :: iprint,outfile

    real(kind(1.0D0)), intent(out) :: divht

    !  Local variables

    !real(kind(1.0D0)), parameter :: soleno = 0.2D0  !  length along outboard divertor
    !  plate that scrapeoff hits
    real(kind(1.0D0)) :: kap,thetao, rci, rco, thetai
    ! real(kind(1.0D0)) :: yspointo,xspointo,yprimeb,xpointo, tri, rprimeo, phio
    ! real(kind(1.0D0)) :: denomo, alphad
    real(kind(1.0d0)) :: triu, tril, rxpt, zxpt
    real(kind(1.0d0)) :: rspi, zspi, zspo, rplti, zplti
    real(kind(1.0d0)) :: rplbi, zplbi, rplto, zplto, rplbo, zplbo
    real(kind(1.0d0)) :: ptop_radial,ptop_vertical

    ! !!!!!!!!!!!!!!!!!!!!!!!!!!!!!!!!!!!!!!!!!!!!!!!

    !  TART option with expanded divertor chamber

    if (itart == 1) then
       divht = 1.75D0 * rminor
       return
    end if

    !  Conventional tokamak divertor model
    !  options for seperate upper and lower triangularity

    kap = kappa
    triu = triang
    tril = triang

    !! Old method: assumes that divertor arms are continuations of arcs
    !
    !!  Outboard side
    !!  plsepo = poloidal length along the separatrix from null to
    !!           strike point on outboard [default 1.5 m]
    !!  thetao = arc angle between the strike point and the null point
    !
    !xpointo = rmajor + 0.5D0*rminor*(kap**2 + tri**2 - 1.0D0) / &
    !     (1.0D0 - tri)
    !rprimeo = (xpointo - rmajor + rminor)
    !phio = asin(kap*rminor/rprimeo)
    !thetao = plsepo/rprimeo
    !
    !!  Initial strike point
    !
    !yspointo = rprimeo * sin(thetao + phio)
    !xspointo = xpointo - rprimeo * cos(thetao + phio)
    !
    !!  Outboard strike point radius - normalized to ITER
    !
    !rstrko = xspointo + 0.14D0
    !
    !!  Uppermost divertor strike point (end of power decay)
    !!  anginc = angle of incidence of scrape-off field lines on the
    !!           divertor (rad)
    !
    !!+**PJK 25/07/11 Changed sign of anginc contribution
    !yprimeb = soleno * cos(thetao + phio - anginc)
    !
    !divht = yprimeb + yspointo - kap*rminor

    ! New method, assuming straight legs -- superceded by new method 26/5/2016
    ! Assumed 90 degrees at X-pt -- wrong!
    !
    !  Find half-angle of outboard arc
    !denomo = (tril**2 + kap**2 - 1.0D0)/( 2.0D0*(1.0D0+tril) ) - tril
    !thetao = atan(kap/denomo)
    !!  Angle between horizontal and inner divertor leg
    !alphad = (pi/2.0d0) - thetao

    ! Method 26/05/2016
    ! Find radius of inner and outer plasma arcs

    rco = 0.5*sqrt((rminor**2 * ((tril+1.0d0)**2 + kap**2)**2)/((tril + 1.0d0)**2))
    rci = 0.5*sqrt((rminor**2 * ((tril-1.0d0)**2 + kap**2)**2)/((tril - 1.0d0)**2))

    ! Find angles between vertical and legs
    ! Inboard arc angle = outboard leg angle

    thetao = asin(1.0d0 - (rminor*(1.0d0 - tril))/rci)

    ! Outboard arc angle = inboard leg angle

    thetai = asin(1.0d0 - (rminor*(1.0d0 + tril))/rco)

    !  Position of lower x-pt
    rxpt = rmajor - tril*rminor
    zxpt = -1.0d0 * kap * rminor

    ! Position of inner strike point
    !rspi = rxpt - plsepi*cos(alphad)
    !zspi = zxpt - plsepi*sin(alphad)
    rspi = rxpt - plsepi*cos(thetai)
    zspi = zxpt - plsepi*sin(thetai)

    ! Position of outer strike point
    !rspo = rxpt + plsepo*cos((pi/2.0d0)-alphad)
    !zspo = zxpt - plsepo*sin((pi/2.0d0)-alphad)
    rspo = rxpt + plsepo*cos(thetao)
    zspo = zxpt - plsepo*sin(thetao)

    ! Position of inner plate ends
    !rplti = rspi - (plleni/2.0d0)*sin(betai + alphad - pi/2.0d0)
    !zplti = zspi + (plleni/2.0d0)*cos(betai + alphad - pi/2.0d0)
    !rplbi = rspi + (plleni/2.0d0)*sin(betai + alphad - pi/2.0d0)
    !zplbi = zspi - (plleni/2.0d0)*cos(betai + alphad - pi/2.0d0)
    rplti = rspi + (plleni/2.0d0)*cos(thetai + betai)
    zplti = zspi + (plleni/2.0d0)*sin(thetai + betai)
    rplbi = rspi - (plleni/2.0d0)*cos(thetai + betai)
    zplbi = zspi - (plleni/2.0d0)*sin(thetai + betai)

    ! Position of outer plate ends
    !rplto = rspo + (plleno/2.0d0)*sin(betao - alphad)
    !zplto = zspo + (plleno/2.0d0)*cos(betao - alphad)
    !rplbo = rspo - (plleno/2.0d0)*sin(betao - alphad)
    !zplbo = zspo - (plleno/2.0d0)*cos(betao - alphad)
    rplto = rspo - (plleno/2.0d0)*cos(thetao + betao)
    zplto = zspo + (plleno/2.0d0)*sin(thetao + betao)
    rplbo = rspo + (plleno/2.0d0)*cos(thetao + betao)
    zplbo = zspo - (plleno/2.0d0)*sin(thetao + betao)

    divht = max(zplti, zplto) - min(zplbo, zplbi)

    if (iprint == 1) then
      if (idivrt == 1) then
         call oheadr(outfile, 'Divertor build and plasma position')
         call ocmmnt(outfile, 'Divertor Configuration = Single Null Divertor')
         call oblnkl(outfile)         
         ptop_radial = rmajor - triu*rminor
         ptop_vertical = kap*rminor
         call ovarrf(outfile, 'Plasma top position, radial (m)', '(ptop_radial)', ptop_radial, 'OP ')
         call ovarrf(outfile, 'Plasma top position, vertical (m)', '(ptop_vertical)', ptop_vertical, 'OP ')
         call ovarrf(outfile, 'Plasma geometric centre, radial (m)', '(rmajor.)', rmajor, 'OP ')
         call ovarrf(outfile, 'Plasma geometric centre, vertical (m)', '(0.0)', 0.0d0, 'OP ')
         call ovarrf(outfile, 'Plasma lower triangularity', '(tril)', tril, 'OP ')
         call ovarrf(outfile, 'Plasma elongation', '(kappa.)', kap, 'OP ')
         call ovarrf(outfile, 'TF coil vertical offset (m)', '(tfoffset)', tfoffset, 'OP ')
         call ovarrf(outfile, 'Plasma outer arc radius of curvature (m)', '(rco)', rco, 'OP ')
         call ovarrf(outfile, 'Plasma inner arc radius of curvature (m)', '(rci)', rci, 'OP ')
         call ovarrf(outfile, 'Plasma lower X-pt, radial (m)', '(rxpt)', rxpt, 'OP ')
         call ovarrf(outfile, 'Plasma lower X-pt, vertical (m)', '(zxpt)', zxpt, 'OP ')
         call ovarrf(outfile, 'Poloidal plane angle between vertical and inner leg (rad)', '(thetai)', thetai, 'OP ')
         call ovarrf(outfile, 'Poloidal plane angle between vertical and outer leg (rad)', '(thetao)', thetao, 'OP ')
         call ovarrf(outfile, 'Poloidal plane angle between inner leg and plate (rad)', '(betai)', betai)
         call ovarrf(outfile, 'Poloidal plane angle between outer leg and plate (rad)', '(betao)', betao)
         call ovarrf(outfile, 'Inner divertor leg poloidal length (m)', '(plsepi)', plsepi)
         call ovarrf(outfile, 'Outer divertor leg poloidal length (m)', '(plsepo)', plsepo)
         call ovarrf(outfile, 'Inner divertor plate length (m)', '(plleni)', plleni)
         call ovarrf(outfile, 'Outer divertor plate length (m)', '(plleno)', plleno)
         call ovarrf(outfile, 'Inner strike point, radial (m)', '(rspi)', rspi, 'OP ')
         call ovarrf(outfile, 'Inner strike point, vertical (m)', '(zspi)', zspi, 'OP ')
         call ovarrf(outfile, 'Inner plate top, radial (m)', '(rplti)', rplti, 'OP ')
         call ovarrf(outfile, 'Inner plate top, vertical (m)', '(zplti)', zplti, 'OP ')
         call ovarrf(outfile, 'Inner plate bottom, radial (m)', '(rplbi)', rplbi, 'OP ')
         call ovarrf(outfile, 'Inner plate bottom, vertical (m)', '(zplbi)', zplbi, 'OP ')
         call ovarrf(outfile, 'Outer strike point, radial (m)', '(rspo)', rspo, 'OP ')
         call ovarrf(outfile, 'Outer strike point, vertical (m)', '(zspo)', zspo, 'OP ')
         call ovarrf(outfile, 'Outer plate top, radial (m)', '(rplto)', rplto, 'OP ')
         call ovarrf(outfile, 'Outer plate top, vertical (m)', '(zplto)', zplto, 'OP ')
         call ovarrf(outfile, 'Outer plate bottom, radial (m)', '(rplbo)', rplbo, 'OP ')
         call ovarrf(outfile, 'Outer plate bottom, vertical (m)', '(zplbo)', zplbo, 'OP ')
         call ovarrf(outfile, 'Calculated maximum divertor height (m)', '(divht)', divht, 'OP ')
   
      else if (idivrt == 2) then
         call oheadr(outfile, 'Divertor build and plasma position')
         call ocmmnt(outfile, 'Divertor Configuration = Double Null Divertor')
         call oblnkl(outfile)         
         ! Assume upper and lower divertors geometries are symmetric.
         ptop_radial = rmajor - triu*rminor
         ptop_vertical = kap*rminor
         call ovarrf(outfile, 'Plasma top position, radial (m)', '(ptop_radial)', ptop_radial, 'OP ')
         call ovarrf(outfile, 'Plasma top position, vertical (m)', '(ptop_vertical)', ptop_vertical, 'OP ')
         call ovarrf(outfile, 'Plasma geometric centre, radial (m)', '(rmajor.)', rmajor, 'OP ')
         call ovarrf(outfile, 'Plasma geometric centre, vertical (m)', '(0.0)', 0.0d0, 'OP ')
         call ovarrf(outfile, 'Plasma triangularity', '(tril)', tril, 'OP ')
         call ovarrf(outfile, 'Plasma elongation', '(kappa.)', kap, 'OP ')
         call ovarrf(outfile, 'TF coil vertical offset (m)', '(tfoffset)', tfoffset, 'OP ')
         call ovarrf(outfile, 'Plasma upper X-pt, radial (m)', '(rxpt)', rxpt, 'OP ')
         call ovarrf(outfile, 'Plasma upper X-pt, vertical (m)', '(-zxpt)', -zxpt, 'OP ')
         call ovarrf(outfile, 'Plasma outer arc radius of curvature (m)', '(rco)', rco, 'OP ')
         call ovarrf(outfile, 'Plasma inner arc radius of curvature (m)', '(rci)', rci, 'OP ')
         call ovarrf(outfile, 'Plasma lower X-pt, radial (m)', '(rxpt)', rxpt, 'OP ')
         call ovarrf(outfile, 'Plasma lower X-pt, vertical (m)', '(zxpt)', zxpt, 'OP ')
         call ovarrf(outfile, 'Poloidal plane angle between vertical and inner leg (rad)', '(thetai)', thetai, 'OP ')
         call ovarrf(outfile, 'Poloidal plane angle between vertical and outer leg (rad)', '(thetao)', thetao, 'OP ')
         call ovarrf(outfile, 'Poloidal plane angle between inner leg and plate (rad)', '(betai)', betai)
         call ovarrf(outfile, 'Poloidal plane angle between outer leg and plate (rad)', '(betao)', betao)
         call ovarrf(outfile, 'Inner divertor leg poloidal length (m)', '(plsepi)', plsepi)
         call ovarrf(outfile, 'Outer divertor leg poloidal length (m)', '(plsepo)', plsepo)
         call ovarrf(outfile, 'Inner divertor plate length (m)', '(plleni)', plleni)
         call ovarrf(outfile, 'Outer divertor plate length (m)', '(plleno)', plleno) 
         call ovarrf(outfile, 'Upper inner strike point, radial (m)', '(rspi)', rspi, 'OP ')
         call ovarrf(outfile, 'Upper inner strike point, vertical (m)', '(-zspi)', -zspi, 'OP ')
         call ovarrf(outfile, 'Upper inner plate top, radial (m)', '(rplti)', rplti, 'OP ')
         call ovarrf(outfile, 'Upper inner plate top, vertical (m)', '(-zplti)', -zplti, 'OP ')
         call ovarrf(outfile, 'Upper inner plate bottom, radial (m)', '(rplbi)', rplbi, 'OP ')
         call ovarrf(outfile, 'Upper inner plate bottom, vertical (m)', '(-zplbi)', -zplbi, 'OP ')
         call ovarrf(outfile, 'Upper outer strike point, radial (m)', '(rspo)', rspo, 'OP ')
         call ovarrf(outfile, 'Upper outer strike point, vertical (m)', '(-zspo)', -zspo, 'OP ')
         call ovarrf(outfile, 'Upper outer plate top, radial (m)', '(rplto)', rplto, 'OP ')
         call ovarrf(outfile, 'Upper outer plate top, vertical (m)', '(-zplto)', -zplto, 'OP ')
         call ovarrf(outfile, 'Upper outer plate bottom, radial (m)', '(rplbo)', rplbo, 'OP ')
         call ovarrf(outfile, 'Upper outer plate bottom, vertical (m)', '(-zplbo)', -zplbo, 'OP ')
         call ovarrf(outfile, 'Lower inner strike point, radial (m)', '(rspi)', rspi, 'OP ')
         call ovarrf(outfile, 'Lower inner strike point, vertical (m)', '(zspi)', zspi, 'OP ')
         call ovarrf(outfile, 'Lower inner plate top, radial (m)', '(rplti)', rplti, 'OP ')
         call ovarrf(outfile, 'Lower inner plate top, vertical (m)', '(zplti)', zplti, 'OP ')
         call ovarrf(outfile, 'Lower inner plate bottom, radial (m)', '(rplbi)', rplbi, 'OP ')
         call ovarrf(outfile, 'Lower inner plate bottom, vertical (m)', '(zplbi)', zplbi, 'OP ')
         call ovarrf(outfile, 'Lower outer strike point, radial (m)', '(rspo)', rspo, 'OP ')
         call ovarrf(outfile, 'Lower outer strike point, vertical (m)', '(zspo)', zspo, 'OP ')
         call ovarrf(outfile, 'Lower outer plate top, radial (m)', '(rplto)', rplto, 'OP ')
         call ovarrf(outfile, 'Lower outer plate top, vertical (m)', '(zplto)', zplto, 'OP ')
         call ovarrf(outfile, 'Lower outer plate bottom, radial (m)', '(rplbo)', rplbo, 'OP ')
         call ovarrf(outfile, 'Lower outer plate bottom, vertical (m)', '(zplbo)', zplbo, 'OP ')
         call ovarrf(outfile, 'Calculated maximum divertor height (m)', '(divht)', divht, 'OP ') 
      else
         call oheadr(outfile, 'Divertor build and plasma position')
         call ocmmnt(outfile, 'ERROR: null value not supported, check i_single_null value.')
      end if
   
    
    end if

  end subroutine divgeom

  ! !!!!!!!!!!!!!!!!!!!!!!!!!!!!!!!!!!!!!!!!!!!!!!!!!!!!!!!!!!!!!!!!!!

  ! subroutine rippl(ripmax,rmajor,rminor,r_tf_outboard_mid,n_tf,ripple,r_tf_outboard_midl)

<<<<<<< HEAD
  !   !+ad_name  rippl
  !   !+ad_summ  TF ripple calculation
  !   !+ad_type  Subroutine
  !   !+ad_auth  P J Knight, CCFE, Culham Science Centre
  !   !+ad_cont  N/A
  !   !+ad_args  ripmax : input real : max ripple at plasma edge (peak to average) (%)
  !   !+ad_args  rmajor : input real : plasma major radius (m)
  !   !+ad_args  rminor : input real : plasma minor radius (m)
  !   !+ad_args  r_tf_outboard_mid   : input real : default radius to the outboard TF coil leg (m)
  !   !+ad_args  n_tf   : input real(!) : number of TF coils
  !   !+ad_args  ripple : output real : ripple at plasma edge (%)
  !   !+ad_args  r_tf_outboard_midl  : output real : required minimum radius to the centre
  !   !+ad_argc                         of the outboard TF coil leg (m)
  !   !+ad_desc  Subroutine to calculate TFC ripple and outboard TFC leg radius.
  !   !+ad_desc  Input the max. ripple and default outboard leg location and the
  !   !+ad_desc  routine checks to see if the ripple is OK. If not it moves
  !   !+ad_desc  the outboard leg appropriately.
  !   !+ad_prob  None
  !   !+ad_call  None
  !   !+ad_hist  27/07/11 PJK Initial F90 version
  !   !+ad_stat  Okay
  !   !+ad_docs  None
=======
  !   !! TF ripple calculation
  !   !! P J Knight, CCFE, Culham Science Centre
  !   !! ripmax : input real : max ripple at plasma edge (peak to average) (%)
  !   !! rmajor : input real : plasma major radius (m)
  !   !! rminor : input real : plasma minor radius (m)
  !   !! rtot   : input real : default radius to the outboard TF coil leg (m)
  !   !! tfno   : input real(!) : number of TF coils
  !   !! ripple : output real : ripple at plasma edge (%)
  !   !! rtotl  : output real : required minimum radius to the centre
  !   !!                        of the outboard TF coil leg (m)
  !   !! Subroutine to calculate TFC ripple and outboard TFC leg radius.
  !   !! Input the max. ripple and default outboard leg location and the
  !   !! routine checks to see if the ripple is OK. If not it moves
  !   !! the outboard leg appropriately.
>>>>>>> 8a7e5724
  !   !
  !   ! !!!!!!!!!!!!!!!!!!!!!!!!!!!!!!!!!!!!!!!!!!!!!!!

  !   implicit none

  !   !  Arguments

  !   real(kind(1.0D0)), intent(in) :: ripmax,rmajor,rminor,r_tf_outboard_mid,n_tf
  !   real(kind(1.0D0)), intent(out) :: ripple,r_tf_outboard_midl

  !   !  Local variables

  !   real(kind(1.0D0)) :: prip,rotrp,pripc,coeff

  !   ! !!!!!!!!!!!!!!!!!!!!!!!!!!!!!!!!!!!!!!!!!!!!!!!

  !   coeff = 1.03333D0 &
  !        + 0.210480D0 * n_tf &
  !        - 4.45253D-2 * n_tf**2 &
  !        + 3.50210D-3 * n_tf**3 &
  !        - 1.28945D-4 * n_tf**4 &
  !        + 1.84776D-6 * n_tf**5

  !   prip = 0.01D0 * ripmax/coeff
  !   rotrp = 1.023D0*(rmajor+rminor)/prip**(1.0D0/n_tf)

  !   if (rotrp > r_tf_outboard_mid) then
  !      r_tf_outboard_midl = rotrp
  !      pripc = prip * 100.0D0
  !      ripple = pripc * coeff
  !   else
  !      r_tf_outboard_midl = r_tf_outboard_mid
  !      prip = (1.023D0*(rmajor+rminor)/r_tf_outboard_mid)**(n_tf)
  !      pripc = prip*100.0D0
  !      ripple = pripc * coeff
  !   end if

  ! end subroutine rippl

  ! !!!!!!!!!!!!!!!!!!!!!!!!!!!!!!!!!!!!!!!!!!!!!!!!!!!!!!!!!!!!!!!!!!

  subroutine ripple_amplitude(ripple,ripmax,r_tf_outboard_mid,r_tf_outboard_midmin,flag)

<<<<<<< HEAD
    !+ad_name  ripple_amplitude
    !+ad_summ  TF ripple calculation
    !+ad_type  Subroutine
    !+ad_auth  P J Knight, CCFE, Culham Science Centre
    !+ad_cont  N/A
    !+ad_args  ripmax : input real  : maximum allowed ripple at plasma edge (%)
    !+ad_args  ripple : output real : actual ripple at plasma edge (%)
    !+ad_args  r_tf_outboard_mid   : input real  : radius to the centre of the outboard
    !+ad_argc                         TF coil leg (m)
    !+ad_args  r_tf_outboard_midmin : output real : radius to the centre of the outboard
    !+ad_argc                          TF coil leg which would produce
    !+ad_argc                          a ripple of amplitude ripmax (m)
    !+ad_args  flag : output integer : on exit, =1 if the fitted
    !+ad_argc                          range of applicability is exceeded
    !+ad_desc  This routine calculates the toroidal field ripple amplitude
    !+ad_desc  at the midplane outboard plasma edge. The fitted coefficients
    !+ad_desc  were produced from MATLAB runs by M. Kovari using the CCFE
    !+ad_desc  MAGINT code to model the coils and fields.
    !+ad_desc  <P>The minimum radius of the centre of the TF coil legs
    !+ad_desc  to produce the maximum allowed ripple is also calculated.
    !+ad_prob  None
    !+ad_call  None
    !+ad_hist  18/06/14 PJK Initial version
    !+ad_hist  31/07/14 PJK Correction: tfthko to tftort
    !+ad_hist  02/09/14 PJK Modified flag usage
    !+ad_stat  Okay
    !+ad_docs  M. Kovari, Toroidal Field Coils - Maximum Field and Ripple -
    !+ad_docc  Parametric Calculation, July 2014
=======
    !! TF ripple calculation
    !! author: P J Knight, CCFE, Culham Science Centre
    !! ripmax : input real  : maximum allowed ripple at plasma edge (%)
    !! ripple : output real : actual ripple at plasma edge (%)
    !! rtot   : input real  : radius to the centre of the outboard
    !! TF coil leg (m)
    !! rtotmin : output real : radius to the centre of the outboard
    !! TF coil leg which would produce
    !! a ripple of amplitude ripmax (m)
    !! flag : output integer : on exit, =1 if the fitted
    !! range of applicability is exceeded
    !! This routine calculates the toroidal field ripple amplitude
    !! at the midplane outboard plasma edge. The fitted coefficients
    !! were produced from MATLAB runs by M. Kovari using the CCFE
    !! MAGINT code to model the coils and fields.
    !! <P>The minimum radius of the centre of the TF coil legs
    !! to produce the maximum allowed ripple is also calculated.
    !! M. Kovari, Toroidal Field Coils - Maximum Field and Ripple -
    !! Parametric Calculation, July 2014
>>>>>>> 8a7e5724
    !
    ! !!!!!!!!!!!!!!!!!!!!!!!!!!!!!!!!!!!!!!!!!!!!!!!

    implicit none

    !  Arguments

    integer, intent(out) :: flag
    real(kind(1.0D0)), intent(in) :: ripmax,r_tf_outboard_mid
    real(kind(1.0D0)), intent(out) :: ripple,r_tf_outboard_midmin

    !  Local variables

    real(kind(1.0D0)) :: w, x, c1, c2, n

    ! !!!!!!!!!!!!!!!!!!!!!!!!!!!!!!!!!!!!!!!!!!!!!!!

    n = real(n_tf, kind(1.0D0))

    !  TF coil winding pack width

    if (wwp1 == 0.0D0) then  !  not yet calculated
       w = tftort - 2.0D0*(casths + tinstf)  !  rough estimate of wwp1
       x = w*n/rmajor
    else
       x = wwp1*n/rmajor
    end if

    c1 = 0.875D0 - 0.0557D0*x
    c2 = 1.617D0 + 0.0832D0*x

    !  Calculated ripple for coil at r_tf_outboard_mid (%)

    ripple = 100.0D0 * c1*( (rmajor+rminor)/r_tf_outboard_mid )**(n-c2)

    !  Calculated r_tf_outboard_mid to produce a ripple of amplitude ripmax

    r_tf_outboard_midmin = (rmajor+rminor) / &
         ( (0.01D0*ripmax/c1)**(1.0D0/(n-c2)) )

    !  Notify via flag if a range of applicability is violated

    flag = 0
    if ((x < 0.737D0).or.(x > 2.95D0)) flag = 1
    if ((n_tf < 16).or.(n_tf > 20)) flag = 2
    if ( ((rmajor+rminor)/r_tf_outboard_mid < 0.7D0).or. &
         ((rmajor+rminor)/r_tf_outboard_mid > 0.8D0) ) flag = 3

  end subroutine ripple_amplitude

  ! !!!!!!!!!!!!!!!!!!!!!!!!!!!!!!!!!!!!!!!!!!!!!!!!!!!!!!!!!!!!!!!!!!

  subroutine portsz

    !! Port size calculation
    !! author: P J Knight, CCFE, Culham Science Centre
    !! author: M D Kovari, CCFE, Culham Science Centre
    !! None
    !! This subroutine finds the maximum possible tangency radius
    !! for adequate beam access.
    !! <P>The outputs from the routine are
    !! <UL> <P><LI>rtanbeam : Beam tangency radius (m)
    !! <P><LI>rtanmax : Maximum possible tangency radius (m) </UL>
    !! A User's Guide to the PROCESS Systems Code
    !
    ! !!!!!!!!!!!!!!!!!!!!!!!!!!!!!!!!!!!!!!!!!!!!!!!

    implicit none

    !  Arguments

    !  Local variables

    real(kind(1.0D0)) :: a,b,c,d,e,f,g,h
    real(kind(1.0D0)) :: alpha,eps,theta,phi,omega

    ! !!!!!!!!!!!!!!!!!!!!!!!!!!!!!!!!!!!!!!!!!!!!!!!

    !  Beam tangency radius (m)

    rtanbeam = frbeam * rmajor

    !  Toroidal angle between adjacent TF coils

    omega = twopi/n_tf

    !  Half-width of outboard TF coil in toroidal direction (m)

    a = 0.5D0*tftort  !  (previously used inboard leg width)

    !  Radial thickness of outboard TF coil leg (m)

    b = tfthko

    !  Width of beam duct, including shielding on both sides (m)

    c = beamwd + 2.0D0*nbshield

    !  Major radius of inner edge of outboard TF coil (m)

    d = r_tf_outboard_mid - 0.5D0*b

    !  Refer to figure in User Guide for remaining geometric calculations

    e = sqrt( a*a + (d+b)*(d+b) )
    f = sqrt( a*a + d*d )

    theta = omega - atan(a/d)
    phi = theta - asin(a/e)

    g = sqrt( e*e + f*f - 2.0D0*e*f*cos(phi) )  !  cosine rule

    if (g > c) then

       h = sqrt( g*g - c*c )

       alpha = atan(h/c)
       eps = asin(e*sin(phi)/g) - alpha  !  from sine rule

       !  Maximum tangency radius for centreline of beam (m)

       rtanmax = f*cos(eps) - 0.5D0*c

    else  !  coil separation is too narrow for beam...

       fdiags(1) = g ; fdiags(2) = c
       call report_error(63)

       rtanmax = 0.0D0

    end if

  end subroutine portsz

end module build_module<|MERGE_RESOLUTION|>--- conflicted
+++ resolved
@@ -39,63 +39,6 @@
 
   subroutine radialb(outfile,iprint)
 
-<<<<<<< HEAD
-    !+ad_name  radialb
-    !+ad_summ  Radial build
-    !+ad_type  Subroutine
-    !+ad_auth  P J Knight, CCFE, Culham Science Centre
-    !+ad_auth  R Kemp, CCFE, Culham Science Centre
-    !+ad_cont  N/A
-    !+ad_args  outfile : input integer : output file unit
-    !+ad_args  iprint : input integer : switch for writing to output file (1=yes)
-    !+ad_desc  This subroutine determines the radial build of the machine.
-    !+ad_prob  None
-    !+ad_call  dshellarea
-    !+ad_call  eshellarea
-    !+ad_call  obuild
-    !+ad_call  ocmmnt
-    !+ad_call  oheadr
-    !+ad_call  osubhd
-    !+ad_call  ovarin
-    !+ad_call  ovarre
-    !+ad_call  report_error
-    !+ad_call  ripple_amplitude
-    !+ad_hist  26/07/11 PJK Initial F90 version
-    !+ad_hist  24/09/12 PJK Swapped argument order
-    !+ad_hist  09/10/12 PJK Modified to use new process_output module
-    !+ad_hist  15/10/12 PJK Added physics_variables
-    !+ad_hist  16/10/12 PJK Added constants
-    !+ad_hist  18/10/12 PJK Added tfcoil_variables
-    !+ad_hist  18/12/12 PJK/RK Added single-null code
-    !+ad_hist  02/05/13 PJK Changed i_single_null=1 top shield thickness to shldtth
-    !+ad_hist  09/05/13 PJK Changed first wall area calculation to be
-    !+ad_hisc               consistent with fwbsshape switch
-    !+ad_hist  15/05/13 PJK Swapped build order of vacuum vessel and gap
-    !+ad_hist  22/05/13 PJK Introduced fwareaib, fwareaob; added blanket thickness
-    !+ad_hisc               calculations
-    !+ad_hist  05/06/13 PJK shldtth now calculated if blktmodel>0
-    !+ad_hist  25/09/13 PJK Removed port size output
-    !+ad_hist  17/02/14 PJK Additional output information to mfile
-    !+ad_hist  06/03/14 PJK Changed mfile output to 'E' format
-    !+ad_hist  18/06/14 PJK New ripple amplitude model
-    !+ad_hist  19/06/14 PJK Removed sect?? flags
-    !+ad_hist  24/06/14 PJK Removed bcylth;
-    !+ad_hisc               blnktth now always calculated
-    !+ad_hist  26/06/14 PJK Added error handling
-    !+ad_hist  30/07/14 PJK Modified tfthko calculation
-    !+ad_hist  31/07/14 PJK Re-modified tfthko calculation
-    !+ad_hist  19/08/14 PJK Added ddwex, ohhghf to mfile
-    !+ad_hist  02/09/14 PJK Modified ripflag handling
-    !+ad_hist  20/10/14 PJK Changed Central Solenoid to central solenoid
-    !+ad_hist  06/02/15 JM  Added output of beamwd to mfile
-    !+ad_hist  06/03/15 JM  Put an additional call to ripple_amplitude after the change to
-    !+ad_hisc 				r_tf_outboard_mid (issue #221)
-    !+ad_hist  19/11/15 RK  Added pre-compression structure, thermal shield, and TF angular correction
-    !+ad_hist  01/11/16 JM  Added iprecomp switch for pre-compression structure calc. If 0 precomp=0
-    !+ad_hist  21/05/18 SIM Added deltf to output for ST (Issue #704)
-    !+ad_stat  Okay
-    !+ad_docs  None
-=======
     !! Radial build
     !! author: P J Knight, CCFE, Culham Science Centre
     !! author: R Kemp, CCFE, Culham Science Centre
@@ -103,7 +46,6 @@
     !! iprint : input integer : switch for writing to output file (1=yes)
     !! This subroutine determines the radial build of the machine.
     !! None
->>>>>>> 8a7e5724
     !
     ! !!!!!!!!!!!!!!!!!!!!!!!!!!!!!!!!!!!!!!!!!!!!!!!
 
@@ -865,30 +807,6 @@
 
   ! subroutine rippl(ripmax,rmajor,rminor,r_tf_outboard_mid,n_tf,ripple,r_tf_outboard_midl)
 
-<<<<<<< HEAD
-  !   !+ad_name  rippl
-  !   !+ad_summ  TF ripple calculation
-  !   !+ad_type  Subroutine
-  !   !+ad_auth  P J Knight, CCFE, Culham Science Centre
-  !   !+ad_cont  N/A
-  !   !+ad_args  ripmax : input real : max ripple at plasma edge (peak to average) (%)
-  !   !+ad_args  rmajor : input real : plasma major radius (m)
-  !   !+ad_args  rminor : input real : plasma minor radius (m)
-  !   !+ad_args  r_tf_outboard_mid   : input real : default radius to the outboard TF coil leg (m)
-  !   !+ad_args  n_tf   : input real(!) : number of TF coils
-  !   !+ad_args  ripple : output real : ripple at plasma edge (%)
-  !   !+ad_args  r_tf_outboard_midl  : output real : required minimum radius to the centre
-  !   !+ad_argc                         of the outboard TF coil leg (m)
-  !   !+ad_desc  Subroutine to calculate TFC ripple and outboard TFC leg radius.
-  !   !+ad_desc  Input the max. ripple and default outboard leg location and the
-  !   !+ad_desc  routine checks to see if the ripple is OK. If not it moves
-  !   !+ad_desc  the outboard leg appropriately.
-  !   !+ad_prob  None
-  !   !+ad_call  None
-  !   !+ad_hist  27/07/11 PJK Initial F90 version
-  !   !+ad_stat  Okay
-  !   !+ad_docs  None
-=======
   !   !! TF ripple calculation
   !   !! P J Knight, CCFE, Culham Science Centre
   !   !! ripmax : input real : max ripple at plasma edge (peak to average) (%)
@@ -903,7 +821,6 @@
   !   !! Input the max. ripple and default outboard leg location and the
   !   !! routine checks to see if the ripple is OK. If not it moves
   !   !! the outboard leg appropriately.
->>>>>>> 8a7e5724
   !   !
   !   ! !!!!!!!!!!!!!!!!!!!!!!!!!!!!!!!!!!!!!!!!!!!!!!!
 
@@ -947,36 +864,6 @@
 
   subroutine ripple_amplitude(ripple,ripmax,r_tf_outboard_mid,r_tf_outboard_midmin,flag)
 
-<<<<<<< HEAD
-    !+ad_name  ripple_amplitude
-    !+ad_summ  TF ripple calculation
-    !+ad_type  Subroutine
-    !+ad_auth  P J Knight, CCFE, Culham Science Centre
-    !+ad_cont  N/A
-    !+ad_args  ripmax : input real  : maximum allowed ripple at plasma edge (%)
-    !+ad_args  ripple : output real : actual ripple at plasma edge (%)
-    !+ad_args  r_tf_outboard_mid   : input real  : radius to the centre of the outboard
-    !+ad_argc                         TF coil leg (m)
-    !+ad_args  r_tf_outboard_midmin : output real : radius to the centre of the outboard
-    !+ad_argc                          TF coil leg which would produce
-    !+ad_argc                          a ripple of amplitude ripmax (m)
-    !+ad_args  flag : output integer : on exit, =1 if the fitted
-    !+ad_argc                          range of applicability is exceeded
-    !+ad_desc  This routine calculates the toroidal field ripple amplitude
-    !+ad_desc  at the midplane outboard plasma edge. The fitted coefficients
-    !+ad_desc  were produced from MATLAB runs by M. Kovari using the CCFE
-    !+ad_desc  MAGINT code to model the coils and fields.
-    !+ad_desc  <P>The minimum radius of the centre of the TF coil legs
-    !+ad_desc  to produce the maximum allowed ripple is also calculated.
-    !+ad_prob  None
-    !+ad_call  None
-    !+ad_hist  18/06/14 PJK Initial version
-    !+ad_hist  31/07/14 PJK Correction: tfthko to tftort
-    !+ad_hist  02/09/14 PJK Modified flag usage
-    !+ad_stat  Okay
-    !+ad_docs  M. Kovari, Toroidal Field Coils - Maximum Field and Ripple -
-    !+ad_docc  Parametric Calculation, July 2014
-=======
     !! TF ripple calculation
     !! author: P J Knight, CCFE, Culham Science Centre
     !! ripmax : input real  : maximum allowed ripple at plasma edge (%)
@@ -996,7 +883,6 @@
     !! to produce the maximum allowed ripple is also calculated.
     !! M. Kovari, Toroidal Field Coils - Maximum Field and Ripple -
     !! Parametric Calculation, July 2014
->>>>>>> 8a7e5724
     !
     ! !!!!!!!!!!!!!!!!!!!!!!!!!!!!!!!!!!!!!!!!!!!!!!!
 
