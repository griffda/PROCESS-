--- conflicted
+++ resolved
@@ -4511,11 +4511,6 @@
   !+ad_type  Module
   !+ad_docs  TODO
   implicit none ! ---------------------------------------------------------
-<<<<<<< HEAD
-
-=======
-  
->>>>>>> f5580dbd
   type resistive_material
      real(kind(1.0D0)) :: cp            ! Specific heat capacity J/(K kg).
      real(kind(1.0D0)) :: rrr           ! Residual resistivity ratio
@@ -4523,20 +4518,10 @@
      real(kind(1.0D0)) :: density       ! kg/m3
      real(kind(1.0D0)) :: cp_density    ! Cp x density J/K/m3
   end type resistive_material
-<<<<<<< HEAD
-
-=======
-  
->>>>>>> f5580dbd
   type supercon_strand
      real(kind(1.0D0)) :: area
      real(kind(1.0D0)) :: critical_current
   end type supercon_strand
-<<<<<<< HEAD
-
-=======
-  
->>>>>>> f5580dbd
   type volume_fractions
      real(kind(1.0D0)) :: copper_area,    copper_fraction
      real(kind(1.0D0)) :: copper_bar_area,copper_bar_fraction
@@ -4556,11 +4541,6 @@
 !------------------------------------------------------------------------
 
 module reinke_variables
-<<<<<<< HEAD
-
-=======
-  
->>>>>>> f5580dbd
   !+ad_name  reinke_variables
   !+ad_summ  Module containing global variables relating to the
   !+ad_summ  Reinke Criterion
@@ -4584,19 +4564,11 @@
 
   public
 
-<<<<<<< HEAD
 
   !+ad_vars  impvardiv /9/ : index of impurity to be iterated for
   !+ad_varc           Reinke divertor detachment criterion
   integer       :: impvardiv = 9
 
-=======
- 
-  !+ad_vars  impvardiv /9/ : index of impurity to be iterated for 
-  !+ad_varc           Reinke divertor detachment criterion 
-  integer       :: impvardiv = 9
-  
->>>>>>> f5580dbd
   !+ad_vars  lhat /4.33/ : connection length factor L|| = lhat qstar R
   !+ad_varc                for Reinke criterion, default value from
   !+ad_varc                Post et al. 1995 J. Nucl. Mat.  220-2 1014
@@ -4605,25 +4577,12 @@
   !+ad_vars  fzmin : Minimum impurity fraction necessary for detachment
   !+ad_varc          This is the impurity at the SOL/Div
   real(kind(1.0D0)) :: fzmin = 0.0D0
-<<<<<<< HEAD
-
-=======
-  
->>>>>>> f5580dbd
+
   !+ad_vars  fzactual : Actual impurity fraction of divertor impurity
   !+ad_varc             (impvardiv) in the SoL (taking impurity_enrichment
   !+ad_varc             into account) (iteration variable 148)
   real(kind(1.0D0)) :: fzactual = 0.001D0
-<<<<<<< HEAD
 
 end module reinke_variables
 
-  !------------------------------------------------------------------------
-=======
-  
-end module reinke_variables
-
-  !------------------------------------------------------------------------
-
-
->>>>>>> f5580dbd
+  !------------------------------------------------------------------------