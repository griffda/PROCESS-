! !!!!!!!!!!!!!!!!!!!!!!!!!!!!!!!!!!!!!!!!!!!!!!!!!!!!!!!!!!!!!!!!!!

module global_variables

  !! Module containing miscellaneous global variables
  !! This module contains miscellaneous global variables not
  !! well-suited to any of the other 'variables' modules.
  !! AEA FUS 251: A User's Guide to the PROCESS Systems Code

  use, intrinsic :: iso_fortran_env, only: dp=>real64

  implicit none
  
  public

  character(len=48) :: icase = 'Steady-state tokamak model'
  !! icase : power plant type
  character(len=180) :: runtitle = &
       "Run Title (change this line using input variable 'runtitle')"
       !! runtitle /Run Title/ : short descriptive title for the run

  integer :: verbose = 0
  !! verbose /0/ : switch for turning on/off diagnostic messages:<UL>
  !!           <LI> = 0 turn off diagnostics
  !!           <LI> = 1 turn on diagnostics</UL>
  integer :: run_tests = 0
  !! run_tests /0/ : Turns on built-in tests if set to 1

  integer :: maxcal = 200
  !! maxcal /200/ : maximum number of VMCON iterations

  character(len=200) :: fileprefix = "" !'dummy_file_prefix'
  character(len=200) :: output_prefix = "" ! output file prefix
  character(len=25) :: xlabel, vlabel
  character(len=25) :: xlabel_2, vlabel_2
  integer :: iscan_global=0    ! Makes iscan available globally.
  real(dp):: convergence_parameter  ! VMCON convergence parameter "sum"

end module global_variables

! !!!!!!!!!!!!!!!!!!!!!!!!!!!!!!!!!!!!!!!!!!!!!!!!!!!!!!!!!!!!!!!!!!

module constants

  !! Module containing miscellaneous numerical and physical constants
  !! This module contains miscellaneous numerical and
  !! physical constants.
  !! AEA FUS 251: A User's Guide to the PROCESS Systems Code
  !
  ! !!!!!!!!!!!!!!!!!!!!!!!!!!!!!!!!!!!!!!!!!!!!!!!

  use, intrinsic :: iso_fortran_env, only: dp=>real64

  implicit none

  public

  ! File output indexes
  integer, parameter :: iotty    = 6  !  Standard output unit identifier
  integer, parameter :: nout     = 11 !  Output file unit identifier
  integer, parameter :: nplot    = 12 !  Plot data file unit identifier
  integer, parameter :: mfile    = 13 !  Machine-optimised output file unit
  integer, parameter :: vfile    = 14 !  Verbose diagnostics file
  integer, parameter :: opt_file = 15 !  Optimisation information output file number
  integer, parameter :: sig_file = 16 !  TF inboard stress radial distributions file number

  real(dp), parameter :: degrad = 0.01745329251D0
  !! degrad FIX : degrees to radians, = pi/180
  real(dp), parameter :: echarge = 1.60217733D-19
  !! echarge FIX : electron charge (C)
  real(dp), parameter :: mproton = 1.6726231D-27
  !! mproton FIX : proton mass (kg)
  real(dp), parameter :: pi = 3.1415926535897932D0
  !! pi FIX : famous number
  real(dp), parameter :: rmu0 = 1.256637062D-6
  !! rmu0 FIX : permeability of free space, 4.pi x 10^(-7) H/m
  real(dp), parameter :: twopi = 6.2831853071795862D0
  !! twopi FIX : 2 pi
  real(dp), parameter :: umass = 1.660538921D-27
  !! umass FIX : unified atomic mass unit (kg)
  real(dp), parameter :: epsilon0 = 8.85418781D-12
  !! epsilon0 FIX : permittivity of free space (Farad/m)

end module constants

! !!!!!!!!!!!!!!!!!!!!!!!!!!!!!!!!!!!!!!!!!!!!!!!!!!!!!!!!!!!!!!!!!!

module physics_variables

  !! Module containing global variables relating to the plasma physics
  !! This module contains global variables relating to the plasma
  !! physics.
  !! AEA FUS 251: A User's Guide to the PROCESS Systems Code
  !
  ! !!!!!!!!!!!!!!!!!!!!!!!!!!!!!!!!!!!!!!!!!!!!!!!

  use, intrinsic :: iso_fortran_env, only: dp=>real64

  implicit none

  public

  integer, parameter :: ipnlaws = 48
  !! ipnlaws /48/ FIX : number of energy confinement time scaling laws

  real(dp) :: abeam = 0.0D0
  !! abeam : beam ion mass (amu)

  real(dp), bind(C) :: afuel = 0.0D0
  !! afuel : average mass of fuel portion of ions (amu)

  real(dp) :: aion = 0.0D0
  !! aion : average mass of all ions (amu)

  real(dp) :: alphaj = 1.0D0
  !! alphaj /1.0/ : current profile index;
  !!                calculated from q0, q if iprofile=1

  real(dp) :: alphan = 0.25D0
  !! alphan /0.25/ : density profile index
  real(dp) :: alphap = 0.0D0
  !! alphap : pressure profile index
  real(dp) :: alpharate = 0.0D0
  !! alpharate : alpha particle production rate (particles/m3/sec)
  real(dp) :: alphat = 0.5D0
  !! alphat /0.5/ : temperature profile index
  real(dp) :: aspect = 2.907D0
  !! aspect /2.907/ : aspect ratio (iteration variable 1)
  real(dp) :: beamfus0 = 1.0D0
  !! beamfus0 /1.0/ : multiplier for beam-background fusion calculation
  real(dp), bind(C) :: beta = 0.042D0
  !! beta /0.042/ : total plasma beta (iteration variable 5)
  !!            (calculated if ipedestal =3)
  real(dp) :: betaft = 0.0D0
  !! betaft : fast alpha beta component
  real(dp) :: betalim = 0.0D0
  !! betalim : allowable beta
<<<<<<< HEAD
  real(kind(1.0D0)) :: betalim_lower = 0.0D0
  !! betalim : allowable lower beta
  real(kind(1.0D0)) :: betanb = 0.0D0
=======
  real(dp) :: betanb = 0.0D0
>>>>>>> 9483ad68
  !! betanb : neutral beam beta component
  real(dp) :: betap = 0.0D0
  !! betap : poloidal beta
  real(dp), bind(C) :: normalised_total_beta = 0.0D0
  !! normalised_total_beta : normaised total beta

  real(dp) :: betbm0 = 1.5D0
  !! betbm0 /1.5/ : leading coefficient for NB beta fraction
  real(dp), bind(C) :: bp = 0.0D0
  !! bp : poloidal field (T)
  real(dp), bind(C) :: bt = 5.68D0
  !! bt /5.68/ : toroidal field on axis (T) (iteration variable 2)
  real(dp), bind(C) :: btot = 0.0D0
  !! btot : total toroidal + poloidal field (T)
  real(dp) :: burnup = 0.0D0
  !! burnup : fractional plasma burnup
  real(dp) :: bvert = 0.0D0
  !! bvert : vertical field at plasma (T)
  real(dp) :: csawth = 1.0D0
  !! csawth /1.0/ : coeff. for sawteeth effects on burn V-s requirement
  real(dp) :: cvol = 1.0D0
  !! cvol /1.0/ : multiplying factor times plasma volume (normally=1)
  real(dp) :: cwrmax = 1.35D0
  !! cwrmax /1.35/ : maximum ratio of conducting wall distance to
  !!                 plasma minor radius for vertical stability
  !!                 (constraint equation 23)
  real(dp) :: dene = 9.8D19
  !! dene /9.8e19/ : electron density (/m3) (iteration variable 6)
  !!                 (calculated if ipedestal=3)
  real(dp) :: deni = 0.0D0
  !! deni : fuel ion density (/m3)
  real(dp) :: dlamee = 0.0D0
  !! dlamee : electron-electron coulomb logarithm
  real(dp) :: dlamie = 0.0D0
  !! dlamie : ion-electron coulomb logarithm
  real(dp), dimension(7) :: dlimit = 0.0D0
  !! dlimit(7) : density limit (/m3) as calculated using various models
  real(dp) :: dnalp = 0.0D0
  !! dnalp : thermal alpha density (/m3)
  real(dp) :: dnbeam = 0.0D0
  !! dnbeam : hot beam ion density, variable (/m3)
  real(dp) :: dnbeam2 = 0.0D0
  !! dnbeam2 : hot beam ion density from calculation (/m3)
  real(dp) :: dnbeta = 3.5D0
  !! dnbeta /3.5/ : (Troyon-like) coefficient for beta scaling;
  !!                calculated as (4.0*rli) if iprofile=1
  !!                (see also gtscale option)
  real(dp) :: dnelimt = 0.0D0
  !! dnelimt : density limit (/m3)
  real(dp) :: dnitot = 0.0D0
  !! dnitot : total ion density (/m3)
  real(dp) :: dnla = 0.0D0
  !! dnla : line averaged electron density (/m3)
  real(dp) :: dnprot = 0.0D0
  !! dnprot : proton ash density (/m3)
  real(dp) :: dntau = 0.0D0
  !! dntau : plasma average "n-tau" (seconds/m3)
  real(dp) :: dnz = 0.0D0
  !! dnz : high Z ion density (/m3)
  real(dp), parameter :: ealphadt = 3520.0D0
  !! ealphadt /3520.0/ FIX : alpha birth energy in D-T reaction (keV)
  real(dp) :: epbetmax = 1.38D0
  !! epbetmax /1.38/ : maximum (eps*beta_poloidal) (constraint equation 6)
  !!                   revised (07/01/16) Issue #346
  !!                   "Operation at the tokamak equilibrium poloidal beta-limit in TFTR"
  !!                   1992 Nucl. Fusion 32 1468
  real(dp) :: eps = 0.34399724802D0
  !! eps : inverse aspect ratio
  real(dp) :: faccd = 0.0D0
  !! faccd : fraction of plasma current produced by auxiliary current drive
  real(dp) :: facoh = 0.0D0
  !! facoh : fraction of plasma current produced inductively
  real(dp) :: falpe = 0.0D0
  !! falpe : fraction of alpha energy to electrons
  real(dp) :: falpha = 0.95D0
  !! falpha /0.95/ : fraction of alpha power deposited in plasma
  !!                 (Physics of Energetic Ions, p.2489)

  real(dp) :: falpi = 0.0D0
  !! falpi : fraction of alpha power to ions

  real(dp) :: fdeut = 0.5D0
  !! fdeut /0.5/ : deuterium fuel fraction

  real(dp) :: ftar = 1.0D0
  !! ftar  /1.0/ : fraction of power to the lower divertor in double null
  !!               configuration (i_single_null = 0 only) (default assumes SN)
  real(dp) :: ffwal = 0.92D0
  !! ffwal /0.92/ : factor to convert plasma surface area to first wall
  !!                area in neutron wall load calculation (iwalld=1)
  real(dp) :: fgwped = 0.85D0
  !! fgwped /0.85/ : fraction of Greenwald density to set as pedestal-top density
  !!                 If <0, pedestal-top density set manually using neped (ipedestal>=1)
  !!                 Needs to be >0 if ipedestal = 3
  !!                 (iteration variable 145)
  real(dp) :: fgwsep = 0.50D0
  !! fgwsep /0.50/ : fraction of Greenwald density to set as separatrix density
  !!                 If <0, separatrix density set manually using nesep (ipedestal>=1)
  !!                 Needs to be >0 if ipedestal = 3
  real(dp) :: fhe3 = 0.0D0
  !! fhe3 /0.0/ : helium-3 fuel fraction
  real(dp) :: figmer = 0.0D0
  !! figmer : physics figure of merit (= plascur*aspect**sbar, where sbar=1)
  real(dp) :: fkzohm = 1.0D0
  !! fkzohm /1.0/ : Zohm elongation scaling adjustment factor (ishape=2, 3)
  
  real(dp) :: fplhsep = 1.0D0
  !! fplhsep /1.0/ : F-value for Psep >= Plh + Paux (constraint equation 73)
  
  real(dp) :: fpdivlim = 1.0D0
  !! fpdivlim /1.0/ : F-value for minimum pdivt (constraint equation 80)

  real(dp) :: fne0 = 1.0D0
  !! F-value for minimum pdivt (constraint equation 81)
  !! Iteration variable 154 

  real(dp), bind(C) :: ftrit = 0.5D0
  !! ftrit /0.5/ : tritium fuel fraction
  real(dp) :: fusionrate = 0.0D0
  !! fusionrate : fusion reaction rate (reactions/m3/sec)
  real(dp) :: fvsbrnni = 1.0D0
  !! fvsbrnni /1.0/ : fraction of the plasma current produced by
  !!                  non-inductive means (iteration variable 44)
  real(dp) :: gamma = 0.4D0
  !! gamma /0.4/ : Ejima coefficient for resistive startup V-s formula
  real(dp) :: gammaft = 0.0D0
  !! gammaft : ratio of (fast alpha + neutral beam beta) to thermal beta
  integer :: gtscale = 0
  !! gtscale /0/ : switch for a/R scaling of dnbeta (iprofile=0 only):<UL>
  !!         <LI>  = 0 do not scale dnbeta with eps;
  !!         <LI>  = 1 scale dnbeta with eps</UL>
  real(dp), dimension(ipnlaws) :: hfac = 0.0D0
  !! hfac(ipnlaws) : H factors for an ignited plasma for each energy confinement
  !!                 time scaling law
  real(dp) :: hfact = 1.0D0
  !! hfact /1.0/ : H factor on energy confinement times, radiation corrected
  !!               (iteration variable 10).
  !!               If ipedestal=2 or 3 and hfact = 0, not used in PLASMOD
  !!               (see also plasmod_i_modeltype)
  ! Issue #219
  real(dp) :: taumax = 10.0D0
  !! taumax /10/ : Maximum allowed energy confinement time (s)
  integer :: ibss = 3
  !! ibss /3/ : switch for bootstrap current scaling:<UL>
  !!       <LI> = 1 ITER 1989 bootstrap scaling (high R/a only);
  !!       <LI> = 2 for Nevins et al general scaling;
  !!       <LI> = 3 for Wilson et al numerical scaling;
  !!       <LI> = 4 for Sauter et al scaling</UL>
  integer :: iculbl = 0
  !! iculbl /0/ : switch for beta limit scaling (constraint equation 24):<UL>
  !!         <LI> = 0 apply limit to total beta;
  !!         <LI> = 1 apply limit to thermal beta;
  !!         <LI> = 2 apply limit to thermal + neutral beam beta</UL>
  integer :: icurr = 4
  !! icurr /4/ : switch for plasma current scaling to use:<UL>
  !!        <LI> = 1 Peng analytic fit;
  !!        <LI> = 2 Peng double null divertor scaling (ST);
  !!        <LI> = 3 simple ITER scaling (k = 2.2, d = 0.6);
  !!        <LI> = 4 later ITER scaling, a la Uckan;
  !!        <LI> = 5 Todd empirical scaling I;
  !!        <LI> = 6 Todd empirical scaling II;
  !!        <LI> = 7 Connor-Hastie model;
  !!        <LI> = 8 Sauter scaling allowing negative triangularity;
  !!        <LI> = 9 FIESTA ST fit </UL>
  integer :: idia = 0
  !! idia /0/ : switch for diamagnetic current scaling:<UL>
  !!       <LI> = 0 Do not calculate;
  !!       <LI> = 1 Use original TART scaling;
  !!       <LI> = 2 Use SCENE scaling</UL>
  integer :: idensl = 7
  !! idensl /7/ : switch for density limit to enforce (constraint equation 5):<UL>
  !!         <LI> = 1 old ASDEX;
  !!         <LI> = 2 Borrass model for ITER (I);
  !!         <LI> = 3 Borrass model for ITER (II);
  !!         <LI> = 4 JET edge radiation;
  !!         <LI> = 5 JET simplified;
  !!         <LI> = 6 Hugill-Murakami Mq limit;
  !!         <LI> = 7 Greenwald limit</UL>

  integer :: idivrt = 2
  !! idivrt : number of divertors (calculated from i_single_null)

  integer :: ifalphap = 1
  !! ifalphap /1/ : switch for fast alpha pressure calculation:<UL>
  !!           <LI> = 0 ITER physics rules (Uckan) fit;
  !!           <LI> = 1 Modified fit (D. Ward) - better at high temperature</UL>
  integer :: ifispact = 0
  !! ifispact /0/ : switch for neutronics calculations:<UL>
  !!           <LI> = 0 neutronics calculations turned off;
  !!           <LI> = 1 neutronics calculations turned on</UL>
  integer :: igeom = 1
  !! igeom /1/ : switch for plasma geometry calculation:<UL>
  !!        <LI> = 0 original method (possibly based on Peng ST modelling);
  !!        <LI> = 1 improved (and traceable) method</UL>
  integer :: ignite = 0
  !! ignite /0/ : switch for ignition assumption. Obviously, ignite must 
  !!              be zero if current drive is required. If ignite is 1, any 
  !!              auxiliary power is assumed to be used only during plasma 
  !!              start-up, and is excluded from all steady-state power 
  !!              balance calculations.<UL>
  !!         <LI> = 0 do not assume plasma ignition;
  !!         <LI> = 1 assume ignited (but include auxiliary power in costs)</UL>
  !! 
  integer :: iinvqd = 1
  !! iinvqd /1/ : switch for inverse quadrature in L-mode scaling laws 5 and 9:<UL>
  !!         <LI> = 0 inverse quadrature not used;
  !!         <LI> = 1 inverse quadrature with Neo-Alcator tau-E used</UL>

  integer :: ipedestal = 1
  !! ipedestal /1/ : switch for pedestal profiles:<UL>
  !!            <LI> = 0 use original parabolic profiles;
  !!            <LI> = 1 use pedestal profiles
  !!            <LI> = 2 use pedestal profiles and run PLASMOD on final output
  !!            <LI> = 3 use PLASMOD transport model only to calculate pedestal profiles</UL>

  integer :: ips = 0
  !! ips /0/ : switch for Pfirsch-Schlüter current scaling:<UL>
  !!       <LI> = 0 Do not calculate;
  !!       <LI> = 1 Use SCENE scaling</UL>

  ! Issue #413
  integer :: ieped = 0
  !! ieped /0/ : switch for scaling pedestal-top temperature with plasma parameters:<UL>
  !!            <LI> = 0 set pedestal-top temperature manually using teped;
  !!            <LI> = 1 set pedestal-top temperature using EPED scaling;
  !!                  (PLASMOD implementation of scaling within PLASMOD, ipedestal =2,3)
  !!            <LI>    https://idm.euro-fusion.org/?uid=2MSZ4T </UL>

  ! Issue #730
  real(dp), bind(C) :: eped_sf = 1.0D0
  !! eped_sf /1.0/ : Adjustment factor for EPED scaling to reduce 
  !! pedestal temperature or pressure to mitigate or prevent ELMs

  real(dp) :: neped = 4.0D19
  !! neped /4.0e19/ : electron density of pedestal [m-3] (ipedestal=1,2, calculated if 3)
  real(dp) :: nesep = 3.0D19
  !! nesep /3.0e19/ : electron density at separatrix [m-3] (ipedestal=1,2, calculated if 3)
  real(dp) :: alpha_crit = 0.0D0
  !! alpha_crit : critical ballooning parameter value
  real(dp) :: nesep_crit = 0.0D0
  !! nesep_crit : critical electron density at separatrix [m-3]
  real(dp) :: plasma_res_factor = 1.0D0
  !! plasma_res_factor /1.0/ : plasma resistivity pre-factor
  real(dp) :: rhopedn = 1.0D0
  !! rhopedn /1.0/ : r/a of density pedestal (ipedestal>=1)
  real(dp) :: rhopedt = 1.0D0
  !! rhopedt /1.0/ : r/a of temperature pedestal (ipedestal>=1)
  real(dp) :: tbeta = 2.0D0
  !! tbeta /2.0/ : temperature profile index beta  (ipedestal=1,2)
  real(dp) :: teped = 1.0D0
  !! teped /1.0/ : electron temperature of pedestal (keV) (ipedestal>=1, ieped=0, calculated for ieped=1)
  real(dp) :: tesep = 0.1D0
  !! tesep /0.1/ : electron temperature at separatrix (keV) (ipedestal>=1)
  !!               calculated if reinke criterion is used (icc = 78)

  integer :: iprofile = 1
  !! iprofile /1/ : switch for current profile consistency:<UL>
  !!            <LI> = 0 use input values for alphaj, rli, dnbeta
  !!                     (but see gtscale option);
  !!            <LI> = 1 make these consistent with input q, q0 values
  !!                     (recommendation: use icurr=4 with this option) </UL>
  integer :: iradloss = 1
  !! iradloss /1/ : switch for radiation loss term usage in power balance (see User Guide):<UL>
  !!            <LI> = 0 total power lost is scaling power plus radiation (needed for ipedestal=2,3)
  !!            <LI> = 1 total power lost is scaling power plus core radiation only
  !!            <LI> = 2 total power lost is scaling power only, with no additional
  !!                     allowance for radiation. This is not recommended for power plant models.</UL>

  integer :: isc = 34
  !! isc /34 (=IPB98(y,2))/ : switch for energy confinement time scaling law
  !!         (see description in tauscl)
  character(len=24), dimension(ipnlaws) :: tauscl = (/ &
  !! tauscl(ipnlaws) : labels describing energy confinement scaling laws:<UL>
       'Neo-Alcator      (ohmic)', &
       !! <LI> ( 1)  Neo-Alcator (ohmic)
       'Mirnov               (H)', &
       !! <LI> ( 2)  Mirnov (H-mode)
       'Merezkhin-Muhkovatov (L)', &
       !! <LI> ( 3)  Merezkhin-Muhkovatov (L-mode)
       'Shimomura            (H)', &
       !! <LI> ( 4)  Shimomura (H-mode)
       'Kaye-Goldston        (L)', &
       !! <LI> ( 5)  Kaye-Goldston (L-mode)
       'ITER 89-P            (L)', &
       !! <LI> ( 6)  ITER 89-P (L-mode)
       'ITER 89-O            (L)', &
       !! <LI> ( 7)  ITER 89-O (L-mode)
       'Rebut-Lallia         (L)', &
       !! <LI> ( 8)  Rebut-Lallia (L-mode)
       'Goldston             (L)', &
       !! <LI> ( 9)  Goldston (L-mode)
       'T10                  (L)', &
       !! <LI> (10)  T10 (L-mode)
       'JAERI-88             (L)', &
       !! <LI> (11)  JAERI-88 (L-mode)
       'Kaye-Big Complex     (L)', &
       !! <LI> (12)  Kaye-Big Complex (L-mode)
       'ITER H90-P           (H)', &
       !! <LI> (13)  ITER H90-P (H-mode)
       'ITER Mix             (L)', &
       !! <LI> (14)  ITER Mix (L-mode)
       'Riedel               (L)', &
       !! <LI> (15)  Riedel (L-mode)
       'Christiansen         (L)', &
       !! <LI> (16)  Christiansen (L-mode)
       'Lackner-Gottardi     (L)', &
       !! <LI> (17)  Lackner-Gottardi (L-mode)
       'Neo-Kaye             (L)', &
       !! <LI> (18)  Neo-Kaye (L-mode)
       'Riedel               (H)', &
       !! <LI> (19)  Riedel (H-mode)
       'ITER H90-P amended   (H)', &
       !! <LI> (20)  ITER H90-P amended (H-mode)
       'LHD              (stell)', &
       !! <LI> (21)  LHD (stellarator)
       'Gyro-reduced Bohm(stell)', &
       !! <LI> (22)  Gyro-reduced Bohm (stellarator)
       'Lackner-Gottardi (stell)', &
       !! <LI> (23)  Lackner-Gottardi (stellarator)
       'ITER-93H             (H)', &
       !! <LI> (24)  ITER-93H (H-mode)
       'TITAN RFP OBSOLETE      ', &
       !! <LI> (25) OBSOLETE
       'ITER H-97P ELM-free  (H)', &
       !! <LI> (26)  ITER H-97P ELM-free (H-mode)
       'ITER H-97P ELMy      (H)', &
       !! <LI> (27)  ITER H-97P ELMy (H-mode)
       'ITER-96P             (L)', &
       !! <LI> (28)  ITER-96P (=ITER-97L) (L-mode)
       'Valovic modified ELMy(H)', &
       !! <LI> (29)  Valovic modified ELMy (H-mode)
       'Kaye PPPL April 98   (L)', &
       !! <LI> (30)  Kaye PPPL April 98 (L-mode)
       'ITERH-PB98P(y)       (H)', &
       !! <LI> (31)  ITERH-PB98P(y) (H-mode)
       'IPB98(y)             (H)', &
       !! <LI> (32)  IPB98(y) (H-mode)
       'IPB98(y,1)           (H)', &
       !! <LI> (33)  IPB98(y,1) (H-mode)
       'IPB98(y,2)           (H)', &
       !! <LI> (34)  IPB98(y,2) (H-mode)
       'IPB98(y,3)           (H)', &
       !! <LI> (35)  IPB98(y,3) (H-mode)
       'IPB98(y,4)           (H)', &
       !! <LI> (36)  IPB98(y,4) (H-mode)
       'ISS95            (stell)', &
       !! <LI> (37)  ISS95 (stellarator)
       'ISS04            (stell)', &
       !! <LI> (38)  ISS04 (stellarator)
       'DS03                 (H)', &
       !! <LI> (39)  DS03 (H-mode)
       'Murari et al NPL     (H)', &
       !! <LI> (40)  Murari et al non-power law (H-mode)
       'Petty 2008           (H)', &
       !! <LI> (41)  Petty 2008 (H-mode)
       'Lang et al. 2012     (H)', &
       !! <LI> (42)  Lang et al. 2012 (H-mode)
       'Hubbard 2017 - nom   (I)', &
       !! <LI> (43)  Hubbard 2017 (I-mode) - nominal
       'Hubbard 2017 - lower (I)', &
       !! <LI> (44)  Hubbard 2017 (I-mode) - lower bound
       'Hubbard 2017 - upper (I)', &
       !! <LI> (45)  Hubbard 2017 (I-mode) - upper bound
       'NSTX (Spherical)     (H)', &
       !! <LI> (46)  NSTX (H-mode; Spherical tokamak)
       'NSTX-Petty08 Hybrid  (H)', &
       !! <LI> (47)  NSTX-Petty08 Hybrid (H-mode)
       'Input tauee_in          ' /)
       !! <LI> (48)  Use input tauee_in </UL>

  integer :: iscrp = 1
  !! iscrp /1/ : switch for plasma-first wall clearances:<UL>
  !!        <LI> = 0 use 10% of rminor;
  !!        <LI> = 1 use input (scrapli and scraplo)</UL>
  integer :: ishape = 0
  !! ishape /0/ : switch for plasma cross-sectional shape calculation:<UL>
  !!         <LI> = 0 use input kappa, triang to calculate 95% values;
  !!         <LI> = 1 scale qlim, kappa, triang with aspect ratio (ST);
  !!         <LI> = 2 set kappa to the natural elongation value (Zohm ITER scaling),
  !!                  triang input;
  !!         <LI> = 3 set kappa to the natural elongation value (Zohm ITER scaling),
  !!                  triang95 input;
  !!         <LI> = 4 use input kappa95, triang95 to calculate separatrix values</UL>
  integer, bind(C) :: itart = 0
  !! itart /0/ : switch for spherical tokamak (ST) models:<UL>
  !!        <LI> = 0 use conventional aspect ratio models;
  !!        <LI> = 1 use spherical tokamak models</UL>
  integer :: itartpf = 0
  !! itartpf /0/ : switch for Spherical Tokamak PF models:<UL>
  !!        <LI> = 0 use Peng and Strickler (1986) model;
  !!        <LI> = 1 use conventional aspect ratio model</UL>
  integer :: iwalld = 1
  !! iwalld /1/ : switch for neutron wall load calculation:<UL>
  !!         <LI> = 1 use scaled plasma surface area;
  !!         <LI> = 2 use first wall area directly</UL>
  real(dp), bind(C) :: kappa = 1.792D0
  !! kappa /1.792/ : plasma separatrix elongation (calculated if ishape > 0)
  real(dp), bind(C) :: kappa95 = 1.6D0
  !! kappa95 /1.6/ : plasma elongation at 95% surface (calculated if ishape < 4)
  real(dp) :: kappaa = 0.0D0
  !! kappaa : plasma elongation calculated as xarea/(pi.a2)
  real(dp) :: kappaa_IPB = 0.d0
  !! kappaa_IPB : Volume measure of plasma elongation
  real(dp) :: ne0 = 0.0D0
  !! ne0 : central electron density (/m3)
  real(dp) :: ni0 = 0.0D0
  !! ni0 : central ion density (/m3)
  real(dp) :: p0 = 0.0D0
  !! p0 : central total plasma pressure (Pa)
  real(dp) :: palppv = 0.0D0
  !! palppv : alpha power per volume (MW/m3)
  real(dp) :: palpepv = 0.0D0
  !! palpepv : alpha power per volume to electrons (MW/m3)
  real(dp) :: palpfwmw = 0.0D0
  !! palpfwmw : alpha power escaping plasma and reaching first wall (MW)
  real(dp) :: palpipv = 0.0D0
  !! palpipv : alpha power per volume to ions (MW/m3)
  real(dp) :: palpmw = 0.0D0
  !! palpmw : alpha power (MW)
  real(dp) :: palpnb = 0.0D0
  !! palpnb : alpha power from hot neutral beam ions (MW)
  real(dp) :: pbrempv = 0.0D0
  !! pbrempv : bremsstrahlung power per volume (MW/m3)
  real(dp) :: pchargemw = 0.0D0
  !! pchargemw : non-alpha charged particle fusion power (MW)
  real(dp) :: pchargepv = 0.0D0
  !! pchargepv : non-alpha charged particle fusion power per volume (MW/m3)
  real(dp) :: pcoef = 0.0D0
  !! pcoef : profile factor (= n-weighted T / average T)
  real(dp) :: pcoreradmw = 0.0D0
  !! pcoreradmw : total core radiation power (MW)
  real(dp) :: pcoreradpv = 0.0D0
  !! pcoreradpv : total core radiation power per volume (MW/m3)
  real(dp) :: pdd = 0.0D0
  !! pdd : deuterium-deuterium fusion power (MW)
  real(dp) :: pdhe3 = 0.0D0
  !! pdhe3 : deuterium-helium3 fusion power (MW)
  real(dp) :: pdivt = 0.0D0
  !! pdivt : power to conducted to the divertor region (MW)

  real(dp) :: pdivl = 0.0D0
  !!pdivl : power conducted to the lower divertor region (calculated if i_single_null = 0) (MW)

  real(dp) :: pdivu = 0.0D0
  !!pdivu : power conducted to the upper divertor region (calculated if i_single_null = 0) (MW)

  real(dp) :: pdivmax = 0.0D0
  !!pdivmax : power conducted to the divertor with most load (calculated if i_single_null = 0) (MW)
  real(dp) :: pdt = 0.0D0
  !! pdt : deuterium-tritium fusion power (MW)
  real(dp) :: pedgeradmw = 0.0D0
  !! pedgeradmw : edge radiation power (MW)
  real(dp) :: pedgeradpv = 0.0D0
  !! pedgeradpv : edge radiation power per volume (MW/m3)
  real(dp) :: pfuscmw = 0.0D0
  !! pfuscmw : charged particle fusion power (MW)
  real(dp) :: phiint = 0.0D0
  !! phiint : internal plasma V-s
  real(dp) :: photon_wall = 0.0D0
  !! photon_wall : Nominal mean radiation load on inside surface of reactor (MW/m2)
  real(dp) :: piepv = 0.0D0
  !! piepv : ion/electron equilibration power per volume (MW/m3)
  real(dp), bind(C) :: plascur = 0.0D0
  !! plascur : plasma current (A)
  real(dp) :: plinepv = 0.0D0
  !! plinepv : line radiation power per volume (MW/m3)
  real(dp) :: pneutmw = 0.0D0
  !! pneutmw : neutron fusion power (MW)
  real(dp) :: pneutpv = 0.0D0
  !! pneutpv : neutron fusion power per volume (MW/m3)
  real(dp) :: pohmmw = 0.0D0
  !! pohmmw : ohmic heating power (MW)
  real(dp) :: pohmpv = 0.0D0
  !! pohmpv : ohmic heating power per volume (MW/m3)
  real(dp) :: powerht = 0.0D0
  !! powerht : heating power (= transport loss power) (MW) used in
  !!           confinement time calculation
  real(dp), bind(C) :: powfmw = 0.0D0
  !! powfmw : fusion power (MW)
  real(dp) :: pperim = 0.0D0
  !! pperim : plasma poloidal perimeter (m)
  real(dp) :: pradmw = 0.0D0
  !! pradmw : total radiation power (MW)
  real(dp) :: pradpv = 0.0D0
  !! pradpv : total radiation power per volume (MW/m3)
  real(dp) :: protonrate = 0.0D0
  !! protonrate : proton production rate (particles/m3/sec)
  real(dp) :: psolradmw = 0.0D0
  !! psolradmw : SOL radiation power (MW) (stellarator only)
  real(dp) :: psyncpv = 0.0D0
  !! psyncpv : synchrotron radiation power per volume (MW/m3)
  integer :: ilhthresh = 6
  !! ilhthresh /6/ : switch for L-H mode power threshold scaling to use
  !!                 (see pthrmw for list)
  real(dp) :: plhthresh = 0.0D0
  !! plhthresh : L-H mode power threshold (MW)
  !!             (chosen via ilhthresh, and enforced if constraint equation 15 is on)
  real(dp), dimension(18) :: pthrmw = 0.0D0
  !! pthrmw(18) : L-H power threshold for various scalings (MW): <OL>
  !!        <LI> ITER 1996 scaling: nominal
  !!        <LI> ITER 1996 scaling: upper bound
  !!        <LI> ITER 1996 scaling: lower bound
  !!        <LI> ITER 1997 scaling: excluding elongation
  !!        <LI> ITER 1997 scaling: including elongation
  !!        <LI> Martin 2008 scaling: nominal
  !!        <LI> Martin 2008 scaling: 95% upper bound
  !!        <LI> Martin 2008 scaling: 95% lower bound
  !!        <LI> Snipes 2000 scaling: nominal
  !!        <LI> Snipes 2000 scaling: upper bound
  !!        <LI> Snipes 2000 scaling: lower bound
  !!        <LI> Snipes 2000 scaling (closed divertor): nominal
  !!        <LI> Snipes 2000 scaling (closed divertor): upper bound
  !!        <LI> Snipes 2000 scaling (closed divertor): lower bound
  !!        <LI> Hubbard et al. 2012 L-I threshold scaling: nominal
  !!        <LI> Hubbard et al. 2012 L-I threshold scaling: lower bound
  !!        <LI> Hubbard et al. 2012 L-I threshold scaling: upper bound
  !!        <LI> Hubbard et al. 2017 L-I threshold scaling</OL>
  real(dp) :: ptremw = 0.0D0
  !! ptremw : electron transport power (MW)
  real(dp) :: ptrepv = 0.0D0
  !! ptrepv : electron transport power per volume (MW/m3)
  real(dp) :: ptrimw = 0.0D0
  !! ptrimw : ion transport power (MW)
  real(dp) :: pscalingmw = 0.0D0
  !! pscalingmw : Total transport power from scaling law (MW)
  real(dp) :: ptripv = 0.0D0
  !! ptripv : ion transport power per volume (MW/m3)
  real(dp) :: q = 3.0D0
  !! q /3.0/ : safety factor 'near' plasma edge (iteration variable 18):
  !!           equal to q95 (unless icurr = 2 (ST current scaling),
  !!           in which case q = mean edge safety factor qbar)
  real(dp) :: q0 = 1.0D0
  !! q0 /1.0/ : safety factor on axis
  real(dp) :: q95 = 0.0D0
  !! q95 : safety factor at 95% surface
  real(dp) :: qfuel = 0.0D0
  !! qfuel : plasma fuelling rate (nucleus-pairs/s)

  real(dp) :: tauratio = 1.0D0
  !! tauratio /1.0/ : ratio of He and pellet particle confinement times


  real(dp) :: qlim = 0.0D0
  !! qlim : lower limit for edge safety factor
  real(dp) :: qstar = 0.0D0
  !! qstar : cylindrical safety factor
  real(dp) :: rad_fraction_sol = 0.8D0
  !! rad_fraction_sol /0.8/ : SoL radiation fraction 
  real(dp) :: rad_fraction = 0.0D0
  !!rad_fraction : Radiation fraction = total radiation / total power deposited in plasma
  real(dp) :: ralpne = 0.10D0
  !! ralpne /0.1/ : thermal alpha density / electron density (iteration variable 109)
  !!           (calculated if ipedestal=3)
  real(dp) :: protium = 0.0D0
  !! protium /0.0/ : Seeded protium density / electron density.

  real(dp) :: rli = 0.9D0
  !! rli /0.9/ : plasma normalised internal inductance;
  !!             calculated from alphaj if iprofile=1
  real(dp) :: rlp = 0.0D0
  !! rlp : plasma inductance (H)
  real(dp), bind(C) :: rmajor = 8.14D0
  !! rmajor /8.14/ : plasma major radius (m) (iteration variable 3)
  real(dp), bind(C) :: rminor = 0.0D0
  !! rminor : plasma minor radius (m)
  real(dp) :: rnbeam = 0.005D0
  !! rnbeam /0.005/ : hot beam density / n_e (iteration variable 7)
  real(dp) :: rncne = 0.0D0
  !! rncne : n_carbon / n_e
  real(dp), bind(C) :: rndfuel = 0.0D0
  !! rndfuel : fuel burnup rate (reactions/second)
  real(dp) :: rnfene = 0.0D0
  !! rnfene : n_highZ / n_e
  real(dp) :: rnone = 0.0D0
  !! rnone : n_oxygen / n_e
  real(dp) :: rpfac = 0.0D0
  !! rpfac : neo-classical correction factor to rplas
  real(dp), bind(C) :: rplas = 0.0D0
  !! rplas : plasma resistance (ohm)

  real(dp) :: res_time = 0.0D0
  !! res_time : plasma current resistive diffusion time (s)


  real(dp) :: sarea = 0.0D0
  !! sarea : plasma surface area
  real(dp) :: sareao = 0.0D0
  !! sareao : outboard plasma surface area
  real(dp) :: sf = 0.0D0
  !! sf : shape factor = plasma poloidal perimeter / (2.pi.rminor)

  integer :: i_single_null = 1
  !! i_single_null /1/ : switch for single null / double null plasma:<UL>
  !!         <LI> = 0 for double null;
  !!         <LI> = 1 for single null (diverted side down)</UL>

  real(dp) :: ssync = 0.6D0
  !! ssync /0.6/ : synchrotron wall reflectivity factor
  real(dp) :: tauee = 0.0D0
  !! tauee : electron energy confinement time (sec)
  real(dp) :: tauee_in = 0.0D0
  !! tauee_in /0.0/  : Input electron energy confinement time (sec) (isc=48 only)
  real(dp) :: taueff = 0.0D0
  !! taueff : global thermal energy confinement time (sec)
  real(dp) :: tauei = 0.0D0
  !! tauei : ion energy confinement time (sec)
  real(dp) :: taup = 0.0D0
  !! taup : alpha particle confinement time (sec)

  real(dp) :: te = 12.9D0
  !! te /12.9/ : volume averaged electron temperature (keV)
  !!             (iteration variable 4)
  !!             (calculated if ipedestal = 3)
  real(dp) :: te0 = 0.0D0
  !! te0 : central electron temperature (keV)
  real(dp) :: ten = 0.0D0
  !! ten : density weighted average electron temperature (keV)
  real(dp) :: ti = 12.9D0
  !! ti /12.9/ : volume averaged ion temperature (keV);
  !!             N.B. calculated from te if tratio > 0.0
  real(dp) :: ti0 = 0.0D0
  !! ti0 : central ion temperature (keV)
  real(dp) :: tin = 0.0D0
  !! tin : density weighted average ion temperature (keV)
  real(dp) :: tratio = 1.0D0
  !! tratio /1.0/ : ion temperature / electron temperature;
  !!                used to calculate ti if tratio > 0.0
  real(dp), bind(C) :: triang = 0.36D0
  !! triang /0.36/ : plasma separatrix triangularity (calculated if ishape=1, 3 or 4)
  real(dp) :: triang95 = 0.24D0
  !! triang95 /0.24/ : plasma triangularity at 95% surface (calculated if ishape < 3)
  real(dp), bind(C) :: vol = 0.0D0
  !! vol : plasma volume (m3)
  real(dp) :: vsbrn = 0.0D0
  !! vsbrn : V-s needed during flat-top (heat + burn times) (Wb)
  real(dp) :: vshift = 0.0D0
  !! vshift : plasma/device midplane vertical shift - single null
  real(dp) :: vsind = 0.0D0
  !! vsind : internal and external plasma inductance V-s (Wb)
  real(dp) :: vsres = 0.0D0
  !! vsres : resistive losses in startup V-s (Wb)
  real(dp) :: vsstt = 0.0D0
  !! vsstt : total V-s needed (Wb)
  real(dp), bind(C) :: wallmw = 0.0D0
  !! wallmw : average neutron wall load (MW/m2)
  real(dp), bind(C) :: wtgpd = 0.0D0
  !! wtgpd : mass of fuel used per day (g)
  real(dp) :: xarea = 0.0D0
  !! xarea : plasma cross-sectional area (m2)
  real(dp) :: zeff = 0.0D0
  !! zeff : plasma effective charge
  real(dp) :: zeffai = 0.0D0
  !! zeffai : mass weighted plasma effective charge

end module physics_variables


! !!!!!!!!!!!!!!!!!!!!!!!!!!!!!!!!!!!!!!!!!!!!!!!!!!!!!!!!!!!!!!!!!!

module plasmod_variables
  !! Module containing global variables relating to PLASMOD
  !! This module contains global variables relating to PLASMOD
  !! E. Fable et al., Fusion Engineering and Design, Volume 130, May 2018, Pages 131-136
  !
  ! !!!!!!!!!!!!!!!!!!!!!!!!!!!!!!!!!!!!!!!!!!!!!!!
  
  use, intrinsic :: iso_fortran_env, only: dp=>real64
  use structs

  implicit none

  public

 !Derived type numerics_transp
  real(dp) :: plasmod_tol = 1.0d-10
  !! plasmod_tol /1.0d-10/ : tolerance to be reached at each time step (%)
  real(dp) :: plasmod_dtmin = 0.05d0
  !! plasmod_dtmin /0.05d0/ : min time step
  real(dp) :: plasmod_dtmax = 0.1d0
  !! plasmod_dtmax /0.1d0/ : max time step
  real(dp) :: plasmod_dt = 0.01d0
  !! plasmod_dt /0.01d0/ : time step
  real(dp) :: plasmod_dtinc = 2.0d0
  !! plasmod_dtinc /2.0d0/ : decrease of dt
  real(dp) :: plasmod_Ainc = 1.1d0
  !! plasmod_Ainc /1.1d0/ : increase of dt
  real(dp) :: plasmod_test = 1000000.0d0
  !! plasmod_test /100000.0d0/ : max number of iterations
  real(dp) :: plasmod_tolmin = 10.1d0
  !! plasmod_tolmin /10.1d0/ : multiplier of etolm which can not be exceeded
  real(dp) :: plasmod_eopt = 0.15d0
  !! plasmod_eopt /0.15d0/ : exponent of jipperdo
  real(dp) :: plasmod_dtmaxmin = 0.15d0
  !! plasmod_dtmaxmin /0.15d0/ : exponent of jipperdo2
  real(dp) :: plasmod_dtmaxmax = 0.0d0
  !! plasmod_dtmaxmax /0.0d0/ : stabilizing coefficient
  real(dp) :: plasmod_capA = 0.1d0
  !! plasmod_capA /0.1d0/ : first radial grid point
  real(dp) :: plasmod_maxA = 0.0d0
  !! plasmod_maxA /0.0d0/ : diagz 0 or 1
  real(dp) :: plasmod_dgy = 1.0d-5
  !! plasmod_dgy /1.0d-5/ : Newton differential

  integer :: plasmod_iprocess = 1
  !! plasmod_iprocess /1/ : 0 - use PLASMOD functions, 1 - use PROCESS functions
  integer :: plasmod_i_modeltype = 1
  !! plasmod_i_modeltype /1/ : switch for the transport model <UL>
  !! <LI> 1 - Simple gyrobohm scaling with imposed
  !! H factor > 1. Other values give H factor as output
  !! <LI> 111 - roughly calibrated to give H=1 for DEMO, but not fixed H </UL>

  integer :: plasmod_i_equiltype = 1
  !! plasmod_i_equiltype /1/ : 1 - EMEQ, solve with sawteeth and inputted q95.
  !! 2 - EMEQ, solve with sawteeth and inputted Ip (not recommended!).

  integer :: plasmod_isawt = 1
  !! plasmod_isawt /1/ : 0 - no sawteeth, 1 - solve with sawteeth.

  integer :: plasmod_nx = 41
  !! plasmod_nx /41/ : number of interpolated grid points
  integer :: plasmod_nxt = 7
  !! plasmod_nxt /7/ : number of solved grid points
  integer :: plasmod_nchannels = 3
  !! plasmod_nchannels /3/ : leave this at 3
  integer :: plasmod_i_impmodel = 1
  !! plasmod_i_impmodel /1/ : impurity model: 0 - fixed concentration,
  !! 1 - fixed concentration at pedestal top, then fixed density.

 !Derived type composition
  real(dp), dimension(5) :: plasmod_globtau = (/ 5.0d0, 5.0d0, 7.0d0, 5.0d0, 1.0d0 /)
  !! plasmod_globtau(5) /5.0d0, 5.0d0, 7.0d0, 5.0d0, 1.0d0/ : tauparticle/tauE for D, T, He, Xe, Ar
  !! (NOT used for Xe!)
  real(dp) :: plasmod_psepplh_sup = 12000.0d0
  !! plasmod_psepplh_sup /12000.0d0/ : Psep/PLH if above this, use Xe
  real(dp) :: plasmod_qdivt = 0.0d0
  !! plasmod_qdivt /0.0d0/ : divertor heat flux in MW/m^2, if 0, dont use SOL model
  integer, dimension(3) :: plasmod_imptype = (/ 14, 13, 9 /)
  !! plasmod_imptype(3) /14, 13, 9/ : Impurities: element 1 - intrinsic impurity, element 2 - Psep control, element 3 - seeding for SOL (defaults: W, Xe, Ar)

 !Derived type inputs
  real(dp) :: plasmod_qnbi_psepfac = 50.0d0
  !! plasmod_qnbi_psepfac /50.0d0/ : dqnbi/d(1-Psep/PLH)
  real(dp) :: plasmod_cxe_psepfac = 1.0d-4
  !! plasmod_cxe_psepfac /1.0d-4/ : dcxe/d(1-Psep/PLH)
  real(dp) :: plasmod_car_qdivt = 1.0d-4
  !! plasmod_car_qdivt /1.0d-4/ : dcar/d(qdivt)
  real(dp) :: plasmod_maxpauxor = 20.0d0
  !! plasmod_maxpauxor /20.0d0/ : max allowed auxiliary power / R
    !deposition locations
  real(dp), dimension(2) :: plasmod_x_heat = (/ 0.0d0, 0.0d0 /)
  !! plasmod_x_heat(2) /0.0d0/ : element 1 - nbi, element 2 - ech
  real(dp), dimension(2) :: plasmod_x_cd = (/ 0.0d0, 0.0d0 /)
  !! plasmod_x_cd(2) /0.0d0/ : element 1 - nbi, element 2 - ech
  real(dp), dimension(2) :: plasmod_x_fus = (/ 0.0d0, 0.0d0 /)
  !! plasmod_x_fus(2) /0.0d0/ : element 1 - nbi, element 2 - ech
  real(dp), dimension(2) :: plasmod_x_control = (/ 0.0d0, 0.0d0 /)
  !! plasmod_x_control(2) /0.0d0/ : element 1 - nbi, element 2 - ech
  real(dp), dimension(2) :: plasmod_dx_heat = (/ 0.2d0, 0.03d0 /)
  !! plasmod_dx_heat(2) /0.2d0, 0.03d0/ : element 1 - nbi, element 2 - ech
  real(dp), dimension(2) :: plasmod_dx_cd = (/ 0.2d0, 0.03d0 /)
  !! plasmod_dx_cd(2) /0.2d0, 0.03/ : element 1 - nbi, element 2 - ech
  real(dp), dimension(2) :: plasmod_dx_fus = (/ 0.2d0, 0.03d0 /)
  !! plasmod_dx_fus(2) /0.2d0, 0.03d0/ : element 1 - nbi, element 2 - ech
  real(dp), dimension(2) :: plasmod_dx_control = (/ 0.2d0, 0.03d0 /)
  !! plasmod_dx_control(2) /0.2d0, 0.03d0/ : element 1 - nbi, element 2 - ech
  real(dp) :: plasmod_contrpovs = 0.0d0
  !! plasmod_contrpovs /0.0d0/ :: control power in Paux/lateral_area (MW/m2)
  real(dp) :: plasmod_contrpovr = 0.0d0
  !! plasmod_contrpovr /0.0d0/ :: control power in Paux/R (MW/m)
  real(dp) :: plasmod_nbi_energy = 1000.0d0
  !! plasmod_nbi_energy /1000.0d0/ :: In keV
  real(dp) :: plasmod_v_loop = -1.0d-6
  !! plasmod_v_loop /-1.0d-6/ :: target loop voltage. If lower than -1.e5 do not use
  real(dp) :: plasmod_pfus = 0.0d0
  !! plasmod_pfus /0.0d0/ :: if 0. not used (otherwise controlled with Pauxheat)
  real(dp) :: plasmod_eccdeff = 0.3d0
  !! plasmod_eccdeff /0.3d0/ :: current drive multiplier: CD = eccdeff*PCD*TE/NE (not in use yet)
  real(dp) :: plasmod_fcdp = -1.0d0
  !! plasmod_fcdp /-1.0d0/ :: (P_CD - Pheat)/(Pmax-Pheat),i.e. ratio of CD power over available power (iteration variable 147)
  real(dp) :: plasmod_fradc = -1.0d0
  !! plasmod_fradc /-1.0d0/ :: Pline_Xe / (Palpha + Paux - PlineAr - Psync - Pbrad) (iteration variable 148)
  real(dp) :: plasmod_pech = 0.0d0
  !! plasmod_pech /0.0d0/ :: ech power (not in use yet)
  real(dp) :: plasmod_gamcdothers = 1.0d0
  !! plasmod_gamcdothers /1.0d0/ :: efficiency multiplier for non-CD heating. If 0.0 pheat treated as if it had no current drive associated
  real(dp) :: plasmod_chisawpos = -1.0d0
  !! plasmod_chisawpos /-1.0d0/ :: position where artificial sawtooth diffusivity is added, -1 - uses q=1 position
  real(dp) :: plasmod_chisaw = 0.0d0
  !! plasmod_chisaw /0.0d0/ :: artificial diffusivity in m^2/s
  real(dp) :: plasmod_sawpertau = 1.0d-6
  !! plasmod_sawpertau /1.0d-6/ :: ratio between sawtooth period and confinement time
  real(dp) :: plasmod_spellet = 0.0d0
  !! plasmod_spellet /0.0d0/ :: pellet mass in units of D in 10^19
  real(dp) :: plasmod_fpellet = 0.5d0
  !! plasmod_fpellet /0.5d0/ :: pellet frequency in Hz

  !Derived type pedestal
  real(dp) :: plasmod_pedscal = 1.0d0
  !! plasmod_pedscal /1.0d0/ :: multiplication factor of the pedestal scaling in PLASMOD
  !!                            can be used to scan the pedestal height.

  type (geometry) :: geom
  !! geom ::  Derived type containing all geometry information for PLASMOD
  type (composition) :: comp
  !! comp ::  Derived type containing all composition information for PLASMOD
  type (pedestal) :: ped
  !! ped ::  Derived type containing all pedestal information for PLASMOD
  type (inputs) :: inp0
  !! inp0 ::  Derived type containing miscellaneous input information for PLASMOD
  type (radial_profiles) :: radp
  !! radp ::  Derived type containing all radial profile information for PLASMOD
  type (MHD_EQ) :: mhd
  !! mhd ::  Derived type containing all mhd information for PLASMOD
  type (power_losses) :: loss
  !! loss ::  Derived type containing all power loss information for PLASMOD
  type (numerics_transp) :: num
  !! num ::  Derived type containing all numerics information for PLASMOD
  integer :: i_flag
  !! i_flag ::  Error flag for PLASMOD

end module plasmod_variables

! !!!!!!!!!!!!!!!!!!!!!!!!!!!!!!!!!!!!!!!!!!!!!!!!!!!!!!!!!!!!!!!!!!

module current_drive_variables

  !! Module containing global variables relating to the
  !! current drive system
  !! This module contains global variables relating to tokamak
  !! current drive systems.
  !! AEA FUS 251: A User's Guide to the PROCESS Systems Code
  !
  ! !!!!!!!!!!!!!!!!!!!!!!!!!!!!!!!!!!!!!!!!!!!!!!!

  use, intrinsic :: iso_fortran_env, only: dp=>real64

  implicit none

  public

  real(dp) :: beamwd = 0.58D0
  !! beamwd /0.58/ : width of neutral beam duct where it passes
  !!                 between the TF coils (m)
  !!   (T Inoue et al, Design of neutral beam system for ITER-FEAT,
  !!    <A HREF=http://dx.doi.org/10.1016/S0920-3796(01)00339-8>
  !!     Fusion Engineering and Design, Volumes 56-57, October 2001, Pages 517-521</A>)
  real(dp) :: bigq = 0.0D0
  !! bigq : Fusion gain; P_fusion / (P_injection + P_ohmic)
  real(dp) :: bootipf = 0.0D0
  !! bootipf : bootstrap current fraction (enforced; see ibss)
  real(dp) :: bscfmax = 0.9D0
  !! bscfmax /0.9/ : maximum fraction of plasma current from bootstrap;
  !!                 if bscfmax < 0, bootstrap fraction = abs(bscfmax)
  real(dp) :: bscf_iter89 = 0.0D0
  !! bscf_iter89 : bootstrap current fraction, ITER 1989 model
  real(dp) :: bscf_nevins = 0.0D0
  !! bscf_nevins : bootstrap current fraction, Nevins et al model
  real(dp) :: bscf_sauter = 0.0D0
  !! bscf_sauter : bootstrap current fraction, Sauter et al model
  real(dp) :: bscf_wilson = 0.0D0
  !! bscf_wilson : bootstrap current fraction, Wilson et al model
  real(dp) :: cboot = 1.0D0
  !! cboot /1.0/ : bootstrap current fraction multiplier (ibss=1)
  real(dp) :: cnbeam = 0.0D0
  !! cnbeam : neutral beam current (A)
  real(dp) :: diacf_hender = 0.0D0
  !! diacf_hender : diamagnetic current fraction, Hender fit
  real(dp) :: diacf_scene = 0.0D0
  !! diacf_scene : diamagnetic current fraction, SCENE fit
  real(dp) :: diaipf = 0.0D0
  !! diaipf : diamagnetic current fraction
  real(dp) :: echpwr = 0.0D0
  !! echpwr : ECH power (MW)
  real(dp) :: echwpow = 0.0D0
  !! echwpow : ECH wall plug power (MW)
  real(dp) :: effcd = 0.0D0
  !! effcd : current drive efficiency (A/W)
  real(dp) :: enbeam = 1.0D3
  !! enbeam /1.0e3/ : neutral beam energy (keV) (iteration variable 19)
  real(dp) :: etacd = 0.0D0
  !! etacd : auxiliary power wall plug to injector efficiency
  real(dp) :: etacdfix = 0.0D0
  !! etacdfix : secondary auxiliary power wall plug to injector efficiency
  real(dp) :: etaech = 0.3D0
  !! etaech /0.3/ : ECH wall plug to injector efficiency
  real(dp) :: etalh = 0.3D0
  !! etalh /0.3/ : lower hybrid wall plug to injector efficiency
  real(dp) :: etanbi = 0.3D0
  !! etanbi /0.3/ : neutral beam wall plug to injector efficiency
  real(dp) :: fpion = 0.5D0
  !!fpion  :  fraction of beam energy to ions
  real(dp) :: pnbitot = 0.0D0
  !! pnbitot : neutral beam power entering vacuum vessel
  real(dp) :: pscf_scene = 0.0D0
  !! pscf_scene : Pfirsch-Schlüter current fraction, SCENE fit
  real(dp) :: nbshinemw = 0.0D0
  !! nbshinemw : neutral beam shine-through power
  real(dp) :: feffcd = 1.0D0
  !! feffcd /1.0/ : current drive efficiency fudge factor (iteration variable 47)
  real(dp) :: forbitloss = 0.0D0
  !! forbitloss /0.0/ : fraction of neutral beam power lost after ionisation but
  !!                    before thermalisation (orbit loss fraction)
  real(dp) :: frbeam = 1.05D0
  !! frbeam /1.05/ : R_tangential / R_major for neutral beam injection
  real(dp) :: ftritbm = 1.0D-6
  !! ftritbm /1.0e-6/ : fraction of beam that is tritium
  real(dp) :: gamcd = 0.0D0
  !! gamcd : normalised current drive efficiency (1.0e20 A/(W m^2))
  
  real(dp) :: gamma_ecrh = 0.35D0
  !! User input ECRH gamma (1.0e20 A/(W m^2))

  real(dp) :: rho_ecrh = 0.1D0
  !! rho_ecrh /0.1/ : normalised minor radius at which electron cyclotron current drive is maximum

  integer :: iefrf = 5
  !! Switch for current drive efficiency model:
  !!  1 : Fenstermacher Lower Hybrid
  !!  2 : Ion Cyclotron current drive
  !!  3 : Fenstermacher ECH
  !!  4 : Ehst Lower Hybrid
  !!  5 : ITER Neutral Beam
  !!  6 : new Culham Lower Hybrid model
  !!  7 : new Culham ECCD model
  !!  8 : new Culham Neutral Beam model
  !!  9 : Simple NBI model (see SYCOMORE HELIOS paper)
  !!  10 : ECRH user input gamma
  !!  11 : ECRH "HARE" model (E. Poli, Physics of Plasmas 2019)
  !!  12 : Simple NBI model
  
  integer :: iefrffix = 0 
  !! Switch for 2nd current drive efficiency model:
  !!  0 : No fixed current drive
  !!  1 : Fenstermacher Lower Hybrid
  !!  2 : Ion Cyclotron current drive
  !!  3 : Fenstermacher ECH
  !!  4 : Ehst Lower Hybrid
  !!  5 : ITER Neutral Beam
  !!  6 : new Culham Lower Hybrid model
  !!  7 : new Culham ECCD model
  !!  8 : new Culham Neutral Beam model
  !!  9 : Simple NBI model (see SYCOMORE HELIOS paper)
  !!  10 :  ECRH user input gamma
  !!  11 :  ECRH "HARE" model (E. Poli, Physics of Plasmas 2019)

  integer :: irfcd = 1
  !! Switch for current drive calculation:
  !!  0 : turned off
  !!  1 : turned on

  real(dp) :: nbshinef = 0.0D0
  !! nbshinef : neutral beam shine-through fraction
  real(dp) :: nbshield = 0.5D0
  !! nbshield /0.5/ : neutral beam duct shielding thickness (m)
  real(dp) :: pheat = 0.0D0
  !! pheat /0.0/ : heating power not used for current drive (MW)
  !!               (iteration variable 11)
  real(dp) :: pheatfix = 0.0D0
  !! pheatfix /0.0/ : secondary fixed heating power not used for current drive (MW)
  real(dp) :: pinjalw = 150.0D0
  !! pinjalw /150.0/ : Maximum allowable value for injected power (MW)
  !!                  (constraint equation 30)
  real(dp) :: pinjemw = 0.0D0
  !! pinjemw : auxiliary injected power to electrons (MW)
  real(dp) :: pinjimw = 0.0D0
  !! pinjimw : auxiliary injected power to ions (MW)
  real(dp) :: pinjmw = 0.0D0
  !! pinjmw : total auxiliary injected power (MW)
  real(dp)  :: pinjfixmw = 0.0D0
  !! pinjfixmw : secondary total fixed auxiliary injected power (MW)
  real(dp) :: plasipf = 0.0D0
  !! plasipf : plasma driven current fraction (Bootstrap + Diamagnetic + PS)
  real(dp) :: plhybd = 0.0D0
  !! plhybd : lower hybrid injection power (MW)
  real(dp) :: pnbeam = 0.0D0
  !! pnbeam : neutral beam injection power (MW)
  real(dp) :: porbitlossmw = 0.0D0
  !! porbitlossmw : neutral beam power lost after ionisation but before
  !!                thermalisation (orbit loss power) (MW)
  real(dp) :: psipf = 0.0D0
  !! psipf : Pfirsch-Schlüter current fraction
  real(dp) :: pwplh = 0.0D0
  !! pwplh : lower hybrid wall plug power (MW)
  real(dp) :: pwpnb = 0.0D0
  !! pwpnb : neutral beam wall plug power (MW)
  real(dp) :: rtanbeam = 0.0D0
  !! rtanbeam : neutral beam centreline tangency radius (m)
  real(dp) :: rtanmax = 0.0D0
  !! rtanmax : maximum tangency radius for centreline of beam (m)
  real(dp) :: taubeam = 0.0D0
  !! taubeam : neutral beam e-decay lengths to plasma centre
  real(dp) :: tbeamin = 3.0D0
  !! tbeamin /3.0/ : permitted neutral beam e-decay lengths to plasma centre

end module current_drive_variables

! !!!!!!!!!!!!!!!!!!!!!!!!!!!!!!!!!!!!!!!!!!!!!!!!!!!!!!!!!!!!!!!!!!

module divertor_kallenbach_variables

  !! Module containing global variables relating to the
  !! tokamak divertor components, Kallenbach model, issue #400
  !! This module contains global variables relating to tokamak
  !! divertor components.
  ! !!!!!!!!!!!!!!!!!!!!!!!!!!!!!!!!!!!!!!!!!!!!!!!

  use, intrinsic :: iso_fortran_env, only: dp=>real64

  implicit none

  public

  integer :: kallenbach_switch = 0
  !! kallenbach_switch /0/ : Switch to turn on the 1D Kallenbach divertor model (1=on, 0=off)

  integer :: kallenbach_tests = 0
  !! kallenbach_tests /0/ : Switch to run tests of 1D Kallenbach divertor model (1=on, 0=off)

  integer :: kallenbach_test_option = 0
  !! kallenbach_test_option /0/ : Switch to choose kallenbach test option: <UL>
  !!            <LI> = 0 Test case with user inputs;
  !!            <LI> = 1 Test case for Kallenbach paper;</UL>

  integer :: kallenbach_scan_switch = 0
  !! kallenbach_scan_switch /0/ : Switch to run scan of 1D Kallenbach divertor model (1=on, 0=off)

  integer :: kallenbach_scan_var = 0
  !! kallenbach_scan_var /0/ : Switch for parameter to scan for kallenbach scan test:<UL>
  !!                 <LI> = 0 ttarget
  !!                 <LI> = 1 qtargettotal
  !!                 <LI> = 2 targetangle
  !!                 <LI> = 3 lambda_q_omp
  !!                 <LI> = 4 netau_sol</UL>

  real(dp) :: kallenbach_scan_start = 2.0
  !! kallenbach_scan_start /2.0/ : Start value for kallenbach scan parameter

  real(dp) :: kallenbach_scan_end = 10.0
  !! kallenbach_scan_end /10.0/ : End value for kallenbach scan parameter

  integer :: kallenbach_scan_num = 1
  !! kallenbach_scan_num /1/ : Number of scans for kallenbach scan test

  real(dp) :: target_spread = 0.003D0
  !! target_spread /0.003/ : Increase in SOL power fall-off length due to spreading, mapped to OMP [m]

  real(dp) :: lambda_q_omp = 0.002D0
  !! lambda_q_omp /0.002/ : SOL power fall-off length at the outer midplane, perpendicular to field [m]

  real(dp) :: lcon_factor = 1.0D0
  !! lcon_factor /1.0/ : Correction factor for connection length from OMP to divertor =
  !!                     connection length/(pi*q*rmajor)

  real(dp) :: netau_sol = 0.5D0
  !! netau_sol /0.5/ : Parameter describing the departure from local ionisation equilibrium in the SOL. [ms.1e20/m3]

  real(dp) :: targetangle = 30.0D0
  !! targetangle /30.0/ : Angle between field-line and divertor target (degrees)

  real(dp) :: ttarget = 5.0D0
   !! ttarget /5.0/ : Plasma temperature adjacent to divertor sheath [eV] (iteration variable 120)
  !!                 Rem : 5 eV is the current limit for tungsten sputtering from argon impurity

  real(dp) :: qtargettotal = 5.0D6
  !! qtargettotal /5.0e6/ : Power density on target including surface recombination [W/m2]
  !!(iteration variable 124)

  ! real(dp) :: helium_enrichment = 1.0D0
  ! real(dp) :: impurity_enrichment = 5.0D0

  real(dp), dimension(14) :: impurity_enrichment = 5.0D0
  !! impurity_enrichment(14) /5.0/ : Ratio of each impurity concentration in SOL to confined plasma+
  !!the enrichment for Argon is also propagated for PLASMOD (ipedestal=3)

  real(dp) :: psep_kallenbach = 0.0D0
  !! psep_kallenbach : Power conducted through the separatrix, as calculated by the divertor model [W]
  !!                   Not equal to pdivt unless constraint is imposed.

  real(dp) :: teomp = 0.0D0
  !! teomp : separatrix temperature calculated by the Kallenbach divertor model [eV]

  ! Issue #457
  real(dp) :: neomp = 0.0D0
  !! neomp : Mean SOL density at OMP calculated by the Kallenbach divertor model [m-3]

  real(dp) :: neratio = 0.75D0
  !! neratio /0.75/ : Ratio of mean SOL density at OMP to separatrix density at OMP (iteration variable 121)

  real(dp) :: pressure0 = 0.0D0
  !! pressure0 : Total plasma pressure near target (thermal+dynamic) [Pa]

  real(dp) :: fractionwidesol = 0.1D0
  !! fractionwidesol /0.1/ : Distance from target at which SOL gets broader as a fraction of connection length

  real(dp), public :: fmom
  !! fmom : momentum factor [-]

  real(dp), public :: totalpowerlost
  !! totalpowerlost : Total power lost due to radiation, ionisation and recombination [W]

  real(dp), public :: impuritypowerlost
  !! impuritypowerlost : Power lost due to impurity radiation [W]

  real(dp), public :: hydrogenicpowerlost
  !! hydrogenicpowerlost : Power lost due to hydrogenic radiation [W]

  real(dp), public :: exchangepowerlost
  !! exchangepowerlost : Power lost due to charge exchange  [W]

  real(dp), public :: ionisationpowerlost
  !! ionisationpowerlost : Power lost due to electron impact ionisation [W]

  real(dp), public :: abserr_sol = 1.d-4
  !! abserr_sol : Absolute contribution to the error tolerance in the Kallenbach divertor model

  real(dp), public :: relerr_sol = 1.d-4
  !! relerr_sol : Relative contribution to the error tolerance in the Kallenbach divertor model

  real(dp), public :: mach0 = 0.999
  !! mach0 : Mach number at target (must be just less than 1)


end module divertor_kallenbach_variables

! !!!!!!!!!!!!!!!!!!!!!!!!!!!!!!!!!!!!!!!!!!!!!!!!!!!!!!!!!!!!!!!!!!

module divertor_variables
  !! Module containing global variables relating to the
  !! tokamak divertor components
  !! This module contains global variables relating to tokamak
  !! divertor components.
  !! AEA FUS 251: A User's Guide to the PROCESS Systems Code
  !
  ! !!!!!!!!!!!!!!!!!!!!!!!!!!!!!!!!!!!!!!!!!!!!!!!

  use, intrinsic :: iso_fortran_env, only: dp=>real64

  implicit none

  public

  real(dp) :: adas = 0.0D0
  !! adas : area divertor / area main plasma (along separatrix)
  real(dp) :: anginc = 0.262D0
  !! anginc /0.262/ : angle of incidence of field line on plate (rad)
  real(dp) :: betai = 1.0D0
  !! betai /1.0/ : poloidal plane angle between divertor plate and leg, inboard (rad)
  real(dp) :: betao = 1.0D0
  !! betao /1.0/ : poloidal plane angle between divertor plate and leg, outboard (rad)
  real(dp) :: bpsout = 0.60D0
  !! bpsout /0.6/ : reference B_p at outboard divertor strike point (T)
  real(dp) :: c1div = 0.45D0
  !! c1div /0.45/ : fitting coefficient to adjust ptpdiv, ppdiv
  real(dp) :: c2div = -7.0D0
  !! c2div /-7.0/ : fitting coefficient to adjust ptpdiv, ppdiv
  real(dp) :: c3div = 0.54D0
  !! c3div /0.54/ : fitting coefficient to adjust ptpdiv, ppdiv
  real(dp) :: c4div = -3.6D0
  !! c4div /-3.6/ : fitting coefficient to adjust ptpdiv, ppdiv
  real(dp) :: c5div = 0.7D0
  !! c5div /0.7/ : fitting coefficient to adjust ptpdiv, ppdiv
  real(dp) :: c6div = 0.0D0
  !! c6div /0.0/ : fitting coefficient to adjust ptpdiv, ppdiv
  real(dp) :: delld = 1.0D0
  !! delld /1.0/ : coeff for power distribution along main plasma
  real(dp) :: dendiv = 0.0D0
  !! dendiv : plasma density at divertor (10**20 /m3)
  real(dp) :: densin = 0.0D0
  !! densin : density at plate (on separatrix) (10**20 /m3)
  real(dp) :: divclfr = 0.3D0
  !! divclfr /0.3/ : divertor coolant fraction
  real(dp) :: divdens = 1.0D4
  !! divdens /1.0e4/ : divertor structure density (kg/m3)
  integer :: divdum = 0
  !! divdum /0/ : switch for divertor Zeff model: 0=calc, 1=input
  real(dp) :: divfix = 0.2D0
  !! divfix /0.2/ : divertor structure vertical thickness (m)
  real(dp) :: divmas = 0.0D0
  !! divmas : divertor plate mass (kg)
  real(dp) :: divplt = 0.035D0
  !! divplt /0.035/ : divertor plate thickness (m) (from Spears, Sept 1990)
  real(dp) :: divsur = 0.0D0
  !! divsur : divertor surface area (m2)
  real(dp) :: fdfs = 10.0D0
  !! fdfs /10.0/ : radial gradient ratio
  real(dp) :: fdiva = 1.11D0
  !! fdiva /1.11/ : divertor area fudge factor (for ITER, Sept 1990)
  real(dp) :: fgamp = 1.0D0
  !! fgamp /1.0/ : sheath potential factor (not used)
  real(dp) :: fhout = 0.0D0
  !! fhout : fraction of power to outboard divertor (for single null)
  real(dp) :: fififi = 4.0D-3
  !! fififi /0.004/ : coefficient for gamdiv
  real(dp) :: frrp = 0.4D0
  !! frrp /0.4/ : fraction of radiated power to plate
  real(dp), bind(C) :: hldiv = 0.0D0
  !! hldiv : divertor heat load (MW/m2)
  real(dp) :: hldivlim = 5.0D0
  !! hldivlim /5.0/ : heat load limit (MW/m2)
  real(dp) :: ksic = 0.8D0
  !! ksic /0.8/ : power fraction for outboard double-null scrape-off plasma
  real(dp) :: lamp = 0.0D0
  !! lamp : power flow width (m)
  real(dp) :: minstang = 0.0D0
  !! minstang : minimum strike angle for heat flux calculation
  real(dp) :: omegan = 1.0D0
  !! omegan /1.0/ : pressure ratio (nT)_plasma / (nT)_scrape-off
  real(dp) :: omlarg = 0.0D0
  !! omlarg : power spillage to private flux factor
  real(dp) :: ppdivr = 0.0D0
  !! ppdivr : peak heat load at plate (with radiation) (MW/m2)
  real(dp) :: prn1 = 0.285D0
  !! prn1 /0.285/ : n-scrape-off / n-average plasma;
  !!                (input for ipedestal=0, = nesep/dene if ipedestal>=1)
  real(dp) :: ptpdiv = 0.0D0
  !! ptpdiv : peak temperature at the plate (eV)
  real(dp) :: rconl = 0.0D0
  !! rconl : connection length ratio, outboard side
  real(dp) :: rlclolcn = 0.0D0
  !! rlclolcn : ratio of collision length / connection length
  real(dp) :: rlenmax = 0.5D0
  !! rlenmax /0.5/ : maximum value for length ratio (rlclolcn) (eqn.22)
  real(dp) :: rsrd = 0.0D0
  !! rsrd : effective separatrix/divertor radius ratio
  real(dp) :: tconl = 0.0D0
  !! tconl : main plasma connection length (m)
  real(dp) :: tdiv = 2.0D0
  !! tdiv /2.0/ : temperature at divertor (eV)
  !!              (input for stellarator only, calculated for tokamaks)
  real(dp) :: tsep = 0.0D0
  !! tsep : temperature at the separatrix (eV)
  real(dp) :: xparain = 2.1D3
  !! xparain /2.1e3/ : parallel heat transport coefficient (m2/s)
  real(dp) :: xpertin = 2.0D0
  !! xpertin /2.0/ : perpendicular heat transport coefficient (m2/s)
  real(dp) :: zeffdiv = 1.0D0
  !! zeffdiv /1.0/ : Zeff in the divertor region (if divdum /= 0)

end module divertor_variables

! !!!!!!!!!!!!!!!!!!!!!!!!!!!!!!!!!!!!!!!!!!!!!!!!!!!!!!!!!!!!!!!!!!

module fwbs_variables
  !! Module containing global variables relating to the
  !! first wall, blanket and shield components
  !! This module contains global variables relating to the first
  !! wall, blanket and shield components.
  !! AEA FUS 251: A User's Guide to the PROCESS Systems Code
  !
  ! !!!!!!!!!!!!!!!!!!!!!!!!!!!!!!!!!!!!!!!!!!!!!!!

  use, intrinsic :: iso_fortran_env, only: dp=>real64

  implicit none

  public

  ! General blanket parameters

  real(dp), bind(C):: bktlife = 0.0D0
  !! bktlife : blanket lifetime (years)

  real(dp) :: coolmass = 0.0D0
  !! coolmass : mass of water coolant (in shield, blanket,
  !!            first wall, divertor) (kg)

  ! Formerly known as cryomass.
  !! vvmass : vacuum vessel mass (kg)
  real(dp) :: vvmass = 0.0D0

  real(dp) :: denstl = 7800.0D0
  !! denstl /7800.0/ : density of steel (kg/m3)

  real(dp) :: denw = 19250.0D0
  !! denw /19250.0/ : density of tungsten (kg/m3)

  real(dp) :: dewmkg = 0.0D0
  !! dewmkg : total mass of vacuum vessel + cryostat (kg)

  !                         (calculated if blktmodel>0)
  !! emult /1.269/ : energy multiplication in blanket and shield
  real(dp) :: emult = 1.269D0

  real(dp) :: emultmw = 0.0D0
  !! emultmw : power due to energy multiplication in blanket and shield [MW]

  real(dp) :: fblss = 0.09705D0
  !! fblss /0.09705/ : KIT blanket model: steel fraction of breeding zone

  real(dp) :: fdiv = 0.115D0
  !! fdiv /0.115/ : area fraction taken up by divertor

  real(dp) :: fhcd = 0.0D0
  !! fhcd /0.0/ : area fraction covered by heating/current drive
  !!              apparatus plus diagnostics

  real(dp) :: fhole = 0.0D0
  !! fhole /0.0/ : area fraction taken up by other holes (IFE)

  integer :: fwbsshape = 2
  !! fwbsshape /2/ : first wall, blanket, shield and vacuum vessel shape:<UL>
  !!                 <LI> = 1 D-shaped (cylinder inboard + ellipse outboard);
  !!                 <LI> = 2 defined by two ellipses</UL>

  real(dp) :: fwlife = 0.0D0
  !! fwlife : first wall full-power lifetime (y)

  real(dp) :: fwmass = 0.0D0
  !! fwmass : first wall mass (kg)

  real(dp) :: fw_armour_mass = 0.0D0
  !! fw_armour_mass : first wall armour mass (kg)

  real(dp) :: fw_armour_thickness = 0.005D0
  !! fw_armour_thickness /0.005/ : first wall armour thickness (m)

  real(dp) :: fw_armour_vol = 0.0D0
  !! fw_armour_vol : first wall armour volume (m3)

  integer :: iblanket = 1
  !! iblanket /1/ : switch for blanket model: <UL>
  !!            <LI> = 1 CCFE HCPB model;
  !!            <LI> = 2 KIT HCPB model;
  !!            <LI> = 3 CCFE HCPB model with Tritium Breeding Ratio calculation;
  !!            <LI> = 4 KIT HCLL model</UL>

  integer :: iblnkith = 1
  !! iblnkith /1/ : switch for inboard blanket: <UL>
  !!            <LI> = 0 No inboard blanket (blnkith=0.0);
  !!            <LI> = 1 Inboard blanket present</UL>

  integer :: inuclear = 0
  !! inuclear /0/ : switch for nuclear heating in the coils: <UL>
  !!            <LI> = 0 Frances Fox model (default);
  !!            <LI> = 1 Fixed by user (qnuc)</UL>
  real(dp) :: qnuc = 0.0D0
  !! qnuc /0.0/ : nuclear heating in the coils (W) (inuclear=1)

  real(dp) :: li6enrich = 30.0D0
  !! li6enrich /30.0/ : lithium-6 enrichment of breeding material (%)

  real(dp), bind(C) :: pnucblkt = 0.0D0
  !! pnucblkt : nuclear heating in the blanket (MW)

  real(dp) :: pnuccp = 0.0D0
  !! pnuccp : nuclear heating in the ST centrepost (MW)

  real(dp) :: pnucdiv = 0.0D0
  !! pnucdiv : nuclear heating in the divertor (MW)

  real(dp) :: pnucfw = 0.0D0
  !! pnucfw : nuclear heating in the first wall (MW)

  real(dp) :: pnuchcd = 0.0D0
  !! pnuchcd : nuclear heating in the HCD apparatus and diagnostics (MW)

  real(dp) :: pnucloss = 0.0D0
  !! pnucloss : nuclear heating lost via holes (MW)

  real(dp) :: pnucvvplus = 0.0D0
  !! pnucloss : nuclear heating to vacuum vessel and beyond(MW)

  real(dp), bind(C) :: pnucshld = 0.0D0
  !! pnucshld : nuclear heating in the shield (MW)

  real(dp) :: whtblkt = 0.0D0
  !! whtblkt : mass of blanket (kg)

  real(dp) :: whtblss = 0.0D0
  !! whtblss : mass of blanket - steel part (kg)

  real(dp) :: armour_fw_bl_mass = 0.0D0
  !! armour_fw_bl_mass : Total mass of armour, first wall and blanket (kg)


  ! CCFE HCPB Blanket Model (with or without TBR calculation)
  ! ----------

  !! <P><B>The following are used only in the CCFE HCPB blanket model
  !! (iblanket=1):</B><P>
  real(dp) :: breeder_f = 0.5D0
  !! breeder_f /0.5/ :  Volume ratio: Li4SiO4/(Be12Ti+Li4SiO4) (iteration variable 108)
  
  real(dp) :: breeder_multiplier = 0.75D0
  !! breeder_multiplier /0.75/ : combined breeder/multipler fraction of blanket by volume
  
  real(dp) :: vfcblkt = 0.05295D0
  !! vfcblkt /0.05295/ : He coolant fraction of blanket by volume
  !!                  (iblanket = 1 or 3 (CCFE HCPB))
  
  real(dp) :: vfpblkt = 0.1D0
  !! vfpblkt /0.1/ : He purge gas fraction of blanket by volume
  !!                  (iblanket = 1 or 3 (CCFE HCPB))

  real(dp) :: whtblli4sio4 = 0.0D0
  !! whtblli4sio4 : mass of lithium orthosilicate in blanket (kg)
  !!                  (iblanket = 1 or 3 (CCFE HCPB))
  
  real(dp) :: whtbltibe12 = 0.0D0
  !! whtbltibe12 : mass of titanium beryllide in blanket (kg)
  !!                  (iblanket = 1 or 3 (CCFE HCPB))

  real(dp) :: f_neut_shield = -1.0D0
  !! f_neut_shield : Fraction of nuclear power shielded before the CP magnet (ST)
  !!                 ( neut_absorb = -1 --> a fit on simplified MCNP neutronic
  !!                   calculation is used assuming water cooled (13%) tungesten carbyde )
  ! ----------


  !  KIT HCPB blanket model

  !! <P><B>The following are used in the KIT HCPB blanket model
  !! (iblanket=2):</B><P>
  integer :: breedmat = 1
  !! breedmat /1/ : breeder material switch (iblanket=2 (KIT HCPB)):<UL>
  !!                 <LI> = 1 Lithium orthosilicate;
  !!                 <LI> = 2 Lithium methatitanate;
  !!                 <LI> = 3 Lithium zirconate</UL>
  real(dp) :: densbreed = 0.0D0
  !! densbreed : density of breeder material (kg/m3) (iblanket=2 (KIT HCPB))
  real(dp) :: fblbe = 0.6D0
  !! fblbe /0.6/ : beryllium fraction of blanket by volume
  !!               (if (iblanket=2 (KIT HCPB)), Be fraction of breeding zone)
  real(dp) :: fblbreed = 0.154D0
  !! fblbreed /0.154/ : breeder fraction of blanket breeding zone by volume
  !!                    (iblanket=2 (KIT HCPB))
  real(dp) :: fblhebmi = 0.4D0
  !! fblhebmi /0.40/ : helium fraction of inboard blanket box manifold by volume
  !!                    (iblanket=2 (KIT HCPB))
  real(dp) :: fblhebmo = 0.4D0
  !! fblhebmo /0.40/ : helium fraction of outboard blanket box manifold by volume
  !!                    (iblanket=2 (KIT HCPB))
  real(dp) :: fblhebpi = 0.6595D0
  !! fblhebpi /0.6595/ : helium fraction of inboard blanket back plate by volume
  !!                    (iblanket=2 (KIT HCPB))
  real(dp) :: fblhebpo = 0.6713D0
  !! fblhebpo /0.6713/ : helium fraction of outboard blanket back plate by volume
  !!                    (iblanket=2 (KIT HCPB))
  integer :: hcdportsize = 1
  !! hcdportsize /1/ : size of heating/current drive ports (iblanket=2 (KIT HCPB)): <UL>
  !!                 <LI> = 1 'small'
  !!                 <LI> = 2 'large'</UL>
  real(dp) :: nflutf = 0.0D0
  !! nflutf : peak fast neutron fluence on TF coil superconductor (n/m2)
  !!          (iblanket=2 (KIT HCPB))
  integer :: npdiv = 2
  !! npdiv /2/ : number of divertor ports (iblanket=2 (KIT HCPB))
  integer :: nphcdin = 2
  !! nphcdin /2/ : number of inboard ports for heating/current drive
  !!               (iblanket=2 (KIT HCPB))
  integer :: nphcdout = 2
  !! nphcdout /2/ : number of outboard ports for heating/current drive
  !!                (iblanket=2 (KIT HCPB))
  real(dp) :: tbr = 0.0D0
  !! tbr : tritium breeding ratio (iblanket=2,3 (KIT HCPB/HCLL))
  real(dp) :: tritprate = 0.0D0
  !! tritprate : tritium production rate (g/day) (iblanket=2 (KIT HCPB))
  real(dp) :: vvhemax = 0.0D0
  !! vvhemax : maximum helium concentration in vacuum vessel at end of
  !!           plant life (appm) (iblanket=2 (KIT HCPB))
  real(dp) :: wallpf = 1.21D0
  !! wallpf /1.21/ : neutron wall load peaking factor (iblanket=2 (KIT HCPB))
  real(dp) :: whtblbreed = 0.0D0
  !! whtblbreed : mass of blanket - breeder part (kg) (iblanket=2 (KIT HCPB))
  real(dp) :: whtblbe = 0.0D0
  !! whtblbe : mass of blanket - beryllium part (kg)


  !! <P><B>CCFE HCPB model with Tritium Breeding Ratio calculation
  !! (iblanket=3):</B><P>

  !! tbrmin /1.1/ : minimum tritium breeding ratio (constraint equation 52)
  !!                (If iblanket=1, tbrmin=minimum 5-year time-averaged tritium breeding ratio)
  integer :: iblanket_thickness = 2
  !! iblanket_thickness /2/ : Blanket thickness switch:<UL>
  !!    <LI> = 1 thin    0.53 m inboard, 0.91 m outboard
  !!    <LI> = 2 medium  0.64 m inboard, 1.11 m outboard
  !!    <LI> = 3 thick   0.75 m inboard, 1.30 m outboard</UL>
  !! Do not set blnkith, blnkoth, fwith or fwoth when iblanket=3.

  integer :: primary_pumping = 2
  !! primary_pumping /2/ : Switch for pumping power for primary coolant (06/01/2016):
  !!      (mechanical power only)<UL>
  !!    <LI> = 0 User sets pump power directly (htpmw_blkt, htpmw_fw, htpmw_div, htpmw_shld)
  !!    <LI> = 1 User sets pump power as a fraction of thermal power (fpumpblkt, fpumpfw, fpumpdiv, fpumpshld)
  !!    <LI> = 2 Mechanical pumping power is calculated
  !!    <LI> = 3 Mechanical pumping power is calculated using specified pressure drop</UL>
  !! (peak first wall temperature is only calculated if primary_pumping = 2)

  integer :: secondary_cycle = 0
  !! secondary_cycle /0/ : Switch for power conversion cycle:<UL>
  !!    <LI> = 0 Set efficiency for chosen blanket, from detailed models (divertor heat not used)
  !!    <LI> = 1 Set efficiency for chosen blanket, from detailed models (divertor heat used)
  !!    <LI> = 2 user input thermal-electric efficiency (etath)
  !!    <LI> = 3 steam Rankine cycle
  !!    <LI> = 4 supercritical CO2 cycle</UL>
  integer, bind(C) :: coolwh = 1
  !! coolwh : Blanket coolant (set via blkttype):<UL>
  !!        <LI> = 1 helium;
  !!        <LI> = 2 pressurized water</UL>
  real(dp) :: afwi = 0.008D0
  !! afwi /0.008/ : inner radius of inboard first wall/blanket coolant channels OBSOLETE (m)
  real(dp) :: afwo = 0.008D0
  !! afwo /0.008/ : inner radius of outboard first wall/blanket coolant channels OBSOLETE (m)

  ! MDK New first wall calculation
  character(len=6) :: fwcoolant = 'helium'
  !! fwcoolant /helium/ : first wall coolant (can be different from blanket coolant)
  !!                      'helium' or 'water'  (27/11/2015)
  real(dp) :: fw_wall = 0.003D0
  !! fw_wall /0.003/ : wall thickness of first wall coolant channels (m) (27/11/2015)
  real(dp) :: afw = 0.006D0
  !! afw /0.006/ : radius of first wall cooling channels (m) (27/11/15)
  real(dp) :: pitch = 0.020D0
  !! pitch /0.020/ : pitch of first wall cooling channels (m) (27/11/15)
  real(dp) :: fwinlet = 573.0D0
  !! fwinlet /573/ : inlet temperature of first wall coolant (K) (27/11/2015)
  real(dp) :: fwoutlet = 823.0D0
  !! fwoutlet /823/ : outlet temperature of first wall coolant (K) (27/11/2015)
  real(dp) :: fwpressure = 15.5D6
  !! fwpressure /15.5e6/ : first wall coolant pressure (Pa) (secondary_cycle>1)
  real(dp) :: tpeak = 873.0D0
  !! tpeak : peak first wall temperature (K) (27/11/2015)
  real(dp) :: roughness = 1.0D-6
  !! roughness /1e-6/ : first wall channel roughness epsilon (m) (27/11/2015)
  real(dp) :: fw_channel_length = 4.0D0
  !! fw_channel_length /4.0/ : Length of a single first wall channel (all in parallel) (m) (27/11/2015)
  !!                           (iteration variable 114, useful for constraint equation 39)
  real(dp) :: peaking_factor = 1.0D0
  !! peaking_factor /1.0/ : peaking factor for first wall heat loads (27/11/2015)
  !!                        (Applied separately to inboard and outboard loads.
  !!                        Applies to both neutron and surface loads.
  !!                        Only used to calculate peak temperature - not the coolant flow rate.)

  ! MDK Blanket has not changed as much, but some new variable names
  real(dp) :: blpressure = 15.5D6
  !! blpressure /15.5e6/ : blanket coolant pressure (Pa) (secondary_cycle>1) (27/11/2015)
  real(dp) :: inlet_temp = 573.0D0
  !! inlet_temp /573.0/ : inlet temperature of blanket coolant  (K) (secondary_cycle>1) (27/11/2015)
  real(dp) :: outlet_temp = 823.0D0
  !! outlet_temp /823.0/ : outlet temperature of blanket coolant (K) (27/11/2015)<UL>
  !!        <LI> (secondary_cycle>1);
  !!        <LI> input if coolwh=1 (helium), calculated if coolwh=2 (water)</UL>


  real(dp) :: coolp = 15.5D6
  !! coolp /15.5e6/ : blanket coolant pressure (Pa) stellarator ONLY (27/11/2015)


  integer :: nblktmodpo = 8
  !! nblktmodpo /8/ : number of outboard blanket modules in poloidal direction (secondary_cycle>1)
  integer :: nblktmodpi = 7
  !! nblktmodpi /7/ : number of inboard blanket modules in poloidal direction (secondary_cycle>1)
  integer :: nblktmodto = 48
  !! nblktmodto /48/ : number of outboard blanket modules in toroidal direction (secondary_cycle>1)
  integer :: nblktmodti = 32
  !! nblktmodti /32/ : number of inboard blanket modules in toroidal direction (secondary_cycle>1)
  real(dp) :: tfwmatmax = 823.0D0
  !! tfwmatmax /823.0/ : maximum temperature of first wall material (K) (secondary_cycle>1)
  real(dp) :: fw_th_conductivity = 28.34D0
  !! fw_th_conductivity /28.34/ : thermal conductivity of first wall material at
  !!       293 K (W/m/K) (Temperature dependence is as for unirradiated Eurofer)


  real(dp) :: fvoldw = 1.74D0
  !! fvoldw /1.74/ : area coverage factor for vacuum vessel volume
  real(dp) :: fvolsi = 1.0D0
  !! fvolsi /1.0/ : area coverage factor for inboard shield volume
  real(dp) :: fvolso = 0.64D0
  !! fvolso /0.64/ : area coverage factor for outboard shield volume
  real(dp) :: fwclfr = 0.15D0
  !! fwclfr /0.15/ : first wall coolant fraction
  !!                 (calculated if lpulse=1 or ipowerflow=1)
  real(dp) :: praddiv = 0.0D0
  !! praddiv : radiation power incident on the divertor (MW)
  real(dp) :: pradfw = 0.0D0
  !! pradfw : radiation power incident on the divertor (MW)
  real(dp) :: pradhcd = 0.0D0
  !! pradhcd : radiation power incident on the divertor (MW)
  real(dp) :: pradloss = 0.0D0
  !! pradloss : radiation power incident on the divertor (MW)
  real(dp) :: ptfnuc = 0.0D0
  !! ptfnuc : nuclear heating in the TF coil (MW)
  real(dp) :: ptfnucpm3 = 0.0D0
  !! ptfnucpm3 : nuclear heating in the TF coil (MW/m3) (blktmodel>0)
  real(dp) :: rdewex = 0.0D0
  !! rdewex : cryostat radius (m)
  real(dp) :: zdewex = 0.0D0
  !! zdewex : cryostat height (m)
  real(dp) :: rpf2dewar = 0.5D0
  !! rpf2dewar /0.5/ : radial distance between outer edge of largest
  !!                   ipfloc=3 PF coil (or stellarator modular coil)
  !!                   and cryostat (m)
  real(dp) :: vdewex = 0.0D0
  !! vdewex : cryostat volume (m3)
  real(dp) :: vdewin = 0.0D0
  !! vdewin : vacuum vessel volume (m3)
  real(dp) :: vfshld = 0.25D0
  !! vfshld /0.25/ : coolant void fraction in shield
  real(dp) :: volblkt = 0.0D0
  !! volblkt : volume of blanket (m3)
  real(dp) :: volblkti = 0.0D0
  !! volblkti : volume of inboard blanket (m3)
  real(dp) :: volblkto = 0.0D0
  !! volblkto : volume of outboard blanket (m3)
  real(dp) :: volshld = 0.0D0
  !! volshld : volume of shield (m3)
  real(dp) :: whtshld = 0.0D0
  !! whtshld : mass of shield (kg)
  real(dp) :: wpenshld = 0.0D0
  !! wpenshld : mass of the penetration shield (kg)
  real(dp) :: wtshldi = 0.0D0
  !! wtshldi : mass of inboard shield (kg)
  real(dp) :: wtshldo = 0.0D0
  !! wtshldo : mass of outboard shield (kg)

  integer :: irefprop = 1
  !! irefprop /1/ : obsolete

  real(dp) :: fblli = 0.0D0
  real(dp) :: fblli2o = 0.08D0
  !! fblli2o /0.08/ : lithium oxide fraction of blanket by volume
  !!                  (blktmodel=0)
  real(dp) :: fbllipb = 0.68D0
  !! fbllipb /0.68/ : lithium lead fraction of blanket by volume
  !!                  (blktmodel=0)
  real(dp) :: fblvd = 0.0D0
  !! fblvd /0.0/ : vanadium fraction of blanket by volume
  !!               (blktmodel=0)
  real(dp) :: wtblli2o = 0.0D0
  !! wtblli2o : mass of blanket - Li_2O part (kg)
  real(dp) :: wtbllipb = 0.0D0
  !! wtbllipb : mass of blanket - Li-Pb part (kg)
  real(dp) :: whtblvd = 0.0D0
  !! whtblvd : mass of blanket - vanadium part (kg)
  real(dp) :: whtblli = 0.0D0
  !! whtblli : mass of blanket - lithium part (kg)
  real(dp) :: vfblkt = 0.25D0
  !! vfblkt /0.25/ : coolant void fraction in blanket (blktmodel=0),
  !!                 (calculated if blktmodel > 0)
  integer :: blktmodel = 0
  !! blktmodel /0/ : switch for blanket/tritium breeding model
  !!                 (but see <CODE>iblanket</CODE>):<UL>
  !!            <LI> = 0 original simple model;
  !!            <LI> = 1 KIT model based on a helium-cooled pebble-bed
  !!                     blanket (HCPB) reference design</UL>
  real(dp) :: declblkt = 0.075D0
  !! declblkt /0.075/ : neutron power deposition decay length of blanket structural material (m)
  !! (Stellarators only)
  real(dp) :: declfw = 0.075D0
  !! declfw /0.075/ : neutron power deposition decay length of first wall structural material (m)
  !!(Stellarators only)
  real(dp) :: declshld = 0.075D0
  !! declshld /0.075/ : neutron power deposition decay length of shield structural material (m)
  !! (Stellarators only)
  integer :: blkttype = 3
  !! blkttype /3/ : Switch for blanket type:<UL>
  !!           <LI> = 1 WCLL; efficiency taken from WP13-DAS08-T02, EFDA_D_2M97B7
  !!           <LI> = 2 HCLL; efficiency taken from WP12-DAS08-T01, EFDA_D_2LLNBX
  !!           <LI> = 3 HCPB; efficiency taken from WP12-DAS08-T01, EFDA_D_2LLNBX</UL>

  real(dp) :: etaiso = 0.85D0
  !! etaiso /0.85/ : isentropic efficiency of FW and blanket coolant pumps
  real(dp) :: etahtp = 0.95D0
  !! etahtp /0.95/ : electrical efficiency of primary coolant pumps


end module fwbs_variables
! !!!!!!!!!!!!!!!!!!!!!!!!!!!!!!!!!!!!!!!!!!!!!!!!!!!!!!!!!!!!!!!!!!

module primary_pumping_variables

  !! Module containing global variables relating to the priamry_pumping
  !! primary_pumping=3 option  (Mechanical pumping power is calculated using specified pressure drop)
  !! This module contains global variables relating to the
  !! primary pumping information
  !!  !
  ! !!!!!!!!!!!!!!!!!!!!!!!!!!!!!!!!!!!!!!!!!!!!!!!

  use, intrinsic :: iso_fortran_env, only: dp=>real64

  implicit none

  public

  ! Issue #503
  real(dp), parameter :: gamma_he = 1.667D0
  !! gamma_he /1.667/ FIX : ratio of specific heats for helium (primary_pumping=3)
  real(dp), parameter :: cp_he = 5195.0D0
  !! cp_he /5195/ FIX: specific heat capacity at constant pressure: helium (primary_pumping=3) [J/(kg.K)]
  real(dp), parameter :: t_in_bb =573.13D0
  !! t_in_bb /573.13/ FIX: temperature in FW and blanket coolant at blanket entrance (primary_pumping=3) [K]
  real(dp), parameter :: t_out_bb =773.13D0
  !! t_out_bb /773.13/ FIX: temperature in FW and blanket coolant at blanket exit (primary_pumping=3) [K]
  real(dp), parameter :: p_he =8.0D6
  !! p_he /8.0e6/ FIX: pressure in FW and blanket coolant at pump exit (primary_pumping=3) [Pa]
  real(dp), parameter :: dp_he =5.5D5
  !! dp_he /5.5e5/ FIX: pressure drop in FW and blanket coolant including heat exchanger and pipes (primary_pumping=3) [Pa]
  real(dp) :: htpmw_fw_blkt = 0.0d0
  !! htpmw_fw_blkt : mechanical pumping power for FW and blanket including heat exchanger and pipes (primary_pumping=3) [MW]

end module primary_pumping_variables
! !!!!!!!!!!!!!!!!!!!!!!!!!!!!!!!!!!!!!!!!!!!!!!!!!!!!!!!!!!!!!!!!!!

module pfcoil_variables

  !! Module containing global variables relating to the
  !! poloidal field coil systems
  !! This module contains global variables relating to the
  !! poloidal field coil systems of a fusion power plant.
  !! AEA FUS 251: A User's Guide to the PROCESS Systems Code
  !
  ! !!!!!!!!!!!!!!!!!!!!!!!!!!!!!!!!!!!!!!!!!!!!!!!

  use, intrinsic :: iso_fortran_env, only: dp=>real64

  implicit none

  public

  integer, parameter :: ngrpmx = 8
  !! ngrpmx /8/ FIX : maximum number of groups of PF coils
  integer, parameter :: nclsmx = 2
  !! nclsmx /2/ FIX : maximum number of PF coils in a given group
  integer, parameter :: nptsmx = 32
  !! nptsmx /32/ FIX : maximum number of points across the midplane of the
  !!          plasma at which the field from the PF coils is fixed
  integer, parameter :: nfixmx = 64
  !! nfixmx /64/ FIX : maximum number of fixed current PF coils

  integer, parameter :: ngc = ngrpmx*nclsmx
  integer, parameter :: ngc2 = ngc+2

  real(dp) :: alfapf = 5.0D-10
  !! alfapf /5.0e-10/ : smoothing parameter used in PF coil
  !!                    current calculation at the beginning of pulse (BoP)

  real(dp) :: alstroh = 4.0D8
  !! alstroh /4.0D8/ : allowable hoop stress in Central Solenoid structural material (Pa)

  integer :: i_cs_stress = 0
  !! i_cs_stress /0/ : Switch for CS stress calculation:<UL>
  !!                  <LI> = 0 Hoop stress only;
  !!                  <LI> = 1 Hoop + Axial stress</UL>

  real(dp) :: areaoh = 0.0D0
  !! areaoh : central solenoid cross-sectional area (m2)
  real(dp) :: awpoh = 0.0D0
  !! awpoh : central solenoid conductor+void area (m2)
  real(dp) :: bmaxoh = 0.0D0
  !! bmaxoh : maximum field in central solenoid at end of flat-top (EoF) (T)
  real(dp) :: bmaxoh0 = 0.0D0
  !! bmaxoh0 : maximum field in central solenoid at beginning of pulse (T)
  real(dp), dimension(ngc2) :: bpf = 0.0D0
  !! bpf(ngc2) : peak field at coil i (T)
  real(dp) :: cohbop = 0.0D0
  !! cohbop : central solenoid overall current density at beginning of pulse (A/m2)
  real(dp) :: coheof = 1.85D7
  !! coheof /1.85e7/ : central solenoid overall current density at end of flat-top (A/m2)
  !!                   (iteration variable 37)
  real(dp), dimension(ngc2,6) :: cpt = 0.0D0
  !! cpt(ngc2,6) : current per turn in coil i at time j (A)
  real(dp), dimension(ngc2) :: cptdin = 4.0D4
  !! cptdin(ngc2) /4.0e4/: peak current per turn input for PF coil i (A)
  real(dp), dimension(ngc2) :: curpfb = 0.0D0
  !! curpfb(ngc2) : work array
  real(dp), dimension(ngc2) :: curpff = 0.0D0
  !! curpff(ngc2) : work array
  real(dp), dimension(ngc2) :: curpfs = 0.0D0
  !! curpfs(ngc2) : work array
  real(dp) :: etapsu = 0.9D0
  !! etapsu /0.9/ : Efficiency of transfer of PF stored energy into or out of storage.
  real(dp) :: fcohbof = 0.0D0
  !! fcohbof : ratio of central solenoid overall current density at
  !!           beginning of flat-top / end of flat-top
  real(dp) :: fcohbop = 0.9D0
  !! fcohbop /0.9/ : ratio of central solenoid overall current density at
  !!                 beginning of pulse / end of flat-top
  !!                 (iteration variable 41)
  real(dp) :: fcuohsu = 0.7D0
  !! fcuohsu /0.7/ : copper fraction of strand in central solenoid
  real(dp) :: fcupfsu = 0.69D0
  !! fcupfsu /0.69/ : copper fraction of cable conductor (PF coils)
  real(dp) :: fvssu = 1.0
  !! fvssu   /1.0/  : F-value for constraint equation 51 
  integer, dimension(ngc) :: ipfloc = (/2,2,3,0,0,0,0,0,0,0,0,0,0,0,0,0/)
  !! ipfloc(ngc) /2,2,3/ : switch for locating scheme of PF coil group i:<UL>
  !!                  <LI> = 1 PF coil on top of central solenoid;
  !!                  <LI> = 2 PF coil on top of TF coil;
  !!                  <LI> = 3 PF coil outside of TF coil</UL>
  integer :: ipfres = 0
  !! ipfres /0/ : switch for PF coil type:<UL>
  !!         <LI> = 0 superconducting PF coils;
  !!         <LI> = 1 resistive PF coils</UL>
  real(dp) :: itr_sum = 0.0D0
  !! itr_sum : total sum of I x turns x radius for all PF coils and CS (Am)
  integer :: isumatoh = 1
  !! isumatoh /1/ : switch for superconductor material in central solenoid:<UL>
  !!           <LI> = 1 ITER Nb3Sn critical surface model with standard
  !!                    ITER parameters;
  !!           <LI> = 2 Bi-2212 high temperature superconductor (range of
  !!                    validity T < 20K, adjusted field b < 104 T, B > 6 T);
  !!           <LI> = 3 NbTi;
  !!           <LI> = 4 ITER Nb3Sn model with user-specified parameters
  !!           <LI> = 5 WST Nb3Sn parameterisation
  !!           <LI> = 6 REBCO HTS parameterisation</UL>

  !! isumatpf /1/ : switch for superconductor material in PF coils:<UL>
  !!           <LI> = 1 ITER Nb3Sn critical surface model with standard
  !!                    ITER parameters;
  !!           <LI> = 2 Bi-2212 high temperature superconductor (range of
  !!                    validity T < 20K, adjusted field b < 104 T, B > 6 T);
  !!           <LI> = 3 NbTi;
  !!           <LI> = 4 ITER Nb3Sn model with user-specified parameters
  !!           <LI> = 5 WST Nb3Sn parameterisation</UL>
  integer :: isumatpf = 1
  real(dp) :: jscoh_bop = 0.0D0
  !! jscoh_bop : central solenoid superconductor critical current density (A/m2)
  !!                 at beginning-of-pulse
  real(dp) :: jscoh_eof = 0.0D0
  !! jscoh_eof : central solenoid superconductor critical current density (A/m2)
  !!                 at end-of-flattop
  real(dp) :: jstrandoh_bop = 0.0D0
  !! jstrandoh_bop : central solenoid strand critical current density (A/m2)
  !!                 at beginning-of-pulse
  real(dp) :: jstrandoh_eof = 0.0D0
  !! jstrandoh_eof : central solenoid strand critical current density (A/m2)
  !!                 at end-of-flattop
  integer :: ncirt = 0
  !! ncirt : number of PF circuits (including central solenoid and plasma)
  integer, dimension(ngrpmx+2) :: ncls = (/1,1,2,0,0,0,0,0,0,0/)
  !! ncls(ngrpmx+2) /1,1,2/ : number of PF coils in group j
  integer :: nfxfh = 7
  !! nfxfh /7/ : number of filaments the top and bottom of the central solenoid
  !!             should be broken into during scaling (5 - 10 is good)
  integer :: ngrp = 3
  !! ngrp /3/ : number of groups of PF coils.
  !!            Symmetric coil pairs should all be in the same group
  integer :: nohc = 0
  !! nohc : number of PF coils (excluding the central solenoid) + 1
  real(dp) :: ohhghf = 0.71D0
  !! ohhghf /0.71/ : central solenoid height / TF coil internal height
  real(dp) :: oh_steel_frac = 0.5D0
  !! oh_steel_frac /0.5/ : central solenoid steel fraction (iteration variable 122)
  real(dp), dimension(ngc2) :: pfcaseth = 0.0D0
  !! pfcaseth(ngc2) : steel case thickness for PF coil i (m)
  real(dp) :: pfclres = 2.5D-8
  !! pfclres /2.5e-8/ : PF coil resistivity (if ipfres=1) (Ohm-m)
  real(dp) :: pfmmax = 0.0D0
  !! pfmmax : mass of heaviest PF coil (tonnes)
  real(dp) :: pfrmax = 0.0D0
  !! pfrmax : radius of largest PF coil (m)
  !  real(dp) :: pfsec = 0.0D0
  ! !! pfsec : PF Coil waste heat (MW)
  real(dp) :: pfwpmw = 0.0D0
  !! pfwpmw : Total mean wall plug power dissipated in PFC and CS power supplies.  Issue #713 (MW)
  real(dp) :: powohres = 0.0D0
  !! powohres : central solenoid resistive power during flattop (W)
  real(dp) :: powpfres = 0.0D0
  !! powpfres : total PF coil resistive losses during flattop (W)
  real(dp), dimension(ngc2) :: ra = 0.0D0
  !! ra(ngc2) : inner radius of coil i (m)
  real(dp), dimension(ngc2) :: rb = 0.0D0
  !! rb(ngc2) : outer radius of coil i (m)
  real(dp), dimension(ngc2) :: ric = 0.0D0
  !! ric(ngc2) : peak current in coil i (MA-turns)
  real(dp), dimension(ngc2) :: rjconpf = 3.0D7
  !! rjconpf(ngc2) /3.0e7/ : average winding pack current density of PF coil i (A/m2)
  !!                         at time of peak current in that coil
  !!                         (calculated for ipfloc=1 coils)
  real(dp) :: rjohc = 0.0D0
  !! rjohc : allowable central solenoid current density at end of flat-top (A/m2)
  real(dp) :: rjohc0 = 0.0D0
  !! rjohc0 : allowable central solenoid current density at beginning of pulse (A/m2)
  real(dp), dimension(ngc2) :: rjpfalw = 0.0D0
  !! rjpfalw(ngc2) : allowable winding pack current density of PF coil i (A/m2)
  real(dp) :: rohc = 0.0D0
  !! rohc : radius to the centre of the central solenoid (m)
  real(dp) :: routr = 1.5D0
  !! routr /1.5/ : radial distance (m) from outboard TF coil leg to centre of
  !!               ipfloc=3 PF coils
  real(dp), dimension(ngc2) :: rpf = 0.0D0
  !! rpf(ngc2) : radius of PF coil i (m)
  real(dp) :: rpf1 = 0.0D0
  !! rpf1 /0.0/ : offset (m) of radial position of ipfloc=1 PF coils
  !!              from being directly above the central solenoid
  real(dp) :: rpf2 = -1.63D0
  !! rpf2 /-1.63/ : offset (m) of radial position of ipfloc=2 PF coils
  !!                from being at rmajor (offset = rpf2*triang*rminor)
  real(dp) :: s_tresca_oh = 0.0D0
  !! s_tresca_oh : Tresca stress coils/central solenoid [MPa]
  real(dp) :: sigpfcalw = 500.0D0
  !! sigpfcalw /500.0/ : maximum permissible tensile stress (MPa) in
  !!                     steel coil cases for superconducting PF coils
  !!                     (ipfres=0)
  real(dp) :: sigpfcf = 0.666D0
  !! sigpfcf /0.666/ : fraction of JxB hoop force supported by steel case
  !!                   for superconducting PF coils (ipfres=0)
  real(dp), dimension(ngc2,ngc2) :: sxlg = 0.0D0
  !! sxlg(ngc2,ngc2) : mutual inductance matrix (H)
  real(dp) :: tmargoh = 0.0D0
  !! tmargoh :  Central solenoid temperature margin (K)
  real(dp), dimension(ngc2) :: turns = 0.0D0
  !! turns(ngc2) : number of turns in PF coil i
  real(dp), dimension(ngc2) :: vf = 0.3D0
  !! vf(ngc2) /0.3/ : winding pack void fraction of PF coil i for coolant
  real(dp) :: vfohc = 0.3D0
  !! vfohc /0.3/ : void fraction of central solenoid conductor for coolant
  real(dp) :: vsbn = 0.0D0
  !! vsbn : total flux swing available for burn (Wb)
  real(dp) :: vsefbn = 0.0D0
  !! vsefbn : flux swing from PF coils for burn (Wb)
  real(dp) :: vsefsu = 0.0D0
  !! vsefsu : flux swing from PF coils for startup (Wb)
  real(dp) :: vseft = 0.0D0
  !! vseft : total flux swing from PF coils (Wb)
  real(dp) :: vsoh = 0.0D0
  !! vsoh : total flux swing from the central solenoid (Wb)
  real(dp) :: vsohbn = 0.0D0
  !! vsohbn : central solenoid flux swing for burn (Wb)
  real(dp) :: vsohsu = 0.0D0
  !! vsohsu : central solenoid flux swing for startup (Wb)
  real(dp) :: vssu = 0.0D0
  !! vssu : total flux swing for startup (eqn 51 to enforce vssu=vsres+vsind) (Wb)
  real(dp) :: vstot = 0.0D0
  !! vstot : total flux swing for pulse (Wb)
  real(dp), dimension(ngc2,6) :: waves = 0.0D0
  !! waves(ngc2, 6) : used in current waveform of PF coils/central solenoid
  real(dp) :: whtpf = 0.0D0
  !! whtpf : total mass of the PF coil conductor (kg)
  real(dp) :: whtpfs = 0.0D0
  !! whtpfs : total mass of the PF coil structure (kg)
  real(dp), dimension(ngc2) :: wtc = 0.0D0
  !! wtc(ngc2) : conductor mass for PF coil i (kg)
  real(dp), dimension(ngc2) :: wts = 0.0D0
  !! wts(ngc2) : structure mass for PF coil i (kg)
  real(dp), dimension(ngc2) :: zh = 0.0D0
  !! zh(ngc2) : upper point of PF coil i (m)
  real(dp), dimension(ngc2) :: zl = 0.0D0
  !! zl(ngc2) : lower point of PF coil i (m)
  real(dp), dimension(ngc2) :: zpf = 0.0D0
  !! zpf(ngc2) : z (height) location of PF coil i (m)
  real(dp), dimension(ngrpmx) :: zref = (/3.6D0, 1.2D0, 2.5D0, &
  !! zref(ngrpmx) /../ : PF coil vertical positioning adjuster:<UL>
  !!       <LI> - for groups j with ipfloc(j) = 1; zref(j) is ignored
  !!       <LI> - for groups j with ipfloc(j) = 2 AND itart=1 (only);
  !!              zref(j) is distance of centre of PF coil from inside
  !!              edge of TF coil (remember that PF coils for STs lie
  !!              within the TF coil)
  !!       <LI> - for groups j with ipfloc(j) = 3; zref(j) = ratio of
  !!              height of coil group j to plasma minor radius</UL>
       1.0D0, 1.0D0, 1.0D0, 1.0D0, 1.0D0/)

  real(dp) :: bmaxcs_lim = 13.0
  !! bmaxcs_lim : Central solenoid max field limit [T]
  real(dp) :: fbmaxcs = 13.0
  !! fbmaxcs : F-value for CS mmax field (cons. 79, itvar 149)


end module pfcoil_variables

! !!!!!!!!!!!!!!!!!!!!!!!!!!!!!!!!!!!!!!!!!!!!!!!!!!!!!!!!!!!!!!!!!!

module tfcoil_variables

  !! Module containing global variables relating to the
  !! toroidal field coil systems
  !! This module contains global variables relating to the
  !! toroidal field coil systems of a fusion power plant.
  !! AEA FUS 251: A User's Guide to the PROCESS Systems Code
  !! ITER Magnets design description document DDD11-2 v2 2 (2009)
  !
  ! !!!!!!!!!!!!!!!!!!!!!!!!!!!!!!!!!!!!!!!!!!!!!!!

  use, intrinsic :: iso_fortran_env, only: dp=>real64

  implicit none

  public

  real(dp) :: acasetf = 0.0D0
  !! acasetf : external case area per coil (inboard leg) (m2)
  real(dp) :: acasetfo = 0.0D0
  !! acasetfo : external case area per coil (outboard leg) (m2)
  real(dp) :: acndttf = 0.0D0
  !! acndttf : area of the cable conduit (m2)
  real(dp) :: acond = 0.0D0
  !! acond : conductor area (winding pack) (m2)
  real(dp) :: acstf = 0.0D0
  !! acstf : internal area of the cable space (m2)
  real(dp) :: insulation_area = 0.0D0
  !! insulation_area : single turn insulation area (m2)
  real(dp) :: aiwp = 0.0D0
  !! aiwp : winding pack insulation area (m2)
  real(dp) :: alstrtf = 6.0D8
  !! alstrtf /6.0D8/ : allowable Tresca stress in TF coil structural material (Pa)

  real(dp) :: arealeg = 0.0D0
  !! arealeg : outboard TF leg area (m2)
  real(dp) :: aswp = 0.0D0
  !! aswp : winding pack structure area (m2)
  real(dp) :: avwp = 0.0D0
  !! avwp : winding pack void (He coolant) area (m2)
  real(dp) :: awphec = 0.0D0
  !! awphec : winding pack He coil area (m2)
  real(dp) :: bcritsc = 24.0D0
  !! bcritsc /24.0/ : upper critical field (T) for Nb3Sn superconductor
  !!                  at zero temperature and strain (i_tf_sc_mat=4, =bc20m)
  real(dp) :: bmaxtf = 0.0D0
  !! bmaxtf : mean peak field at TF coil (T)
  real(dp) :: bmaxtfrp = 0.0D0
  !! bmaxtfrp : peak field at TF conductor with ripple (T)
  real(dp) :: casestr = 0.0D0
  !! casestr : case strain

  real(dp) :: casthi = 0.0D0
  !! casthi /0.0/ : EITHER: inboard TF coil case plasma side thickness (m)
  !!                 (calculated for stellarators)
  real(dp) :: casthi_fraction = 0.05D0
  !! casthi_fraction /0.05/ : OR: inboard TF coil case plasma side thickness as a fraction of tfcth
  logical :: casthi_is_fraction

  real(dp) :: casths = 0.0D0
  !! casths /0.0/ : EITHER: inboard TF coil sidewall case thickness (m)
  !!                 (calculated for stellarators)
  real(dp) :: casths_fraction = 0.03D0
  !! casths_fraction /0.03/ : OR: inboard TF coil sidewall case thickness as a fraction of tftort
  logical :: tfc_sidewall_is_fraction

  real(dp) :: conductor_width
  !! conductor_width : Width of square conductor (m)
  real(dp) :: leno
  !! leno : Dimension of each turn including inter-turn insulation (m)


  real(dp) :: leni
  !! leni : Dimension of space inside conductor (m)
  real(dp) :: acs
  !! acs : Area of space inside conductor (m2)

  real(dp) :: cdtfleg = 0.0D0
  !! cdtfleg : TF outboard leg current density (A/m2) (resistive coils only)
  
  real(dp) :: cforce = 0.0D0
  !! cforce : centering force on inboard leg (per coil) (N/m)

  real(dp), parameter :: cph2o = 4180.0D0
  !! cph2o /4180.0/ FIX : specific heat capacity of water (J/kg/K)

  real(dp) :: cpttf = 7.0e4
  !! cpttf /7.0e4/ : TF coil current per turn (A).
  !!                 (calculated for stellarators)
  !!                 (calculated for integer-turn TF coils i_tf_turns_integer=1)
  !!                 (iteration variable 60)

  real(dp) :: cpttf_max = 9.0e4
  !! cpttf_max /9.0e4/ : Max TF coil current per turn [A].
  !!                 (For stellarators and i_tf_turns_integer=1)
  !!                 (constraint equation 77)

  real(dp) :: dcase = 8000.0D0
  !! dcase /8000.0/ : density of coil case (kg/m3)
  real(dp), dimension(6) :: dcond = 9000.0D0
  !! dcond(6) /9000.0/ : density of superconductor type given by i_tf_sc_mat/isumatoh/isumatpf (kg/m3)
  
  real(dp) :: dcondins = 1800.0D0
  !! dcondins /1800.0/ : density of conduit + ground-wall insulation (kg/m3)

  real(dp) :: dcopper = 8900.0D0
  !! dcopper /8900.0/ : density of copper (kg/m3)

  real(dp) :: dalu = 2700.0D0
  !! dalu /2700.0/ : density of aluminium (kg/m3)
  real(dp), parameter :: denh2o = 985.0D0
  !! denh2o /985.0/ FIX : density of water (kg/m3)
  real(dp) :: dhecoil = 0.005D0
  !! dhecoil /0.005/ : diameter of He coil in TF winding (m)

  real(dp) :: estotftgj = 0.0D0
  !! estotftgj : total stored energy in the toroidal field (GJ)

<<<<<<< HEAD
  real(kind(1.0D0)) :: max_force_density = 0.0D0
  !! max_force_density :  Maximal (WP averaged) force density in TF coils at 1 point. (MN/m3)

  real(kind(1.0D0)) :: eyins = 2.0D10
  !! eyins /2.0e10/ : insulator Young's modulus (Pa)
  !!                  (default value from DDD11-2 v2 2 (2009))
  real(kind(1.0D0)), dimension(2) :: eyoung = 0.0D0
  !! eyoung(2) : work array used in stress calculation (Pa)
  real(kind(1.0D0)) :: eystl = 2.05D11
  !! eystl /2.05e11/ : steel case Young's modulus (Pa)
  !!                   (default value from DDD11-2 v2 2 (2009))
  real(kind(1.0D0)) :: eywp = 6.6D8
  !! eywp /6.6e8/ : winding pack Young's modulus (Pa)
  real(kind(1.0D0)) :: eyzwp = 0.0D0
  !! eyzwp : winding pack vertical Young's modulus (Pa)
  real(kind(1.0D0)) :: farc4tf = 0.7D0
=======
  real(dp) :: farc4tf = 0.7D0
>>>>>>> 9483ad68
  !! farc4tf /0.7/ : factor to size height of point 4 on TF coil
  real(dp) :: fcutfsu = 0.69D0
  !! fcutfsu /0.69/ : copper fraction of cable conductor (TF coils)
  !!                  (iteration variable 59)
  real(dp) :: fhts = 0.5D0
  !! fhts /0.5/ : technology adjustment factor for critical current density fit
  !!              for isumat..=2 Bi-2212 superconductor, to describe the level
  !!              of technology assumed (i.e. to account for stress, fatigue,
  !!              radiation, AC losses, joints or manufacturing variations;
  !!              1.0 would be very optimistic)
  real(dp) :: insstrain = 0.0D0
  !! insstrain : radial strain in insulator

  integer :: i_tf_tresca = 0
  !! i_tf_tresca /0/ : switch for TF coil conduit Tresca stress criterion:<UL>
  !!         <LI> = 0 Tresca (no adjustment);
  !!         <LI> = 1 Tresca with CEA adjustment factors (radial+2%, vertical+60%) </UL>
  
  integer :: i_tf_turns_integer = 0
  !! Switch for TF coil integer/non-integer turns
  !!   0 : non-integer turns
  !!   1 : integer turns

  integer :: i_tf_sc_mat = 1
  !! Switch for superconductor material in TF coils:<UL>
  !!   1 : ITER Nb3Sn critical surface model with standard
  !!     : ITER parameters;
  !!   2 : Bi-2212 high temperature superconductor (range of
  !!     : validity T < 20K, adjusted field b < 104 T, B > 6 T);
  !!   3 : NbTi;
  !!   4 : ITER Nb3Sn model with user-specified parameters
  !!   5 : WST Nb3Sn parameterisation
  !!   6 : REBCO HTS tape in CroCo strand</UL>

  integer :: i_tf_sup = 1
  !! i_tf_sup /1/ : switch for TF coil conductor model:<UL>
  !!         <LI> = 0 copper;
  !!         <LI> = 1 superconductor</UL>
  !!         <LI> = 2 Cryogenic aluminium

  integer :: i_tf_shape = 0
  !! i_tf_shape /0/ : Switch for TF coil toroidal shape
  !!         <LI> = 0  Default value : Picture frame coil for TART / PROCESS D-shape for non itart
  !!         <LI> = 1  PROCESS D-shape : parametrise with 2 arcs 
  !!         <LI> = 2  Picture frame coils 

  integer :: n_pancake = 10
  !! Number of pancakes in TF coil
  !! Only used if i_tf_turns_integer = 1

  integer :: n_layer = 20
  !! Number of layers in TF coil
  !! Only used if i_tf_turns_integer = 1
  
  integer :: n_rad_per_layer = 50
  !! Size of the arrays per layers storing the radial dependent 
  !! stress quantities (stresses, strain displacement etc..)

  integer :: i_tf_bucking = -1
  !! Switch for bucking cylinder (case)
  !!  -1 : Casing for SC i.e. i_tf_sup = 1 (default) 
  !!       No casing for copper magnets
  !!       Casing for aluminium magnets 
  !!   0 : No casing/bucking cylinder
  !!   1 : casing/buling cylinder
  !!   2 : Bucked and wedged design

  integer :: n_tf_graded_layers = 1
  !! Number of layers of different stress properties in the WP 
  !! if n_tf_graded_layers > 1, a gradded coil is condidered

  integer :: n_tf_stress_layers = 0
  !! Number of layers considered for the inboard TF stress calculations
  !! set in initial.f90 from i_tf_bucking and n_tf_graded_layers

  real(dp) :: jbus = 1.25D6
  !! jbus /1.25e6/ : bussing current density (A/m2)
  real(dp), dimension(2) :: jeff = 0.0D0
  !! jeff(2) : work array used in stress calculation (A/m2)
  real(dp) :: jwdgcrt = 0.0D0
  !! jwdgcrt : critical current density for winding pack (A/m2)
  real(dp) :: jwdgpro = 0.0D0
  !! jwdgpro : allowable TF coil winding pack current density,
  !!           for dump temperature rise protection (A/m2)
  real(dp) :: jwptf = 0.0D0
  !! jwptf : winding pack current density (A/m2)

  real(dp) :: oacdcp = 0.0D0
  !! Overall current density in TF coil inboard legs midplane (A/m2)
  !!  Rem SK : Not used in tfcoil to set the current any more
  !!   -> SHOULD NOT BE USED AS ITERATION VARIABLE 12 ANY MORE
  !!   -> This variable is now calculated

<<<<<<< HEAD
  integer :: n_layer = 20
  !! n_layer /20/ : Number of layers in TF coil (i_tf_turns_integer=1)

  real(kind(1.0D0)) :: oacdcp = 0.0D0
  !! oacdcp /0.0/ : overall current density in TF coil inboard legs midplane (A/m2)
  !!                Rem SK : Not used in tfcoil to set the current any more
  !!                         -> SHOULD NOT BE USED AS ITERATION VARIABLE 12 ANY MORE
  !!                         -> This variable is now calculated

  real(kind(1.0D0)) :: poisson = 0.3D0
  !! poisson /0.3/ : Poisson's ratio for TF stress calculation
  !!                 (assumed constant over entire coil)
  real(kind(1.0D0)), dimension(3) :: radtf = 0.0D0
  !! radtf(3) : work array used in stress calculation (m)
  real(kind(1.0D0)) :: rbmax = 0.0D0
  !! rbmax : radius of maximum TF B-field (m)

  real(kind(1.0D0)) :: tflegres = 0.0D0
  !! tflegres : TF coil leg resistance (ohm)

  real(kind(1.0D0)) :: toroidalgap = 1.0D0 ![m]
  !! toroidalgap: Minimal distance between two toroidal coils. (m)

  real(kind(1.0D0)) :: ftoroidalgap = 1.0D0
  !! ftoroidalgap: F-value for minimum tftort (constraint equation 82)

  real(kind(1.0D0)) :: ripmax = 1.0D0
=======
  real(dp) :: eyzwp = 0.0D0
  !! Winding pack vertical Young's modulus (Pa)

  real(dp) :: eyoung_ins = 1.0D8
  !! Insulator Young's modulus [Pa]
  !! Default value (1.0D8) setup the following values
  !!  - SC TF, eyoung_ins = 20 Mpa (default value from DDD11-2 v2 2 (2009))
  !!  - Cryo-Al TF, eyoung_ins = 2.5 MPa (Kapton polymer)

  real(dp) :: eyoung_steel = 2.05D11
  !! teel case Young's modulus (Pa)
  !!  (default value from DDD11-2 v2 2 (2009))

  real(dp) :: eyoung_winding = 6.6D8
  !! SC TF coil winding Young's modulus (Pa)
  
  real(dp) :: eyoung_copper = 117.0D9
  !! Copper young modulus
  !!  Default value taken from wikipedia
  
  real(dp) :: eyoung_al = 69.0D9 
  !! Aluminium young modulus
  !!  Default value taken from wikipedia
  
  real(dp) :: eyoung_reinforced_al = 180.0D9 
  !! Reinforced aluminium young modulus 
  !!  Default value given Garry 
  !!  Rem : Al reinforcement can be tuned to any values

  real(dp) :: poisson_steel = 0.3D0
  !! Steel Poisson's ratio 
  
  real(dp):: poisson_copper = 0.35D0
  !! Copper Poisson's ratio
  !!  Source : https://www.engineeringtoolbox.com/poissons-ratio-d_1224.html

  real(dp):: poisson_al = 0.35D0
  !! Aluminium Poisson's ratio 
  !!  Source : https://www.engineeringtoolbox.com/poissons-ratio-d_1224.html

  real(dp) :: rbmax = 0.0D0
  !! Radius of maximum TF B-field (m)

  real(dp) :: tflegres = 0.0D0
  !! TF coil leg resistance (ohm)

  real(dp) :: ripmax = 1.0D0
>>>>>>> 9483ad68
  !! ripmax /1.0/ : maximum allowable toroidal field ripple amplitude
  !!                at plasma edge (%)
  real(dp) :: ripple = 0.0D0
  !! ripple : peak/average toroidal field ripple at plasma edge (%)

  real(dp) :: ritfc = 0.0D0
  !! ritfc : total (summed) current in TF coils (A)
  
  integer, parameter :: n_radial_array = 50
  !! Size of the radial distribution arrays per layers
  !! used for stress, strain and displacement distibution

  real(dp), dimension(2*n_radial_array) :: radial_array = 0.0D0
  !! Array refining the radii of the stress calculations arrays

  real(dp), dimension(2*n_radial_array) :: sig_tf_r = 0.0D0
  !! TF Inboard leg radial stress in steel r distribution at mid-plane [Pa]
  
  real(dp), dimension(2*n_radial_array) :: sig_tf_t = 0.0D0
  !! TF Inboard leg tangential stress in steel r distribution at mid-plane [Pa]
  
  real(dp), dimension(2*n_radial_array) :: deflect = 0.0D0
  !! TF coil radial deflection (displacement) radial distribution [m]

  real(dp) :: sig_tf_z = 0.0D0
  !! TF Inboard leg vertical tensile stress in steel at mid-plane [Pa]
    
  real(dp), dimension(2*n_radial_array) :: sig_tf_vmises = 0.0D0
  !! TF Inboard leg Von-Mises stress in steel r distribution at mid-plane [Pa]
      
  real(dp), dimension(2*n_radial_array) :: sig_tf_tresca = 0.0D0 
  !! TF Inboard leg TRESCA stress in steel r distribution at mid-plane [Pa]

  real(dp) :: strtf1 = 0.0D0
  !! Maximum TRESCA stress in TF casing steel structures (Pa)
  
  real(dp) :: strtf2 = 0.0D0
  !! Maximum TRESCA stress in TF WP conduit steel structures (Pa)
  
  real(dp) :: sigvvall = 9.3D7
  !! sigvvall /9.3e7/ : allowable stress from TF quench in vacuum vessel (Pa)
  real(dp) :: strncon_cs = -0.005D0
  !! strncon_cs /-0.005/ : strain in CS superconductor material
  !!                    (used in Nb3Sn critical surface model, isumatoh=1, 4 or 5)
  real(dp) :: strncon_pf = -0.005D0
  !! strncon_pf /-0.005/ : strain in PF superconductor material
  !!                    (used in Nb3Sn critical surface model, isumatph=1, 4 or 5)
  real(dp) :: strncon_tf = -0.005D0
  !! strncon_tf /-0.005/ : strain in TF superconductor material
  !!                    (used in Nb3Sn critical surface model, i_tf_sc_mat=1, 4 or 5)

  ! Issue #522: Quench models
  character(len=12) :: quench_model = 'exponential'
  !! quench_model /exponential/ : switch for TF coil quench model,
  !!                   Only applies to REBCO magnet at present.<UL>
  !!                 <LI> = 'exponential' exponential quench with constant discharge resistor
  !!                 <LI> = 'linear' quench with constant voltage</UL>

  real(dp) :: quench_detection_ef = 0D0
  !! quench_detection_ef /0.0/ : Electric field at which TF quench is detected and discharge begins (V/m)
  real(dp) :: time1 = 0D0
  !! time1 : Time at which TF quench is detected (s)

  real(dp) :: taucq = 30.0D0
  !! taucq : allowable TF quench time (s)
  real(dp) :: tcritsc = 16.0D0
  !! tcritsc /16.0/ : critical temperature (K) for superconductor
  !!                  at zero field and strain (i_tf_sc_mat=4, =tc0m)
  real(dp) :: tdmptf = 10.0D0
  !! tdmptf /10.0/ : fast discharge time for TF coil in event of quench (s)
  !!                 (iteration variable 56)
  !!                 For REBCO model, meaning depends on quench_model:
  !!                 <LI> exponential quench : e-folding time (s)
  !!                 <LI> linear quench : discharge time (s)

  real(dp) :: tfareain = 0.0D0
  !! Area of inboard midplane TF legs (m2)

  real(dp) :: tfbusl = 0.0D0
  !! TF coil bus length (m)

  real(dp) :: tfbusmas = 0.0D0
  !! TF coil bus mass (kg)

  real(dp) :: tfckw = 0.0D0
  !! tfckw :  available DC power for charging the TF coils (kW)
  ! Issue #781
  !   integer :: tfc_model = 1
  !   !! tfc_model /1/ : switch for TF coil magnet stress model:<UL>
  !   !!                 <LI> = 0 simple model (solid copper coil)
  !   !!                 <LI> = 1 CCFE two-layer stress model; superconductor</UL>

  real(dp), bind(C) :: tfcmw = 0.0D0
  !! Peak power per TF power supply (MW)
  
  real(dp) :: tfcpmw = 0.0D0
  !! Peak resistive TF coil inboard leg power (MW)

  real(dp) :: tfjtsmw = 0.0D0
  !! TF joints resistive power losses (MW)

  real(dp) :: tfcryoarea = 0.0D0
  !! tfcryoarea : surface area of toroidal shells covering TF coils (m2)
  real(dp) :: tficrn = 0.0D0
  !! tficrn : TF coil half-width - inner bore (m)
  real(dp) :: tfind = 0.0D0
  !! tfind : TF coil inductance (H)

  real(dp) :: tfinsgap = 0.010D0
  !! tfinsgap /0.010/ : TF coil WP insertion gap (m)
  
  real(dp) :: tflegmw = 0.0D0
  !! TF coil outboard leg resistive power (MW)

  real(dp) :: rhocp = 0.0D0
  !! TF coil inboard leg resistivity [Ohm-m]
  !!  if itart == 0, this variable is the average resistivity over the whole magnet

  real(dp) :: rhotfleg = 0.0D0
  !! Resistivity of a TF coil leg (Ohm-m)

  real(dp) :: rhotfbus = -1.0D0 ! 2.5D-8
  !! Resistivity of a TF coil bus (Ohm-m)
  !!  Default value takes the same res as the leg one
 
  real(dp) :: frhocp = 1.0D0
  !! Centrepost resistivity enhancement factor 
  !!  For itart = 0, this factor is used for the whole magnet 
  
  real(dp) :: frholeg = 1.0D0
  !! Ouboard legs resistivity enhancement factor
  !!   Only used for itart = 1
  
  real(dp) :: rho_tf_joints = 2.5D-10
  !! TF joints surfacic resistivity [ohm.m^2]
  !! Feldmetal joints assumed

  integer :: n_tf_joints_contact = 6
  !! Number of contact per sliding joint

  integer :: n_tf_joints = 4
  !! Number of joint per turn

  real(dp) :: th_joint_contact = 0.03D0
  !! TF sliding joints contact pad width [m]

  real(dp) :: pres_joints = 0.0D0
  !! Calculated TF joints resistive power losses [W]

  real(dp) :: tfleng = 0.0D0
  !! TF coil circumference (m)

  real(dp) :: eff_tf_cryo = -1.0D0
  !! TF cryoplant efficiency (compared to pefect Carnot cycle)
  !! Using -1 set the default value depending on magnet technology
  !!  - i_tf_sup = 1 : SC magnet, eff_tf_cryo = 0.13 (ITER design)
  !!  - i_tf_sup = 2 : Cryo-aluminium, eff_tf_cryo = 0.4

  real(dp) :: n_tf = 16.0D0
  !! Number of TF coils (default = 50 for stellarators)
  !! Number of TF coils outer legs for ST

  real(dp) :: tfocrn = 0.0D0
  !! tfocrn : TF coil half-width - outer bore (m)

  real(dp) :: tfsai = 0.0D0
  !! tfsai : area of the inboard TF coil legs (m2)

  real(dp) :: tfsao = 0.0D0
  !! tfsao : area of the outboard TF coil legs (m2)

  real(dp), bind(C) :: tftmp = 4.5D0
  !! tftmp /4.5/ : peak helium coolant temperature in TF coils and PF coils (K)
  ! ISSUE #508 Remove RFP option: frfpf, frfptf, sccufac
  ! SJP Issue #863
  !! tftort : TF coil toroidal thickness (m)
  ! tftort physically to large, reduced to 1.0
  real(dp) :: tftort = 1.0D0

  real(dp) :: thicndut = 8.0D-4
  !! thicndut /8.0e-4/ : conduit insulation thickness (m)
  real(dp) :: layer_ins = 0.0D0
  !! layer_ins /0/ : Additional insulation thickness between layers (m)
  real(dp) :: thkcas = 0.3D0
  !! thkcas /0.3/ : inboard TF coil case outer (non-plasma side) thickness (m)
  !!                (iteration variable 57)
  !!                (calculated for stellarators)
  ! Issue #514 Make thkwp an iteration variable
  real(dp) :: thkwp = 0.0D0
  !! thkwp /0.0/ : radial thickness of winding pack (m) (iteration variable 140)
  real(dp) :: thwcndut = 8.0D-3
  !! thwcndut /8.0e-3/ : TF coil conduit case thickness (m) (iteration variable 58)
  real(dp) :: tinstf = 0.018D0
  !! tinstf /0.018/ : ground insulation thickness surrounding winding pack (m)
  !!                  Includes allowance for 10 mm insertion gap.
  !!                  (calculated for stellarators)

  real(dp), bind(C) :: tmargmin_tf = 0D0
  !! tmargmin_tf /0/ : minimum allowable temperature margin : TF coils (K)
  real(dp), bind(C) :: tmargmin_cs = 0D0
  !! tmargmin_cs /0/ : minimum allowable temperature margin : CS (K)
  real(dp) :: tmargmin = 0D0
  !! tmargmin /0/ : minimum allowable temperature margin : TFC AND CS (K)

  real(dp), bind(C) :: temp_margin = 0.00D0
  !! temp_margin  : temperature margin (K)
  real(dp) :: tmargtf = 0.0D0
  !! tmargtf :  TF coil temperature margin (K)
  real(dp) :: tmaxpro = 150.0D0
  !! tmaxpro /150.0/ : maximum temp rise during a quench for protection (K)

  real(dp) :: tmax_croco = 200.0D0
  !! tmax_croco /200.0/ : CroCo strand: maximum permitted temp during a quench (K)
  ! real(dp) :: tmax_jacket = 150.0D0
  ! !! tmax_jacket /150.0/ : Jacket: maximum temp during a quench (K)

  real(dp) :: croco_quench_temperature = 0D0
  !! croco_quench_temperature : CroCo strand: Actual temp reached during a quench (K)

  real(dp) :: tmpcry = 4.5D0
  !! tmpcry /4.5/ : coil temperature for cryogenic plant power calculation (K)

  real(dp) :: turnstf = 0.0D0
  !! turnstf : number of turns per TF coil

  real(dp) :: vdalw = 20.0D0
  !! vdalw /20.0/ : max voltage across TF coil during quench (kV)
  !!                (iteration variable 52)

  real(dp) :: vforce = 0.0D0
  !! vforce : vertical separating force on inboard leg/coil (N)
  
  real(dp) :: f_vforce_inboard = 0.5D0
  !! f_vforce_inboard /0.50/ : Fraction of the total vertical force taken by the TF inboard leg
  !!                           Not used for resistive itart = 1 (sliding joints)
  

  real(dp) :: vforce_outboard = 0.0D0
  !! vforce_outboard : vertical separating force on out board leg/coil (N)

  real(dp) :: vftf = 0.4D0
  !! vftf /0.4/ : coolant fraction of TFC 'cable' (i_tf_sup=1), or of TFC leg (i_tf_ssup=0)

  real(dp) :: voltfleg = 0.0D0
  !! voltfleg : volume of each TF coil outboard leg (m3)

  real(dp) :: vtfkv = 0.0D0
  !! vtfkv : TF coil voltage for resistive coil including bus (kV)
  real(dp) :: vtfskv = 0.0D0
  !! vtfskv : voltage across a TF coil during quench (kV)
  real(dp) :: whtcas = 0.0D0
  !! whtcas : mass per coil of external case (kg)
  real(dp) :: whtcon = 0.0D0
  !! whtcon : TF coil conductor mass per coil (kg/coil)
  !! For itart=1, coil is return limb plus centrepost/n_tf

  real(dp) :: whtconcu = 0.0D0
  !! whtconcu : copper mass in TF coil conductor (kg/coil)
  !! For itart=1, coil is return limb plus centrepost/n_tf
  
  real(dp) :: whtconal = 0.0D0
  !! whtconal : Cryogenic aluminium mass in TF coil conductor (kg/coil)
  !! For itart=1, coil is return limb plus centrepost/n_tf
  
  real(dp) :: whtconin = 0.0D0
  !! whtconin : conduit insulation mass in TF coil conductor (kg/coil)
  real(dp) :: whtconsc = 0.0D0
  !! whtconsc : superconductor mass in TF coil cable (kg/coil)
  real(dp) :: whtconsh = 0.0D0
  !! whtconsh : steel conduit mass in TF coil conductor (kg/coil)
  real(dp) :: whtgw = 0.0D0
  !! whtgw : mass of ground-wall insulation layer per coil (kg/coil)
  real(dp) :: whttf = 0.0D0
  !! whttf : total mass of the TF coils (kg)
  real(dp) :: windstrain = 0.0D0
  !! windstrain : longitudinal strain in winding pack
  real(dp) :: wwp1 = 0.0D0
  !! wwp1 : width of first step of winding pack (m)
  real(dp) :: wwp2 = 0.0D0
  !! wwp2 : width of second step of winding pack (m)


  !! <P><B>Superconducting TF coil shape parameters</B> (see also farc4tf);
  !! <BR>the TF inner surface top half is approximated by four circular arcs.
  !! Arc 1 goes through points 1 and 2 on the inner surface. Arc 2
  !! goes through points 2 and 3, etc.<P>
  real(dp), dimension(4) :: dthet = 0.0D0
  !! dthet(4) : angle of arc i (rad)
  real(dp), dimension(4) :: radctf = 0.0D0
  !! radctf(4) : radius of arc i (m)
  real(dp), dimension(5) :: xarc = 0.0D0
  !! xarc(5) : x location of arc point i on surface (m)
  real(dp), dimension(4) :: xctfc = 0.0D0
  !! xctfc(4) : x location of arc centre i (m)
  real(dp), dimension(5) :: yarc = 0.0D0
  !! yarc(5) : y location of arc point i on surface (m)
  real(dp), dimension(4) :: yctfc = 0.0D0
  !! yctfc(4) : y location of arc centre i (m)

  ! New TF shape:  Horizontal and vertical radii of inside edge of TF coil
  ! Arcs are numbered clockwise:
  ! 1=upper inboard, 2=upper outboard, 3=lower ouboard, 4=lower inboard
  real(dp), dimension(4) :: tfa = 0.0D0
  !! tfa(4) : Horizontal radius of inside edge of TF coil (m)
  real(dp), dimension(4) :: tfb = 0.0D0
  !! tfb(4) : Vertical radius of inside edge of TF coil (m)
  !! <P><B>Quantities relating to the spherical tokamak model (itart=1)</B>
  !!       (and in some cases, also to resistive TF coils, i_tf_sup=0):<P>

  real(dp) :: drtop = 0.0D0
  !! drtop /0.0/ : centrepost taper maximum radius adjustment (m)

  real(dp) :: dztop = 0.0D0
  !! dztop /0.0/ : centrepost taper height adjustment (m)

  real(dp) :: etapump = 0.8D0
  !! etapump /0.8/ : centrepost coolant pump efficiency

  real(dp) :: fcoolcp = 0.3D0
  !! fcoolcp /0.3/ : coolant fraction of TF coil inboard legs
  !!                 (iteration variable 23)

  real(dp) :: fcoolleg = 0.2D0
  !! fcoolleg /0.2/ : coolant fraction of TF coil inboard legs
  
  real(dp) :: a_cp_cool = 0.0D0
  !! a_cp_cool : Centrepost cooling area toroidal cross-section (constant over the whole CP)

  real(dp), parameter :: k_copper = 330.0D0
  !! k_copper /330.0/ FIX : Copper thermal conductivity (W/m/K)

  real(dp), parameter :: kh2o = 0.651D0
  !! kh2o /0.651/ FIX : thermal conductivity of water (W/m/K)

  real(dp), parameter :: muh2o = 4.71D-4
  !! muh2o /4.71e-4/ FIX : water dynamic viscosity (kg/m/s)

  real(dp) :: ncool = 0.0D0
  !! ncool : number of centrepost coolant tubes

  real(dp) :: ppump = 0.0D0
  !! ppump : centrepost coolant pump power (W)

  real(dp) :: prescp = 0.0D0
  !! prescp : resistive power in the centrepost (itart=1) [W]
  !!          if itart == 0, this variable is the ressitive power on the whole magnet

  real(dp) :: presleg = 0.0D0
  !! presleg : Summed resistive power in the TF coil legs [W]
  !!           remain 0 if itart == 0
   
  real(dp) :: ptempalw = 473.15D0   ! 200 C
  !! ptempalw /473.15/ : maximum peak centrepost temperature (K)
  !!                    (constraint equation 44)

  real(dp) :: rcool = 0.005D0
  !! rcool /0.005/ : average radius of coolant channel (m)
  !!                 (iteration variable 69)

  real(dp) :: tcoolin = 313.15D0   ! 40 C
  !! tcoolin /313.15/ : centrepost coolant inlet temperature (K)

  real(dp) :: dtiocool = 0.0D0
  !! dtiocool : inlet / outlet TF coil coolant temperature rise (K)  

  real(dp) :: tcpav = 373.15D0     ! 100 C
  !! tcpav /373.15/ : Average temperature of centrepost called CP (K)
  !!                  Only used for resistive coils to compute the resisitive heating 
  !!                  Must be an iteration variable for ST (itart == 1) (iteration variable 20)

  real(dp) :: tcpav2 = 0.0D0
  !! tcpav2 : Computed centrepost average temperature (K) (for consistency)

  real(dp) :: tlegav = -1.0D0 
  !! tlegav /-1.0/ : Average temperature of the TF outboard legs [K]
  !!                 if tlegav = -1.0, the ouboard legs and CP temperatures are the same 
  !!                 Fixed for now, should be fixed with a contraints eq like tcpav 

  real(dp) :: tcpmax = 0.0D0
  !! tcpmax : peak centrepost temperature (K)
  
  real(dp) :: vcool = 20.0D0
  !! vcool /20.0/ : max centrepost coolant flow speed at midplane (m/s)
  !!                (iteration variable 70)

  real(dp) :: vol_cond_cp = 0.0D0
  !! vol_cond_cp : Exact conductor volume in the centrepost (m3)
  
  real(dp) :: whtcp = 0.0D0
  !! whtcp : mass of TF coil inboard legs (kg)

  real(dp) :: whttflgs = 0.0D0
  !! whttflgs : mass of the TF coil legs (kg)

end module tfcoil_variables

! !!!!!!!!!!!!!!!!!!!!!!!!!!!!!!!!!!!!!!!!!!!!!!!!!!!!!!!!!!!!!!!!!!

module structure_variables

  !! Module containing global variables relating to the
  !! support structure
  !! This module contains global variables relating to the
  !! support structure of a fusion power plant.
  !! AEA FUS 251: A User's Guide to the PROCESS Systems Code
  !
  ! !!!!!!!!!!!!!!!!!!!!!!!!!!!!!!!!!!!!!!!!!!!!!!!

  use, intrinsic :: iso_fortran_env, only: dp=>real64

  implicit none

  public

  real(dp) :: aintmass = 0.0D0
  !! aintmass : intercoil structure mass (kg)
  real(dp) :: clgsmass = 0.0D0
  !! clgsmass : gravity support structure for TF coil, PF coil
  !!            and intercoil support systems (kg)
  real(dp) :: coldmass = 0.0D0
  !! coldmass : total mass of components at cryogenic temperatures (kg)
  real(dp) :: fncmass = 0.0D0
  !! fncmass : PF coil outer support fence mass (kg)
  real(dp) :: gsmass = 0.0D0
  !! gsmass : reactor core gravity support mass (kg)

end module structure_variables

! !!!!!!!!!!!!!!!!!!!!!!!!!!!!!!!!!!!!!!!!!!!!!!!!!!!!!!!!!!!!!!!!!!

module vacuum_variables

  !! Module containing global variables relating to the
  !! vacuum system
  !! This module contains global variables relating to the
  !! vacuum system of a fusion power plant.
  !! AEA FUS 251: A User's Guide to the PROCESS Systems Code
  !
  ! !!!!!!!!!!!!!!!!!!!!!!!!!!!!!!!!!!!!!!!!!!!!!!!

  use, intrinsic :: iso_fortran_env, only: dp=>real64

  implicit none

  public
  character(len=6) :: vacuum_model = 'old'
  !! vacuum_model /old/ : switch for vacuum pumping model:<UL>
  !!        <LI> = 'old' for old detailed ETR model;
  !!        <LI> = 'simple' for simple steady-state model with comparison to ITER cryopumps</UL>
  real(dp) :: niterpump = 0.0D0
  !! niterpump : number of high vacuum pumps (real number), each with the throughput
  !!             of one ITER cryopump (50 Pa m3 s-1), all operating at the same time
  !!             (vacuum_model = 'simple')
  integer :: ntype = 1
  !! ntype /1/ : switch for vacuum pump type:<UL>
  !!        <LI> = 0 for turbomolecular pump (magnetic bearing)
  !!                 with speed of 2.0 m3/s
  !!                 (1.95 for N2, 1.8 for He, 1.8 for DT);
  !!        <LI> = 1 for compound cryopump with nominal speed of 10.0 m3/s
  !!                 (9.0 for N2, 5.0 for He and 25.0 for DT)</UL>
  integer :: nvduct = 0
  !! nvduct : number of ducts (torus to pumps)
  real(dp) :: dlscal = 0.0D0
  !! dlscal : vacuum system duct length scaling
  real(dp) :: pbase = 5.0D-4
  !! pbase /5.0e-4/ : base pressure during dwell before gas pre-fill(Pa)
  real(dp) :: prdiv = 0.36D0
  !! prdiv /0.36/ : divertor chamber pressure during burn (Pa)
  real(dp) :: pumptp = 1.2155D22
  !! pumptp /1.2155D22/ : Pump throughput (molecules/s) (default is ITER value)
  real(dp) :: rat = 1.3D-8
  !! rat /1.3e-8/ : plasma chamber wall outgassing rate (Pa-m/s)
  real(dp) :: tn = 300.0D0
  !! tn /300.0/ : neutral gas temperature in chamber (K)
  real(dp) :: vacdshm = 0.0D0
  !! vacdshm : mass of vacuum duct shield (kg)
  real(dp) :: vcdimax = 0.0D0
  !! vcdimax : diameter of duct passage (m)
  integer :: vpumpn = 0
  !! vpumpn : number of high vacuum pumps
  integer :: dwell_pump = 0
  !! dwell_pump /0/ : switch for dwell pumping options:<UL>
  !!             <LI> = 0 pumping only during tdwell;
  !!             <LI> = 1 pumping only during tramp
  !!             <LI> = 2 pumping during tdwell + tramp</UL>

  real(dp) :: pumpareafraction = 0.0203D0
  !! <P><B>The following are used in the Battes, Day and Rohde pump-down model
  !! See "Basic considerations on the pump-down time in the dwell phase of a pulsed fusion DEMO"
  !! http://dx.doi.org/10.1016/j.fusengdes.2015.07.011)
  !! (vacuum_model=simple'):</B><P>
  !! pumpareafraction /0.0203/ : area of one pumping port as a fraction of plasma surface area
  real(dp) :: pumpspeedmax = 27.3D0
  !! pumpspeedmax /27.3/ : maximum pumping speed per unit area for deuterium & tritium, molecular flow
  real(dp) :: pumpspeedfactor = 0.167D0
  !! pumpspeedfactor /0.167/ : effective pumping speed reduction factor due to duct impedance
  real(dp) :: initialpressure = 1.0D0
  !! initialpressure /1.0/ : initial neutral pressure at the beginning of the dwell phase (Pa)
  ! (duplicate message)
  !! pbase /5.0e-4/ : base pressure during dwell before gas pre-fill (Pa)
  real(dp) :: outgasindex = 1.0D0
  !! outgasindex /1.0/ : outgassing decay index
  real(dp) :: outgasfactor = 0.0235D0
  !! outgasfactor /0.0235/ : outgassing prefactor kw: outgassing rate at 1 s per unit area (Pa m s-1)

end module vacuum_variables

! !!!!!!!!!!!!!!!!!!!!!!!!!!!!!!!!!!!!!!!!!!!!!!!!!!!!!!!!!!!!!!!!!!

module pf_power_variables

  !! Module containing global variables relating to the
  !! PF coil power conversion system
  !! This module contains global variables relating to the
  !! PF coil power conversion system of a fusion power plant.
  !! AEA FUS 251: A User's Guide to the PROCESS Systems Code
  !
  ! !!!!!!!!!!!!!!!!!!!!!!!!!!!!!!!!!!!!!!!!!!!!!!!

  use, intrinsic :: iso_fortran_env, only: dp=>real64

  implicit none

  public

  real(dp) :: acptmax = 0.0D0
  !! acptmax : average of currents in PF circuits (kA)
  real(dp) :: ensxpfm = 0.0D0
  !! ensxpfm : maximum stored energy in the PF circuits (MJ)
  integer :: iscenr = 2
  !! iscenr /2/ : Switch for PF coil energy storage option:<UL>
  !!         <LI> = 1 all power from MGF (motor-generator flywheel) units;
  !!         <LI> = 2 all pulsed power from line;
  !!         <LI> = 3 PF power from MGF, heating from line</UL>
  !!         (In fact, options 1 and 3 are not treated differently)
  real(dp) :: pfckts = 0.0D0
  !! pfckts : number of PF coil circuits
  real(dp) :: spfbusl = 0.0D0
  !! spfbusl : total PF coil circuit bus length (m)
  real(dp) :: spsmva = 0.0D0
  !! spsmva : sum of PF power supply ratings (MVA)
  real(dp) :: srcktpm = 0.0D0
  !! srcktpm : sum of resistive PF coil power (kW)
  real(dp) :: vpfskv = 0.0D0
  !! vpfskv : PF coil voltage (kV)

  real(dp) :: peakpoloidalpower = 0.0D0
  !! peakpoloidalpower : Peak absolute rate of change of stored energy in poloidal field (MW) (11/01/16)
  real(dp) :: maxpoloidalpower = 1000.0D0
  !! maxpoloidalpower /1000/ : Maximum permitted absolute rate of change of stored energy in poloidal field (MW)
  real(dp), dimension(5) :: poloidalpower = 0.0D0
  !! poloidalpower : Poloidal power usage at time t (MW)


end module pf_power_variables

! !!!!!!!!!!!!!!!!!!!!!!!!!!!!!!!!!!!!!!!!!!!!!!!!!!!!!!!!!!!!!!!!!!

module heat_transport_variables

  !! Module containing global variables relating to the
  !! heat transport system
  !! This module contains global variables relating to the
  !! heat transport system of a fusion power plant, and
  !! also those for a hydrogen production plant.
  !! AEA FUS 251: A User's Guide to the PROCESS Systems Code
  !
  ! !!!!!!!!!!!!!!!!!!!!!!!!!!!!!!!!!!!!!!!!!!!!!!!

  use, intrinsic :: iso_fortran_env, only: dp=>real64

  implicit none

  public

  real(dp) :: baseel = 5.0D6
  !! baseel /5.0e6/ : base plant electric load (W)
  real(dp), bind(C) :: crypmw = 0.0D0
  !! crypmw : cryogenic plant power (MW)

  real(dp) :: etatf = 0.9D0
  !! etatf /0.9/ : AC to resistive power conversion for TF coils
  real(dp) :: etath = 0.35D0
  !! etath /0.35/ : thermal to electric conversion efficiency
  !!                if secondary_cycle=2; otherwise calculated
  real(dp), bind(C) :: fachtmw = 0.0D0
  !! fachtmw : facility heat removal (MW)
  real(dp), bind(C) :: fcsht = 0.0D0
  !! fcsht : total baseline power required at all times (MW)
  real(dp) :: fgrosbop = 0.0D0
  !! fgrosbop : scaled fraction of gross power to balance-of-plant
  real(dp) :: fmgdmw = 0.0D0
  !! fmgdmw /0.0/ : power to mgf (motor-generator flywheel) units (MW)
  !!                (ignored if iscenr=2)
  real(dp) :: fpumpblkt = 0.005D0
  !! fpumpblkt /0.005/ : fraction of total blanket thermal power required
  !!                     to drive the blanket coolant pumps (default assumes
  !!                     water coolant) (secondary_cycle=0)
  real(dp) :: fpumpdiv = 0.005D0
  !! fpumpdiv /0.005/ : fraction of total divertor thermal power required
  !!                    to drive the divertor coolant pumps (default assumes
  !!                    water coolant)
  real(dp) :: fpumpfw = 0.005D0
  !! fpumpfw /0.005/ : fraction of total first wall thermal power required
  !!                   to drive the FW coolant pumps (default assumes water
  !!                   coolant) (secondary_cycle=0)
  real(dp) :: fpumpshld = 0.005D0
  !! fpumpshld /0.005/ : fraction of total shield thermal power required
  !!                     to drive the shield coolant pumps (default assumes
  !!                     water coolant)
  real(dp) :: htpmw_min = 0.0D0
  !! htpmw_min /0.0/ : Minimum total electrical power for primary coolant pumps (MW) NOT RECOMMENDED

  real(dp), bind(C) :: helpow = 0.0D0
  !! helpow : heat removal at cryogenic temperatures (W)
  real(dp) :: htpmw = 0.0D0
  !! htpmw  :: heat transport system electrical pump power (MW)
  real(dp) :: htpmw_blkt = 0.0D0
  !! htpmw_blkt /0.0/ : blanket coolant mechanical pumping power (MW)
  real(dp) :: htpmw_div = 0.0D0
  !! htpmw_div /0.0/ : divertor coolant mechanical pumping power (MW)
  real(dp) :: htpmw_fw = 0.0D0
  !! htpmw_fw /0.0/ : first wall coolant mechanical pumping power (MW)
  real(dp) :: htpmw_shld = 0.0D0
  !! htpmw_shld /.0/ : shield and vacuum vessel coolant mechanical pumping power (MW)
  real(dp) :: htpsecmw = 0.0D0
  !! htpsecmw : Waste power lost from primary coolant pumps (MW)
  !!

  ! Issue #506 Hydrogen production removed

  !  To be REMOVED
  integer :: ipowerflow = 1
  !! ipowerflow /1/ : switch for power flow model:<UL>
  !!             <LI> = 0 pre-2014 version;
  !!             <LI> = 1 comprehensive 2014 model</UL>
  integer :: iprimnloss = 0
  !! iprimnloss /0/ : switch for lost neutron power through holes destiny (ipowerflow=0):<UL>
  !!             <LI> = 0 does not contribute to energy generation cycle;
  !!             <LI> = 1 contributes to energy generation cycle</UL>

  ! KEEP
  integer :: iprimshld = 1
  !! iprimshld /1/ : switch for shield thermal power destiny:<UL>
  !!            <LI> = 0 does not contribute to energy generation cycle;
  !!            <LI> = 1 contributes to energy generation cycle</UL>

  integer, bind(C) :: nphx = 0
  !! nphx : number of primary heat exchangers
  real(dp), bind(C) :: pacpmw = 0.0D0
  !! pacpmw : total pulsed power system load (MW)
  real(dp) :: peakmva = 0.0D0
  !! peakmva : peak MVA requirement
  real(dp), bind(C) :: pfwdiv = 0.0D0
  !! pfwdiv : heat removal from first wall/divertor (MW)
  real(dp), bind(C) :: pgrossmw = 0.0D0
  !! pgrossmw : gross electric power (MW)
  real(dp), bind(C) :: pinjht = 0.0D0
  !! pinjht : power dissipated in heating and current drive system (MW)
  real(dp) :: pinjmax = 120.0D0
  !! pinjmax : maximum injector power during pulse (heating and ramp-up/down phase) (MW)
  real(dp), bind(C) :: pinjwp = 0.0D0
  !! pinjwp : injector wall plug power (MW)
  real(dp) :: pinjwpfix = 0.0D0
  !! pinjwpfix : secondary injector wall plug power (MW)

  real(dp) :: pnetelmw = 0.0D0
  !! pnetelmw : net electric power (MW)

  real(dp) :: precircmw = 0.0D0
  !! precircmw : recirculating electric power (MW)
  real(dp) :: priheat = 0.0D0
  !! priheat : total thermal power removed from fusion core (MW)
  real(dp) :: psecdiv = 0.0D0
  !! psecdiv : Low-grade heat lost in divertor (MW)
  real(dp) :: psechcd = 0.0D0
  !! psechcd : Low-grade heat lost into HCD apparatus (MW)
  real(dp) :: psechtmw = 0.0D0
  !! psechtmw : Low-grade heat (MW)

  ! NEW
  real(dp) :: pseclossmw = 0.0D0
  !! pseclossmw : Low-grade heat (VV + lost)(MW)

  real(dp) :: psecshld = 0.0D0
  !! psecshld : Low-grade heat deposited in shield (MW)
  real(dp), bind(C) :: pthermmw = 0.0D0
  !! pthermmw : High-grade heat useful for electric production (MW)
  real(dp) :: pwpm2 = 150.0D0
  !! pwpm2 /150.0/ : base AC power requirement per unit floor area (W/m2)

  real(dp) :: tfacpd = 0.0D0
  !! tfacpd : total steady state TF coil AC power demand (MW)

  real(dp), bind(C) :: tlvpmw = 0.0D0
  !! tlvpmw : estimate of total low voltage power (MW)
  real(dp), bind(C) :: trithtmw = 15.0D0
  !! trithtmw /15.0/ : power required for tritium processing (MW)
  real(dp) :: tturb = 0.0D0
  !! tturb : coolant temperature at turbine inlet (K) (secondary_cycle = 3,4)
  real(dp), bind(C) :: vachtmw = 0.5D0
  !! vachtmw /0.5/ : vacuum pump power (MW)

end module heat_transport_variables

! !!!!!!!!!!!!!!!!!!!!!!!!!!!!!!!!!!!!!!!!!!!!!!!!!!!!!!!!!!!!!!!!!!

module times_variables

  !! Module containing global variables relating to the
  !! plasma pulse timings
  !! This module contains global variables relating to the
  !! plasma pulse timings.
  !! AEA FUS 251: A User's Guide to the PROCESS Systems Code
  !
  ! !!!!!!!!!!!!!!!!!!!!!!!!!!!!!!!!!!!!!!!!!!!!!!!

  use, intrinsic :: iso_fortran_env, only: dp=>real64

  implicit none

  public

  real(dp) :: pulsetimings = 1.0D0
  !! pulsetimings /0.0/ : switch for pulse timings (if lpulse=1):<UL>
  !!           <LI> = 0, tohs = Ip(MA)/0.1 tramp, tqnch = input;
  !!           <LI> = 1, tohs = iteration var or input. tramp/tqnch max of input or tohs</UL>
  real(dp), bind(C) :: tburn = 1000.0D0
  !! tburn /1000.0/ : burn time (s) (calculated if lpulse=1)
  real(dp) :: tburn0 = 0.0D0
  !! tburn0 : burn time (s) - used for internal consistency
  real(dp), bind(C) :: tcycle = 0.0D0
  !! tcycle : full cycle time (s)
  real(dp), bind(C) :: tdown = 0.0D0
  !! tdown : down time (s)
  real(dp), bind(C) :: tdwell = 1800.0D0
  !! tdwell /1800.0/ : time between pulses in a pulsed reactor (s)
  !!                  (iteration variable 17)
  real(dp), bind(C) :: theat = 10.0D0
  !! theat /10.0/ : heating time, after current ramp up (s)
  real(dp), dimension(6) :: tim = 0.0D0
  !! tim(6) : array of time points during plasma pulse (s)
  character(len=11), dimension(6) :: timelabel = (/ 'Start',   &
  !! timelabel(6) : array of time labels during plasma pulse (s)
                                                    'BOP  ',     &
                                                    'EOR  ',     &
                                                    'BOF  ',     &
                                                    'EOF  ',     &
                                                    'EOP  ' /)
  character(len=11), dimension(5) :: intervallabel = (/ 'tramp',     &
  !! intervallabel(6) : time intervals - as strings (s)
                                                        'tohs ',      &
                                                        'theat',     &
                                                        'tburn',     &
                                                        'tqnch' /)
  real(dp), bind(C) :: tohs = 30.0D0
  !! tohs /30.0/ : plasma current ramp-up time for current initiation (s)
  !!               (but calculated if lpulse=0)
  !!               (iteration variable 65)
  real(dp) :: tohsin = 0.0D0
  !! tohsin /0.0/ : switch for plasma current ramp-up time (if lpulse=0):<UL>
  !!           <LI> = 0, tohs = tramp = tqnch = Ip(MA)/0.5;
  !!           <LI> <>0, tohs = tohsin; tramp, tqnch are input</UL>
  real(dp) :: tpulse = 0.0D0
  !! tpulse : pulse length = tohs + theat + tburn + tqnch
  real(dp) :: tqnch = 15.0D0
  !! tqnch /15.0/ : shut down time for PF coils (s); if pulsed, = tohs
  real(dp) :: tramp = 15.0D0
  !! tramp /15.0/ : initial PF coil charge time (s); if pulsed, = tohs

end module times_variables

! !!!!!!!!!!!!!!!!!!!!!!!!!!!!!!!!!!!!!!!!!!!!!!!!!!!!!!!!!!!!!!!!!!

module buildings_variables

  !! Module containing global variables relating to the
  !! plant buildings
  !! This module contains global variables relating to the
  !! plant buildings.
  !! AEA FUS 251: A User's Guide to the PROCESS Systems Code
  !
  ! !!!!!!!!!!!!!!!!!!!!!!!!!!!!!!!!!!!!!!!!!!!!!!!

  use, intrinsic :: iso_fortran_env, only: dp=>real64

  implicit none

  public

  real(dp) :: admv = 1.0D5
  !! admv /1.0e5/ : administration building volume (m3)

  real(dp) :: admvol = 0.0D0
  !! admvol : volume of administration buildings (m3)

  real(dp) :: clh1 = 2.5D0
  !! clh1 /2.5/ : vertical clearance from TF coil to cryostat (m)
  !!              (calculated for tokamaks)

  real(dp) :: clh2 = 15.0D0
  !! clh2 /15.0/ : clearance beneath TF coil to foundation
  !!               (including basement) (m)

  real(dp) :: conv = 6.0D4
  !! conv /6.0e4/ : control building volume (m3)
  real(dp) :: convol = 0.0D0
  !! convol : volume of control, protection and i&c building (m3)
  real(dp) :: cryvol = 0.0D0
  !! cryvol : volume of cryoplant building (m3)
  real(dp) :: efloor = 0.0D0
  !! efloor : effective total floor space (m2)
  real(dp) :: elevol = 0.0D0
  !! elevol : volume of electrical equipment building (m3)
  real(dp) :: esbldgm3 = 1.0D3
  !! esbldgm3 /1.0e3/ : volume of energy storage equipment building (m3)
  !!                    (not used if lpulse=0)
  real(dp) :: fndt = 2.0D0
  !! fndt /2.0/ : foundation thickness (m)
  real(dp) :: hccl = 5.0D0
  !! hccl /5.0/ : clearance around components in hot cell (m)
  real(dp) :: hcwt = 1.5D0
  !! hcwt /1.5/ : hot cell wall thickness (m)
  real(dp) :: mbvfac = 2.8D0
  !! mbvfac /2.8/ : maintenance building volume multiplication factor
  real(dp) :: pfbldgm3 = 2.0D4
  !! pfbldgm3 /2.0e4/ : volume of PF coil power supply building (m3)
  real(dp) :: pibv = 2.0D4
  !! pibv /2.0e4/ : power injection building volume (m3)
  real(dp) :: rbrt = 1.0D0
  !! rbrt /1.0/ : reactor building roof thickness (m)
  real(dp) :: rbvfac = 1.6D0
  !! rbvfac /1.6/ : reactor building volume multiplication factor
  real(dp) :: rbvol = 0.0D0
  !! rbvol : reactor building volume (m3)
  real(dp) :: rbwt = 2.0D0
  !! rbwt /2.0/ : reactor building wall thickness (m)
  real(dp) :: rmbvol = 0.0D0
  !! rmbvol : volume of maintenance and assembly building (m3)
  real(dp) :: row = 4.0D0
  !! row /4.0/ : clearance to building wall for crane operation (m)
  real(dp) :: rxcl = 4.0D0
  !! rxcl /4.0/ : clearance around reactor (m)
  real(dp) :: shmf = 0.5D0
  !! shmf /0.5/ : fraction of shield mass per TF coil
  !!              to be moved in the maximum shield lift
  real(dp) :: shov = 1.0D5
  !! shov /1.0e5/ : shops and warehouse volume (m3)
  real(dp) :: shovol = 0.0D0
  !! shovol :volume of shops and buildings for plant auxiliaries (m3)
  real(dp) :: stcl = 3.0D0
  !! stcl /3.0/ : clearance above crane to roof (m)
  real(dp) :: tfcbv = 2.0D4
  !! tfcbv /2.0e4/ : volume of TF coil power supply building (m3)
  !!                 (calculated if TF coils are superconducting)
  real(dp) :: trcl = 1.0D0
  !! trcl /1.0/ : transportation clearance between components (m)
  real(dp) :: triv = 4.0D4
  !! triv /4.0e4/ : volume of tritium, fuel handling and
  !!                health physics buildings (m3)
  real(dp) :: volnucb = 0.0D0
  !! volnucb : sum of nuclear buildings volumes (m3)
  real(dp), bind(C) :: volrci = 0.0D0
  !! volrci : internal volume of reactor building (m3)
  real(dp) :: wgt = 5.0D5
  !! wgt /5.0e5/ : reactor building crane capacity (kg)
  !!               (calculated if 0 is input)
  real(dp) :: wgt2 = 1.0D5
  !! wgt2 /1.0e5/ : hot cell crane capacity (kg)
  !!                (calculated if 0 is input)
  real(dp) :: wrbi = 0.0D0
  !! wrbi : distance from centre of machine to building wall (m),
  !!        i.e. reactor building half-width
  real(dp) :: wsvfac = 1.9D0
  !! wsvfac /1.9/ : warm shop building volume multiplication factor
  real(dp), bind(C) :: wsvol = 0.0D0
  !! wsvol : volume of warm shop building (m3)

end module buildings_variables

! !!!!!!!!!!!!!!!!!!!!!!!!!!!!!!!!!!!!!!!!!!!!!!!!!!!!!!!!!!!!!!!!!!

module build_variables

  !! Module containing global variables relating to the
  !! machine's radial and vertical build
  !! This module contains global variables relating to the
  !! fusion power core's radial and vertical geometry (build).
  !! AEA FUS 251: A User's Guide to the PROCESS Systems Code
  !
  ! !!!!!!!!!!!!!!!!!!!!!!!!!!!!!!!!!!!!!!!!!!!!!!!

  use, intrinsic :: iso_fortran_env, only: dp=>real64

  implicit none

  public

  real(dp) :: aplasmin = 0.25D0
  !! aplasmin /0.25/ : minimum minor radius (m)

<<<<<<< HEAD
  real(kind(1.0D0)) ::   available_radial_space = 0.0D0
  !! available_radial_space /0.0/ : Minimal radial space between plasma and coils (m)

  real(kind(1.0D0)) :: blarea = 0.0D0
=======
  real(dp) :: blarea = 0.0D0
>>>>>>> 9483ad68
  !! blarea : blanket total surface area (m2)

  real(dp) :: blareaib = 0.0D0
  !! blareaib : inboard blanket surface area (m2)

  real(dp) :: blareaob = 0.0D0
  !! blareaob : outboard blanket surface area (m2)
  
  real(dp) :: blbmith = 0.17D0
  !! blbmith /0.17/ : inboard blanket box manifold thickness (m)
  !!                   (blktmodel>0)
  real(dp) :: blbmoth = 0.27D0
  !! blbmoth /0.27/ : outboard blanket box manifold thickness (m)
  !!                   (blktmodel>0)

  real(dp) :: blbpith = 0.30D0
  !! blbpith /0.30/ : inboard blanket base plate thickness (m)
  !!                   (blktmodel>0)

  real(dp) :: blbpoth = 0.35D0
  !! blbpoth /0.35/ : outboard blanket base plate thickness (m)
  !!                   (blktmodel>0)
  real(dp) :: blbuith = 0.365D0
  !! blbuith /0.365/ : inboard blanket breeding zone thickness (m)
  !!                   (blktmodel>0)
  !!                   (iteration variable 90)
  real(dp) :: blbuoth = 0.465D0
  !! blbuoth /0.465/ : outboard blanket breeding zone thickness (m)
  !!                   (blktmodel>0)
  !!                   (iteration variable 91)

  real(dp) :: blnkith = 0.115D0
  !! blnkith /0.115/ : inboard blanket thickness (m);
  !!                   (calculated if blktmodel > 0)
  !!                   (=0.0 if iblnkith=0)

  real(dp) :: blnkoth = 0.235D0
  !! blnkoth /0.235/ : outboard blanket thickness (m);
  !!                   calculated if blktmodel > 0

  real(dp) :: blnktth = 0.0D0
  !! blnktth : top blanket thickness (m),
  !!           = mean of inboard and outboard blanket thicknesses

  real(dp) :: bore = 1.42D0
  !! bore /1.42/ : central solenoid inboard radius (m)
  !!               (iteration variable 29)

  real(dp) :: clhsf = 4.268D0
  !! clhsf /4.268/ : cryostat lid height scaling factor (tokamaks)
  real(dp) :: ddwex = 0.07D0
  !! ddwex /0.07/ : cryostat thickness (m)
  real(dp) :: ddwi = 0.07D0
  !! ddwi /0.07/ : vacuum vessel thickness (TF coil / shield) (m)
<<<<<<< HEAD
  real(kind(1.0D0)) :: f_avspace = 1.0D0
  !! f_avspace: F-value for stellarator radial space check (constraint equation 83)
  real(kind(1.0D0)) :: fcspc = 0.6D0
=======
  real(dp) :: fcspc = 0.6D0
>>>>>>> 9483ad68
  !! fcspc /0.6/ : Fraction of space occupied by CS pre-compression structure
  real(dp) :: fmsbc = 0.0D0
  !! fmsbc /0.0/ : Martensitic fraction of steel in (non-existent!) bucking cylinder
  real(dp) :: fmsbl = 0.0D0
  !! fmsbl /0.0/ : Martensitic fraction of steel in blanket
  real(dp) :: fmsdwe = 0.0D0
  !! fmsdwe /0.0/ : Martensitic fraction of steel in cryostat
  real(dp) :: fmsdwi = 0.0D0
  !! fmsdwi /0.0/ : Martensitic fraction of steel in vacuum vessel
  real(dp) :: fmsfw = 0.0D0
  !! fmsfw /0.0/ : Martensitic fraction of steel in first wall
  real(dp) :: fmsoh = 0.0D0
  !! fmsoh /0.0/ : Martensitic fraction of steel in central solenoid
  real(dp) :: fmssh = 0.0D0
  !! fmssh /0.0/ : Martensitic fraction of steel in shield
  real(dp) :: fmstf = 0.0D0
  !! fmstf /0.0/ : Martensitic fraction of steel in TF coil

  real(dp) :: fseppc = 3.5D8
  !! fseppc /3.5d8/ : Separation force in CS coil pre-compression structure

  real(dp) :: fwarea = 0.0D0
  !! fwarea : first wall total surface area (m2)

  real(dp) :: fwareaib = 0.0D0
  !! fwareaib : inboard first wall surface area (m2)

  real(dp) :: fwareaob = 0.0D0
  !! fwareaob : outboard first wall surface area (m2)

  ! MDK These are now calculated
  real(dp) :: fwith = 0.0D0
  !! fwith : inboard first wall thickness, initial estimate (m)
  real(dp) :: fwoth = 0.0D0
  !! fwoth : outboard first wall thickness, initial estimate (m)
  ! Issue #481 Rename gapds
  real(dp) :: gapds = 0.155D0
  !! gapds /0.155/ : gap between inboard vacuum vessel and thermal shield (m)
  !!               (iteration variable 61)
  real(dp) :: gapoh = 0.08D0
  !! gapoh /0.08/ : gap between central solenoid and TF coil (m)
  !!               (iteration variable 42)
  real(dp) :: gapomin = 0.234D0
  !! gapomin /0.234/ : minimum gap between outboard vacuum vessel and TF coil (m)
  !!                  (iteration variable 31)
  real(dp) :: gapsto = 0.0D0
  !! gapsto : gap between outboard vacuum vessel and TF coil (m)

  real(dp) :: hmax = 0.0D0
  !! hmax : maximum (half-)height of TF coil (inside edge) (m)

  real(dp) :: hpfdif = 0.0D0
  !! hpfdif : difference in distance from midplane of upper and lower
  !!          portions of TF legs (non-zero for single-null devices) (m)
  real(dp) :: hpfu = 0.0D0
  !! hpfu : height to top of (upper) TF coil leg (m)
  real(dp) :: hr1 = 0.0D0
  !! hr1 : half-height of TF coil inboard leg straight section (m)
  integer :: iohcl = 1
  !! iohcl /1/ : switch for existence of central solenoid:<UL>
  !!        <LI> = 0 central solenoid not present;
  !!        <LI> = 1 central solenoid exists</UL>

  integer :: iprecomp = 1
  !! iprecomp /1/ : switch for existence of central solenoid pre-compression structure:<UL>
  !!        <LI> = 0 no pre-compression structure;
  !!        <LI> = 1 calculated pre-compression structure</UL>

  real(dp) :: ohcth = 0.811D0
  !! ohcth /0.811/ : central solenoid thickness (m)
  !!                (iteration variable 16)

  real(dp) :: precomp = 0.0D0
  !! precomp : CS coil precompression structure thickness (m)
  real(dp) :: rbld = 0.0D0
  !! rbld : sum of thicknesses to the major radius (m)
<<<<<<< HEAD
  real(kind(1.0D0)) :: required_radial_space = 0.0D0
  !! required_radial_space : Required space between coil and plasma for blanket shield wall etc (m)
  real(kind(1.0D0)) :: rinboard = 0.651D0
=======
  real(dp) :: rinboard = 0.651D0
>>>>>>> 9483ad68
  !! rinboard /0.651/ : plasma inboard radius (m)
  !!                    (consistency equation 29)
  real(dp) :: rsldi = 0.0D0
  !! rsldi : radius to inboard shield (inside point) (m)
  real(dp) :: rsldo = 0.0D0
  !! rsldo : radius to outboard shield (outside point) (m)

  real(dp) :: r_vv_inboard_out = 0.0D0
  !! r_vv_inboard_out : Radial plasma facing side position of inboard vacuum vessel [m]

  real(dp) :: r_sh_inboard_out = 0.0D0
  !! r_sh_inboard_out : Radial plasma facing side position of inboard neutronic shield [m]

  real(dp) :: r_tf_inboard_mid = 0.0D0
  !!  r_tf_inboard_mid : Mid-plane Outer radius of centre of inboard TF leg (m)
       
  real(dp) :: r_tf_outboard_mid = 0.0D0
  !!  r_tf_outboard_mid : radius to the centre of the outboard TF coil leg (m)

  real(dp) :: r_cp_top = 0.0D0
  !!  r_cp_top : Top outer radius of centre of the centropost (ST only) (m)

  real(dp) :: dr_tf_inner_bore = 0.0D0
  !!  dr_tf_inner_bore : TF coil horizontal inner bore (m)

  real(dp) :: dh_tf_inner_bore = 0.0D0
  !!  dh_tf_inner_bore : TF coil vertical inner bore (m)

  real(dp) :: scrapli = 0.14D0
  !! scrapli /0.14/ : gap between plasma and first wall, inboard side (m)
  !!                  (used if iscrp=1) (iteration variable 73)

  real(dp) :: scraplo = 0.15D0
  !! scraplo /0.15/ : gap between plasma and first wall, outboard side (m)
  !!                  (used if iscrp=1) (iteration variable 74)
  real(dp) :: sharea = 0.0D0
  !! sharea : shield total surface area (m2)
  real(dp) :: shareaib = 0.0D0
  !! shareaib : inboard shield surface area (m2)
  real(dp) :: shareaob = 0.0D0
  !! shareaob : outboard shield surface area (m2)
  real(dp) :: shldith = 0.69D0
  !! shldith /0.69/ : inboard shield thickness (m)
  !!                  (iteration variable 93)
   real(dp) :: shldlth = 0.7D0
   !! shldlth /0.7/ : lower (under divertor) shield thickness (m)
  real(dp) :: shldoth = 1.05D0
  !! shldoth /1.05/ : outboard shield thickness (m)
  !!                  (iteration variable 94)
  real(dp) :: shldtth = 0.6D0
  !! shldtth /0.60/ : upper/lower shield thickness (m);
  !!                  calculated if blktmodel > 0
  real(dp) :: sigallpc = 3.0D8
  !! sigallpc /3.0d8/ : allowable stress in CSpre-compression structure (Pa);

  ! Issue #514 Make tfcth an output not an iteration variable
  !real(dp) :: tfcth = 1.173D0
  ! !!! tfcth /1.173/ : inboard TF coil(s  ) thickness (m)
  ! !!!               (calculated for stellarators)
  ! !!!               (iteration variable 13)

  real(dp) :: tfcth = 0.0D0
  !! tfcth : inboard TF coil thickness, (centrepost for ST) (m)
  !!               (calculated, NOT an iteration variable)

  real(dp) :: tfoffset = 0.0D0
  !! tfoffset : vertical distance between centre of TF coils and centre of plasma (m)

  real(dp) :: tfootfi = 1.19D0
  !! tfootfi /1.19/ : TF coil outboard leg / inboard leg radial thickness
  !!                 ratio (i_tf_sup=0 only)
  !!                 (iteration variable 75)

  real(dp) :: tfthko = 0.0D0
  !! tfthko : outboard TF coil thickness (m)

  real(dp) :: tftsgap = 0.05D0
  !! tftsgap /0.05/ : Minimum metal-to-metal gap between TF coil and thermal shield (m)

  real(dp) :: thshield = 0.05D0
  !! thshield /0.05/ : TF-VV thermal shield thickness (m)

  real(dp) :: vgap2 = 0.163D0
  !! vgap2 /0.163/ : vertical gap between vacuum vessel and thermal shields (m)
  ! Issue #481 Remove vgaptf
  real(dp) :: vgap= 0.0D0
  !! vgap /0.0/ : vertical gap between x-point and divertor (m)
  !!               (if = 0, it is calculated)
  real(dp) :: vgaptop = 0.60D0
  !! vgaptop /0.60/ : vertical gap between top of plasma and first wall (m)
  real(dp) :: vvblgap = 0.05D0
  !! vvblgap /0.05/ : gap between vacuum vessel and blanket (m)

  real(dp) :: plleni = 1.0D0
  !! plleni /1.0/ : length of inboard divertor plate (m)
  real(dp) :: plleno = 1.0D0
  !! plleno /1.0/ : length of outboard divertor plate (m)
  real(dp) :: plsepi = 1.0D0
  !! plsepi /1.0/ : poloidal length, x-point to inboard strike point (m)
  real(dp) :: plsepo = 1.5D0
  !! plsepo /1.5/ : poloidal length, x-point to outboard strike point (m)
  real(dp) :: rspo = 0.0D0
  !! rspo : outboard strike point radius (m)


end module build_variables

! !!!!!!!!!!!!!!!!!!!!!!!!!!!!!!!!!!!!!!!!!!!!!!!!!!!!!!!!!!!!!!!!!!

module cost_variables

  !! Module containing global variables relating to the
  !! costing algorithms
  !! This module contains global variables relating to the
  !! costing algorithms of a fusion power plant.
  !! AEA FUS 251: A User's Guide to the PROCESS Systems Code
  !
  ! !!!!!!!!!!!!!!!!!!!!!!!!!!!!!!!!!!!!!!!!!!!!!!!

  use, intrinsic :: iso_fortran_env, only: dp=>real64

  implicit none

  public

  real(dp), bind(C) :: abktflnc = 5.0D0
  !! abktflnc /5.0/ : allowable first wall/blanket neutron
  !!                   fluence (MW-yr/m2) (blktmodel=0)
  real(dp), bind(C) :: adivflnc = 7.0D0
  !! adivflnc /7.0/ : allowable divertor heat fluence (MW-yr/m2)
  real(dp) :: blkcst = 0.0D0
  !! blkcst : blanket direct cost (M$)
  real(dp) :: c221 = 0.0D0
  !! c221 : total account 221 cost (M$) (first wall, blanket, shield,
  !!        support structure and divertor plates)
  real(dp) :: c222 = 0.0D0
  !! c222 : total account 222 cost (M$) (TF coils + PF coils)
  real(dp) :: capcost = 0.0D0
  !! capcost : total capital cost including interest (M$)
  real(dp) :: cconfix = 80.0D0
  !! cconfix /80.0/ : fixed cost of superconducting cable ($/m)
  real(dp) :: cconshpf = 70.0D0
  !! cconshpf /70.0/ : cost of PF coil steel conduit/sheath ($/m)
  real(dp) :: cconshtf = 75.0D0
  !! cconshtf /75.0/ : cost of TF coil steel conduit/sheath ($/m)
  real(dp) :: cdcost = 0.0D0
  !! cdcost : current drive direct costs (M$)
  real(dp), bind(C) :: cdirt = 0.0D0
  !! cdirt : total plant direct cost (M$)
  real(dp), bind(C) :: cdrlife = 0.0D0
  !! cdrlife : lifetime of heating/current drive system (y)
  real(dp) :: cfactr = 0.75D0
  !! cfactr /0.75/ : Total plant availability fraction;
  !!                 input if iavail = 0
  real(dp) :: cpfact = 0.0D0
  !! cpfact : Total plant capacity factor

  real(dp), dimension(4) :: cfind = &
  !! cfind(4) /0.244,0.244,0.244,0.29/ : indirect cost factor (func of lsa)
       (/0.244D0, 0.244D0, 0.244D0, 0.29D0/)

  real(dp) :: cland = 19.2D0
  !! cland /19.2/ : cost of land (M$)
  real(dp) :: coe = 0.0D0
  !! coe : cost of electricity ($/MW-hr)
  real(dp) :: coecap = 0.0D0
  !! coecap : capital cost of electricity (m$/kW-hr)
  real(dp) :: coefuelt = 0.0D0
  !! coefuelt : 'fuel' (including replaceable components) contribution to
  !!            cost of electricity (m$/kW-hr)
  real(dp) :: coeoam = 0.0D0
  !! coeoam : operation and maintenance contribution to
  !!          cost of electricity (m$/kW-hr)
  real(dp) :: concost = 0.0D0
  !! concost : plant construction cost (M$)
  real(dp) :: costexp = 0.8D0
  !! costexp /0.8/ : cost exponent for scaling in 2015 costs model
  real(dp) :: costexp_pebbles = 0.6D0
  !! costexp_pebbles /0.6/ : cost exponent for pebbles in 2015 costs model
  real(dp) :: cost_factor_buildings = 1.0D0
  !! cost_factor_buildings /1.0/ : cost scaling factor for buildings
  real(dp) :: cost_factor_land = 1.0D0
  !! cost_factor_land /1.0/ : cost scaling factor for land
  real(dp) :: cost_factor_tf_coils = 1.0D0
  !! cost_factor_tf_coils /1.0/ : cost scaling factor for TF coils
  real(dp) :: cost_factor_fwbs = 1.0D0
  !! cost_factor_fwbs /1.0/ : cost scaling factor for fwbs
  real(dp) :: cost_factor_rh = 1.0D0
  !! cost_factor_rh /1.0/ : cost scaling factor for remote handling
  real(dp) :: cost_factor_vv = 1.0D0
  !! cost_factor_vv /1.0/ : cost scaling factor for vacuum vessel
  real(dp) :: cost_factor_bop = 1.0D0
  !! cost_factor_bop /1.0/ : cost scaling factor for energy conversion system
  real(dp) :: cost_factor_misc = 1.0D0
  !! cost_factor_misc /1.0/ : cost scaling factor for remaining subsystems

  real(dp) :: maintenance_fwbs = 0.2D0
  !! maintenance_fwbs /0.2/ : Maintenance cost factor:
  !!                          first wall, blanket, shield, divertor
  real(dp) :: maintenance_gen = 0.05D0
  !! maintenance_gen /0.05/ : Maintenance cost factor: All other components except
  !!                          coils, vacuum vessel, thermal shield, cryostat, land
  real(dp) :: amortization = 13.6D0
  !! amortization /13.6/ : amortization factor (fixed charge factor) "A" (years)

  integer :: cost_model = 1
  !! cost_model /1/ : switch for cost model:<UL>
  !!         <LI> = 0 use $ 1990 PROCESS model
  !!         <LI> = 1 use $ 2014 Kovari model
  !!         <LI> = 2 use $ 1980 STEP model (NOT RECOMMENDED - Under Development)</UL>
  real(dp), bind(C) :: cowner = 0.15D0
  !! cowner /0.15/ : owner cost factor
  real(dp) :: cplife = 0.0D0
  !! cplife : lifetime of centrepost (y)
  real(dp) :: cpstcst = 0.0D0
  !! cpstcst : ST centrepost direct cost (M$)
  real(dp), bind(C) :: cpstflnc = 10.0D0
  !! cpstflnc /10.0/ : allowable ST centrepost neutron fluence (MW-yr/m2)
  real(dp) :: crctcore = 0.0D0
  !! crctcore : reactor core costs (categories 221, 222 and 223)
  real(dp) :: csi = 16.0D0
  !! csi /16.0/ : allowance for site costs (M$)
  real(dp) :: cturbb = 38.0D0
  !! cturbb /38.0/ : cost of turbine building (M$)
  real(dp) :: decomf = 0.1D0
  !! decomf /0.1/ : proportion of constructed cost required for
  !!                decommissioning fund
  real(dp) :: dintrt = 0.0D0
  !! dintrt /0.0/ : diff between borrowing and saving interest rates
  real(dp) :: divcst = 0.0D0
  !! divcst : divertor direct cost (M$)
  real(dp), bind(C) :: divlife = 0.0D0
  !! divlife : lifetime of divertor (y)
  real(dp) :: dtlife = 0.0D0
  !! dtlife /0.0/ : period prior to the end of the plant life that
  !!                the decommissioning fund is used (years)
  real(dp) :: fcap0 = 1.165D0
  !! fcap0 /1.165/ : average cost of money for construction of plant
  !!                 assuming design/construction time of six years
  real(dp) :: fcap0cp = 1.08D0
  !! fcap0cp /1.08/ : average cost of money for replaceable components
  !!                  assuming lead time for these of two years
  real(dp) :: fcdfuel = 0.1D0
  !! fcdfuel /0.1/ : fraction of current drive cost treated as fuel
  !!                 (if ifueltyp = 1)
  real(dp), bind(C) :: fcontng = 0.195D0
  !! fcontng /0.195/ : project contingency factor
  real(dp) :: fcr0 = 0.0966D0
  !! fcr0 /0.0966/ : fixed charge rate during construction
  real(dp), bind(C) :: fkind = 1.0D0
  !! fkind /1.0/ : multiplier for Nth of a kind costs
  real(dp) :: fwallcst = 0.0D0
  !! fwallcst : first wall cost (M$)
  integer :: iavail= 2
  !! iavail /2/ : switch for plant availability model:<UL>
  !!         <LI> = 0 use input value for cfactr;
  !!         <LI> = 1 calculate cfactr using Taylor and Ward 1999 model;
  !!         <LI> = 2 calculate cfactr using new (2015) model</UL>
  real(dp) :: avail_min = 0.75D0
  !! avail_min /0.75/ : Minimum availability (constraint equation 61)
  real(dp) :: tok_build_cost_per_vol = 1283.0D0
  !! tok_build_cost_per_vol /1283.0/ : Unit cost for tokamak complex buildings,
  !!                                   including building and site services ($/m3)
  real(dp) :: light_build_cost_per_vol = 270.0D0
  !! light_build_cost_per_vol /270.0/ : Unit cost for unshielded non-active buildings ($/m3)
  real(dp) :: favail = 1.0D0
  !! favail /1.0/ : F-value for minimum availability (constraint equation 61)
  integer, bind(C) :: num_rh_systems = 4
  !! num_rh_systems /4/ : Number of remote handling systems (1-10)
  real(dp), bind(C) :: conf_mag = 0.99D0
  !! conf_mag /0.99/ : c parameter, which determines the temperature margin at which magnet lifetime starts to decline
  real(dp), bind(C) :: div_prob_fail = 0.0002D0
  !! div_prob_fail /0.0002/ : Divertor probability of failure (per op day)
  real(dp), bind(C) :: div_umain_time = 0.25D0
  !! div_umain_time /0.25/ : Divertor unplanned maintenance time (years)
  real(dp), bind(C) :: div_nref = 7000.0D0
  !! div_nref /7000/ : Reference value for cycle cycle life of divertor
  real(dp), bind(C) :: div_nu = 14000.0D0
  !! div_nu /14000/ : The cycle when the divertor fails with 100% probability
  real(dp),bind(C) :: fwbs_nref = 20000.0D0
  !! fwbs_nref /20000/ : Reference value for cycle life of blanket
  real(dp), bind(C) :: fwbs_nu = 40000.0D0
  !! fwbs_nu /40000/ : The cycle when the blanket fails with 100% probability
  real(dp), bind(C) :: fwbs_prob_fail = 0.0002D0
  !! fwbs_prob_fail /0.0002/ : Fwbs probability of failure (per op day)
  real(dp), bind(C) :: fwbs_umain_time = 0.25D0
  !! fwbs_umain_time /0.25/ : Fwbs unplanned maintenance time (years)
  real(dp) :: redun_vacp = 25.0D0
  !! redun_vacp /25/ : Vacuum system pump redundancy level (%)
  integer :: redun_vac = 0
  !! redun_vac : Number of redundant vacuum pumps
  real(dp), bind(C) :: t_operation = 0.0D0
  !! t_operation : Operational time (yrs)
  real(dp) :: tbktrepl = 0.5D0
  !! tbktrepl /0.5/ : time taken to replace blanket (y)
  !!                (iavail=1)
  real(dp) :: tcomrepl = 0.5D0
  !! tcomrepl /0.5/ : time taken to replace both blanket and divertor (y)
  !!                (iavail=1)
  real(dp) :: tdivrepl = 0.25D0
  !! tdivrepl /0.25/ : time taken to replace divertor (y)
  !!                (iavail=1)
  real(dp) :: uubop = 0.02D0
  !! uubop /0.02/ : unplanned unavailability factor for balance of plant
  !!                (iavail=1)
  real(dp) :: uucd = 0.02D0
  !! uucd /0.02/ : unplanned unavailability factor for current drive
  !!                (iavail=1)
  real(dp) :: uudiv = 0.04D0
  !! uudiv /0.04/ : unplanned unavailability factor for divertor
  !!                (iavail=1)
  real(dp) :: uufuel = 0.02D0
  !! uufuel /0.02/ : unplanned unavailability factor for fuel system
  !!                (iavail=1)
  real(dp) :: uufw = 0.04D0
  !! uufw /0.04/ : unplanned unavailability factor for first wall
  !!                (iavail=1)
  real(dp) :: uumag = 0.02D0
  !! uumag /0.02/ : unplanned unavailability factor for magnets
  !!                (iavail=1)
  real(dp) :: uuves = 0.04D0
  !! uuves /0.04/ : unplanned unavailability factor for vessel
  !!                (iavail=1)
  integer :: ifueltyp = 0
  !! ifueltyp /0/ : switch:<UL>
  !!           <LI> = 1 treat blanket divertor, first wall and
  !!                    fraction fcdfuel of CD equipment as fuel cost;
  !!           <LI> = 0 treat these as capital cost</UL>
  integer :: ipnet = 0
  !! ipnet /0/ : switch for net electric power calculation:<UL>
  !!        <LI> = 0 scale so that always > 0;
  !!        <LI> = 1 let go < 0 (no c-o-e)</UL>
  integer, bind(C) :: ireactor = 1
  !! ireactor /1/ : switch for net electric power and cost of
  !!                electricity calculations:<UL>
  !!           <LI> = 0 do not calculate MW(electric) or c-o-e;
  !!           <LI> = 1 calculate MW(electric) and c-o-e</UL>
  integer, bind(C) :: lsa = 4
  !! lsa /4/ : level of safety assurance switch (generally, use 3 or 4):<UL>
  !!      <LI> = 1 truly passively safe plant;
  !!      <LI> = 2,3 in-between;
  !!      <LI> = 4 like current fission plant</UL>
  real(dp) :: moneyint = 0.0D0
  !! moneyint : interest portion of capital cost (M$)
  integer :: output_costs = 1
  !! output_costs /1/ : switch for costs output:<UL>
  !!           <LI> = 0 do not write cost-related outputs to file;
  !!           <LI> = 1 write cost-related outputs to file</UL>
  real(dp) :: ratecdol = 0.0435D0
  !! ratecdol /0.0435/ : effective cost of money in constant dollars
  real(dp) :: step_con = 1.5D-1
  !! step_con /0.15/ : Contingency Percentage
  real(dp), dimension(68) :: step_ref = &
  !! step_ref(68) /.../ : Reference values for cost model 2
  (/ 3.0D0, 3.0D-1, 1.115D1, 1.5744D2, 3.592D1, 7.96D0, 9.16D0, 3.26D0, 5.369D1, &
  1.88D0, 6.6D-1, 8.63D0, 3.1D0, 2.05D0, 8.7D-1, 8.7D-1, 9.1D-1, 3.1D-1, 1.81D0, &
  8.236D1, 1.8607D2, 1.2572D2, 3.46D1, 7.25D0, 4.0D0, 3.349D1, 5.274D1, 4.86D0, &
  5.29D1, 2.45D0, 2.82D0, 1.676D1, 6.984D1, 7.7D0, 3.6D0, 2.8D0, 8.0D-1, 1.7D0, &
  1.8D0, 1.3D0, 3.86D1, 3.83D1, 0.0D0, 2.4D-1, 8.0D-2, 0.0D0, 2.0D0, 1.97D0, 1.16D0, &
  2.341D1, 7.733D1, 4.37D0, 4.434D1, 1.918D1, 9.39D0, 5.084D1, 8.7D0, 1.239D1, &
  1.704D1, 7.8D0, 2.11D0, 1.74D1, 3.599D1, 8.2D0, 1.568D1, 1.235D1, 6.22D0, 7.5D-1 /)
  real(dp), bind(C) :: tlife = 30.0D0
  !! tlife /30.0/ : plant life (years)
  real(dp), parameter :: ucad = 180.0D0
  !! ucad /180.0/ FIX : unit cost for administration buildings (M$/m3)
  real(dp), parameter :: ucaf = 1.5D6
  !! ucaf /1.5e6/ FIX : unit cost for aux facility power equipment ($)
  real(dp), parameter :: ucahts = 31.0D0
  !! ucahts /31.0/ FIX : unit cost for aux heat transport equipment ($/W**exphts)
  real(dp), parameter :: ucap = 17.0D0
  !! ucap /17.0/ FIX : unit cost of auxiliary transformer ($/kVA)
  real(dp) :: ucblbe = 260.0D0
  !! ucblbe /260.0/ : unit cost for blanket beryllium ($/kg)
  real(dp) :: ucblbreed = 875.0D0
  !! ucblbreed /875.0/ : unit cost for breeder material ($/kg) (blktmodel>0)
  real(dp) :: ucblli = 875.0D0
  !! ucblli /875.0/ : unit cost for blanket lithium ($/kg) (30% Li6)
  real(dp) :: ucblli2o = 600.0D0
  !! ucblli2o /600.0/ : unit cost for blanket Li_2O ($/kg)
  real(dp) :: ucbllipb = 10.3D0
  !! ucbllipb /10.3/ : unit cost for blanket Li-Pb ($/kg) (30% Li6)
  real(dp) :: ucblss = 90.0D0
  !! ucblss /90.0/ : unit cost for blanket stainless steel ($/kg)
  real(dp) :: ucblvd = 200.0D0
  !! ucblvd /200.0/ : unit cost for blanket vanadium ($/kg)
  real(dp), parameter :: ucbpmp = 2.925D5
  !! ucbpmp /2.925e5/ FIX : vacuum system backing pump cost ($)
  real(dp) :: ucbus = 0.123D0
  !! ucbus /0.123/ : cost of aluminium bus for TF coil ($/A-m)
  real(dp) :: uccase = 50.0D0
  !! uccase /50.0/ : cost of superconductor case ($/kg)
  real(dp), parameter :: ucco = 350.0D0
  !! ucco /350.0/ FIX : unit cost for control buildings (M$/m3)
  real(dp) :: uccpcl1 = 250.0D0
  !! uccpcl1 /250.0/ : cost of high strength tapered copper ($/kg)
  real(dp) :: uccpclb = 150.0D0
  !! uccpclb /150.0/ : cost of TF outboard leg plate coils ($/kg)
  real(dp), parameter :: uccpmp = 3.9D5
  !! uccpmp /3.9e5/ FIX : vacuum system cryopump cost ($)
  real(dp), parameter :: uccr = 460.0D0
  !! uccr /460.0/ FIX : unit cost for cryogenic building (M$/vol)
  real(dp), bind(C) :: uccry = 9.3D4
  !! uccry /9.3e4/ : heat transport system cryoplant costs ($/W**expcry)
  real(dp) :: uccryo = 32.0D0
  !! uccryo /32.0/ : unit cost for vacuum vessel ($/kg)
  real(dp) :: uccu = 75.0D0
  !! uccu /75.0/ : unit cost for copper in superconducting cable ($/kg)
  real(dp), parameter :: ucdgen = 1.7D6
  !! ucdgen /1.7e6/ FIX : cost per 8 MW diesel generator ($)
  real(dp) :: ucdiv = 2.8D5
  !! ucdiv /2.8e5/ : cost of divertor blade ($)
  real(dp), parameter :: ucdtc = 13.0D0
  !! ucdtc /13.0/ FIX : detritiation, air cleanup cost ($/10000m3/hr)
  real(dp), parameter :: ucduct = 4.225D4
  !! ucduct /4.225e4/ FIX : vacuum system duct cost ($/m)
  real(dp) :: ucech = 3.0D0
  !! ucech /3.0/ : ECH system cost ($/W)
  real(dp), parameter :: ucel = 380.0D0
  !! ucel /380.0/ FIX : unit cost for electrical equipment building (M$/m3)
  real(dp), parameter :: uces1 = 3.2D4
  !! uces1 /3.2e4/ FIX : MGF (motor-generator flywheel) cost factor ($/MVA**0.8)
  real(dp), parameter :: uces2 = 8.8D3
  !! uces2 /8.8e3/ FIX : MGF (motor-generator flywheel) cost factor ($/MJ**0.8)
  real(dp), bind(C) :: ucf1 = 2.23D7
  !! ucf1 /2.23e7/ : cost of fuelling system ($)
  real(dp) :: ucfnc = 35.0D0
  !! ucfnc /35.0/ : outer PF coil fence support cost ($/kg)
  real(dp), parameter :: ucfpr = 4.4D7
  !! ucfpr /4.4e7/ FIX : cost of 60g/day tritium processing unit ($)
  real(dp) :: ucfuel = 3.45D0
  !! ucfuel /3.45/ : unit cost of D-T fuel (M$/year/1200MW)
  real(dp), parameter :: ucfwa = 6.0D4
  !! ucfwa /6.0e4/ FIX : first wall armour cost ($/m2)
  real(dp), parameter :: ucfwps = 1.0D7
  !! ucfwps /1.0e7/ FIX : first wall passive stabiliser cost ($)
  real(dp), parameter :: ucfws = 5.3D4
  !! ucfws /5.3e4/ FIX : first wall structure cost ($/m2)
  real(dp), parameter :: ucgss = 35.0D0
  !! ucgss /35.0/ FIX : cost of reactor structure ($/kg)
  real(dp) :: uche3 = 1.0D6
  !! uche3 /1.0e6/ : cost of helium-3 ($/kg)
  real(dp), bind(C) :: uchrs = 87.9D6
  !! uchrs /87.9e6/ : cost of heat rejection system ($)
  real(dp), dimension(2) :: uchts = (/15.3D0, 19.1D0/)
  !! uchts(2) /15.3,19.1/ : cost of heat transport system equipment
  !!                        per loop ($/W); dependent on coolant type (coolwh)
  real(dp), bind(C) :: uciac = 1.5D8
  !! uciac /1.5e8/ : cost of instrumentation, control & diagnostics ($)
  real(dp) :: ucich = 3.0D0
  !! ucich /3.0/ : ICH system cost ($/W)
  real(dp), parameter :: ucint = 35.0D0
  !! ucint /35.0/ FIX : superconductor intercoil structure cost ($/kg)
  real(dp) :: uclh = 3.3D0
  !! uclh /3.3/ : lower hybrid system cost ($/W)
  real(dp), parameter :: uclv = 16.0D0
  !! uclv /16.0/ FIX : low voltage system cost ($/kVA)
  real(dp), parameter :: ucmb = 260.0D0
  !! ucmb /260.0/ FIX: unit cost for reactor maintenance building (M$/m3)
  real(dp), bind(C) :: ucme = 1.25D8
  !! ucme /1.25e8/ : cost of maintenance equipment ($)
  real(dp), bind(C) :: ucmisc = 2.5D7
  !! ucmisc /2.5e7/ : miscellaneous plant allowance ($)
  real(dp) :: ucnbi = 3.3D0
  !! ucnbi /3.3/ : NBI system cost ($/W)
  real(dp), parameter :: ucnbv = 1000.0D0
  !! ucnbv /1000.0/ FIX : cost of nuclear building ventilation ($/m3)
  real(dp), dimension(4) :: ucoam = &
  !! ucoam(4) /68.8,68.8,68.8,74.4/ : annual cost of operation and
  !!                                  maintenance (M$/year/1200MW**0.5)
       (/68.8D0, 68.8D0, 68.8D0, 74.4D0/)
  real(dp) :: ucpens = 32.0D0
  !! ucpens /32.0/ : penetration shield cost ($/kg)
  real(dp) :: ucpfb = 210.0D0
  !! ucpfb /210.0/ : cost of PF coil buses ($/kA-m)
  real(dp) :: ucpfbk = 1.66D4
  !! ucpfbk /1.66e4/ : cost of PF coil DC breakers ($/MVA**0.7)
  real(dp) :: ucpfbs = 4.9D3
  !! ucpfbs /4.9e3/ : cost of PF burn power supplies ($/kW**0.7)
  real(dp) :: ucpfcb = 7.5D4
  !! ucpfcb /7.5e4/ : cost of PF coil AC breakers ($/circuit)
  real(dp) :: ucpfdr1 = 150.0D0
  !! ucpfdr1 /150.0/ : cost factor for dump resistors ($/MJ)
  real(dp) :: ucpfic = 1.0D4
  !! ucpfic /1.0e4/ : cost of PF instrumentation and control ($/channel)
  real(dp) :: ucpfps = 3.5D4
  !! ucpfps /3.5e4/ : cost of PF coil pulsed power supplies ($/MVA)
  real(dp), parameter :: ucphx = 15.0D0
  !! ucphx /15.0/ FIX : primary heat transport cost ($/W**exphts)
  real(dp), parameter :: ucpp = 48.0D0
  !! ucpp /48.0/ FIX : cost of primary power transformers ($/kVA**0.9)
  real(dp) :: ucrb = 400.0D0
  !! ucrb /400.0/ : cost of reactor building (M$/m3)
  real(dp), dimension(6) :: ucsc = &
  !! ucsc(6) /600.0,600.0,300.0,600.0/ : cost of superconductor ($/kg)
       (/600.0D0, 600.0D0, 300.0D0, 600.0D0, 600.0D0, 600.0D0/)
  real(dp), parameter :: ucsh = 115.0D0
  !! ucsh /115.0/ FIX : cost of shops and warehouses (M$/m3)
  real(dp) :: ucshld = 32.0D0
  !! ucshld /32.0/ : cost of shield structural steel ($/kg)
  real(dp), parameter :: ucswyd = 1.84D7
  !! ucswyd /1.84e7/ FIX : switchyard equipment costs ($)
  real(dp) :: uctfbr = 1.22D0
  !! uctfbr /1.22/ : cost of TF coil breakers ($/W**0.7)
  real(dp) :: uctfbus = 100.0D0
  !! uctfbus /100.0/ : cost of TF coil bus ($/kg)
  real(dp), parameter :: uctfdr = 1.75D-4
  !! uctfdr /1.75e-4/ FIX : cost of TF coil dump resistors ($/J)
  real(dp), parameter :: uctfgr = 5000.0D0
  !! uctfgr /5000.0/ FIX : additional cost of TF coil dump resistors ($/coil)
  real(dp), parameter :: uctfic = 1.0D4
  !! uctfic /1.0e4/ FIX : cost of TF coil instrumentation and control ($/coil/30)
  real(dp) :: uctfps = 24.0D0
  !! uctfps /24.0/ : cost of TF coil power supplies ($/W**0.7)
  real(dp) :: uctfsw = 1.0D0
  !! uctfsw /1.0/ : cost of TF coil slow dump switches ($/A)
  real(dp), parameter :: uctpmp = 1.105D5
  !! uctpmp /1.105e5/ FIX : cost of turbomolecular pump ($)
  real(dp), parameter :: uctr = 370.0D0
  !! uctr /370.0/ FIX : cost of tritium building ($/m3)
  real(dp), dimension(2), bind(C) :: ucturb = (/230.0D6, 245.0D6/)
  !! ucturb(2) /230.0e6, 245.0e6/: cost of turbine plant equipment ($)
  !!                              (dependent on coolant type coolwh)
  real(dp), parameter :: ucvalv = 3.9D5
  !! ucvalv /3.9e5/ FIX : vacuum system valve cost ($)
  real(dp), parameter :: ucvdsh = 26.0D0
  !! ucvdsh /26.0/ FIX : vacuum duct shield cost ($/kg)
  real(dp), parameter :: ucviac = 1.3D6
  !! ucviac /1.3e6/ FIX : vacuum system instrumentation and control cost ($)
  real(dp) :: ucwindpf = 465.0D0
  !! ucwindpf /465.0/ : cost of PF coil superconductor windings ($/m)
  real(dp) :: ucwindtf = 480.0D0
  !! ucwindtf /480.0/ : cost of TF coil superconductor windings ($/m)
  real(dp), parameter :: ucws = 460.0D0
  !! ucws /460.0/ FIX : cost of active assembly shop ($/m3)
  real(dp), dimension(4) :: ucwst = &
  !! ucwst(4) /0.0,3.94,5.91,7.88/ : cost of waste disposal (M$/y/1200MW)
       (/0.0D0, 3.94D0, 5.91D0, 7.88D0/)

end module cost_variables

! !!!!!!!!!!!!!!!!!!!!!!!!!!!!!!!!!!!!!!!!!!!!!!!!!!!!!!!!!!!!!!!!!!

module constraint_variables

  !! Module containing global variables relating to the
  !! constraint equations
  !! This module contains global variables relating to the
  !! constraint equations (f-values, limits, etc.).
  !! AEA FUS 251: A User's Guide to the PROCESS Systems Code
  !
  ! !!!!!!!!!!!!!!!!!!!!!!!!!!!!!!!!!!!!!!!!!!!!!!!

  use, intrinsic :: iso_fortran_env, only: dp=>real64

  implicit none

  public

  real(dp) :: auxmin = 0.1D0
  !! auxmin /0.1/ : minimum auxiliary power (MW)
  !!                (constraint equation 40)
  real(dp) :: betpmx = 0.19D0
  !! betpmx /0.19/ : maximum poloidal beta
  !!                 (constraint equation 48)
  real(dp) :: bigqmin = 10.0D0
  !! bigqmin /10.0/ : minimum fusion gain Q
  !!                 (constraint equation 28)
  real(dp) :: bmxlim = 12.0D0
  !! bmxlim /12.0/ : maximum peak toroidal field (T)
  !!                 (constraint equation 25)
  real(dp) :: fauxmn = 1.0D0
  !! fauxmn /1.0/ : f-value for minimum auxiliary power
  !!                (constraint equation 40, iteration variable 64)
  real(dp) :: fbeta = 1.0D0
  !! fbeta /1.0/ : f-value for epsilon beta-poloidal
  !!               (constraint equation 6, iteration variable 8)
  real(dp) :: fbetap = 1.0D0
  !! fbetap /1.0/ : f-value for poloidal beta
  !!                (constraint equation 48, iteration variable 79)
  real(dp) :: fbetatry = 1.0D0
  !! fbetatry /1.0/ : f-value for beta limit
  !!                  (constraint equation 24, iteration variable 36)
<<<<<<< HEAD
  real(kind(1.0D0)) :: fbetatry_lower = 1.0D0
  !! fbetatry /1.0/ : f-value for (lower) beta limit
  !!                  (constraint equation 84, iteration variable 173)
  real(kind(1.0D0)) :: fcpttf = 1.0D0
=======
  real(dp) :: fcpttf = 1.0D0
>>>>>>> 9483ad68
  !! fcpttf /1.0/ : f-value for TF coil current per turn upper limit
  !!              (constraint equation 77, iteration variable 146)
  real(dp) :: fcwr = 1.0D0
  !! fcwr /1.0/ : f-value for conducting wall radius / rminor limit
  !!              (constraint equation 23, iteration variable 104)
  real(dp) :: fdene = 1.0D0
  !! fdene /1.0/ : f-value for density limit
  !!               (constraint equation 5, iteration variable 9)
  !!               (invalid if ipedestal = 3)
  real(dp) :: fdivcol = 1.0D0
  !! fdivcol /1.0/ : f-value for divertor collisionality
  !!                 (constraint equation 22, iteration variable 34)
  real(dp) :: fdtmp = 1.0D0
  !! fdtmp /1.0/ : f-value for first wall coolant temperature rise
  !!               (constraint equation 38, iteration variable 62)
  real(dp) :: fflutf = 1.0D0
  !! fflutf /1.0/ : f-value for neutron fluence on TF coil
  !!                 (constraint equation 53, iteration variable 92)
  real(dp) :: ffuspow = 1.0D0
  !! ffuspow /1.0/ : f-value for maximum fusion power
  !!                 (constraint equation 9, iteration variable 26)
  real(dp) :: fgamcd = 1.0D0
  !! fgamcd /1.0/ : f-value for current drive gamma
  !!                (constraint equation 37, iteration variable 40)
  real(dp) :: fhldiv = 1.0D0
  !! fhldiv /1.0/ : f-value for divertor heat load
  !!                (constraint equation 18, iteration variable 27)
  real(dp) :: fiooic = 0.5D0
  !! fiooic /0.5/ : f-value for TF coil operating current / critical
  !!                current ratio
  !!                (constraint equation 33, iteration variable 50)
  real(dp) :: fipir = 1.0D0
  !! fipir /1.0/ : f-value for Ip/Irod limit
  !!               (constraint equation 46, iteration variable 72)
  real(dp) :: fjohc = 1.0D0
  !! fjohc /1.0/ : f-value for central solenoid current at end-of-flattop
  !!               (constraint equation 26, iteration variable 38)
  real(dp) :: fjohc0 = 1.0D0
  !! fjohc0 /1.0/ : f-value for central solenoid current at beginning of pulse
  !!                (constraint equation 27, iteration variable 39)
  real(dp) :: fjprot = 1.0D0
  !! fjprot /1.0/ : f-value for TF coil winding pack current density
  !!                (constraint equation 35, iteration variable 53)
  real(dp) :: flhthresh = 1.0D0
  !! flhthresh /1.0/ : f-value for L-H power threshold
  !!                   (constraint equation 15, iteration variable 103)
  real(dp) :: fmva = 1.0D0
  !! fmva /1.0/ : f-value for maximum MVA
  !!              (constraint equation 19, iteration variable 30)

  real(dp) :: fnbshinef = 1.0D0
  !! fnbshinef /1.0/ : f-value for maximum neutral beam shine-through fraction
  !!                   (constraint equation 59, iteration variable 105)

  real(dp) :: fnesep = 1.0D0
  !! fnesep /1.0/ : f-value for Eich critical separatrix density
  !!                   (constraint equation 76, iteration variable 144)

  real(dp) :: foh_stress = 1.0D0
  !! foh_stress /1.0/ : f-value for Tresca stress in Central Solenoid
  !!                   (constraint equation 72, iteration variable 123)
  real(dp) :: fpeakb = 1.0D0
  !! fpeakb /1.0/ : f-value for maximum toroidal field
  !!                (constraint equation 25, iteration variable 35)
  real(dp) :: fpinj = 1.0D0
  !! fpinj /1.0/ : f-value for injection power
  !!               (constraint equation 30, iteration variable 46)
  real(dp) :: fpnetel = 1.0D0
  !! fpnetel /1.0/ : f-value for net electric power
  !!                 (constraint equation 16, iteration variable 25)
  real(dp) :: fportsz = 1.0D0
  !! fportsz /1.0/ : f-value for neutral beam tangency radius limit
  !!                 (constraint equation 20, iteration variable 33)
  real(dp) :: fpsepbqar = 1.0D0
  !! fpsepbqar /1.0/ : f-value for maximum Psep*Bt/qAR limit
  !!                (constraint equation 68, iteration variable 117)
  real(dp) :: fpsepr = 1.0D0
  !! fpsepr /1.0/ : f-value for maximum Psep/R limit
  !!                (constraint equation 56, iteration variable 97)
  real(dp) :: fptemp = 1.0D0
  !! fptemp /1.0/ : f-value for peak centrepost temperature
  !!                (constraint equation 44, iteration variable 68)
  real(dp) :: fptfnuc = 1.0D0
  !! fptfnuc /1.0/ : f-value for maximum TF coil nuclear heating
  !!                 (constraint equation 54, iteration variable 95)
  real(dp) :: fq = 1.0D0
  !! fq /1.0/ : f-value for edge safety factor
  !!            (constraint equation 45, iteration variable 71)
  real(dp) :: fqval = 1.0D0
  !! fqval /1.0/ : f-value for Q
  !!               (constraint equation 28, iteration variable 45)
  real(dp) :: fradpwr = 1.0D0
  !! fradpwr /1.0/ : f-value for core radiation power limit
  !!                 (constraint equation 17, iteration variable 28)
  real(dp) :: fradwall = 1.0D0
  !! fradwall /1.0/ : f-value for upper limit on radiation wall load
  !!                  (constr. equ. 67, iteration variable 116 )
  real(dp) :: freinke = 1.0D0
  !! freinke /1.0/ : f-value for Reinke detachment criterion
  !!                  (constr. equ. 78, iteration variable 147)
  real(dp) :: frminor = 1.0D0
  !! frminor /1.0/ : f-value for minor radius limit
  !!                 (constraint equation 21, iteration variable 32)
  
  real(dp) :: fstrcase = 1.0D0
  !! f-value for maximum TF coil case TRESCA stress
  !!   (constraint equation 31, iteration variable 48)

  real(dp) :: fstrcond = 1.0D0
  !! f-value for maxiumum TF coil conduit TRESCA stress
  !!   (constraint equation 32, iteration variable 49)

  real(dp) :: ftaucq = 1.0D0
  !! ftaucq /1.0/ : f-value for calculated minimum TF quench time
  !!                (constraint equation 65, iteration variable 113)
  real(dp) :: ftbr = 1.0D0
  !! ftbr /1.0/ : f-value for minimum tritium breeding ratio
  !!                (constraint equation 52, iteration variable 89)
  real(dp) :: ftburn = 1.0D0
  !! ftburn /1.0/ : f-value for minimum burn time
  !!                (constraint equation 13, iteration variable 21)
  real(dp) :: ftcycl = 1.0D0
  !! ftcycl /1.0/ : f-value for cycle time
  !!                (constraint equation 42, iteration variable 67)
  real(dp) :: ftmargoh = 1.0D0
  !! ftmargoh /1.0/ : f-value for central solenoid temperature margin
  !!                  (constraint equation 60, iteration variable 106)
  real(dp) :: ftmargtf = 1.0D0
  !! ftmargtf /1.0/ : f-value for TF coil temperature margin
  !!                  (constraint equation 36, iteration variable 54)
  real(dp) :: ftohs = 1.0D0
  !! ftohs /1.0/ : f-value for plasma current ramp-up time
  !!               (constraint equation 41, iteration variable 66)
  real(dp) :: ftpeak = 1.0D0
  !! ftpeak /1.0/ : f-value for first wall peak temperature
  !!                (constraint equation 39, iteration variable 63)
  real(dp) :: fvdump = 1.0D0
  !! fvdump /1.0/ : f-value for dump voltage
  !!                (constraint equation 34, iteration variable 51)
  real(dp) :: fvs = 1.0D0
  !! fvs /1.0/ : f-value for flux-swing (V-s) requirement (STEADY STATE)
  !!             (constraint equation 12, iteration variable 15)
  real(dp) :: fvvhe = 1.0D0
  !! fvvhe /1.0/ : f-value for vacuum vessel He concentration limit
  !!               (iblanket = 2)
  !!               (constraint equation 55, iteration variable 96)
  real(dp) :: fwalld = 1.0D0
  !! fwalld /1.0/ : f-value for maximum wall load
  !!                (constraint equation 8, iteration variable 14)
  real(dp) :: fzeffmax = 1.0D0
  !! fzeffmax /1.0/ : f-value for maximum zeff
  !!                (constraint equation 64, iteration variable 112)
  real(dp) :: gammax = 2.0D0
  !! gammax /2.0/ : maximum current drive gamma
  !!                (constraint equation 37)
  real(dp) :: maxradwallload = 1.0D0
  !!maxradwallload /1.0/ :  Maximum permitted radiation wall load (MW/m^2)
  !!                        (constraint equation 67)
  real(dp) :: mvalim = 40.0D0
  !! mvalim /40.0/ : maximum MVA limit
  !!                 (constraint equation 19)
  real(dp) :: nbshinefmax = 1.0D-3
  !! nbshinefmax /1.0e-3/ : maximum neutral beam shine-through fraction
  !!                        (constraint equation 59)
  real(dp) :: nflutfmax = 1.0D23
  !! nflutfmax /1.0e23/ : max fast neutron fluence on TF coil (n/m2)
  !!                     (blktmodel>0)
  !!                     (constraint equation 53)
  real(dp) :: pdivtlim = 150.0D0
  !! pdivtlim /150.0/  : Minimum pdivt [MW] (constraint equation 80)
  real(dp) :: peakfactrad = 3.33D0
  !! peakfactrad /3.33/  : peaking factor for radiation wall load
  !!                      (constraint equation 67)
  real(dp) :: peakradwallload = 0.0D0
  !! peakradwallload : Peak radiation wall load (MW/m^2)
  !!                       (constraint equation 67)
  real(dp) :: pnetelin = 1.0D3
  !! pnetelin /1000.0/ : required net electric power (MW)
  !!                     (constraint equation 16)
  real(dp) :: powfmax = 1.5D3
  !! powfmax /1500.0/ : maximum fusion power (MW)
  !!                    (constraint equation 9)
  real(dp) :: psepbqarmax = 9.5D0
  !! psepbqarmax /9.5/ : maximum ratio of Psep*Bt/qAR (MWT/m)
  !!                     (constraint equation 68)
  real(dp) :: pseprmax = 25.0D0
  !! pseprmax /25.0/ : maximum ratio of power crossing the separatrix to
  !!                     plasma major radius (Psep/R) (MW/m)
  !!                     (constraint equation 56)
  real(dp) :: ptfnucmax = 1.0D-3
  !! ptfnucmax /1.0e-3/ : maximum nuclear heating in TF coil (MW/m3)
  !!                      (constraint equation 54)
  real(dp) :: tbrmin = 1.1D0
  !! tbrmin /1.1/ : minimum tritium breeding ratio
  !!                (constraint equation 52)
  real(dp) :: tbrnmn = 1.0D0
  !! tbrnmn /1.0/ : minimum burn time (s)
  !!                (KE - no longer itv., see issue 706)
  real(dp) :: tcycmn = 0.0D0
  !! tcycmn : minimum cycle time (s)
  !!          (constraint equation 42)
  real(dp) :: tohsmn = 1.0D0
  !! tohsmn : minimum plasma current ramp-up time (s)
  !!          (constraint equation 41)
  real(dp) :: vvhealw = 1.0D0
  !! vvhealw /1.0/ : allowed maximum helium concentration in vacuum vessel
  !!                 at end of plant life (appm) (iblanket =2)
  !!                 (constraint equation 55)
  real(dp) :: walalw = 1.0D0
  !! walalw /1.0/ : allowable wall-load (MW/m2)
  !!                (constraint equation 8)

  real(dp) :: taulimit = 5.0D0
  !! taulimit /5.0/ : Lower limit on taup/taueff the ratio of alpha particle
  !!                 to energy confinement times (constraint equation 62)
  real(dp) :: ftaulimit = 1.0D0
  !! ftaulimit /1.0/ : f-value for lower limit on taup/taueff the ratio
  !!                   of alpha particle to energy confinement times
  !!                  (constraint equation 62, iteration variable 110)

  real(dp) :: fniterpump = 1.0D0
  !! fniterpump /1.0/ : f-value for constraint that number of pumps < tfno
  !!                  (constraint equation 63, iteration variable 111)
  real(dp) :: zeffmax = 3.6D0
  !! zeffmax /3.6/ : maximum value for Zeff
  !!                  (constraint equation 64)
  real(dp) :: fpoloidalpower = 1.0D0
  !! fpoloidalpower /1.0/ : f-value for constraint on rate of change of energy in poloidal field
  !!                  (constraint equation 66, iteration variable 115)

  real(dp) :: fpsep = 1.0D0
  !! fpsep /1.0/ : f-value to ensure separatrix power is less than value from Kallenbach divertor
  !!                  (Not required as constraint 69 is an equality)

  real(dp) :: fcqt = 1.0D0
  !! fcqt /1.0/ : f-value: TF coil quench temparature remains below tmax_croco
  !!                  (constraint equation 74, iteration variable 141)


end module constraint_variables

! !!!!!!!!!!!!!!!!!!!!!!!!!!!!!!!!!!!!!!!!!!!!!!!!!!!!!!!!!!!!!!!!!!

module stellarator_variables

  !! Module containing global variables relating to the
  !! stellarator model
  !! This module contains global variables relating to the
  !! stellarator model.
  !! Stellarator Plasma Geometry Model for the Systems
  !! Code PROCESS, F. Warmer, 19/06/2013
  !! Stellarator Divertor Model for the Systems
  !! Code PROCESS, F. Warmer, 21/06/2013
  !! Stellarator Coil Model for the Systems
  !! Code PROCESS, F. Warmer and F. Schauer, 07/10/2013
  !
  ! !!!!!!!!!!!!!!!!!!!!!!!!!!!!!!!!!!!!!!!!!!!!!!!

  use, intrinsic :: iso_fortran_env, only: dp=>real64

  implicit none

  public

  integer :: istell = 0
  !! istell /0/ : switch for stellarator option
  !!              (set via <CODE>device.dat</CODE>):<UL>
  !!         <LI> = 0 use tokamak model;
  !!         <LI> = 1 use stellarator model: Helias5-b</UL>
  !!         <LI> = 2 use stellarator model: Helias4-b</UL>
  !!         <LI> = 3 use stellarator model: Helias3-b</UL>

  real(dp) :: bmn = 1.0D-3
  !! bmn /0.001/ : relative radial field perturbation
  real(dp) :: f_asym = 1.0D0
  !! f_asym /1.0/ : divertor heat load peaking factor
  real(dp) :: f_rad = 0.85D0
  !! f_rad /0.85/ : radiated power fraction in SOL
  real(dp) :: f_w = 0.5D0
  !! f_w /0.5/ : island size fraction factor
  real(dp) :: fdivwet = 0.333333333333333D0
  !! fdivwet /0.3333/ : wetted fraction of the divertor area
  real(dp) :: flpitch = 1.0D-3
  !! flpitch /0.001/ : field line pitch (rad)
  real(dp) :: hportamax = 0.0D0
  !! hportamax : maximum available area for horizontal ports (m2)
  real(dp) :: hportpmax = 0.0D0
  !! hportpmax : maximum available poloidal extent for horizontal ports (m)
  real(dp) :: hporttmax = 0.0D0
  !! hporttmax : maximum available toroidal extent for horizontal ports (m)
  real(dp) :: iotabar = 1.0D0
  !! iotabar /1.0/ : rotational transform (reciprocal of tokamak q)
  !!                 for stellarator confinement time scaling laws
  integer :: isthtr = 3
  !! isthtr /3/ : switch for stellarator auxiliary heating method:<UL>
  !!         <LI> = 1 electron cyclotron resonance heating;
  !!         <LI> = 2 lower hybrid heating;
  !!         <LI> = 3 neutral beam injection</UL>
  integer :: m_res = 5
  !! m_res /5/ : poloidal resonance number
  integer :: n_res = 5
  !! n_res /5/ : toroidal resonance number
  real(dp) :: shear = 0.5D0
  !! shear /0.5/ : magnetic shear, derivative of iotabar
  real(dp) :: vportamax = 0.0D0
  !! vportamax : maximum available area for vertical ports (m2)
  real(dp) :: vportpmax = 0.0D0
  !! vportpmax : maximum available poloidal extent for vertical ports (m)
  real(dp) :: vporttmax = 0.0D0
  !! vporttmax : maximum available toroidal extent for vertical ports (m)

end module stellarator_variables

! !!!!!!!!!!!!!!!!!!!!!!!!!!!!!!!!!!!!!!!!!!!!!!!!!!!!!!!!!!!!!!!!!!

! Issue #508 Remove RFP option: module rfp_variables

! !!!!!!!!!!!!!!!!!!!!!!!!!!!!!!!!!!!!!!!!!!!!!!!!!!!!!!!!!!!!!!!!!!

module ife_variables

     !! Module containing global variables relating to the
     !! inertial fusion energy model
     !! This module contains global variables relating to the
     !! inertial fusion energy model.
     !! AEA FUS 251: A User's Guide to the PROCESS Systems Code
     !
     ! !!!!!!!!!!!!!!!!!!!!!!!!!!!!!!!!!!!!!!!!!!!!!!!
   
     use, intrinsic :: iso_fortran_env, only: dp=>real64 

     implicit none
   
     public
   
   
     !! Default IFE builds and material volumes are those for the SOMBRERO device.
     !! The 2-dimensional arrays have indices (region, material), where 'region'
     !! is the region and maxmat is the 'material'<UL>
     !! <LI>'region' = 1 radially outside chamber
     !! <LI>         = 2 above chamber
     !! <LI>         = 3 below chamber</UL>
     integer, parameter ::  maxmat = 8
     !! maxmat /8/ FIX : total number of materials in IFE device.
     !!                  Material numbers are as follows:<UL>
     !!             <LI> = 0 void;
     !!             <LI> = 1 steel;
     !!             <LI> = 2 carbon cloth;
     !!             <LI> = 3 FLiBe;
     !!             <LI> = 4 lithium oxide Li2O;
     !!             <LI> = 5 concrete;
     !!             <LI> = 6 helium;
     !!             <LI> = 7 xenon;
     !!             <LI> = 8 lithium </UL>
   
     real(dp) :: bldr   = 1.0D0
     !! bldr /1.0/ : radial thickness of IFE blanket (m; calculated if ifetyp=4)
     real(dp) :: bldrc   = 1.0D0
     !! bldrc /1.0/ : radial thickness of IFE curtain (m; ifetyp=4)
     real(dp) :: bldzl  = 4.0D0
     !! bldzl /4.0/ : vertical thickness of IFE blanket below chamber (m)
     real(dp) :: bldzu  = 4.0D0
     !! bldzu /4.0/ : vertical thickness of IFE blanket above chamber (m)
     real(dp), dimension(3,0:maxmat) :: blmatf = reshape( (/ &
     !! blmatf(3,0:maxmat) /.../ : IFE blanket material fractions
          0.05D0,0.05D0,0.05D0, &
          0.0D0, 0.0D0, 0.0D0,  &
          0.45D0,0.45D0,0.45D0, &
          0.0D0, 0.0D0, 0.0D0,  &
          0.20D0,0.20D0,0.20D0, &
          0.0D0, 0.0D0, 0.0D0,  &
          0.30D0,0.30D0,0.30D0, &
          0.0D0,0.0D0,0.0D0,    &
          0.0D0, 0.0D0, 0.0D0  /), shape(blmatf))
     real(dp), dimension(3,0:maxmat) :: blmatm = 0.0D0
     !! blmatm(3,0:maxmat) : IFE blanket material masses (kg)
     real(dp), dimension(3,0:maxmat) :: blmatv = 0.0D0
     !! blmatv(3,0:maxmat) : IFE blanket material volumes (m3)
     real(dp), dimension(3) :: blvol = 0.0D0
     !! blvol(3) : IFE blanket volume (m3)
     real(dp) :: cdriv0 = 154.3D0
     !! cdriv0 /154.3/ : IFE generic/laser driver cost at edrive=0 (M$)
     real(dp) :: cdriv1 = 163.2D0
     !! cdriv1 /163.2/ : IFE low energy heavy ion beam driver cost
     !!                  extrapolated to edrive=0 (M$)
     real(dp) :: cdriv2 = 244.9D0
     !! cdriv2 /244.9/ : IFE high energy heavy ion beam driver cost
     !!                  extrapolated to edrive=0 (M$)
     real(dp) :: cdriv3 = 1.463D0
     !! cdriv3 /1.463/ : IFE driver cost ($/J wall plug) (ifedrv==3)
     real(dp) :: chdzl = 9.0D0
     !! chdzl /9.0/ : vertical thickness of IFE chamber below centre (m)
     real(dp) :: chdzu = 9.0D0
     !! chdzu /9.0/ : vertical thickness of IFE chamber above centre (m)
     real(dp), dimension(0:maxmat) :: chmatf = &
     !! chmatf(0:maxmat) : IFE chamber material fractions
          (/1.0D0,0.0D0,0.0D0,0.0D0,0.0D0,0.0D0,0.0D0,0.0D0,0.0D0/)
     real(dp), dimension(0:maxmat) :: chmatm = 0.0D0
     !! chmatm(0:maxmat) : IFE chamber material masses (kg)
     real(dp), dimension(0:maxmat) :: chmatv = 0.0D0
     !! chmatv(0:maxmat) : IFE chamber material volumes (m3)
     real(dp) :: chrad = 6.5D0
     !! chrad /6.5/ : radius of IFE chamber (m)
     !!               (iteration variable 84)
     real(dp) :: chvol = 0.0D0
     !! chvol : IFE chamber volume (m3)
     real(dp) :: dcdrv0 = 111.4D0
     !! dcdrv0 /111.4/ : IFE generic/laser driver cost gradient (M$/MJ)
     real(dp) :: dcdrv1 = 78.0D0
     !! dcdrv1 /78.0/ : HIB driver cost gradient at low energy (M$/MJ)
     real(dp) :: dcdrv2 = 59.9D0
     !! dcdrv2 /59.9/ : HIB driver cost gradient at high energy (M$/MJ)
     real(dp) :: drveff = 0.28D0
     !! drveff /0.28/ : IFE driver wall plug to target efficiency (ifedrv=0,3)
     !!                 (iteration variable 82)
     real(dp) :: edrive = 5.0D6
     !! edrive /5.0D6/ : IFE driver energy (J)
     !!                  (iteration variable 81)
     real(dp) :: etadrv = 0.0D0
     !! etadrv : IFE driver wall plug to target efficiency
     real(dp) :: etali = 0.4D0
     !! etali /0.40/ : IFE lithium pump wall plug efficiency (ifetyp=4)
     real(dp), dimension(10) :: etave = (/ &
      0.082D0,0.079D0,0.076D0,0.073D0,0.069D0, &
      0.066D0,0.062D0,0.059D0,0.055D0,0.051D0 /)
     !! etave(10) : IFE driver efficiency vs driver energy (ifedrv=-1)
     real(dp) :: fauxbop = 0.06D0
     !! fauxbop /0.06/ : fraction of gross electric power to balance-of-plant (IFE)
     real(dp) :: fbreed = 0.51D0
     !! fbreed /0.51/ : fraction of breeder external to device core
     real(dp) :: fburn  = 0.3333D0
     !! fburn /0.3333/ : IFE burn fraction (fraction of tritium fused/target)
     real(dp) :: flirad = 0.78D0
     !! flirad /0.78/ : radius of FLiBe/lithium inlet (m) (ifetyp=3,4)
     real(dp) :: frrmax = 1.0D0
     !! frrmax /1.0/ : f-value for maximum IFE repetition rate
     !!                (constraint equation 50, iteration variable 86)
     real(dp) :: fwdr = 0.01D0
     !! fwdr /0.01/ : radial thickness of IFE first wall (m)
     real(dp) :: fwdzl = 0.01D0
     !! fwdzl /0.01/ : vertical thickness of IFE first wall below chamber (m)
     real(dp) :: fwdzu = 0.01D0
     !! fwdzu /0.01/ : vertical thickness of IFE first wall above chamber (m)
     real(dp), dimension(3,0:maxmat) :: fwmatf = reshape( (/ &
     !! fwmatf(3,0:maxmat) /.../ : IFE first wall material fractions
          0.05D0,0.05D0,0.05D0, &
          0.0D0, 0.0D0, 0.0D0,  &
          0.95D0,0.95D0,0.95D0, &
          0.0D0, 0.0D0, 0.0D0,  &
          0.0D0, 0.0D0, 0.0D0,  &
          0.0D0, 0.0D0, 0.0D0,  &
          0.0D0, 0.0D0, 0.0D0,  &
          0.0D0, 0.0D0, 0.0D0,  &
          0.0D0, 0.0D0, 0.0D0  /), shape(fwmatf))
     real(dp), dimension(3,0:maxmat) :: fwmatm = 0.0D0
     !! fwmatm(3,0:maxmat) : IFE first wall material masses (kg)
     real(dp), dimension(3,0:maxmat) :: fwmatv = 0.0D0
     !! fwmatv(3,0:maxmat) : IFE first wall material volumes (kg)
     real(dp), dimension(3) :: fwvol = 0.0D0
     !! fwvol(3) : IFE first wall volume (m3)
     real(dp) :: gain = 0.0D0
     !! gain : IFE target gain
     real(dp), dimension(10) :: gainve = (/ &
     !! gainve(10) /.../ : IFE target gain vs driver energy (ifedrv=-1)
           60.0D0, 95.0D0,115.0D0,125.0D0,133.0D0, &
          141.0D0,152.0D0,160.0D0,165.0D0,170.0D0 /)
     real(dp) :: htpmw_ife = 0.0D0         
     !! htpmw_ife /0.0/ : IFE heat transport system electrical pump power (MW)
     integer :: ife = 0
     !! ife /0/ : switch for IFE option
     !!           (set via <CODE>device.dat</CODE>):<UL>
     !!      <LI> = 0 use tokamak, RFP or stellarator model;
     !!      <LI> = 1 use IFE model</UL>
     integer :: ifedrv = 2
     !! ifedrv /2/ : switch for type of IFE driver:<UL>
     !!         <LI> = -1 use gainve, etave for gain and driver efficiency;
     !!         <LI> =  0 use tgain, drveff for gain and driver efficiency;
     !!         <LI> =  1 use laser driver based on SOMBRERO design;
     !!         <LI> =  2 use heavy ion beam driver based on OSIRIS;
     !!         <LI> =  3 Input pfusife, rrin and drveff</UL>
     integer :: ifetyp = 0
     !! ifetyp /0/ : switch for type of IFE device build:<UL>
     !!         <LI> = 0 generic (cylindrical) build;
     !!         <LI> = 1 OSIRIS-like build;
     !!         <LI> = 2 SOMBRERO-like build;
     !!         <LI> = 3 HYLIFE-II-like build;
     !!         <LI> = 4 2019 build</UL>
     real(dp) :: lipmw = 0.0D0
     !! lipmw : IFE lithium pump power (MW; ifetyp=4)
     real(dp) :: mcdriv = 1.0D0
     !! mcdriv /1.0/ : IFE driver cost multiplier
     real(dp) :: mflibe = 0.0D0
     !! mflibe : total mass of FLiBe (kg)
     real(dp) :: pdrive = 23.0D6
     !! pdrive /23.0D6/ : IFE driver power reaching target (W)
     !!                   (iteration variable 85)
     real(dp) :: pfusife = 1000.0D0
     !! pfusife /1000.0/ : IFE input fusion power (MW) (ifedrv=3 only; itv 155)
     real(dp) :: pifecr = 10.0D0
     !! pifecr /10.0/ : IFE cryogenic power requirements (MW)
     real(dp), bind(C) :: ptargf = 2.0D0
     !! ptargf /2.0/ : IFE target factory power at 6 Hz repetition rate (MW)
     real(dp) :: r1 = 0.0D0
     !! r1 : IFE device radial build (m)
     real(dp) :: r2 = 0.0D0
     !! r2 : IFE device radial build (m)
     real(dp) :: r3 = 0.0D0
     !! r3 : IFE device radial build (m)
     real(dp) :: r4 = 0.0D0
     !! r4 : IFE device radial build (m)
     real(dp) :: r5 = 0.0D0
     !! r5 : IFE device radial build (m)
     real(dp) :: r6 = 0.0D0
     !! r6 : IFE device radial build (m)
     real(dp) :: r7 = 0.0D0
     !! r7 : IFE device radial build (m)
     real(dp), bind(C) :: reprat = 0.0D0
     !! reprat : IFE driver repetition rate (Hz)
     real(dp) :: rrin = 6.0D0
     !! rrin /6.0/ : Input IFE repetition rate (Hz) (ifedrv=3 only; itv 156)
     real(dp) :: rrmax = 20.0D0
     !! rrmax /20.0/ : maximum IFE repetition rate (Hz)
     real(dp) :: shdr = 1.7D0
     !! shdr /1.7/ : radial thickness of IFE shield (m)
     real(dp) :: shdzl = 5.0D0
     !! shdzl /5.0/ : vertical thickness of IFE shield below chamber (m)
     real(dp) :: shdzu  = 5.0D0
     !! shdzu /5.0/ : vertical thickness of IFE shield above chamber (m)
     real(dp), dimension(3,0:maxmat) :: shmatf = reshape( (/ &
     !! shmatf(3,0:maxmat) /.../ : IFE shield material fractions
          0.05D0,0.05D0,0.05D0, &
          0.19D0,0.19D0,0.19D0, &
          0.0D0, 0.0D0, 0.0D0,  &
          0.0D0, 0.0D0, 0.0D0,  &
          0.0D0, 0.0D0, 0.0D0,  &
          0.665D0,0.665D0,0.665D0, &
          0.095D0,0.095D0,0.095D0, &
          0.0D0, 0.0D0, 0.0D0,  &
          0.0D0, 0.0D0, 0.0D0  /), shape(shmatf))
     real(dp), dimension(3,0:maxmat) :: shmatm = 0.0D0
     !! shmatm(3,0:maxmat) : IFE shield material masses (kg)
     real(dp), dimension(3,0:maxmat) :: shmatv = 0.0D0
     !! shmatv(3,0:maxmat) : IFE shield material volumes (kg)
     real(dp), dimension(3) :: shvol = 0.0D0
     !! shvol(3) : IFE shield volume (m3)
     real(dp) :: sombdr = 2.7D0
     !! sombdr /2.7/ : radius of cylindrical blanket section below chamber (ifetyp=2)
     real(dp) :: somtdr = 2.7D0
     !! somtdr /2.7/ : radius of cylindrical blanket section above chamber (ifetyp=2)
     real(dp) :: taufall = 0.0D0
     !! taufall : Lithium Fall Time (s)
     real(dp) :: tdspmw = 0.01D0
     !! tdspmw /0.01/ FIX : IFE target delivery system power (MW)
     real(dp), bind(C) :: tfacmw = 0.0D0
     !! tfacmw : IFE target factory power (MW)
     real(dp) :: tgain = 85.0D0
     !! tgain /85.0/ : IFE target gain (if ifedrv = 0)
     !!                (iteration variable 83)
     real(dp) :: uccarb = 50.0D0
     !! uccarb /50.0/ : cost of carbon cloth ($/kg)
     real(dp) :: ucconc = 0.1D0
     !! ucconc /0.1/ : cost of concrete ($/kg)
     real(dp) :: ucflib = 84.0D0
     !! ucflib /84.0/ : cost of FLiBe ($/kg)
     real(dp) :: uctarg = 0.3D0
     !! uctarg /0.3/ : cost of IFE target ($/target)
     real(dp) :: v1dr = 0.0D0
     !! v1dr /0.0/ : radial thickness of IFE void between first wall and blanket (m)
     real(dp) :: v1dzl = 0.0D0
     !! v1dzl /0.0/ : vertical thickness of IFE void 1 below chamber (m)
     real(dp) :: v1dzu = 0.0D0
     !! v1dzu /0.0/ : vertical thickness of IFE void 1 above chamber (m)
     real(dp), dimension(3,0:maxmat) :: v1matf = reshape( (/ &
     !! v1matf(3,0:maxmat) /.../ : IFE void 1 material fractions
          1.0D0, 1.0D0, 1.0D0, &
          0.0D0, 0.0D0, 0.0D0, &
          0.0D0, 0.0D0, 0.0D0, &
          0.0D0, 0.0D0, 0.0D0, &
          0.0D0, 0.0D0, 0.0D0, &
          0.0D0, 0.0D0, 0.0D0, &
          0.0D0, 0.0D0, 0.0D0, &
          0.0D0, 0.0D0, 0.0D0, &
          0.0D0, 0.0D0, 0.0D0  /), shape(v1matf))
     real(dp), dimension(3,0:maxmat) :: v1matm = 0.0D0
     !! v1matm(3,0:maxmat) : IFE void 1 material masses (kg)
     real(dp), dimension(3,0:maxmat) :: v1matv = 0.0D0
     !! v1matv(3,0:maxmat) : IFE void 1 material volumes (kg)
     real(dp), dimension(3) :: v1vol = 0.0D0
     !! v1vol(3) : IFE void 1 volume (m3)
     real(dp) :: v2dr = 2.0D0
     !! v2dr /2.0/ : radial thickness of IFE void between blanket and shield (m)
     real(dp) :: v2dzl = 7.0D0
     !! v2dzl /7.0/ : vertical thickness of IFE void 2 below chamber (m)
     real(dp) :: v2dzu = 7.0D0
     !! v2dzu /7.0/ : vertical thickness of IFE void 2 above chamber (m)
     real(dp), dimension(3,0:maxmat) :: v2matf = reshape( (/ &
     !! v2matf(3,0:maxmat) /.../ : IFE void 2 material fractions
          1.0D0, 1.0D0, 1.0D0, &
          0.0D0, 0.0D0, 0.0D0, &
          0.0D0, 0.0D0, 0.0D0, &
          0.0D0, 0.0D0, 0.0D0, &
          0.0D0, 0.0D0, 0.0D0, &
          0.0D0, 0.0D0, 0.0D0, &
          0.0D0, 0.0D0, 0.0D0, &
          0.0D0, 0.0D0, 0.0D0, &
          0.0D0, 0.0D0, 0.0D0  /), shape(v2matf))
     real(dp), dimension(3,0:maxmat) :: v2matm = 0.0D0
     !! v2matm(3,0:maxmat) : IFE void 2 material masses (kg)
     real(dp), dimension(3,0:maxmat) :: v2matv = 0.0D0
     !! v2matv(3,0:maxmat) : IFE void 2 material volumes (kg)
     real(dp), dimension(3) :: v2vol = 0.0D0
     !! v2vol(3) : IFE void 2 volume (m3)
     real(dp) :: v3dr   = 43.3D0
     !! v3dr /43.3/ : radial thickness of IFE void outside shield (m)
     real(dp) :: v3dzl  = 30.0D0
     !! v3dzl /30.0/ : vertical thickness of IFE void 3 below chamber (m)
     real(dp) :: v3dzu  = 20.0D0
     !! v3dzu /20.0/ : vertical thickness of IFE void 3 above chamber (m)
     real(dp), dimension(3,0:maxmat) :: v3matf = reshape( (/ &
     !! v3matf(3,0:maxmat) /.../ : IFE void 3 material fractions
          1.0D0, 1.0D0, 1.0D0, &
          0.0D0, 0.0D0, 0.0D0, &
          0.0D0, 0.0D0, 0.0D0, &
          0.0D0, 0.0D0, 0.0D0, &
          0.0D0, 0.0D0, 0.0D0, &
          0.0D0, 0.0D0, 0.0D0, &
          0.0D0, 0.0D0, 0.0D0, &
          0.0D0, 0.0D0, 0.0D0, &
          0.0D0, 0.0D0, 0.0D0  /), shape(v3matf))
     real(dp), dimension(3,0:maxmat) :: v3matm = 0.0D0
     !! v3matm(3,0:maxmat) : IFE void 3 material masses (kg)
     real(dp), dimension(3,0:maxmat) :: v3matv = 0.0D0
     !! v3matv(3,0:maxmat) : IFE void 3 material volumes (kg)
     real(dp), dimension(3) :: v3vol = 0.0D0
     !! v3vol(3) : IFE void 3 volume (m3)
     real(dp) :: zl1 = 0.0D0
     !! zl1 : IFE vertical build below centre (m)
     real(dp) :: zl2 = 0.0D0
     !! zl2 : IFE vertical build below centre (m)
     real(dp) :: zl3 = 0.0D0
     !! zl3 : IFE vertical build below centre (m)
     real(dp) :: zl4 = 0.0D0
     !! zl4 : IFE vertical build below centre (m)
     real(dp) :: zl5 = 0.0D0
     !! zl5 : IFE vertical build below centre (m)
     real(dp) :: zl6 = 0.0D0
     !! zl6 : IFE vertical build below centre (m)
     real(dp) :: zl7 = 0.0D0
     !! zl7 : IFE vertical build below centre (m)
     real(dp) :: zu1 = 0.0D0
     !! zu1 : IFE vertical build above centre (m)
     real(dp) :: zu2 = 0.0D0
     !! zu2 : IFE vertical build above centre (m)
     real(dp) :: zu3 = 0.0D0
     !! zu3 : IFE vertical build above centre (m)
     real(dp) :: zu4 = 0.0D0
     !! zu4 : IFE vertical build above centre (m)
     real(dp) :: zu5 = 0.0D0
     !! zu5 : IFE vertical build above centre (m)
     real(dp) :: zu6 = 0.0D0
     !! zu6 : IFE vertical build above centre (m)
     real(dp) :: zu7 = 0.0D0
     !! zu7 : IFE vertical build above centre (m)
   
   end module ife_variables

! !!!!!!!!!!!!!!!!!!!!!!!!!!!!!!!!!!!!!!!!!!!!!!!!!!!!!!!!!!!!!!!!!!

module pulse_variables

  !! Module containing global variables relating to the
  !! pulsed reactor model
  !! This module contains global variables relating to the
  !! pulsed reactor model.
  !! Work File Notes in F/MPE/MOD/CAG/PROCESS/PULSE
  !! AEA FUS 251: A User's Guide to the PROCESS Systems Code
  !
  ! !!!!!!!!!!!!!!!!!!!!!!!!!!!!!!!!!!!!!!!!!!!!!!!

  use, intrinsic :: iso_fortran_env, only: dp=>real64

  implicit none

  public

  real(dp) :: bctmp = 320.0D0
  !! bctmp /320.0/ : first wall bulk coolant temperature (C)
  real(dp) :: bfw = 0.0D0
  !! bfw : outer radius of each first wall structural tube (m)
  !!       (0.5 * average of fwith and fwoth)
  real(dp) :: dtstor = 300.0D0
  !! dtstor /300.0/ : maximum allowable temperature change in stainless
  !!                  steel thermal storage block (K) (istore=3)
  integer :: istore = 1
  !! istore /1/ : switch for thermal storage method:<UL>
  !!         <LI> = 1 option 1 of Electrowatt report, AEA FUS 205;
  !!         <LI> = 2 option 2 of Electrowatt report, AEA FUS 205;
  !!         <LI> = 3 stainless steel block</UL>
  integer :: itcycl = 1
  !! itcycl /1/ : switch for first wall axial stress model:<UL>
  !!         <LI> = 1 total axial constraint, no bending;
  !!         <LI> = 2 no axial constraint, no bending;
  !!         <LI> = 3 no axial constraint, bending</UL>
  integer :: lpulse = 0
  !! lpulse /0/ : switch for reactor model:<UL>
  !!         <LI> = 0 continuous operation;
  !!         <LI> = 1 pulsed operation</UL>

end module pulse_variables

! !!!!!!!!!!!!!!!!!!!!!!!!!!!!!!!!!!!!!!!!!!!!!!!!!!!!!!!!!!!!!!!!!!

module startup_variables

  !! Module containing global variables relating to the
  !! plasma start-up model
  !! This module contains global variables relating to the
  !! plasma start-up model.
  !! Work File Notes in F/MPE/MOD/CAG/PROCESS/PULSE
  !! AEA FUS 251: A User's Guide to the PROCESS Systems Code
  !
  ! !!!!!!!!!!!!!!!!!!!!!!!!!!!!!!!!!!!!!!!!!!!!!!!

  use, intrinsic :: iso_fortran_env, only: dp=>real64

  implicit none

  public

  real(dp) :: ftaue = 0.0D0
  !! ftaue : factor in energy confinement time formula
  real(dp) :: gtaue  = 0.0D0
  !! gtaue : offset term in energy confinement time scaling
  real(dp) :: nign  = 0.0D0
  !! nign : electron density at ignition (start-up) (/m3)
  real(dp) :: ptaue  = 0.0D0
  !! ptaue : exponent for density term in energy confinement time formula
  real(dp) :: qtaue  = 0.0D0
  !! qtaue : exponent for temperature term in energy confinement time formula
  real(dp) :: rtaue  = 0.0D0
  !! rtaue : exponent for power term in energy confinement time formula
  real(dp) :: tign  = 0.0D0
  !! tign : electron temperature at ignition (start-up) (keV)

end module startup_variables

! !!!!!!!!!!!!!!!!!!!!!!!!!!!!!!!!!!!!!!!!!!!!!!!!!!!!!!!!!!!!!!!!!!

module fispact_variables

  !! Module containing global variables relating to the
  !! fispact routines
  !! This module contains global variables relating to the
  !! nuclear data (fispact) routines.
  !! AEA FUS 251: A User's Guide to the PROCESS Systems Code
  !
  ! !!!!!!!!!!!!!!!!!!!!!!!!!!!!!!!!!!!!!!!!!!!!!!!

  use, intrinsic :: iso_fortran_env, only: dp=>real64

  implicit none

  public


  !! Fispact arrays with 3 elements contain the results at the following times:
  !!   (1) - at end of component life
  !!   (2) - after 3 months cooling time
  !!   (3) - 100 years after end of plant life
  real(dp), dimension(3) :: bliact = 0.0D0
  !! bliact(3) : inboard blanket total activity (Bq)
  real(dp), dimension(3) :: bligdr = 0.0D0
  !! bligdr(3) : inboard blanket total gamma dose rate (Sv/hr)
  real(dp), dimension(3) :: blihkw = 0.0D0
  !! blihkw(3) : inboard blanket total heat output (kW)
  real(dp) :: bliizp = 0.0D0
  !! bliizp : inboard blanket integrated zone power / neutron
  real(dp) :: blimzp = 0.0D0
  !! blimzp : inboard blanket mean zone power density / neutron
  real(dp), dimension(3) :: bloact = 0.0D0
  !! bloact(3) : outboard blanket total activity (Bq)
  real(dp), dimension(3) :: blogdr = 0.0D0
  !! blogdr(3) : outboard blanket total gamma dose rate (Sv/hr)
  real(dp), dimension(3) :: blohkw = 0.0D0
  !! blohkw(3) : outboard blanket total heat output (kW)
  real(dp) :: bloizp = 0.0D0
  !! bloizp : outboard blanket integrated zone power / neutron
  real(dp) :: blomzp = 0.0D0
  !! blomzp : outboard blanket mean zone power density / neutron
  real(dp), dimension(3) :: fwiact = 0.0D0
  !! fwiact(3) : inboard first wall total activity (Bq)
  real(dp), dimension(3) :: fwigdr = 0.0D0
  !! fwigdr(3) : inboard first wall total gamma dose rate (Sv/hr)
  real(dp), dimension(3) :: fwihkw = 0.0D0
  !! fwihkw(3) : inboard first wall total heat output (kW)
  real(dp) :: fwiizp = 0.0D0
  !! fwiizp : inboard first wall integrated zone power / neutron
  real(dp) :: fwimzp = 0.0D0
  !! fwimzp : inboard first wall mean zone power density/neutron
  real(dp), dimension(3) :: fwoact = 0.0D0
  !! fwoact(3) : outboard first wall total activity (Bq)
  real(dp), dimension(3) :: fwogdr = 0.0D0
  !! fwogdr(3) : outboard first wall total gamma dose rate (Sv/hr)
  real(dp), dimension(3) :: fwohkw = 0.0D0
  !! fwohkw(3) : outboard first wall total heat output (kW)
  real(dp) :: fwoizp = 0.0D0
  !! fwoizp : outboard first wall integrated zone power / neutron
  real(dp) :: fwomzp = 0.0D0
  !! fwomzp : outboard first wall mean zone power density/neutron
  real(dp) :: fwtemp = 0.0D0
  !! fwtemp : outboard first wall temperature after a LOCA (K)

end module fispact_variables

!------------------------------------------------------------------------

module rebco_variables

  use, intrinsic :: iso_fortran_env, only: dp=>real64

  !! Variables relating to the REBCO HTS tape, strand and conductor
  !! Conduit information is in the modules relating to each coil.
  !! TODO
  implicit none ! ---------------------------------------------------------
  ! Updated 13/11/18 using data from Lewandowska et al 2018.

  real(dp) :: rebco_thickness = 1.0D-6
  !! rebco_thickness /1.0e-6/ : thickness of REBCO layer in tape (m) (iteration variable 138)
  real(dp) :: copper_thick = 100.0D-6
  !! copper_thick /100e-6/ : thickness of copper layer in tape (m) (iteration variable 139)
  real(dp) :: hastelloy_thickness = 50.0D-6
  !! hastelloy_thickness /50/e-6 : thickness of Hastelloy layer in tape (m)
  real(dp) :: tape_width = 0.0D0
  !! tape_width : Mean width of tape (m)

  real(dp) :: croco_od = 0.0D0
  !! croco_od : Outer diameter of CroCo strand (m)
  real(dp) :: croco_id = 0.0D0
  !! croco_id : Inner diameter of CroCo copper tube (m)
  real(dp) :: croco_thick = 2.5D-3
  !! croco_thick /2.5e-3/ : Thickness of CroCo copper tube (m) (iteration variable 158)

  !real(dp) :: copper_bar = 0.23d0
  ! !! copper_bar /1.0/ : area of central copper bar, as a fraction of the cable space
  real(dp) :: copper_rrr = 100d0
  !! copper_rrr /100.0/ : residual resistivity ratio copper in TF superconducting cable

  !real(dp) :: cable_helium_fraction = 0.284D0
  ! !! cable_helium_fraction /0.284/ : Helium area as a fraction of the cable space.

  real(dp) :: coppera_m2_max = 1D8
  !! copperA_m2_max /1e8/ : Maximum TF coil current / copper area (A/m2)
  real(dp) :: f_coppera_m2 = 1d0
  !! f_coppera_m2 /1/ : f-value for constraint 75: TF coil current / copper area < copperA_m2_max


  real(dp) :: tape_thickness
  real(dp) :: stack_thickness
  real(dp) :: tapes
  real(dp) :: rebco_area
  real(dp) :: copper_area
  real(dp) :: hastelloy_area
  real(dp) :: solder_area
  real(dp) :: croco_area
  real(dp) :: copperA_m2       ! TF coil current / copper area (A/m2)
  !real(dp) :: croco_od

end module rebco_variables

!------------------------------------------------------------------------

module resistive_materials
  
  use, intrinsic :: iso_fortran_env, only: dp=>real64

  !! Variables relating to resistive materials in superconducting conductors
  !! TODO
  implicit none ! ---------------------------------------------------------
  type resistive_material
     real(dp) :: cp            ! Specific heat capacity J/(K kg).
     real(dp) :: rrr           ! Residual resistivity ratio
     real(dp) :: resistivity   ! ohm.m
     real(dp) :: density       ! kg/m3
     real(dp) :: cp_density    ! Cp x density J/K/m3
  end type resistive_material
  type supercon_strand
     real(dp) :: area
     real(dp) :: critical_current
  end type supercon_strand
  type volume_fractions
     real(dp) :: copper_area,    copper_fraction
     real(dp) :: copper_bar_area  !,copper_bar_fraction
     real(dp) :: hastelloy_area, hastelloy_fraction
     real(dp) :: helium_area,    helium_fraction
     real(dp) :: solder_area,    solder_fraction
     real(dp) :: jacket_area,    jacket_fraction
     real(dp) :: rebco_area,     rebco_fraction
     real(dp) :: critical_current
     !real(dp) :: number_croco         ! Number of CroCo strands (not an integer)
     real(dp) :: acs                  ! area of cable space inside jacket
     real(dp) :: area
     !real(dp) :: tmax                 ! Maximum permitted temperature in quench
  end type volume_fractions
end module resistive_materials

!------------------------------------------------------------------------

module reinke_variables
  !! Module containing global variables relating to the
  !! Reinke Criterion
  !! This module contains global variables relating to the
  !! minimum impurity fraction for detached divertor conditions
  !! Reinke criterion. It furthermore uses several parameters from
  !! Kallenbach model like netau and empurity_enrichment.
  !! M.L. Reinke 2017 Nucl. Fusion 57 034004
  !
  ! !!!!!!!!!!!!!!!!!!!!!!!!!!!!!!!!!!!!!!!!!!!!!!!

  use, intrinsic :: iso_fortran_env, only: dp=>real64

  implicit none

  public


  integer       :: impvardiv = 9
  !! impvardiv /9/ : index of impurity to be iterated for
  !!          Reinke divertor detachment criterion

  real(dp) :: lhat = 4.33D0
  !! lhat /4.33/ : connection length factor L|| = lhat qstar R
  !!               for Reinke criterion, default value from
  !!               Post et al. 1995 J. Nucl. Mat.  220-2 1014

  real(dp) :: fzmin = 0.0D0
  !! fzmin : Minimum impurity fraction necessary for detachment
  !!         This is the impurity at the SOL/Div

  real(dp) :: fzactual = 0.001D0
  !! fzactual : Actual impurity fraction of divertor impurity
  !!            (impvardiv) in the SoL (taking impurity_enrichment
  !!            into account) (iteration variable 148)

  integer       :: reinke_mode = 0
  !! reinke_mode /0/ : Switch for Reinke criterion H/I mode
  !!         <LI> = 0 H-mode;
  !!         <LI> = 1 I-mode;</UL>

end module reinke_variables

  !------------------------------------------------------------------------<|MERGE_RESOLUTION|>--- conflicted
+++ resolved
@@ -135,13 +135,9 @@
   !! betaft : fast alpha beta component
   real(dp) :: betalim = 0.0D0
   !! betalim : allowable beta
-<<<<<<< HEAD
   real(kind(1.0D0)) :: betalim_lower = 0.0D0
   !! betalim : allowable lower beta
   real(kind(1.0D0)) :: betanb = 0.0D0
-=======
-  real(dp) :: betanb = 0.0D0
->>>>>>> 9483ad68
   !! betanb : neutral beam beta component
   real(dp) :: betap = 0.0D0
   !! betap : poloidal beta
@@ -2223,27 +2219,12 @@
   real(dp) :: estotftgj = 0.0D0
   !! estotftgj : total stored energy in the toroidal field (GJ)
 
-<<<<<<< HEAD
+  real(dp) :: farc4tf = 0.7D0
+  !! farc4tf /0.7/ : factor to size height of point 4 on TF coil
+
   real(kind(1.0D0)) :: max_force_density = 0.0D0
   !! max_force_density :  Maximal (WP averaged) force density in TF coils at 1 point. (MN/m3)
 
-  real(kind(1.0D0)) :: eyins = 2.0D10
-  !! eyins /2.0e10/ : insulator Young's modulus (Pa)
-  !!                  (default value from DDD11-2 v2 2 (2009))
-  real(kind(1.0D0)), dimension(2) :: eyoung = 0.0D0
-  !! eyoung(2) : work array used in stress calculation (Pa)
-  real(kind(1.0D0)) :: eystl = 2.05D11
-  !! eystl /2.05e11/ : steel case Young's modulus (Pa)
-  !!                   (default value from DDD11-2 v2 2 (2009))
-  real(kind(1.0D0)) :: eywp = 6.6D8
-  !! eywp /6.6e8/ : winding pack Young's modulus (Pa)
-  real(kind(1.0D0)) :: eyzwp = 0.0D0
-  !! eyzwp : winding pack vertical Young's modulus (Pa)
-  real(kind(1.0D0)) :: farc4tf = 0.7D0
-=======
-  real(dp) :: farc4tf = 0.7D0
->>>>>>> 9483ad68
-  !! farc4tf /0.7/ : factor to size height of point 4 on TF coil
   real(dp) :: fcutfsu = 0.69D0
   !! fcutfsu /0.69/ : copper fraction of cable conductor (TF coils)
   !!                  (iteration variable 59)
@@ -2336,35 +2317,6 @@
   !!   -> SHOULD NOT BE USED AS ITERATION VARIABLE 12 ANY MORE
   !!   -> This variable is now calculated
 
-<<<<<<< HEAD
-  integer :: n_layer = 20
-  !! n_layer /20/ : Number of layers in TF coil (i_tf_turns_integer=1)
-
-  real(kind(1.0D0)) :: oacdcp = 0.0D0
-  !! oacdcp /0.0/ : overall current density in TF coil inboard legs midplane (A/m2)
-  !!                Rem SK : Not used in tfcoil to set the current any more
-  !!                         -> SHOULD NOT BE USED AS ITERATION VARIABLE 12 ANY MORE
-  !!                         -> This variable is now calculated
-
-  real(kind(1.0D0)) :: poisson = 0.3D0
-  !! poisson /0.3/ : Poisson's ratio for TF stress calculation
-  !!                 (assumed constant over entire coil)
-  real(kind(1.0D0)), dimension(3) :: radtf = 0.0D0
-  !! radtf(3) : work array used in stress calculation (m)
-  real(kind(1.0D0)) :: rbmax = 0.0D0
-  !! rbmax : radius of maximum TF B-field (m)
-
-  real(kind(1.0D0)) :: tflegres = 0.0D0
-  !! tflegres : TF coil leg resistance (ohm)
-
-  real(kind(1.0D0)) :: toroidalgap = 1.0D0 ![m]
-  !! toroidalgap: Minimal distance between two toroidal coils. (m)
-
-  real(kind(1.0D0)) :: ftoroidalgap = 1.0D0
-  !! ftoroidalgap: F-value for minimum tftort (constraint equation 82)
-
-  real(kind(1.0D0)) :: ripmax = 1.0D0
-=======
   real(dp) :: eyzwp = 0.0D0
   !! Winding pack vertical Young's modulus (Pa)
 
@@ -2411,8 +2363,13 @@
   real(dp) :: tflegres = 0.0D0
   !! TF coil leg resistance (ohm)
 
+  real(kind(1.0D0)) :: toroidalgap = 1.0D0 ![m]
+  !! toroidalgap: Minimal distance between two toroidal coils. (m)
+
+  real(kind(1.0D0)) :: ftoroidalgap = 1.0D0
+  !! ftoroidalgap: F-value for minimum tftort (constraint equation 82)
+
   real(dp) :: ripmax = 1.0D0
->>>>>>> 9483ad68
   !! ripmax /1.0/ : maximum allowable toroidal field ripple amplitude
   !!                at plasma edge (%)
   real(dp) :: ripple = 0.0D0
@@ -3314,14 +3271,10 @@
   real(dp) :: aplasmin = 0.25D0
   !! aplasmin /0.25/ : minimum minor radius (m)
 
-<<<<<<< HEAD
   real(kind(1.0D0)) ::   available_radial_space = 0.0D0
   !! available_radial_space /0.0/ : Minimal radial space between plasma and coils (m)
 
   real(kind(1.0D0)) :: blarea = 0.0D0
-=======
-  real(dp) :: blarea = 0.0D0
->>>>>>> 9483ad68
   !! blarea : blanket total surface area (m2)
 
   real(dp) :: blareaib = 0.0D0
@@ -3376,13 +3329,9 @@
   !! ddwex /0.07/ : cryostat thickness (m)
   real(dp) :: ddwi = 0.07D0
   !! ddwi /0.07/ : vacuum vessel thickness (TF coil / shield) (m)
-<<<<<<< HEAD
   real(kind(1.0D0)) :: f_avspace = 1.0D0
   !! f_avspace: F-value for stellarator radial space check (constraint equation 83)
   real(kind(1.0D0)) :: fcspc = 0.6D0
-=======
-  real(dp) :: fcspc = 0.6D0
->>>>>>> 9483ad68
   !! fcspc /0.6/ : Fraction of space occupied by CS pre-compression structure
   real(dp) :: fmsbc = 0.0D0
   !! fmsbc /0.0/ : Martensitic fraction of steel in (non-existent!) bucking cylinder
@@ -3459,13 +3408,9 @@
   !! precomp : CS coil precompression structure thickness (m)
   real(dp) :: rbld = 0.0D0
   !! rbld : sum of thicknesses to the major radius (m)
-<<<<<<< HEAD
   real(kind(1.0D0)) :: required_radial_space = 0.0D0
   !! required_radial_space : Required space between coil and plasma for blanket shield wall etc (m)
   real(kind(1.0D0)) :: rinboard = 0.651D0
-=======
-  real(dp) :: rinboard = 0.651D0
->>>>>>> 9483ad68
   !! rinboard /0.651/ : plasma inboard radius (m)
   !!                    (consistency equation 29)
   real(dp) :: rsldi = 0.0D0
@@ -4048,14 +3993,10 @@
   real(dp) :: fbetatry = 1.0D0
   !! fbetatry /1.0/ : f-value for beta limit
   !!                  (constraint equation 24, iteration variable 36)
-<<<<<<< HEAD
   real(kind(1.0D0)) :: fbetatry_lower = 1.0D0
   !! fbetatry /1.0/ : f-value for (lower) beta limit
   !!                  (constraint equation 84, iteration variable 173)
   real(kind(1.0D0)) :: fcpttf = 1.0D0
-=======
-  real(dp) :: fcpttf = 1.0D0
->>>>>>> 9483ad68
   !! fcpttf /1.0/ : f-value for TF coil current per turn upper limit
   !!              (constraint equation 77, iteration variable 146)
   real(dp) :: fcwr = 1.0D0
