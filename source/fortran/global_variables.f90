--- conflicted
+++ resolved
@@ -4514,10 +4514,6 @@
   !+ad_type  Module
   !+ad_docs  TODO
   implicit none ! ---------------------------------------------------------
-<<<<<<< HEAD
-
-=======
->>>>>>> 4c4a3229
   type resistive_material
      real(kind(1.0D0)) :: cp            ! Specific heat capacity J/(K kg).
      real(kind(1.0D0)) :: rrr           ! Residual resistivity ratio
@@ -4525,18 +4521,10 @@
      real(kind(1.0D0)) :: density       ! kg/m3
      real(kind(1.0D0)) :: cp_density    ! Cp x density J/K/m3
   end type resistive_material
-<<<<<<< HEAD
-
-=======
->>>>>>> 4c4a3229
   type supercon_strand
      real(kind(1.0D0)) :: area
      real(kind(1.0D0)) :: critical_current
   end type supercon_strand
-<<<<<<< HEAD
-
-=======
->>>>>>> 4c4a3229
   type volume_fractions
      real(kind(1.0D0)) :: copper_area,    copper_fraction
      real(kind(1.0D0)) :: copper_bar_area  !,copper_bar_fraction
@@ -4556,10 +4544,6 @@
 !------------------------------------------------------------------------
 
 module reinke_variables
-<<<<<<< HEAD
-
-=======
->>>>>>> 4c4a3229
   !+ad_name  reinke_variables
   !+ad_summ  Module containing global variables relating to the
   !+ad_summ  Reinke Criterion
