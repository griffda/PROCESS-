! !!!!!!!!!!!!!!!!!!!!!!!!!!!!!!!!!!!!!!!!!!!!!!!!!!!!!!!!!!!!!!!!!!

module global_variables

  !! Module containing miscellaneous global variables
  !! This module contains miscellaneous global variables not
  !! well-suited to any of the other 'variables' modules.
  !! AEA FUS 251: A User's Guide to the PROCESS Systems Code

  implicit none
  public

  character(len=48) :: icase = 'Steady-state tokamak model'
  !! icase : power plant type
  character(len=180) :: runtitle = &
       "Run Title (change this line using input variable 'runtitle')"
       !! runtitle /Run Title/ : short descriptive title for the run

  integer :: verbose = 0
  !! verbose /0/ : switch for turning on/off diagnostic messages:<UL>
  !!           <LI> = 0 turn off diagnostics
  !!           <LI> = 1 turn on diagnostics</UL>
  integer :: run_tests = 0
  !! run_tests /0/ : Turns on built-in tests if set to 1

  integer :: maxcal = 200
  !! maxcal /200/ : maximum number of VMCON iterations

  character(len=30) :: fileprefix = "" !'dummy_file_prefix'
  character(len=50) :: output_prefix = "" ! output file prefix
  character(len=25) :: xlabel, vlabel
  character(len=25) :: xlabel_2, vlabel_2
  integer :: iscan_global=0    ! Makes iscan available globally.
  real(kind(1.0D0)):: convergence_parameter  ! VMCON convergence parameter "sum"

end module global_variables

! !!!!!!!!!!!!!!!!!!!!!!!!!!!!!!!!!!!!!!!!!!!!!!!!!!!!!!!!!!!!!!!!!!

module constants

  !! Module containing miscellaneous numerical and physical constants
  !! This module contains miscellaneous numerical and
  !! physical constants.
  !! AEA FUS 251: A User's Guide to the PROCESS Systems Code
  !
  ! !!!!!!!!!!!!!!!!!!!!!!!!!!!!!!!!!!!!!!!!!!!!!!!

  implicit none

  public

  ! File output indexes
  integer, parameter :: iotty    = 6  !  Standard output unit identifier
  integer, parameter :: nout     = 11 !  Output file unit identifier
  integer, parameter :: nplot    = 12 !  Plot data file unit identifier
  integer, parameter :: mfile    = 13 !  Machine-optimised output file unit
  integer, parameter :: vfile    = 14 !  Verbose diagnostics file
  integer, parameter :: opt_file = 15 !  Optimisation information output file number

  real(kind(1.0D0)), parameter :: degrad = 0.01745329251D0
  !! degrad FIX : degrees to radians, = pi/180
  real(kind(1.0D0)), parameter :: echarge = 1.60217733D-19
  !! echarge FIX : electron charge (C)
  real(kind(1.0D0)), parameter :: mproton = 1.6726231D-27
  !! mproton FIX : proton mass (kg)
  real(kind(1.0D0)), parameter :: pi = 3.1415926535897932D0
  !! pi FIX : famous number
  real(kind(1.0D0)), parameter :: rmu0 = 1.256637062D-6
  !! rmu0 FIX : permeability of free space, 4.pi x 10^(-7) H/m
  real(kind(1.0D0)), parameter :: twopi = 6.2831853071795862D0
  !! twopi FIX : 2 pi
  real(kind(1.0D0)), parameter :: umass = 1.660538921D-27
  !! umass FIX : unified atomic mass unit (kg)
  real(kind(1.0D0)), parameter :: epsilon0 = 8.85418781D-12
  !! epsilon0 FIX : permittivity of free space (Farad/m)

contains


end module constants

! !!!!!!!!!!!!!!!!!!!!!!!!!!!!!!!!!!!!!!!!!!!!!!!!!!!!!!!!!!!!!!!!!!

module physics_variables

<<<<<<< HEAD
  !+ad_name  physics_variables
  !+ad_summ  Module containing global variables relating to the plasma physics
  !+ad_type  Module
  !+ad_auth  P J Knight, CCFE, Culham Science Centre
  !+ad_cont  N/A
  !+ad_args  N/A
  !+ad_desc  This module contains global variables relating to the plasma
  !+ad_desc  physics.
  !+ad_prob  None
  !+ad_call  None
  !+ad_hist  15/10/12 PJK Initial version of module
  !+ad_hist  17/12/12 PJK modified impfe, cfe0, rnfene, fbfe comments
  !+ad_hist  18/12/12 PJK Added pthrmw(6 to 8)
  !+ad_hist  18/12/12 PJK Added i_single_null; modified idivrt
  !+ad_hist  03/01/13 PJK Removed iculdl
  !+ad_hist  08/01/13 PJK Modified iinvqd, iiter, ires comments
  !+ad_hist  22/01/13 PJK Added two stellarator scaling laws; modified comments
  !+ad_hist  11/04/13 PJK Removed ires, rtpte; changed isc, ifispact default values
  !+ad_hist  10/06/13 PJK Modified ishape
  !+ad_hist  12/06/13 PJK Added gammaft, taup; changed rndfuel, qfuel units
  !+ad_hist  18/06/13 PJK Removed dign; changed ffwal, ishape comments
  !+ad_hist  27/06/13 PJK Changed iculbl comment
  !+ad_hist  03/07/13 PJK Changed zeffai comment
  !+ad_hist  10/09/13 PJK Added alpharate, fusionrate, protonrate
  !+ad_hist  11/09/13 PJK Removed ftr, idhe3, iiter; changed ealpha to ealphadt
  !+ad_hist  10/10/13 PJK Modified prad comment
  !+ad_hist  27/11/13 PJK Modified vsbrn description
  !+ad_hist  28/11/13 PJK Added pdd, pdhe3, pdt
  !+ad_hist  28/11/13 PJK Added iprofile
  !+ad_hist  06/03/14 PJK Clarified effect of ishape on kappa, triang
  !+ad_hist  10/03/14 PJK Removed carea
  !+ad_hist  01/04/14 PJK Added ibss=4 option
  !+ad_hist  02/04/14 PJK Added iprofile=1 recommendation to use icurr=4
  !+ad_hist  23/04/14 PJK Added bvert
  !+ad_hist  01/05/14 PJK Changed dnbeta, gtscale comments
  !+ad_hist  14/05/14 PJK added pcorerad
  !+ad_hist  15/05/14 PJK Changed ffwal comment
  !+ad_hist  19/05/14 PJK Changed plrad to pedgerad; removed fradmin;
=======
  !! Module containing global variables relating to the plasma physics
  !! This module contains global variables relating to the plasma
  !! physics.
>>>>>>> d6527b82
  !+ad_hisc               added iradloss
  !! AEA FUS 251: A User's Guide to the PROCESS Systems Code
  !
  ! !!!!!!!!!!!!!!!!!!!!!!!!!!!!!!!!!!!!!!!!!!!!!!!


  implicit none

  public

  integer, parameter :: ipnlaws = 48
  !! ipnlaws /48/ FIX : number of energy confinement time scaling laws

  real(kind(1.0D0)) :: abeam = 0.0D0
  !! abeam : beam ion mass (amu)

  real(kind(1.0D0)), bind(C) :: afuel = 0.0D0
  !! afuel : average mass of fuel portion of ions (amu)

  real(kind(1.0D0)) :: aion = 0.0D0
  !! aion : average mass of all ions (amu)

  real(kind(1.0D0)) :: alphaj = 1.0D0
  !! alphaj /1.0/ : current profile index;
  !!                calculated from q0, q if iprofile=1

  real(kind(1.0D0)) :: alphan = 0.25D0
  !! alphan /0.25/ : density profile index
  real(kind(1.0D0)) :: alphap = 0.0D0
  !! alphap : pressure profile index
  real(kind(1.0D0)) :: alpharate = 0.0D0
  !! alpharate : alpha particle production rate (particles/m3/sec)
  real(kind(1.0D0)) :: alphat = 0.5D0
  !! alphat /0.5/ : temperature profile index
  real(kind(1.0D0)) :: aspect = 2.907D0
  !! aspect /2.907/ : aspect ratio (iteration variable 1)
  real(kind(1.0D0)) :: beamfus0 = 1.0D0
  !! beamfus0 /1.0/ : multiplier for beam-background fusion calculation
  real(kind(1.0D0)), bind(C) :: beta = 0.042D0
  !! beta /0.042/ : total plasma beta (iteration variable 5)
  !!            (calculated if ipedestal =3)
  real(kind(1.0D0)) :: betaft = 0.0D0
  !! betaft : fast alpha beta component
  real(kind(1.0D0)) :: betalim = 0.0D0
  !! betalim : allowable beta
  real(kind(1.0D0)) :: betanb = 0.0D0
  !! betanb : neutral beam beta component
  real(kind(1.0D0)) :: betap = 0.0D0
  !! betap : poloidal beta
  real(kind(1.0D0)), bind(C) :: normalised_total_beta = 0.0D0
  !! normalised_total_beta : normaised total beta

  real(kind(1.0D0)) :: betbm0 = 1.5D0
  !! betbm0 /1.5/ : leading coefficient for NB beta fraction
  real(kind(1.0D0)), bind(C) :: bp = 0.0D0
  !! bp : poloidal field (T)
  real(kind(1.0D0)), bind(C) :: bt = 5.68D0
  !! bt /5.68/ : toroidal field on axis (T) (iteration variable 2)
  real(kind(1.0D0)), bind(C) :: btot = 0.0D0
  !! btot : total toroidal + poloidal field (T)
  real(kind(1.0D0)) :: burnup = 0.0D0
  !! burnup : fractional plasma burnup
  real(kind(1.0D0)) :: bvert = 0.0D0
  !! bvert : vertical field at plasma (T)
  real(kind(1.0D0)) :: csawth = 1.0D0
  !! csawth /1.0/ : coeff. for sawteeth effects on burn V-s requirement
  real(kind(1.0D0)) :: cvol = 1.0D0
  !! cvol /1.0/ : multiplying factor times plasma volume (normally=1)
  real(kind(1.0D0)) :: cwrmax = 1.35D0
  !! cwrmax /1.35/ : maximum ratio of conducting wall distance to
  !!                 plasma minor radius for vertical stability
  !!                 (constraint equation 23)
  real(kind(1.0D0)) :: dene = 9.8D19
  !! dene /9.8e19/ : electron density (/m3) (iteration variable 6)
  !!                 (calculated if ipedestal=3)
  real(kind(1.0D0)) :: deni = 0.0D0
  !! deni : fuel ion density (/m3)
  real(kind(1.0D0)) :: dlamee = 0.0D0
  !! dlamee : electron-electron coulomb logarithm
  real(kind(1.0D0)) :: dlamie = 0.0D0
  !! dlamie : ion-electron coulomb logarithm
  real(kind(1.0D0)), dimension(7) :: dlimit = 0.0D0
  !! dlimit(7) : density limit (/m3) as calculated using various models
  real(kind(1.0D0)) :: dnalp = 0.0D0
  !! dnalp : thermal alpha density (/m3)
  real(kind(1.0D0)) :: dnbeam = 0.0D0
  !! dnbeam : hot beam ion density, variable (/m3)
  real(kind(1.0D0)) :: dnbeam2 = 0.0D0
  !! dnbeam2 : hot beam ion density from calculation (/m3)
  real(kind(1.0D0)) :: dnbeta = 3.5D0
  !! dnbeta /3.5/ : (Troyon-like) coefficient for beta scaling;
  !!                calculated as (4.0*rli) if iprofile=1
  !!                (see also gtscale option)
  real(kind(1.0D0)) :: dnelimt = 0.0D0
  !! dnelimt : density limit (/m3)
  real(kind(1.0D0)) :: dnitot = 0.0D0
  !! dnitot : total ion density (/m3)
  real(kind(1.0D0)) :: dnla = 0.0D0
  !! dnla : line averaged electron density (/m3)
  real(kind(1.0D0)) :: dnprot = 0.0D0
  !! dnprot : proton ash density (/m3)
  real(kind(1.0D0)) :: dntau = 0.0D0
  !! dntau : plasma average "n-tau" (seconds/m3)
  real(kind(1.0D0)) :: dnz = 0.0D0
  !! dnz : high Z ion density (/m3)
  real(kind(1.0D0)), parameter :: ealphadt = 3520.0D0
  !! ealphadt /3520.0/ FIX : alpha birth energy in D-T reaction (keV)
  real(kind(1.0D0)) :: epbetmax = 1.38D0
  !! epbetmax /1.38/ : maximum (eps*beta_poloidal) (constraint equation 6)
  !!                   revised (07/01/16) Issue #346
  !!                   "Operation at the tokamak equilibrium poloidal beta-limit in TFTR"
  !!                   1992 Nucl. Fusion 32 1468
  real(kind(1.0D0)) :: eps = 0.34399724802D0
  !! eps : inverse aspect ratio
  real(kind(1.0D0)) :: faccd = 0.0D0
  !! faccd : fraction of plasma current produced by auxiliary current drive
  real(kind(1.0D0)) :: facoh = 0.0D0
  !! facoh : fraction of plasma current produced inductively
  real(kind(1.0D0)) :: falpe = 0.0D0
  !! falpe : fraction of alpha energy to electrons
  real(kind(1.0D0)) :: falpha = 0.95D0
  !! falpha /0.95/ : fraction of alpha power deposited in plasma
  !!                 (Physics of Energetic Ions, p.2489)
  real(kind(1.0D0)) :: falpi = 0.0D0
  !! falpi : fraction of alpha power to ions
  real(kind(1.0D0)) :: fdeut = 0.5D0
<<<<<<< HEAD
  !+ad_vars  ftar  /1.0/ : fraction of power to the  lower divertor in double null
  !+ad_vars                configuration (i_single_null = 0 only) (default assumes SN)
=======
  !! fdeut /0.5/ : deuterium fuel fraction
>>>>>>> d6527b82
  real(kind(1.0D0)) :: ftar = 1.0D0
  !! ftar  /1.0/ : fraction of power to the lower divertor in double null
  !!               configuration (snull = 0 only) (default assumes SN)
  real(kind(1.0D0)) :: ffwal = 0.92D0
  !! ffwal /0.92/ : factor to convert plasma surface area to first wall
  !!                area in neutron wall load calculation (iwalld=1)
  real(kind(1.0D0)) :: fgwped = 0.85D0
  !! fgwped /0.85/ : fraction of Greenwald density to set as pedestal-top density
  !!                 If <0, pedestal-top density set manually using neped (ipedestal>=1)
  !!                 Needs to be >0 if ipedestal = 3
  !!                 (iteration variable 145)
  real(kind(1.0D0)) :: fgwsep = 0.50D0
  !! fgwsep /0.50/ : fraction of Greenwald density to set as separatrix density
  !!                 If <0, separatrix density set manually using nesep (ipedestal>=1)
  !!                 Needs to be >0 if ipedestal = 3
  real(kind(1.0D0)) :: fhe3 = 0.0D0
  !! fhe3 /0.0/ : helium-3 fuel fraction
  real(kind(1.0D0)) :: figmer = 0.0D0
  !! figmer : physics figure of merit (= plascur*aspect**sbar, where sbar=1)
  real(kind(1.0D0)) :: fkzohm = 1.0D0
  !! fkzohm /1.0/ : Zohm elongation scaling adjustment factor (ishape=2, 3)
  real(kind(1.0D0)) :: fplhsep = 1.0D0
  !! fplhsep /1.0/ : F-value for Psep >= Plh + Paux (constraint equation 73)
  
  real(kind(1.0D0)) :: fpdivlim = 1.0D0
  !! fpdivlim /1.0/ : F-value for minimum pdivt (constraint equation 80)

  real(kind(1.0D0)) :: fne0 = 1.0D0
  !! fne0 /1.0/ : F-value for minimum pdivt (constraint equation 81)

  real(kind(1.0D0)), bind(C) :: ftrit = 0.5D0
  !! ftrit /0.5/ : tritium fuel fraction
  real(kind(1.0D0)) :: fusionrate = 0.0D0
  !! fusionrate : fusion reaction rate (reactions/m3/sec)
  real(kind(1.0D0)) :: fvsbrnni = 1.0D0
  !! fvsbrnni /1.0/ : fraction of the plasma current produced by
  !!                  non-inductive means (iteration variable 44)
  real(kind(1.0D0)) :: gamma = 0.4D0
  !! gamma /0.4/ : Ejima coefficient for resistive startup V-s formula
  real(kind(1.0D0)) :: gammaft = 0.0D0
  !! gammaft : ratio of (fast alpha + neutral beam beta) to thermal beta
  integer :: gtscale = 0
  !! gtscale /0/ : switch for a/R scaling of dnbeta (iprofile=0 only):<UL>
  !!         <LI>  = 0 do not scale dnbeta with eps;
  !!         <LI>  = 1 scale dnbeta with eps</UL>
  real(kind(1.0D0)), dimension(ipnlaws) :: hfac = 0.0D0
  !! hfac(ipnlaws) : H factors for an ignited plasma for each energy confinement
  !!                 time scaling law
  real(kind(1.0D0)) :: hfact = 1.0D0
  !! hfact /1.0/ : H factor on energy confinement times, radiation corrected
  !!               (iteration variable 10).
  !!               If ipedestal=2 or 3 and hfact = 0, not used in PLASMOD
  !!               (see also plasmod_i_modeltype)
  ! Issue #219
  real(kind(1.0D0)) :: taumax = 10.0D0
  !! taumax /10/ : Maximum allowed energy confinement time (s)
  integer :: ibss = 3
  !! ibss /3/ : switch for bootstrap current scaling:<UL>
  !!       <LI> = 1 ITER 1989 bootstrap scaling (high R/a only);
  !!       <LI> = 2 for Nevins et al general scaling;
  !!       <LI> = 3 for Wilson et al numerical scaling;
  !!       <LI> = 4 for Sauter et al scaling</UL>
  integer :: iculbl = 0
  !! iculbl /0/ : switch for beta limit scaling (constraint equation 24):<UL>
  !!         <LI> = 0 apply limit to total beta;
  !!         <LI> = 1 apply limit to thermal beta;
  !!         <LI> = 2 apply limit to thermal + neutral beam beta</UL>
  integer :: icurr = 4
  !! icurr /4/ : switch for plasma current scaling to use:<UL>
  !!        <LI> = 1 Peng analytic fit;
  !!        <LI> = 2 Peng double null divertor scaling (ST);
  !!        <LI> = 3 simple ITER scaling (k = 2.2, d = 0.6);
  !!        <LI> = 4 later ITER scaling, a la Uckan;
  !!        <LI> = 5 Todd empirical scaling I;
  !!        <LI> = 6 Todd empirical scaling II;
  !!        <LI> = 7 Connor-Hastie model;
  !!        <LI> = 8 Sauter scaling allowing negative triangularity;
  !!        <LI> = 9 FIESTA ST fit </UL>
  integer :: idensl = 7
<<<<<<< HEAD
  !+ad_vars  idivrt : number of divertors (calculated from i_single_null)
=======
  !! idensl /7/ : switch for density limit to enforce (constraint equation 5):<UL>
  !!         <LI> = 1 old ASDEX;
  !!         <LI> = 2 Borrass model for ITER (I);
  !!         <LI> = 3 Borrass model for ITER (II);
  !!         <LI> = 4 JET edge radiation;
  !!         <LI> = 5 JET simplified;
  !!         <LI> = 6 Hugill-Murakami Mq limit;
  !!         <LI> = 7 Greenwald limit</UL>
>>>>>>> d6527b82
  integer :: idivrt = 2
  !! idivrt : number of divertors (calculated from snull)
  integer :: ifalphap = 1
  !! ifalphap /1/ : switch for fast alpha pressure calculation:<UL>
  !!           <LI> = 0 ITER physics rules (Uckan) fit;
  !!           <LI> = 1 Modified fit (D. Ward) - better at high temperature</UL>
  integer :: ifispact = 0
  !! ifispact /0/ : switch for neutronics calculations:<UL>
  !!           <LI> = 0 neutronics calculations turned off;
  !!           <LI> = 1 neutronics calculations turned on</UL>
  integer :: igeom = 1
  !! igeom /1/ : switch for plasma geometry calculation:<UL>
  !!        <LI> = 0 original method (possibly based on Peng ST modelling);
  !!        <LI> = 1 improved (and traceable) method</UL>
  integer :: ignite = 0
  !! ignite /0/ : switch for ignition assumption. Obviously, ignite must 
  !!              be zero if current drive is required. If ignite is 1, any 
  !!              auxiliary power is assumed to be used only during plasma 
  !!              start-up, and is excluded from all steady-state power 
  !!              balance calculations.<UL>
  !!         <LI> = 0 do not assume plasma ignition;
  !!         <LI> = 1 assume ignited (but include auxiliary power in costs)</UL>
  !! 
  integer :: iinvqd = 1
  !! iinvqd /1/ : switch for inverse quadrature in L-mode scaling laws 5 and 9:<UL>
  !!         <LI> = 0 inverse quadrature not used;
  !!         <LI> = 1 inverse quadrature with Neo-Alcator tau-E used</UL>

  integer :: ipedestal = 1
  !! ipedestal /1/ : switch for pedestal profiles:<UL>
  !!            <LI> = 0 use original parabolic profiles;
  !!            <LI> = 1 use pedestal profiles
  !!            <LI> = 2 use pedestal profiles and run PLASMOD on final output
  !!            <LI> = 3 use PLASMOD transport model only to calculate pedestal profiles</UL>

  ! Issue #413
  integer :: ieped = 0
  !! ieped /0/ : switch for scaling pedestal-top temperature with plasma parameters:<UL>
  !!            <LI> = 0 set pedestal-top temperature manually using teped;
  !!            <LI> = 1 set pedestal-top temperature using EPED scaling;
  !!                  (PLASMOD implementation of scaling within PLASMOD, ipedestal =2,3)
  !!            <LI>    https://idm.euro-fusion.org/?uid=2MSZ4T </UL>

  ! Issue #730
  real(kind(1.0D0)), bind(C) :: eped_sf = 1.0D0
  !! eped_sf /1.0/ : Adjustment factor for EPED scaling to reduce 
  !! pedestal temperature or pressure to mitigate or prevent ELMs

  real(kind(1.0D0)) :: neped = 4.0D19
  !! neped /4.0e19/ : electron density of pedestal [m-3] (ipedestal=1,2, calculated if 3)
  real(kind(1.0D0)) :: nesep = 3.0D19
  !! nesep /3.0e19/ : electron density at separatrix [m-3] (ipedestal=1,2, calculated if 3)
  real(kind(1.0D0)) :: alpha_crit = 0.0D0
  !! alpha_crit : critical ballooning parameter value
  real(kind(1.0D0)) :: nesep_crit = 0.0D0
  !! nesep_crit : critical electron density at separatrix [m-3]
  real(kind(1.0D0)) :: plasma_res_factor = 1.0D0
  !! plasma_res_factor /1.0/ : plasma resistivity pre-factor
  real(kind(1.0D0)) :: rhopedn = 1.0D0
  !! rhopedn /1.0/ : r/a of density pedestal (ipedestal>=1)
  real(kind(1.0D0)) :: rhopedt = 1.0D0
  !! rhopedt /1.0/ : r/a of temperature pedestal (ipedestal>=1)
  real(kind(1.0D0)) :: tbeta = 2.0D0
  !! tbeta /2.0/ : temperature profile index beta  (ipedestal=1,2)
  real(kind(1.0D0)) :: teped = 1.0D0
  !! teped /1.0/ : electron temperature of pedestal (keV) (ipedestal>=1, ieped=0, calculated for ieped=1)
  real(kind(1.0D0)) :: tesep = 0.1D0
  !! tesep /0.1/ : electron temperature at separatrix (keV) (ipedestal>=1)
  !!               calculated if reinke criterion is used (icc = 78)

  integer :: iprofile = 1
  !! iprofile /1/ : switch for current profile consistency:<UL>
  !!            <LI> = 0 use input values for alphaj, rli, dnbeta
  !!                     (but see gtscale option);
  !!            <LI> = 1 make these consistent with input q, q0 values
  !!                     (recommendation: use icurr=4 with this option) </UL>
  integer :: iradloss = 1
  !! iradloss /1/ : switch for radiation loss term usage in power balance (see User Guide):<UL>
  !!            <LI> = 0 total power lost is scaling power plus radiation (needed for ipedestal=2,3)
  !!            <LI> = 1 total power lost is scaling power plus core radiation only
  !!            <LI> = 2 total power lost is scaling power only, with no additional
  !!                     allowance for radiation. This is not recommended for power plant models.</UL>

  integer :: isc = 34
  !! isc /34 (=IPB98(y,2))/ : switch for energy confinement time scaling law
  !!         (see description in tauscl)
  character(len=24), dimension(ipnlaws) :: tauscl = (/ &
  !! tauscl(ipnlaws) : labels describing energy confinement scaling laws:<UL>
       'Neo-Alcator      (ohmic)', &
       !! <LI> ( 1)  Neo-Alcator (ohmic)
       'Mirnov               (H)', &
       !! <LI> ( 2)  Mirnov (H-mode)
       'Merezkhin-Muhkovatov (L)', &
       !! <LI> ( 3)  Merezkhin-Muhkovatov (L-mode)
       'Shimomura            (H)', &
       !! <LI> ( 4)  Shimomura (H-mode)
       'Kaye-Goldston        (L)', &
       !! <LI> ( 5)  Kaye-Goldston (L-mode)
       'ITER 89-P            (L)', &
       !! <LI> ( 6)  ITER 89-P (L-mode)
       'ITER 89-O            (L)', &
       !! <LI> ( 7)  ITER 89-O (L-mode)
       'Rebut-Lallia         (L)', &
       !! <LI> ( 8)  Rebut-Lallia (L-mode)
       'Goldston             (L)', &
       !! <LI> ( 9)  Goldston (L-mode)
       'T10                  (L)', &
       !! <LI> (10)  T10 (L-mode)
       'JAERI-88             (L)', &
       !! <LI> (11)  JAERI-88 (L-mode)
       'Kaye-Big Complex     (L)', &
       !! <LI> (12)  Kaye-Big Complex (L-mode)
       'ITER H90-P           (H)', &
       !! <LI> (13)  ITER H90-P (H-mode)
       'ITER Mix             (L)', &
       !! <LI> (14)  ITER Mix (L-mode)
       'Riedel               (L)', &
       !! <LI> (15)  Riedel (L-mode)
       'Christiansen         (L)', &
       !! <LI> (16)  Christiansen (L-mode)
       'Lackner-Gottardi     (L)', &
       !! <LI> (17)  Lackner-Gottardi (L-mode)
       'Neo-Kaye             (L)', &
       !! <LI> (18)  Neo-Kaye (L-mode)
       'Riedel               (H)', &
       !! <LI> (19)  Riedel (H-mode)
       'ITER H90-P amended   (H)', &
       !! <LI> (20)  ITER H90-P amended (H-mode)
       'LHD              (stell)', &
       !! <LI> (21)  LHD (stellarator)
       'Gyro-reduced Bohm(stell)', &
       !! <LI> (22)  Gyro-reduced Bohm (stellarator)
       'Lackner-Gottardi (stell)', &
       !! <LI> (23)  Lackner-Gottardi (stellarator)
       'ITER-93H             (H)', &
       !! <LI> (24)  ITER-93H (H-mode)
       'TITAN RFP OBSOLETE      ', &
       !! <LI> (25) OBSOLETE
       'ITER H-97P ELM-free  (H)', &
       !! <LI> (26)  ITER H-97P ELM-free (H-mode)
       'ITER H-97P ELMy      (H)', &
       !! <LI> (27)  ITER H-97P ELMy (H-mode)
       'ITER-96P             (L)', &
       !! <LI> (28)  ITER-96P (=ITER-97L) (L-mode)
       'Valovic modified ELMy(H)', &
       !! <LI> (29)  Valovic modified ELMy (H-mode)
       'Kaye PPPL April 98   (L)', &
       !! <LI> (30)  Kaye PPPL April 98 (L-mode)
       'ITERH-PB98P(y)       (H)', &
       !! <LI> (31)  ITERH-PB98P(y) (H-mode)
       'IPB98(y)             (H)', &
       !! <LI> (32)  IPB98(y) (H-mode)
       'IPB98(y,1)           (H)', &
       !! <LI> (33)  IPB98(y,1) (H-mode)
       'IPB98(y,2)           (H)', &
       !! <LI> (34)  IPB98(y,2) (H-mode)
       'IPB98(y,3)           (H)', &
       !! <LI> (35)  IPB98(y,3) (H-mode)
       'IPB98(y,4)           (H)', &
       !! <LI> (36)  IPB98(y,4) (H-mode)
       'ISS95            (stell)', &
       !! <LI> (37)  ISS95 (stellarator)
       'ISS04            (stell)', &
       !! <LI> (38)  ISS04 (stellarator)
       'DS03                 (H)', &
       !! <LI> (39)  DS03 (H-mode)
       'Murari et al NPL     (H)', &
       !! <LI> (40)  Murari et al non-power law (H-mode)
       'Petty 2008           (H)', &
       !! <LI> (41)  Petty 2008 (H-mode)
       'Lang et al. 2012     (H)', &
       !! <LI> (42)  Lang et al. 2012 (H-mode)
       'Hubbard 2017 - nom   (I)', &
       !! <LI> (43)  Hubbard 2017 (I-mode) - nominal
       'Hubbard 2017 - lower (I)', &
       !! <LI> (44)  Hubbard 2017 (I-mode) - lower bound
       'Hubbard 2017 - upper (I)', &
       !! <LI> (45)  Hubbard 2017 (I-mode) - upper bound
       'NSTX (Spherical)     (H)', &
       !! <LI> (46)  NSTX (H-mode; Spherical tokamak)
       'NSTX-Petty08 Hybrid  (H)', &
       !! <LI> (47)  NSTX-Petty08 Hybrid (H-mode)
       'Input tauee_in          ' /)
       !! <LI> (48)  Use input tauee_in </UL>

  integer :: iscrp = 1
  !! iscrp /1/ : switch for plasma-first wall clearances:<UL>
  !!        <LI> = 0 use 10% of rminor;
  !!        <LI> = 1 use input (scrapli and scraplo)</UL>
  integer :: ishape = 0
  !! ishape /0/ : switch for plasma cross-sectional shape calculation:<UL>
  !!         <LI> = 0 use input kappa, triang to calculate 95% values;
  !!         <LI> = 1 scale qlim, kappa, triang with aspect ratio (ST);
  !!         <LI> = 2 set kappa to the natural elongation value (Zohm ITER scaling),
  !!                  triang input;
  !!         <LI> = 3 set kappa to the natural elongation value (Zohm ITER scaling),
  !!                  triang95 input;
  !!         <LI> = 4 use input kappa95, triang95 to calculate separatrix values</UL>
  integer, bind(C) :: itart = 0
  !! itart /0/ : switch for spherical tokamak (ST) models:<UL>
  !!        <LI> = 0 use conventional aspect ratio models;
  !!        <LI> = 1 use spherical tokamak models</UL>
  integer :: itartpf = 0
  !! itartpf /0/ : switch for Spherical Tokamak PF models:<UL>
  !!        <LI> = 0 use Peng and Strickler (1986) model;
  !!        <LI> = 1 use conventional aspect ratio model</UL>
  integer :: iwalld = 1
  !! iwalld /1/ : switch for neutron wall load calculation:<UL>
  !!         <LI> = 1 use scaled plasma surface area;
  !!         <LI> = 2 use first wall area directly</UL>
  real(kind(1.0D0)), bind(C) :: kappa = 1.792D0
  !! kappa /1.792/ : plasma separatrix elongation (calculated if ishape > 0)
  real(kind(1.0D0)), bind(C) :: kappa95 = 1.6D0
  !! kappa95 /1.6/ : plasma elongation at 95% surface (calculated if ishape < 4)
  real(kind(1.0D0)) :: kappaa = 0.0D0
  !! kappaa : plasma elongation calculated as xarea/(pi.a2)
  real(kind(1.0D0)) :: kappaa_IPB = 0.d0
  !! kappaa_IPB : Volume measure of plasma elongation
  real(kind(1.0D0)) :: ne0 = 0.0D0
  !! ne0 : central electron density (/m3)
  real(kind(1.0D0)) :: ni0 = 0.0D0
  !! ni0 : central ion density (/m3)
  real(kind(1.0D0)) :: p0 = 0.0D0
  !! p0 : central total plasma pressure (Pa)
  real(kind(1.0D0)) :: palppv = 0.0D0
  !! palppv : alpha power per volume (MW/m3)
  real(kind(1.0D0)) :: palpepv = 0.0D0
  !! palpepv : alpha power per volume to electrons (MW/m3)
  real(kind(1.0D0)) :: palpfwmw = 0.0D0
  !! palpfwmw : alpha power escaping plasma and reaching first wall (MW)
  real(kind(1.0D0)) :: palpipv = 0.0D0
  !! palpipv : alpha power per volume to ions (MW/m3)
  real(kind(1.0D0)) :: palpmw = 0.0D0
  !! palpmw : alpha power (MW)
  real(kind(1.0D0)) :: palpnb = 0.0D0
  !! palpnb : alpha power from hot neutral beam ions (MW)
  real(kind(1.0D0)) :: pbrempv = 0.0D0
  !! pbrempv : bremsstrahlung power per volume (MW/m3)
  real(kind(1.0D0)) :: pchargemw = 0.0D0
  !! pchargemw : non-alpha charged particle fusion power (MW)
  real(kind(1.0D0)) :: pchargepv = 0.0D0
  !! pchargepv : non-alpha charged particle fusion power per volume (MW/m3)
  real(kind(1.0D0)) :: pcoef = 0.0D0
  !! pcoef : profile factor (= n-weighted T / average T)
  real(kind(1.0D0)) :: pcoreradmw = 0.0D0
  !! pcoreradmw : total core radiation power (MW)
  real(kind(1.0D0)) :: pcoreradpv = 0.0D0
  !! pcoreradpv : total core radiation power per volume (MW/m3)
  real(kind(1.0D0)) :: pdd = 0.0D0
  !! pdd : deuterium-deuterium fusion power (MW)
  real(kind(1.0D0)) :: pdhe3 = 0.0D0
  !! pdhe3 : deuterium-helium3 fusion power (MW)
  real(kind(1.0D0)) :: pdivt = 0.0D0
<<<<<<< HEAD
  !+ad_vars pdivl : power conducted to the lower divertor region (calculated if i_single_null = 0) (MW)
  real(kind(1.0D0)) :: pdivl = 0.0D0
  !+ad_vars pdivu : power conducted to the upper divertor region (calculated if i_single_null = 0) (MW)
  real(kind(1.0D0)) :: pdivu = 0.0D0
  !+ad_vars pdivmax : power conducted to the divertor with most load (calculated if i_single_null = 0) (MW)
=======
  !! pdivt : power to conducted to the divertor region (MW)
  real(kind(1.0D0)) :: pdivl = 0.0D0
  !!pdivl : power conducted to the lower divertor region (calculated if snull = 0) (MW)
  real(kind(1.0D0)) :: pdivu = 0.0D0
  !!pdivu : power conducted to the upper divertor region (calculated if snull = 0) (MW)
>>>>>>> d6527b82
  real(kind(1.0D0)) :: pdivmax = 0.0D0
  !!pdivmax : power conducted to the divertor with most load (calculated if snull = 0) (MW)
  real(kind(1.0D0)) :: pdt = 0.0D0
  !! pdt : deuterium-tritium fusion power (MW)
  real(kind(1.0D0)) :: pedgeradmw = 0.0D0
  !! pedgeradmw : edge radiation power (MW)
  real(kind(1.0D0)) :: pedgeradpv = 0.0D0
  !! pedgeradpv : edge radiation power per volume (MW/m3)
  real(kind(1.0D0)) :: pfuscmw = 0.0D0
  !! pfuscmw : charged particle fusion power (MW)
  real(kind(1.0D0)) :: phiint = 0.0D0
  !! phiint : internal plasma V-s
  real(kind(1.0D0)) :: photon_wall = 0.0D0
  !! photon_wall : Nominal mean radiation load on inside surface of reactor (MW/m2)
  real(kind(1.0D0)) :: piepv = 0.0D0
  !! piepv : ion/electron equilibration power per volume (MW/m3)
  real(kind(1.0D0)), bind(C) :: plascur = 0.0D0
  !! plascur : plasma current (A)
  real(kind(1.0D0)) :: plinepv = 0.0D0
  !! plinepv : line radiation power per volume (MW/m3)
  real(kind(1.0D0)) :: pneutmw = 0.0D0
  !! pneutmw : neutron fusion power (MW)
  real(kind(1.0D0)) :: pneutpv = 0.0D0
  !! pneutpv : neutron fusion power per volume (MW/m3)
  real(kind(1.0D0)) :: pohmmw = 0.0D0
  !! pohmmw : ohmic heating power (MW)
  real(kind(1.0D0)) :: pohmpv = 0.0D0
  !! pohmpv : ohmic heating power per volume (MW/m3)
  real(kind(1.0D0)) :: powerht = 0.0D0
  !! powerht : heating power (= transport loss power) (MW) used in
  !!           confinement time calculation
  real(kind(1.0D0)), bind(C) :: powfmw = 0.0D0
  !! powfmw : fusion power (MW)
  real(kind(1.0D0)) :: pperim = 0.0D0
  !! pperim : plasma poloidal perimeter (m)
  real(kind(1.0D0)) :: pradmw = 0.0D0
  !! pradmw : total radiation power (MW)
  real(kind(1.0D0)) :: pradpv = 0.0D0
  !! pradpv : total radiation power per volume (MW/m3)
  real(kind(1.0D0)) :: protonrate = 0.0D0
  !! protonrate : proton production rate (particles/m3/sec)
  real(kind(1.0D0)) :: psolradmw = 0.0D0
  !! psolradmw : SOL radiation power (MW) (stellarator only)
  real(kind(1.0D0)) :: psyncpv = 0.0D0
  !! psyncpv : synchrotron radiation power per volume (MW/m3)
  integer :: ilhthresh = 6
  !! ilhthresh /6/ : switch for L-H mode power threshold scaling to use
  !!                 (see pthrmw for list)
  real(kind(1.0D0)) :: plhthresh = 0.0D0
  !! plhthresh : L-H mode power threshold (MW)
  !!             (chosen via ilhthresh, and enforced if constraint equation 15 is on)
  real(kind(1.0D0)), dimension(18) :: pthrmw = 0.0D0
  !! pthrmw(18) : L-H power threshold for various scalings (MW): <OL>
  !!        <LI> ITER 1996 scaling: nominal
  !!        <LI> ITER 1996 scaling: upper bound
  !!        <LI> ITER 1996 scaling: lower bound
  !!        <LI> ITER 1997 scaling: excluding elongation
  !!        <LI> ITER 1997 scaling: including elongation
  !!        <LI> Martin 2008 scaling: nominal
  !!        <LI> Martin 2008 scaling: 95% upper bound
  !!        <LI> Martin 2008 scaling: 95% lower bound
  !!        <LI> Snipes 2000 scaling: nominal
  !!        <LI> Snipes 2000 scaling: upper bound
  !!        <LI> Snipes 2000 scaling: lower bound
  !!        <LI> Snipes 2000 scaling (closed divertor): nominal
  !!        <LI> Snipes 2000 scaling (closed divertor): upper bound
  !!        <LI> Snipes 2000 scaling (closed divertor): lower bound
  !!        <LI> Hubbard et al. 2012 L-I threshold scaling: nominal
  !!        <LI> Hubbard et al. 2012 L-I threshold scaling: lower bound
  !!        <LI> Hubbard et al. 2012 L-I threshold scaling: upper bound
  !!        <LI> Hubbard et al. 2017 L-I threshold scaling</OL>
  real(kind(1.0D0)) :: ptremw = 0.0D0
  !! ptremw : electron transport power (MW)
  real(kind(1.0D0)) :: ptrepv = 0.0D0
  !! ptrepv : electron transport power per volume (MW/m3)
  real(kind(1.0D0)) :: ptrimw = 0.0D0
  !! ptrimw : ion transport power (MW)
  real(kind(1.0D0)) :: pscalingmw = 0.0D0
  !! pscalingmw : Total transport power from scaling law (MW)
  real(kind(1.0D0)) :: ptripv = 0.0D0
  !! ptripv : ion transport power per volume (MW/m3)
  real(kind(1.0D0)) :: q = 3.0D0
  !! q /3.0/ : safety factor 'near' plasma edge (iteration variable 18):
  !!           equal to q95 (unless icurr = 2 (ST current scaling),
  !!           in which case q = mean edge safety factor qbar)
  real(kind(1.0D0)) :: q0 = 1.0D0
  !! q0 /1.0/ : safety factor on axis
  real(kind(1.0D0)) :: q95 = 0.0D0
  !! q95 : safety factor at 95% surface
  real(kind(1.0D0)) :: qfuel = 0.0D0
  !! qfuel : plasma fuelling rate (nucleus-pairs/s)

  real(kind(1.0D0)) :: tauratio = 1.0D0
  !! tauratio /1.0/ : ratio of He and pellet particle confinement times


  real(kind(1.0D0)) :: qlim = 0.0D0
  !! qlim : lower limit for edge safety factor
  real(kind(1.0D0)) :: qstar = 0.0D0
  !! qstar : cylindrical safety factor
  real(kind(1.0D0)) :: rad_fraction_sol = 0.8D0
  !! rad_fraction_sol /0.8/ : SoL radiation fraction 
  real(kind(1.0D0)) :: rad_fraction = 0.0D0
  !!rad_fraction : Radiation fraction = total radiation / total power deposited in plasma
  real(kind(1.0D0)) :: ralpne = 0.10D0
  !! ralpne /0.1/ : thermal alpha density / electron density (iteration variable 109)
  !!           (calculated if ipedestal=3)
  real(kind(1.0D0)) :: protium = 0.0D0
  !! protium /0.0/ : Seeded protium density / electron density.

  real(kind(1.0D0)) :: rli = 0.9D0
  !! rli /0.9/ : plasma normalised internal inductance;
  !!             calculated from alphaj if iprofile=1
  real(kind(1.0D0)) :: rlp = 0.0D0
  !! rlp : plasma inductance (H)
  real(kind(1.0D0)), bind(C) :: rmajor = 8.14D0
  !! rmajor /8.14/ : plasma major radius (m) (iteration variable 3)
  real(kind(1.0D0)), bind(C) :: rminor = 0.0D0
  !! rminor : plasma minor radius (m)
  real(kind(1.0D0)) :: rnbeam = 0.005D0
  !! rnbeam /0.005/ : hot beam density / n_e (iteration variable 7)
  real(kind(1.0D0)) :: rncne = 0.0D0
  !! rncne : n_carbon / n_e
  real(kind(1.0D0)), bind(C) :: rndfuel = 0.0D0
  !! rndfuel : fuel burnup rate (reactions/second)
  real(kind(1.0D0)) :: rnfene = 0.0D0
  !! rnfene : n_highZ / n_e
  real(kind(1.0D0)) :: rnone = 0.0D0
  !! rnone : n_oxygen / n_e
  real(kind(1.0D0)) :: rpfac = 0.0D0
  !! rpfac : neo-classical correction factor to rplas
  real(kind(1.0D0)), bind(C) :: rplas = 0.0D0
  !! rplas : plasma resistance (ohm)

  real(kind(1.0D0)) :: res_time = 0.0D0
  !! res_time : plasma current resistive diffusion time (s)


  real(kind(1.0D0)) :: sarea = 0.0D0
  !! sarea : plasma surface area
  real(kind(1.0D0)) :: sareao = 0.0D0
  !! sareao : outboard plasma surface area
  real(kind(1.0D0)) :: sf = 0.0D0
<<<<<<< HEAD
  !+ad_vars  i_single_null /1/ : switch for single null / double null plasma:<UL>
  !+ad_varc          <LI> = 0 for double null;
  !+ad_varc          <LI> = 1 for single null (diverted side down)</UL>
  integer :: i_single_null = 1
  !+ad_vars  ssync /0.6/ : synchrotron wall reflectivity factor
=======
  !! sf : shape factor = plasma poloidal perimeter / (2.pi.rminor)
  integer :: snull = 1
  !! snull /1/ : switch for single null / double null plasma:<UL>
  !!         <LI> = 0 for double null;
  !!         <LI> = 1 for single null (diverted side down)</UL>
>>>>>>> d6527b82
  real(kind(1.0D0)) :: ssync = 0.6D0
  !! ssync /0.6/ : synchrotron wall reflectivity factor
  real(kind(1.0D0)) :: tauee = 0.0D0
  !! tauee : electron energy confinement time (sec)
  real(kind(1.0D0)) :: tauee_in = 0.0D0
  !! tauee_in /0.0/  : Input electron energy confinement time (sec) (isc=48 only)
  real(kind(1.0D0)) :: taueff = 0.0D0
  !! taueff : global thermal energy confinement time (sec)
  real(kind(1.0D0)) :: tauei = 0.0D0
  !! tauei : ion energy confinement time (sec)
  real(kind(1.0D0)) :: taup = 0.0D0
  !! taup : alpha particle confinement time (sec)

  real(kind(1.0D0)) :: te = 12.9D0
  !! te /12.9/ : volume averaged electron temperature (keV)
  !!             (iteration variable 4)
  !!             (calculated if ipedestal = 3)
  real(kind(1.0D0)) :: te0 = 0.0D0
  !! te0 : central electron temperature (keV)
  real(kind(1.0D0)) :: ten = 0.0D0
  !! ten : density weighted average electron temperature (keV)
  real(kind(1.0D0)) :: ti = 12.9D0
  !! ti /12.9/ : volume averaged ion temperature (keV);
  !!             N.B. calculated from te if tratio > 0.0
  real(kind(1.0D0)) :: ti0 = 0.0D0
  !! ti0 : central ion temperature (keV)
  real(kind(1.0D0)) :: tin = 0.0D0
  !! tin : density weighted average ion temperature (keV)
  real(kind(1.0D0)) :: tratio = 1.0D0
  !! tratio /1.0/ : ion temperature / electron temperature;
  !!                used to calculate ti if tratio > 0.0
  real(kind(1.0D0)), bind(C) :: triang = 0.36D0
  !! triang /0.36/ : plasma separatrix triangularity (calculated if ishape=1, 3 or 4)
  real(kind(1.0D0)) :: triang95 = 0.24D0
  !! triang95 /0.24/ : plasma triangularity at 95% surface (calculated if ishape < 3)
  real(kind(1.0D0)), bind(C) :: vol = 0.0D0
  !! vol : plasma volume (m3)
  real(kind(1.0D0)) :: vsbrn = 0.0D0
  !! vsbrn : V-s needed during flat-top (heat + burn times) (Wb)
  real(kind(1.0D0)) :: vshift = 0.0D0
  !! vshift : plasma/device midplane vertical shift - single null
  real(kind(1.0D0)) :: vsind = 0.0D0
  !! vsind : internal and external plasma inductance V-s (Wb)
  real(kind(1.0D0)) :: vsres = 0.0D0
  !! vsres : resistive losses in startup V-s (Wb)
  real(kind(1.0D0)) :: vsstt = 0.0D0
  !! vsstt : total V-s needed (Wb)
  real(kind(1.0D0)), bind(C) :: wallmw = 0.0D0
  !! wallmw : average neutron wall load (MW/m2)
  real(kind(1.0D0)), bind(C) :: wtgpd = 0.0D0
  !! wtgpd : mass of fuel used per day (g)
  real(kind(1.0D0)) :: xarea = 0.0D0
  !! xarea : plasma cross-sectional area (m2)
  real(kind(1.0D0)) :: zeff = 0.0D0
  !! zeff : plasma effective charge
  real(kind(1.0D0)) :: zeffai = 0.0D0
  !! zeffai : mass weighted plasma effective charge

end module physics_variables


! !!!!!!!!!!!!!!!!!!!!!!!!!!!!!!!!!!!!!!!!!!!!!!!!!!!!!!!!!!!!!!!!!!

module plasmod_variables

  !! Module containing global variables relating to PLASMOD
  !! This module contains global variables relating to PLASMOD
  !! E. Fable et al., Fusion Engineering and Design, Volume 130, May 2018, Pages 131-136
  !
  ! !!!!!!!!!!!!!!!!!!!!!!!!!!!!!!!!!!!!!!!!!!!!!!!
  use structs


  implicit none


  public

 !Derived type numerics_transp
  real(kind(1.0D0)) :: plasmod_tol = 1.0d-10
  !! plasmod_tol /1.0d-10/ : tolerance to be reached at each time step (%)
  real(kind(1.0D0)) :: plasmod_dtmin = 0.05d0
  !! plasmod_dtmin /0.05d0/ : min time step
  real(kind(1.0D0)) :: plasmod_dtmax = 0.1d0
  !! plasmod_dtmax /0.1d0/ : max time step
  real(kind(1.0D0)) :: plasmod_dt = 0.01d0
  !! plasmod_dt /0.01d0/ : time step
  real(kind(1.0D0)) :: plasmod_dtinc = 2.0d0
  !! plasmod_dtinc /2.0d0/ : decrease of dt
  real(kind(1.0D0)) :: plasmod_Ainc = 1.1d0
  !! plasmod_Ainc /1.1d0/ : increase of dt
  real(kind(1.0D0)) :: plasmod_test = 1000000.0d0
  !! plasmod_test /100000.0d0/ : max number of iterations
  real(kind(1.0D0)) :: plasmod_tolmin = 10.1d0
  !! plasmod_tolmin /10.1d0/ : multiplier of etolm which can not be exceeded
  real(kind(1.0D0)) :: plasmod_eopt = 0.15d0
  !! plasmod_eopt /0.15d0/ : exponent of jipperdo
  real(kind(1.0D0)) :: plasmod_dtmaxmin = 0.15d0
  !! plasmod_dtmaxmin /0.15d0/ : exponent of jipperdo2
  real(kind(1.0D0)) :: plasmod_dtmaxmax = 0.0d0
  !! plasmod_dtmaxmax /0.0d0/ : stabilizing coefficient
  real(kind(1.0D0)) :: plasmod_capA = 0.1d0
  !! plasmod_capA /0.1d0/ : first radial grid point
  real(kind(1.0D0)) :: plasmod_maxA = 0.0d0
  !! plasmod_maxA /0.0d0/ : diagz 0 or 1
  real(kind(1.0D0)) :: plasmod_dgy = 1.0d-5
  !! plasmod_dgy /1.0d-5/ : Newton differential

  integer :: plasmod_iprocess = 1
  !! plasmod_iprocess /1/ : 0 - use PLASMOD functions, 1 - use PROCESS functions
  integer :: plasmod_i_modeltype = 1
  !! plasmod_i_modeltype /1/ : switch for the transport model <UL>
  !! <LI> 1 - Simple gyrobohm scaling with imposed
  !! H factor > 1. Other values give H factor as output
  !! <LI> 111 - roughly calibrated to give H=1 for DEMO, but not fixed H </UL>

  integer :: plasmod_i_equiltype = 1
  !! plasmod_i_equiltype /1/ : 1 - EMEQ, solve with sawteeth and inputted q95.
  !! 2 - EMEQ, solve with sawteeth and inputted Ip (not recommended!).

  integer :: plasmod_isawt = 1
  !! plasmod_isawt /1/ : 0 - no sawteeth, 1 - solve with sawteeth.

  integer :: plasmod_nx = 41
  !! plasmod_nx /41/ : number of interpolated grid points
  integer :: plasmod_nxt = 7
  !! plasmod_nxt /7/ : number of solved grid points
  integer :: plasmod_nchannels = 3
  !! plasmod_nchannels /3/ : leave this at 3
  integer :: plasmod_i_impmodel = 1
  !! plasmod_i_impmodel /1/ : impurity model: 0 - fixed concentration,
  !! 1 - fixed concentration at pedestal top, then fixed density.

 !Derived type composition
  real(kind(1.0D0)), dimension(5) :: plasmod_globtau = (/ 5.0d0, 5.0d0, 7.0d0, 5.0d0, 1.0d0 /)
  !! plasmod_globtau(5) /5.0d0, 5.0d0, 7.0d0, 5.0d0, 1.0d0/ : tauparticle/tauE for D, T, He, Xe, Ar
  !! (NOT used for Xe!)
  real(kind(1.0D0)) :: plasmod_psepplh_sup = 12000.0d0
  !! plasmod_psepplh_sup /12000.0d0/ : Psep/PLH if above this, use Xe
  real(kind(1.0D0)) :: plasmod_qdivt = 0.0d0
  !! plasmod_qdivt /0.0d0/ : divertor heat flux in MW/m^2, if 0, dont use SOL model
  integer, dimension(3) :: plasmod_imptype = (/ 14, 13, 9 /)
  !! plasmod_imptype(3) /14, 13, 9/ : Impurities: element 1 - intrinsic impurity, element 2 - Psep control, element 3 - seeding for SOL (defaults: W, Xe, Ar)

 !Derived type inputs
  real(kind(1.0D0)) :: plasmod_qnbi_psepfac = 50.0d0
  !! plasmod_qnbi_psepfac /50.0d0/ : dqnbi/d(1-Psep/PLH)
  real(kind(1.0D0)) :: plasmod_cxe_psepfac = 1.0d-4
  !! plasmod_cxe_psepfac /1.0d-4/ : dcxe/d(1-Psep/PLH)
  real(kind(1.0D0)) :: plasmod_car_qdivt = 1.0d-4
  !! plasmod_car_qdivt /1.0d-4/ : dcar/d(qdivt)
  real(kind(1.0D0)) :: plasmod_maxpauxor = 20.0d0
  !! plasmod_maxpauxor /20.0d0/ : max allowed auxiliary power / R
    !deposition locations
  real(kind(1.0D0)), dimension(2) :: plasmod_x_heat = (/ 0.0d0, 0.0d0 /)
  !! plasmod_x_heat(2) /0.0d0/ : element 1 - nbi, element 2 - ech
  real(kind(1.0D0)), dimension(2) :: plasmod_x_cd = (/ 0.0d0, 0.0d0 /)
  !! plasmod_x_cd(2) /0.0d0/ : element 1 - nbi, element 2 - ech
  real(kind(1.0D0)), dimension(2) :: plasmod_x_fus = (/ 0.0d0, 0.0d0 /)
  !! plasmod_x_fus(2) /0.0d0/ : element 1 - nbi, element 2 - ech
  real(kind(1.0D0)), dimension(2) :: plasmod_x_control = (/ 0.0d0, 0.0d0 /)
  !! plasmod_x_control(2) /0.0d0/ : element 1 - nbi, element 2 - ech
  real(kind(1.0D0)), dimension(2) :: plasmod_dx_heat = (/ 0.2d0, 0.03d0 /)
  !! plasmod_dx_heat(2) /0.2d0, 0.03d0/ : element 1 - nbi, element 2 - ech
  real(kind(1.0D0)), dimension(2) :: plasmod_dx_cd = (/ 0.2d0, 0.03d0 /)
  !! plasmod_dx_cd(2) /0.2d0, 0.03/ : element 1 - nbi, element 2 - ech
  real(kind(1.0D0)), dimension(2) :: plasmod_dx_fus = (/ 0.2d0, 0.03d0 /)
  !! plasmod_dx_fus(2) /0.2d0, 0.03d0/ : element 1 - nbi, element 2 - ech
  real(kind(1.0D0)), dimension(2) :: plasmod_dx_control = (/ 0.2d0, 0.03d0 /)
  !! plasmod_dx_control(2) /0.2d0, 0.03d0/ : element 1 - nbi, element 2 - ech
  real(kind(1.0D0)) :: plasmod_contrpovs = 0.0d0
  !! plasmod_contrpovs /0.0d0/ :: control power in Paux/lateral_area (MW/m2)
  real(kind(1.0D0)) :: plasmod_contrpovr = 0.0d0
  !! plasmod_contrpovr /0.0d0/ :: control power in Paux/R (MW/m)
  real(kind(1.0D0)) :: plasmod_nbi_energy = 1000.0d0
  !! plasmod_nbi_energy /1000.0d0/ :: In keV
  real(kind(1.0D0)) :: plasmod_v_loop = -1.0d-6
  !! plasmod_v_loop /-1.0d-6/ :: target loop voltage. If lower than -1.e5 do not use
  real(kind(1.0D0)) :: plasmod_pfus = 0.0d0
  !! plasmod_pfus /0.0d0/ :: if 0. not used (otherwise controlled with Pauxheat)
  real(kind(1.0D0)) :: plasmod_eccdeff = 0.3d0
  !! plasmod_eccdeff /0.3d0/ :: current drive multiplier: CD = eccdeff*PCD*TE/NE (not in use yet)
  real(kind(1.0D0)) :: plasmod_fcdp = -1.0d0
  !! plasmod_fcdp /-1.0d0/ :: (P_CD - Pheat)/(Pmax-Pheat),i.e. ratio of CD power over available power (iteration variable 147)
  real(kind(1.0D0)) :: plasmod_fradc = -1.0d0
  !! plasmod_fradc /-1.0d0/ :: Pline_Xe / (Palpha + Paux - PlineAr - Psync - Pbrad) (iteration variable 148)
  real(kind(1.0D0)) :: plasmod_pech = 0.0d0
  !! plasmod_pech /0.0d0/ :: ech power (not in use yet)
  real(kind(1.0D0)) :: plasmod_gamcdothers = 1.0d0
  !! plasmod_gamcdothers /1.0d0/ :: efficiency multiplier for non-CD heating. If 0.0 pheat treated as if it had no current drive associated
  real(kind(1.0D0)) :: plasmod_chisawpos = -1.0d0
  !! plasmod_chisawpos /-1.0d0/ :: position where artificial sawtooth diffusivity is added, -1 - uses q=1 position
  real(kind(1.0D0)) :: plasmod_chisaw = 0.0d0
  !! plasmod_chisaw /0.0d0/ :: artificial diffusivity in m^2/s
  real(kind(1.0D0)) :: plasmod_sawpertau = 1.0d-6
  !! plasmod_sawpertau /1.0d-6/ :: ratio between sawtooth period and confinement time
  real(kind(1.0D0)) :: plasmod_spellet = 0.0d0
  !! plasmod_spellet /0.0d0/ :: pellet mass in units of D in 10^19
  real(kind(1.0D0)) :: plasmod_fpellet = 0.5d0
  !! plasmod_fpellet /0.5d0/ :: pellet frequency in Hz

  !Derived type pedestal
  real(kind(1.0D0)) :: plasmod_pedscal = 1.0d0
  !! plasmod_pedscal /1.0d0/ :: multiplication factor of the pedestal scaling in PLASMOD
  !!                            can be used to scan the pedestal height.


  type (geometry) :: geom
  !! geom ::  Derived type containing all geometry information for PLASMOD
  type (composition) :: comp
  !! comp ::  Derived type containing all composition information for PLASMOD
  type (pedestal) :: ped
  !! ped ::  Derived type containing all pedestal information for PLASMOD
  type (inputs) :: inp0
  !! inp0 ::  Derived type containing miscellaneous input information for PLASMOD
  type (radial_profiles) :: radp
  !! radp ::  Derived type containing all radial profile information for PLASMOD
  type (MHD_EQ) :: mhd
  !! mhd ::  Derived type containing all mhd information for PLASMOD
  type (power_losses) :: loss
  !! loss ::  Derived type containing all power loss information for PLASMOD
  type (numerics_transp) :: num
  !! num ::  Derived type containing all numerics information for PLASMOD
  integer :: i_flag
  !! i_flag ::  Error flag for PLASMOD


end module plasmod_variables


! !!!!!!!!!!!!!!!!!!!!!!!!!!!!!!!!!!!!!!!!!!!!!!!!!!!!!!!!!!!!!!!!!!

module current_drive_variables

  !! Module containing global variables relating to the
  !! current drive system
  !! This module contains global variables relating to tokamak
  !! current drive systems.
  !! AEA FUS 251: A User's Guide to the PROCESS Systems Code
  !
  ! !!!!!!!!!!!!!!!!!!!!!!!!!!!!!!!!!!!!!!!!!!!!!!!

  implicit none

  public

  real(kind(1.0D0)) :: beamwd = 0.58D0
  !! beamwd /0.58/ : width of neutral beam duct where it passes
  !!                 between the TF coils (m)
  !!   (T Inoue et al, Design of neutral beam system for ITER-FEAT,
  !!    <A HREF=http://dx.doi.org/10.1016/S0920-3796(01)00339-8>
  !!     Fusion Engineering and Design, Volumes 56-57, October 2001, Pages 517-521</A>)
  real(kind(1.0D0)) :: bigq = 0.0D0
  !! bigq : Fusion gain; P_fusion / (P_injection + P_ohmic)
  real(kind(1.0D0)) :: bootipf = 0.0D0
  !! bootipf : bootstrap current fraction (enforced; see ibss)
  real(kind(1.0D0)) :: bscfmax = 0.9D0
  !! bscfmax /0.9/ : maximum fraction of plasma current from bootstrap;
  !!                 if bscfmax < 0, bootstrap fraction = abs(bscfmax)
  real(kind(1.0D0)) :: bscf_iter89 = 0.0D0
  !! bscf_iter89 : bootstrap current fraction, ITER 1989 model
  real(kind(1.0D0)) :: bscf_nevins = 0.0D0
  !! bscf_nevins : bootstrap current fraction, Nevins et al model
  real(kind(1.0D0)) :: bscf_sauter = 0.0D0
  !! bscf_sauter : bootstrap current fraction, Sauter et al model
  real(kind(1.0D0)) :: bscf_wilson = 0.0D0
  !! bscf_wilson : bootstrap current fraction, Wilson et al model
  real(kind(1.0D0)) :: cboot = 1.0D0
  !! cboot /1.0/ : bootstrap current fraction multiplier (ibss=1)
  real(kind(1.0D0)) :: cnbeam = 0.0D0
  !! cnbeam : neutral beam current (A)
  real(kind(1.0D0)) :: echpwr = 0.0D0
  !! echpwr : ECH power (MW)
  real(kind(1.0D0)) :: echwpow = 0.0D0
  !! echwpow : ECH wall plug power (MW)
  real(kind(1.0D0)) :: effcd = 0.0D0
  !! effcd : current drive efficiency (A/W)
  real(kind(1.0D0)) :: enbeam = 1.0D3
  !! enbeam /1.0e3/ : neutral beam energy (keV) (iteration variable 19)
  real(kind(1.0D0)) :: etacd = 0.0D0
  !! etacd : auxiliary power wall plug to injector efficiency
  real(kind(1.0D0)) :: etacdfix = 0.0D0
  !! etacdfix : secondary auxiliary power wall plug to injector efficiency
  real(kind(1.0D0)) :: etaech = 0.3D0
  !! etaech /0.3/ : ECH wall plug to injector efficiency
  real(kind(1.0D0)) :: etalh = 0.3D0
  !! etalh /0.3/ : lower hybrid wall plug to injector efficiency
  real(kind(1.0D0)) :: etanbi = 0.3D0
  !! etanbi /0.3/ : neutral beam wall plug to injector efficiency
  real(kind(1.0D0)) :: fpion = 0.5D0
  !!fpion  :  fraction of beam energy to ions
  real(kind(1.0D0)) :: pnbitot = 0.0D0
  !! pnbitot : neutral beam power entering vacuum vessel
  real(kind(1.0D0)) :: nbshinemw = 0.0D0
  !! nbshinemw : neutral beam shine-through power
  real(kind(1.0D0)) :: feffcd = 1.0D0
  !! feffcd /1.0/ : current drive efficiency fudge factor (iteration variable 47)
  real(kind(1.0D0)) :: forbitloss = 0.0D0
  !! forbitloss /0.0/ : fraction of neutral beam power lost after ionisation but
  !!                    before thermalisation (orbit loss fraction)
  real(kind(1.0D0)) :: frbeam = 1.05D0
  !! frbeam /1.05/ : R_tangential / R_major for neutral beam injection
  real(kind(1.0D0)) :: ftritbm = 1.0D-6
  !! ftritbm /1.0e-6/ : fraction of beam that is tritium
  real(kind(1.0D0)) :: gamcd = 0.0D0
  !! gamcd : normalised current drive efficiency (1.0e20 A/(W m^2))
  real(kind(1.0D0)) :: gamma_ecrh = 0.35D0
  !! gamma_ecrh /0.35/ : user input ECRH gamma (1.0e20 A/(W m^2))
  real(kind(1.0D0)) :: rho_ecrh = 0.1D0
  !! rho_ecrh /0.1/ : normalised minor radius at which electron cyclotron current drive is maximum

  integer :: iefrf = 5
  !! iefrf /5/ : switch for current drive efficiency model: <OL>
  !!        <LI> Fenstermacher Lower Hybrid
  !!        <LI> Ion Cyclotron current drive
  !!        <LI> Fenstermacher ECH
  !!        <LI> Ehst Lower Hybrid
  !!        <LI> ITER Neutral Beam
  !!        <LI> new Culham Lower Hybrid model
  !!        <LI> new Culham ECCD model
  !!        <LI> new Culham Neutral Beam model
  !!        <LI> Empty (Oscillating field CD removed)
  !!        <LI> ECRH user input gamma
  !!        <LI> ECRH "HARE" model (E. Poli, Physics of Plasmas 2019) </OL>
  integer :: iefrffix = 0 
  !! iefrffix /0/ : switch for 2nd current drive efficiency model <UL>
  !!        <LI> = 0 No fixed current drive
  !!        <LI> = 1 Fenstermacher Lower Hybrid
  !!        <LI> = 2 Ion Cyclotron current drive
  !!        <LI> = 3 Fenstermacher ECH
  !!        <LI> = 4 Ehst Lower Hybrid
  !!        <LI> = 5 ITER Neutral Beam
  !!        <LI> = 6 new Culham Lower Hybrid model
  !!        <LI> = 7 new Culham ECCD model
  !!        <LI> = 8 new Culham Neutral Beam model
  !!        <LI> = 9 Empty (Oscillating field CD removed)
  !!        <LI> = 10 ECRH user input gamma
  !!        <LI> = 11 ECRH "HARE" model (E. Poli, Physics of Plasmas 2019) </UL>
  integer :: irfcd = 1
  !! irfcd /1/ : switch for current drive calculation:<UL>
  !!        <LI> = 0 turned off;
  !!        <LI> = 1 turned on</UL>
  real(kind(1.0D0)) :: nbshinef = 0.0D0
  !! nbshinef : neutral beam shine-through fraction
  real(kind(1.0D0)) :: nbshield = 0.5D0
  !! nbshield /0.5/ : neutral beam duct shielding thickness (m)
  real(kind(1.0D0)) :: pheat = 0.0D0
  !! pheat /0.0/ : heating power not used for current drive (MW)
  !!               (iteration variable 11)
  real(kind(1.0D0)) :: pheatfix = 0.0D0
  !! pheatfix /0.0/ : secondary fixed heating power not used for current drive (MW)
  real(kind(1.0D0)) :: pinjalw = 150.0D0
  !! pinjalw /150.0/ : Maximum allowable value for injected power (MW)
  !!                  (constraint equation 30)
  real(kind(1.0D0)) :: pinjemw = 0.0D0
  !! pinjemw : auxiliary injected power to electrons (MW)
  real(kind(1.0D0)) :: pinjimw = 0.0D0
  !! pinjimw : auxiliary injected power to ions (MW)
  real(kind(1.0D0)) :: pinjmw = 0.0D0
  !! pinjmw : total auxiliary injected power (MW)
  real(kind(1.0D0))  :: pinjfixmw = 0.0D0
  !! pinjfixmw : secondary total fixed auxiliary injected power (MW)
  real(kind(1.0D0)) :: plhybd = 0.0D0
  !! plhybd : lower hybrid injection power (MW)
  real(kind(1.0D0)) :: pnbeam = 0.0D0
  !! pnbeam : neutral beam injection power (MW)
  real(kind(1.0D0)) :: porbitlossmw = 0.0D0
  !! porbitlossmw : neutral beam power lost after ionisation but before
  !!                thermalisation (orbit loss power) (MW)
  real(kind(1.0D0)) :: pwplh = 0.0D0
  !! pwplh : lower hybrid wall plug power (MW)
  real(kind(1.0D0)) :: pwpnb = 0.0D0
  !! pwpnb : neutral beam wall plug power (MW)
  real(kind(1.0D0)) :: rtanbeam = 0.0D0
  !! rtanbeam : neutral beam centreline tangency radius (m)
  real(kind(1.0D0)) :: rtanmax = 0.0D0
  !! rtanmax : maximum tangency radius for centreline of beam (m)
  real(kind(1.0D0)) :: taubeam = 0.0D0
  !! taubeam : neutral beam e-decay lengths to plasma centre
  real(kind(1.0D0)) :: tbeamin = 3.0D0
  !! tbeamin /3.0/ : permitted neutral beam e-decay lengths to plasma centre

end module current_drive_variables

! !!!!!!!!!!!!!!!!!!!!!!!!!!!!!!!!!!!!!!!!!!!!!!!!!!!!!!!!!!!!!!!!!!

module divertor_kallenbach_variables

  !! Module containing global variables relating to the
  !! tokamak divertor components, Kallenbach model, issue #400
  !! This module contains global variables relating to tokamak
  !! divertor components.
  ! !!!!!!!!!!!!!!!!!!!!!!!!!!!!!!!!!!!!!!!!!!!!!!!

  implicit none

  public

  integer :: kallenbach_switch = 0
  !! kallenbach_switch /0/ : Switch to turn on the 1D Kallenbach divertor model (1=on, 0=off)

  integer :: kallenbach_tests = 0
  !! kallenbach_tests /0/ : Switch to run tests of 1D Kallenbach divertor model (1=on, 0=off)

  integer :: kallenbach_test_option = 0
  !! kallenbach_test_option /0/ : Switch to choose kallenbach test option: <UL>
  !!            <LI> = 0 Test case with user inputs;
  !!            <LI> = 1 Test case for Kallenbach paper;</UL>

  integer :: kallenbach_scan_switch = 0
  !! kallenbach_scan_switch /0/ : Switch to run scan of 1D Kallenbach divertor model (1=on, 0=off)

  integer :: kallenbach_scan_var = 0
  !! kallenbach_scan_var /0/ : Switch for parameter to scan for kallenbach scan test:<UL>
  !!                 <LI> = 0 ttarget
  !!                 <LI> = 1 qtargettotal
  !!                 <LI> = 2 targetangle
  !!                 <LI> = 3 lambda_q_omp
  !!                 <LI> = 4 netau_sol</UL>

  real(kind(1.0D0)) :: kallenbach_scan_start = 2.0
  !! kallenbach_scan_start /2.0/ : Start value for kallenbach scan parameter

  real(kind(1.0D0)) :: kallenbach_scan_end = 10.0
  !! kallenbach_scan_end /10.0/ : End value for kallenbach scan parameter

  integer :: kallenbach_scan_num = 1
  !! kallenbach_scan_num /1/ : Number of scans for kallenbach scan test

  real(kind(1.0D0)) :: target_spread = 0.003D0
  !! target_spread /0.003/ : Increase in SOL power fall-off length due to spreading, mapped to OMP [m]

  real(kind(1.0D0)) :: lambda_q_omp = 0.002D0
  !! lambda_q_omp /0.002/ : SOL power fall-off length at the outer midplane, perpendicular to field [m]

  real(kind(1.0D0)) :: lcon_factor = 1.0D0
  !! lcon_factor /1.0/ : Correction factor for connection length from OMP to divertor =
  !!                     connection length/(pi*q*rmajor)

  real(kind(1.0D0)) :: netau_sol = 0.5D0
  !! netau_sol /0.5/ : Parameter describing the departure from local ionisation equilibrium in the SOL. [ms.1e20/m3]

  real(kind(1.0D0)) :: targetangle = 30.0D0
  !! targetangle /30.0/ : Angle between field-line and divertor target (degrees)

  real(kind(1.0D0)) :: ttarget = 2.3D0
  !! ttarget /2.3/ : Plasma temperature adjacent to divertor sheath [eV] (iteration variable 120)

  real(kind(1.0D0)) :: qtargettotal = 5.0D6
  !! qtargettotal /5.0e6/ : Power density on target including surface recombination [W/m2]
  !!(iteration variable 124)

  ! real(kind(1.0D0)) :: helium_enrichment = 1.0D0
  ! real(kind(1.0D0)) :: impurity_enrichment = 5.0D0

  real(kind(1.0D0)), dimension(14) :: impurity_enrichment = 5.0D0
  !! impurity_enrichment(14) /5.0/ : Ratio of each impurity concentration in SOL to confined plasma+
  !!the enrichment for Argon is also propagated for PLASMOD (ipedestal=3)

  real(kind(1.0D0)) :: psep_kallenbach = 0.0D0
  !! psep_kallenbach : Power conducted through the separatrix, as calculated by the divertor model [W]
  !!                   Not equal to pdivt unless constraint is imposed.

  real(kind(1.0D0)) :: teomp = 0.0D0
  !! teomp : separatrix temperature calculated by the Kallenbach divertor model [eV]

  ! Issue #457
  real(kind(1.0D0)) :: neomp = 0.0D0
  !! neomp : Mean SOL density at OMP calculated by the Kallenbach divertor model [m-3]

  real(kind(1.0D0)) :: neratio = 0.75D0
  !! neratio /0.75/ : Ratio of mean SOL density at OMP to separatrix density at OMP (iteration variable 121)

  real(kind(1.0D0)) :: pressure0 = 0.0D0
  !! pressure0 : Total plasma pressure near target (thermal+dynamic) [Pa]

  real(kind(1.0D0)) :: fractionwidesol = 0.1D0
  !! fractionwidesol /0.1/ : Distance from target at which SOL gets broader as a fraction of connection length

  real(kind(1.0D0)), public :: fmom
  !! fmom : momentum factor [-]

  real(kind(1.0D0)), public :: totalpowerlost
  !! totalpowerlost : Total power lost due to radiation, ionisation and recombination [W]

  real(kind(1.0D0)), public :: impuritypowerlost
  !! impuritypowerlost : Power lost due to impurity radiation [W]

  real(kind(1.0D0)), public :: hydrogenicpowerlost
  !! hydrogenicpowerlost : Power lost due to hydrogenic radiation [W]

  real(kind(1.0D0)), public :: exchangepowerlost
  !! exchangepowerlost : Power lost due to charge exchange  [W]

  real(kind(1.0D0)), public :: ionisationpowerlost
  !! ionisationpowerlost : Power lost due to electron impact ionisation [W]

  real(kind(1.0D0)), public :: abserr_sol = 1.d-4
  !! abserr_sol : Absolute contribution to the error tolerance in the Kallenbach divertor model

  real(kind(1.0D0)), public :: relerr_sol = 1.d-4
  !! relerr_sol : Relative contribution to the error tolerance in the Kallenbach divertor model

  real(kind(1.0D0)), public :: mach0 = 0.999
  !! mach0 : Mach number at target (must be just less than 1)


end module divertor_kallenbach_variables

! !!!!!!!!!!!!!!!!!!!!!!!!!!!!!!!!!!!!!!!!!!!!!!!!!!!!!!!!!!!!!!!!!!

module divertor_variables

  !! Module containing global variables relating to the
  !! tokamak divertor components
  !! This module contains global variables relating to tokamak
  !! divertor components.
  !+ad_hisc               tdiv now an input for stellarators
  !! AEA FUS 251: A User's Guide to the PROCESS Systems Code
  !
  ! !!!!!!!!!!!!!!!!!!!!!!!!!!!!!!!!!!!!!!!!!!!!!!!

  implicit none

  public

  real(kind(1.0D0)) :: adas = 0.0D0
  !! adas : area divertor / area main plasma (along separatrix)
  real(kind(1.0D0)) :: anginc = 0.262D0
  !! anginc /0.262/ : angle of incidence of field line on plate (rad)
  real(kind(1.0D0)) :: betai = 1.0D0
  !! betai /1.0/ : poloidal plane angle between divertor plate and leg, inboard (rad)
  real(kind(1.0D0)) :: betao = 1.0D0
  !! betao /1.0/ : poloidal plane angle between divertor plate and leg, outboard (rad)
  real(kind(1.0D0)) :: bpsout = 0.60D0
  !! bpsout /0.6/ : reference B_p at outboard divertor strike point (T)
  real(kind(1.0D0)) :: c1div = 0.45D0
  !! c1div /0.45/ : fitting coefficient to adjust ptpdiv, ppdiv
  real(kind(1.0D0)) :: c2div = -7.0D0
  !! c2div /-7.0/ : fitting coefficient to adjust ptpdiv, ppdiv
  real(kind(1.0D0)) :: c3div = 0.54D0
  !! c3div /0.54/ : fitting coefficient to adjust ptpdiv, ppdiv
  real(kind(1.0D0)) :: c4div = -3.6D0
  !! c4div /-3.6/ : fitting coefficient to adjust ptpdiv, ppdiv
  real(kind(1.0D0)) :: c5div = 0.7D0
  !! c5div /0.7/ : fitting coefficient to adjust ptpdiv, ppdiv
  real(kind(1.0D0)) :: c6div = 0.0D0
  !! c6div /0.0/ : fitting coefficient to adjust ptpdiv, ppdiv
  real(kind(1.0D0)) :: delld = 1.0D0
  !! delld /1.0/ : coeff for power distribution along main plasma
  real(kind(1.0D0)) :: dendiv = 0.0D0
  !! dendiv : plasma density at divertor (10**20 /m3)
  real(kind(1.0D0)) :: densin = 0.0D0
  !! densin : density at plate (on separatrix) (10**20 /m3)
  real(kind(1.0D0)) :: divclfr = 0.3D0
  !! divclfr /0.3/ : divertor coolant fraction
  real(kind(1.0D0)) :: divdens = 1.0D4
  !! divdens /1.0e4/ : divertor structure density (kg/m3)
  integer :: divdum = 0
  !! divdum /0/ : switch for divertor Zeff model: 0=calc, 1=input
  real(kind(1.0D0)) :: divfix = 0.2D0
  !! divfix /0.2/ : divertor structure vertical thickness (m)
  real(kind(1.0D0)) :: divmas = 0.0D0
  !! divmas : divertor plate mass (kg)
  real(kind(1.0D0)) :: divplt = 0.035D0
  !! divplt /0.035/ : divertor plate thickness (m) (from Spears, Sept 1990)
  real(kind(1.0D0)) :: divsur = 0.0D0
  !! divsur : divertor surface area (m2)
  real(kind(1.0D0)) :: fdfs = 10.0D0
  !! fdfs /10.0/ : radial gradient ratio
  real(kind(1.0D0)) :: fdiva = 1.11D0
  !! fdiva /1.11/ : divertor area fudge factor (for ITER, Sept 1990)
  real(kind(1.0D0)) :: fgamp = 1.0D0
  !! fgamp /1.0/ : sheath potential factor (not used)
  real(kind(1.0D0)) :: fhout = 0.0D0
  !! fhout : fraction of power to outboard divertor (for single null)
  real(kind(1.0D0)) :: fififi = 4.0D-3
  !! fififi /0.004/ : coefficient for gamdiv
  real(kind(1.0D0)) :: frrp = 0.4D0
  !! frrp /0.4/ : fraction of radiated power to plate
  real(kind(1.0D0)), bind(C) :: hldiv = 0.0D0
  !! hldiv : divertor heat load (MW/m2)
  real(kind(1.0D0)) :: hldivlim = 5.0D0
  !! hldivlim /5.0/ : heat load limit (MW/m2)
  real(kind(1.0D0)) :: ksic = 0.8D0
  !! ksic /0.8/ : power fraction for outboard double-null scrape-off plasma
  real(kind(1.0D0)) :: lamp = 0.0D0
  !! lamp : power flow width (m)
  real(kind(1.0D0)) :: minstang = 0.0D0
  !! minstang : minimum strike angle for heat flux calculation
  real(kind(1.0D0)) :: omegan = 1.0D0
  !! omegan /1.0/ : pressure ratio (nT)_plasma / (nT)_scrape-off
  real(kind(1.0D0)) :: omlarg = 0.0D0
  !! omlarg : power spillage to private flux factor
  real(kind(1.0D0)) :: ppdivr = 0.0D0
  !! ppdivr : peak heat load at plate (with radiation) (MW/m2)
  real(kind(1.0D0)) :: prn1 = 0.285D0
  !! prn1 /0.285/ : n-scrape-off / n-average plasma;
  !!                (input for ipedestal=0, = nesep/dene if ipedestal>=1)
  real(kind(1.0D0)) :: ptpdiv = 0.0D0
  !! ptpdiv : peak temperature at the plate (eV)
  real(kind(1.0D0)) :: rconl = 0.0D0
  !! rconl : connection length ratio, outboard side
  real(kind(1.0D0)) :: rlclolcn = 0.0D0
  !! rlclolcn : ratio of collision length / connection length
  real(kind(1.0D0)) :: rlenmax = 0.5D0
  !! rlenmax /0.5/ : maximum value for length ratio (rlclolcn) (eqn.22)
  real(kind(1.0D0)) :: rsrd = 0.0D0
  !! rsrd : effective separatrix/divertor radius ratio
  real(kind(1.0D0)) :: tconl = 0.0D0
  !! tconl : main plasma connection length (m)
  real(kind(1.0D0)) :: tdiv = 2.0D0
  !! tdiv /2.0/ : temperature at divertor (eV)
  !!              (input for stellarator only, calculated for tokamaks)
  real(kind(1.0D0)) :: tsep = 0.0D0
  !! tsep : temperature at the separatrix (eV)
  real(kind(1.0D0)) :: xparain = 2.1D3
  !! xparain /2.1e3/ : parallel heat transport coefficient (m2/s)
  real(kind(1.0D0)) :: xpertin = 2.0D0
  !! xpertin /2.0/ : perpendicular heat transport coefficient (m2/s)
  real(kind(1.0D0)) :: zeffdiv = 1.0D0
  !! zeffdiv /1.0/ : Zeff in the divertor region (if divdum /= 0)

end module divertor_variables

! !!!!!!!!!!!!!!!!!!!!!!!!!!!!!!!!!!!!!!!!!!!!!!!!!!!!!!!!!!!!!!!!!!

module fwbs_variables

  !! Module containing global variables relating to the
  !! first wall, blanket and shield components
  !! This module contains global variables relating to the first
  !! wall, blanket and shield components.
  !! AEA FUS 251: A User's Guide to the PROCESS Systems Code
  !
  ! !!!!!!!!!!!!!!!!!!!!!!!!!!!!!!!!!!!!!!!!!!!!!!!

  implicit none

  public

  ! General blanket parameters

  real(kind(1.0D0)), bind(C):: bktlife = 0.0D0
  !! bktlife : blanket lifetime (years)

  real(kind(1.0D0)) :: coolmass = 0.0D0
  !! coolmass : mass of water coolant (in shield, blanket,
  !!            first wall, divertor) (kg)

  ! Formerly known as cryomass.
  !! vvmass : vacuum vessel mass (kg)
  real(kind(1.0D0)) :: vvmass = 0.0D0

  real(kind(1.0D0)) :: denstl = 7800.0D0
  !! denstl /7800.0/ : density of steel (kg/m3)

  real(kind(1.0D0)) :: denw = 19250.0D0
  !! denw /19250.0/ : density of tungsten (kg/m3)

  real(kind(1.0D0)) :: dewmkg = 0.0D0
  !! dewmkg : total mass of vacuum vessel + cryostat (kg)

  !                         (calculated if blktmodel>0)
  !! emult /1.269/ : energy multiplication in blanket and shield
  real(kind(1.0D0)) :: emult = 1.269D0

  real(kind(1.0D0)) :: emultmw = 0.0D0
  !! emultmw : power due to energy multiplication in blanket and shield [MW]

  real(kind(1.0D0)) :: fblss = 0.09705D0
  !! fblss /0.09705/ : KIT blanket model: steel fraction of breeding zone

  real(kind(1.0D0)) :: fdiv = 0.115D0
  !! fdiv /0.115/ : area fraction taken up by divertor

  real(kind(1.0D0)) :: fhcd = 0.0D0
  !! fhcd /0.0/ : area fraction covered by heating/current drive
  !!              apparatus plus diagnostics

  real(kind(1.0D0)) :: fhole = 0.0D0
  !! fhole /0.0/ : area fraction taken up by other holes (IFE)

  integer :: fwbsshape = 2
  !! fwbsshape /2/ : first wall, blanket, shield and vacuum vessel shape:<UL>
  !!                 <LI> = 1 D-shaped (cylinder inboard + ellipse outboard);
  !!                 <LI> = 2 defined by two ellipses</UL>

  real(kind(1.0D0)) :: fwlife = 0.0D0
  !! fwlife : first wall full-power lifetime (y)

  real(kind(1.0D0)) :: fwmass = 0.0D0
  !! fwmass : first wall mass (kg)

  real(kind(1.0D0)) :: fw_armour_mass = 0.0D0
  !! fw_armour_mass : first wall armour mass (kg)

  real(kind(1.0D0)) :: fw_armour_thickness = 0.005D0
  !! fw_armour_thickness /0.005/ : first wall armour thickness (m)

  real(kind(1.0D0)) :: fw_armour_vol = 0.0D0
  !! fw_armour_vol : first wall armour volume (m3)

  integer :: iblanket = 1
  !! iblanket /1/ : switch for blanket model: <UL>
  !!            <LI> = 1 CCFE HCPB model;
  !!            <LI> = 2 KIT HCPB model;
  !!            <LI> = 3 CCFE HCPB model with Tritium Breeding Ratio calculation;
  !!            <LI> = 4 KIT HCLL model</UL>

  integer :: iblnkith = 1
  !! iblnkith /1/ : switch for inboard blanket: <UL>
  !!            <LI> = 0 No inboard blanket (blnkith=0.0);
  !!            <LI> = 1 Inboard blanket present</UL>

  integer :: inuclear = 0
  !! inuclear /0/ : switch for nuclear heating in the coils: <UL>
  !!            <LI> = 0 Frances Fox model (default);
  !!            <LI> = 1 Fixed by user (qnuc)</UL>
  real(kind(1.0D0)) :: qnuc = 0.0D0
  !! qnuc /0.0/ : nuclear heating in the coils (W) (inuclear=1)

  real(kind(1.0D0)) :: li6enrich = 30.0D0
  !! li6enrich /30.0/ : lithium-6 enrichment of breeding material (%)

  real(kind(1.0D0)), bind(C) :: pnucblkt = 0.0D0
  !! pnucblkt : nuclear heating in the blanket (MW)

  real(kind(1.0D0)) :: pnuccp = 0.0D0
  !! pnuccp : nuclear heating in the ST centrepost (MW)

  real(kind(1.0D0)) :: pnucdiv = 0.0D0
  !! pnucdiv : nuclear heating in the divertor (MW)

  real(kind(1.0D0)) :: pnucfw = 0.0D0
  !! pnucfw : nuclear heating in the first wall (MW)

  real(kind(1.0D0)) :: pnuchcd = 0.0D0
  !! pnuchcd : nuclear heating in the HCD apparatus and diagnostics (MW)

  real(kind(1.0D0)) :: pnucloss = 0.0D0
  !! pnucloss : nuclear heating lost via holes (MW)

  real(kind(1.0D0)) :: pnucvvplus = 0.0D0
  !! pnucloss : nuclear heating to vacuum vessel and beyond(MW)

  real(kind(1.0D0)), bind(C) :: pnucshld = 0.0D0
  !! pnucshld : nuclear heating in the shield (MW)

  real(kind(1.0D0)) :: whtblkt = 0.0D0
  !! whtblkt : mass of blanket (kg)

  real(kind(1.0D0)) :: whtblss = 0.0D0
  !! whtblss : mass of blanket - steel part (kg)

  real(kind(1.0D0)) :: armour_fw_bl_mass = 0.0D0
  !! armour_fw_bl_mass : Total mass of armour, first wall and blanket (kg)


  ! CCFE HCPB Blanket Model (with or without TBR calculation)
  ! ----------

  !! <P><B>The following are used only in the CCFE HCPB blanket model
  !! (iblanket=1):</B><P>
  real(kind(1.0D0)) :: breeder_f = 0.5D0
  !! breeder_f /0.5/ :  Volume ratio: Li4SiO4/(Be12Ti+Li4SiO4) (iteration variable 108)
  
  real(kind(1.0D0)) :: breeder_multiplier = 0.75D0
  !! breeder_multiplier /0.75/ : combined breeder/multipler fraction of blanket by volume
  
  real(kind(1.0D0)) :: vfcblkt = 0.05295D0
  !! vfcblkt /0.05295/ : He coolant fraction of blanket by volume
  !!                  (iblanket = 1 or 3 (CCFE HCPB))
  
  real(kind(1.0D0)) :: vfpblkt = 0.1D0
  !! vfpblkt /0.1/ : He purge gas fraction of blanket by volume
  !!                  (iblanket = 1 or 3 (CCFE HCPB))

  real(kind(1.0D0)) :: whtblli4sio4 = 0.0D0
  !! whtblli4sio4 : mass of lithium orthosilicate in blanket (kg)
  !!                  (iblanket = 1 or 3 (CCFE HCPB))
  
  real(kind(1.0D0)) :: whtbltibe12 = 0.0D0
  !! whtbltibe12 : mass of titanium beryllide in blanket (kg)
  !!                  (iblanket = 1 or 3 (CCFE HCPB))

  real(kind(1.0D0)) :: f_neut_shield = -1.0D0
  !! f_neut_shield : Fraction of nuclear power shielded before the CP magnet (ST)
  !!                 ( neut_absorb = -1 --> a fit on simplified MCNP neutronic
  !!                   calculation is used assuming water cooled (13%) tungesten carbyde )
  ! ----------


  !  KIT HCPB blanket model

  !! <P><B>The following are used in the KIT HCPB blanket model
  !! (iblanket=2):</B><P>
  integer :: breedmat = 1
  !! breedmat /1/ : breeder material switch (iblanket=2 (KIT HCPB)):<UL>
  !!                 <LI> = 1 Lithium orthosilicate;
  !!                 <LI> = 2 Lithium methatitanate;
  !!                 <LI> = 3 Lithium zirconate</UL>
  real(kind(1.0D0)) :: densbreed = 0.0D0
  !! densbreed : density of breeder material (kg/m3) (iblanket=2 (KIT HCPB))
  real(kind(1.0D0)) :: fblbe = 0.6D0
  !! fblbe /0.6/ : beryllium fraction of blanket by volume
  !!               (if (iblanket=2 (KIT HCPB)), Be fraction of breeding zone)
  real(kind(1.0D0)) :: fblbreed = 0.154D0
  !! fblbreed /0.154/ : breeder fraction of blanket breeding zone by volume
  !!                    (iblanket=2 (KIT HCPB))
  real(kind(1.0D0)) :: fblhebmi = 0.4D0
  !! fblhebmi /0.40/ : helium fraction of inboard blanket box manifold by volume
  !!                    (iblanket=2 (KIT HCPB))
  real(kind(1.0D0)) :: fblhebmo = 0.4D0
  !! fblhebmo /0.40/ : helium fraction of outboard blanket box manifold by volume
  !!                    (iblanket=2 (KIT HCPB))
  real(kind(1.0D0)) :: fblhebpi = 0.6595D0
  !! fblhebpi /0.6595/ : helium fraction of inboard blanket back plate by volume
  !!                    (iblanket=2 (KIT HCPB))
  real(kind(1.0D0)) :: fblhebpo = 0.6713D0
  !! fblhebpo /0.6713/ : helium fraction of outboard blanket back plate by volume
  !!                    (iblanket=2 (KIT HCPB))
  integer :: hcdportsize = 1
  !! hcdportsize /1/ : size of heating/current drive ports (iblanket=2 (KIT HCPB)): <UL>
  !!                 <LI> = 1 'small'
  !!                 <LI> = 2 'large'</UL>
  real(kind(1.0D0)) :: nflutf = 0.0D0
  !! nflutf : peak fast neutron fluence on TF coil superconductor (n/m2)
  !!          (iblanket=2 (KIT HCPB))
  integer :: npdiv = 2
  !! npdiv /2/ : number of divertor ports (iblanket=2 (KIT HCPB))
  integer :: nphcdin = 2
  !! nphcdin /2/ : number of inboard ports for heating/current drive
  !!               (iblanket=2 (KIT HCPB))
  integer :: nphcdout = 2
  !! nphcdout /2/ : number of outboard ports for heating/current drive
  !!                (iblanket=2 (KIT HCPB))
  real(kind(1.0D0)) :: tbr = 0.0D0
  !! tbr : tritium breeding ratio (iblanket=2,3 (KIT HCPB/HCLL))
  real(kind(1.0D0)) :: tritprate = 0.0D0
  !! tritprate : tritium production rate (g/day) (iblanket=2 (KIT HCPB))
  real(kind(1.0D0)) :: vvhemax = 0.0D0
  !! vvhemax : maximum helium concentration in vacuum vessel at end of
  !!           plant life (appm) (iblanket=2 (KIT HCPB))
  real(kind(1.0D0)) :: wallpf = 1.21D0
  !! wallpf /1.21/ : neutron wall load peaking factor (iblanket=2 (KIT HCPB))
  real(kind(1.0D0)) :: whtblbreed = 0.0D0
  !! whtblbreed : mass of blanket - breeder part (kg) (iblanket=2 (KIT HCPB))
  real(kind(1.0D0)) :: whtblbe = 0.0D0
  !! whtblbe : mass of blanket - beryllium part (kg)


  !! <P><B>CCFE HCPB model with Tritium Breeding Ratio calculation
  !! (iblanket=3):</B><P>

  !! tbrmin /1.1/ : minimum tritium breeding ratio (constraint equation 52)
  !!                (If iblanket=1, tbrmin=minimum 5-year time-averaged tritium breeding ratio)
  integer :: iblanket_thickness = 2
  !! iblanket_thickness /2/ : Blanket thickness switch:<UL>
  !!    <LI> = 1 thin    0.53 m inboard, 0.91 m outboard
  !!    <LI> = 2 medium  0.64 m inboard, 1.11 m outboard
  !!    <LI> = 3 thick   0.75 m inboard, 1.30 m outboard</UL>
  !! Do not set blnkith, blnkoth, fwith or fwoth when iblanket=3.

  integer :: primary_pumping = 2
  !! primary_pumping /2/ : Switch for pumping power for primary coolant (06/01/2016):
  !!      (mechanical power only)<UL>
  !!    <LI> = 0 User sets pump power directly (htpmw_blkt, htpmw_fw, htpmw_div, htpmw_shld)
  !!    <LI> = 1 User sets pump power as a fraction of thermal power (fpumpblkt, fpumpfw, fpumpdiv, fpumpshld)
  !!    <LI> = 2 Mechanical pumping power is calculated
  !!    <LI> = 3 Mechanical pumping power is calculated using specified pressure drop</UL>
  !! (peak first wall temperature is only calculated if primary_pumping = 2)

  integer :: secondary_cycle = 0
  !! secondary_cycle /0/ : Switch for power conversion cycle:<UL>
  !!    <LI> = 0 Set efficiency for chosen blanket, from detailed models (divertor heat not used)
  !!    <LI> = 1 Set efficiency for chosen blanket, from detailed models (divertor heat used)
  !!    <LI> = 2 user input thermal-electric efficiency (etath)
  !!    <LI> = 3 steam Rankine cycle
  !!    <LI> = 4 supercritical CO2 cycle</UL>
  integer, bind(C) :: coolwh = 1
  !! coolwh : Blanket coolant (set via blkttype):<UL>
  !!        <LI> = 1 helium;
  !!        <LI> = 2 pressurized water</UL>
  real(kind(1.0D0)) :: afwi = 0.008D0
  !! afwi /0.008/ : inner radius of inboard first wall/blanket coolant channels OBSOLETE (m)
  real(kind(1.0D0)) :: afwo = 0.008D0
  !! afwo /0.008/ : inner radius of outboard first wall/blanket coolant channels OBSOLETE (m)

  ! MDK New first wall calculation
  character(len=6) :: fwcoolant = 'helium'
  !! fwcoolant /helium/ : first wall coolant (can be different from blanket coolant)
  !!                      'helium' or 'water'  (27/11/2015)
  real(kind(1.0D0)) :: fw_wall = 0.003D0
  !! fw_wall /0.003/ : wall thickness of first wall coolant channels (m) (27/11/2015)
  real(kind(1.0D0)) :: afw = 0.006D0
  !! afw /0.006/ : radius of first wall cooling channels (m) (27/11/15)
  real(kind(1.0D0)) :: pitch = 0.020D0
  !! pitch /0.020/ : pitch of first wall cooling channels (m) (27/11/15)
  real(kind(1.0D0)) :: fwinlet = 573.0D0
  !! fwinlet /573/ : inlet temperature of first wall coolant (K) (27/11/2015)
  real(kind(1.0D0)) :: fwoutlet = 823.0D0
  !! fwoutlet /823/ : outlet temperature of first wall coolant (K) (27/11/2015)
  real(kind(1.0D0)) :: fwpressure = 15.5D6
  !! fwpressure /15.5e6/ : first wall coolant pressure (Pa) (secondary_cycle>1)
  real(kind(1.0D0)) :: tpeak = 873.0D0
  !! tpeak : peak first wall temperature (K) (27/11/2015)
  real(kind(1.0D0)) :: roughness = 1.0D-6
  !! roughness /1e-6/ : first wall channel roughness epsilon (m) (27/11/2015)
  real(kind(1.0D0)) :: fw_channel_length = 4.0D0
  !! fw_channel_length /4.0/ : Length of a single first wall channel (all in parallel) (m) (27/11/2015)
  !!                           (iteration variable 114, useful for constraint equation 39)
  real(kind(1.0D0)) :: peaking_factor = 1.0D0
  !! peaking_factor /1.0/ : peaking factor for first wall heat loads (27/11/2015)
  !!                        (Applied separately to inboard and outboard loads.
  !!                        Applies to both neutron and surface loads.
  !!                        Only used to calculate peak temperature - not the coolant flow rate.)

  ! MDK Blanket has not changed as much, but some new variable names
  real(kind(1.0D0)) :: blpressure = 15.5D6
  !! blpressure /15.5e6/ : blanket coolant pressure (Pa) (secondary_cycle>1) (27/11/2015)
  real(kind(1.0D0)) :: inlet_temp = 573.0D0
  !! inlet_temp /573.0/ : inlet temperature of blanket coolant  (K) (secondary_cycle>1) (27/11/2015)
  real(kind(1.0D0)) :: outlet_temp = 823.0D0
  !! outlet_temp /823.0/ : outlet temperature of blanket coolant (K) (27/11/2015)<UL>
  !!        <LI> (secondary_cycle>1);
  !!        <LI> input if coolwh=1 (helium), calculated if coolwh=2 (water)</UL>


  real(kind(1.0D0)) :: coolp = 15.5D6
  !! coolp /15.5e6/ : blanket coolant pressure (Pa) stellarator ONLY (27/11/2015)


  integer :: nblktmodpo = 8
  !! nblktmodpo /8/ : number of outboard blanket modules in poloidal direction (secondary_cycle>1)
  integer :: nblktmodpi = 7
  !! nblktmodpi /7/ : number of inboard blanket modules in poloidal direction (secondary_cycle>1)
  integer :: nblktmodto = 48
  !! nblktmodto /48/ : number of outboard blanket modules in toroidal direction (secondary_cycle>1)
  integer :: nblktmodti = 32
  !! nblktmodti /32/ : number of inboard blanket modules in toroidal direction (secondary_cycle>1)
  real(kind(1.0D0)) :: tfwmatmax = 823.0D0
  !! tfwmatmax /823.0/ : maximum temperature of first wall material (K) (secondary_cycle>1)
  real(kind(1.0D0)) :: fw_th_conductivity = 28.34D0
  !! fw_th_conductivity /28.34/ : thermal conductivity of first wall material at
  !!       293 K (W/m/K) (Temperature dependence is as for unirradiated Eurofer)


  real(kind(1.0D0)) :: fvoldw = 1.74D0
  !! fvoldw /1.74/ : area coverage factor for vacuum vessel volume
  real(kind(1.0D0)) :: fvolsi = 1.0D0
  !! fvolsi /1.0/ : area coverage factor for inboard shield volume
  real(kind(1.0D0)) :: fvolso = 0.64D0
  !! fvolso /0.64/ : area coverage factor for outboard shield volume
  real(kind(1.0D0)) :: fwclfr = 0.15D0
  !! fwclfr /0.15/ : first wall coolant fraction
  !!                 (calculated if lpulse=1 or ipowerflow=1)
  real(kind(1.0D0)) :: praddiv = 0.0D0
  !! praddiv : radiation power incident on the divertor (MW)
  real(kind(1.0D0)) :: pradfw = 0.0D0
  !! pradfw : radiation power incident on the divertor (MW)
  real(kind(1.0D0)) :: pradhcd = 0.0D0
  !! pradhcd : radiation power incident on the divertor (MW)
  real(kind(1.0D0)) :: pradloss = 0.0D0
  !! pradloss : radiation power incident on the divertor (MW)
  real(kind(1.0D0)) :: ptfnuc = 0.0D0
  !! ptfnuc : nuclear heating in the TF coil (MW)
  real(kind(1.0D0)) :: ptfnucpm3 = 0.0D0
  !! ptfnucpm3 : nuclear heating in the TF coil (MW/m3) (blktmodel>0)
  real(kind(1.0D0)) :: rdewex = 0.0D0
  !! rdewex : cryostat radius (m)
  real(kind(1.0D0)) :: zdewex = 0.0D0
  !! zdewex : cryostat height (m)
  real(kind(1.0D0)) :: rpf2dewar = 0.5D0
  !! rpf2dewar /0.5/ : radial distance between outer edge of largest
  !!                   ipfloc=3 PF coil (or stellarator modular coil)
  !!                   and cryostat (m)
  real(kind(1.0D0)) :: vdewex = 0.0D0
  !! vdewex : cryostat volume (m3)
  real(kind(1.0D0)) :: vdewin = 0.0D0
  !! vdewin : vacuum vessel volume (m3)
  real(kind(1.0D0)) :: vfshld = 0.25D0
  !! vfshld /0.25/ : coolant void fraction in shield
  real(kind(1.0D0)) :: volblkt = 0.0D0
  !! volblkt : volume of blanket (m3)
  real(kind(1.0D0)) :: volblkti = 0.0D0
  !! volblkti : volume of inboard blanket (m3)
  real(kind(1.0D0)) :: volblkto = 0.0D0
  !! volblkto : volume of outboard blanket (m3)
  real(kind(1.0D0)) :: volshld = 0.0D0
  !! volshld : volume of shield (m3)
  real(kind(1.0D0)) :: whtshld = 0.0D0
  !! whtshld : mass of shield (kg)
  real(kind(1.0D0)) :: wpenshld = 0.0D0
  !! wpenshld : mass of the penetration shield (kg)
  real(kind(1.0D0)) :: wtshldi = 0.0D0
  !! wtshldi : mass of inboard shield (kg)
  real(kind(1.0D0)) :: wtshldo = 0.0D0
  !! wtshldo : mass of outboard shield (kg)

  integer :: irefprop = 1
  !! irefprop /1/ : obsolete

  real(kind(1.0D0)) :: fblli = 0.0D0
  real(kind(1.0D0)) :: fblli2o = 0.08D0
  !! fblli2o /0.08/ : lithium oxide fraction of blanket by volume
  !!                  (blktmodel=0)
  real(kind(1.0D0)) :: fbllipb = 0.68D0
  !! fbllipb /0.68/ : lithium lead fraction of blanket by volume
  !!                  (blktmodel=0)
  real(kind(1.0D0)) :: fblvd = 0.0D0
  !! fblvd /0.0/ : vanadium fraction of blanket by volume
  !!               (blktmodel=0)
  real(kind(1.0D0)) :: wtblli2o = 0.0D0
  !! wtblli2o : mass of blanket - Li_2O part (kg)
  real(kind(1.0D0)) :: wtbllipb = 0.0D0
  !! wtbllipb : mass of blanket - Li-Pb part (kg)
  real(kind(1.0D0)) :: whtblvd = 0.0D0
  !! whtblvd : mass of blanket - vanadium part (kg)
  real(kind(1.0D0)) :: whtblli = 0.0D0
  !! whtblli : mass of blanket - lithium part (kg)
  real(kind(1.0D0)) :: vfblkt = 0.25D0
  !! vfblkt /0.25/ : coolant void fraction in blanket (blktmodel=0),
  !!                 (calculated if blktmodel > 0)
  integer :: blktmodel = 0
  !! blktmodel /0/ : switch for blanket/tritium breeding model
  !!                 (but see <CODE>iblanket</CODE>):<UL>
  !!            <LI> = 0 original simple model;
  !!            <LI> = 1 KIT model based on a helium-cooled pebble-bed
  !!                     blanket (HCPB) reference design</UL>
  real(kind(1.0D0)) :: declblkt = 0.075D0
  !! declblkt /0.075/ : neutron power deposition decay length of blanket structural material (m)
  !! (Stellarators only)
  real(kind(1.0D0)) :: declfw = 0.075D0
  !! declfw /0.075/ : neutron power deposition decay length of first wall structural material (m)
  !!(Stellarators only)
  real(kind(1.0D0)) :: declshld = 0.075D0
  !! declshld /0.075/ : neutron power deposition decay length of shield structural material (m)
  !! (Stellarators only)
  integer :: blkttype = 3
  !! blkttype /3/ : Switch for blanket type:<UL>
  !!           <LI> = 1 WCLL; efficiency taken from WP13-DAS08-T02, EFDA_D_2M97B7
  !!           <LI> = 2 HCLL; efficiency taken from WP12-DAS08-T01, EFDA_D_2LLNBX
  !!           <LI> = 3 HCPB; efficiency taken from WP12-DAS08-T01, EFDA_D_2LLNBX</UL>

  real(kind(1.0D0)) :: etaiso = 0.85D0
  !! etaiso /0.85/ : isentropic efficiency of FW and blanket coolant pumps
  real(kind(1.0D0)) :: etahtp = 0.95D0
  !! etahtp /0.95/ : electrical efficiency of primary coolant pumps


end module fwbs_variables
!!!!!!!!!!!!!!!!!!!!!!!!!!!!!!!!!!!!!!!!!!!!!!!!!!!!!!!!!!!!!!!!!!!

module primary_pumping_variables

  !! Module containing global variables relating to the priamry_pumping
  !! primary_pumping=3 option  (Mechanical pumping power is calculated using specified pressure drop)
  !! This module contains global variables relating to the
  !! primary pumping information
  !!  !
  ! !!!!!!!!!!!!!!!!!!!!!!!!!!!!!!!!!!!!!!!!!!!!!!!

  implicit none

  public

  ! Issue #503
  real(kind(1.0D0)), parameter :: gamma_he = 1.667D0
  !! gamma_he /1.667/ FIX : ratio of specific heats for helium (primary_pumping=3)
  real(kind(1.0D0)), parameter :: cp_he = 5195.0D0
  !! cp_he /5195/ FIX: specific heat capacity at constant pressure: helium (primary_pumping=3) [J/(kg.K)]
  real(kind(1.0D0)), parameter :: t_in_bb =573.13D0
  !! t_in_bb /573.13/ FIX: temperature in FW and blanket coolant at blanket entrance (primary_pumping=3) [K]
  real(kind(1.0D0)), parameter :: t_out_bb =773.13D0
  !! t_out_bb /773.13/ FIX: temperature in FW and blanket coolant at blanket exit (primary_pumping=3) [K]
  real(kind(1.0D0)), parameter :: p_he =8.0D6
  !! p_he /8.0e6/ FIX: pressure in FW and blanket coolant at pump exit (primary_pumping=3) [Pa]
  real(kind(1.0D0)), parameter :: dp_he =5.5D5
  !! dp_he /5.5e5/ FIX: pressure drop in FW and blanket coolant including heat exchanger and pipes (primary_pumping=3) [Pa]
  real(kind(1.0D0)) :: htpmw_fw_blkt = 0.0d0
  !! htpmw_fw_blkt : mechanical pumping power for FW and blanket including heat exchanger and pipes (primary_pumping=3) [MW]

end module primary_pumping_variables
! !!!!!!!!!!!!!!!!!!!!!!!!!!!!!!!!!!!!!!!!!!!!!!!!!!!!!!!!!!!!!!!!!!

module pfcoil_variables

  !! Module containing global variables relating to the
  !! poloidal field coil systems
  !! This module contains global variables relating to the
  !! poloidal field coil systems of a fusion power plant.
  !! AEA FUS 251: A User's Guide to the PROCESS Systems Code
  !
  ! !!!!!!!!!!!!!!!!!!!!!!!!!!!!!!!!!!!!!!!!!!!!!!!

  implicit none

  public

  integer, parameter :: ngrpmx = 8
  !! ngrpmx /8/ FIX : maximum number of groups of PF coils
  integer, parameter :: nclsmx = 2
  !! nclsmx /2/ FIX : maximum number of PF coils in a given group
  integer, parameter :: nptsmx = 32
  !! nptsmx /32/ FIX : maximum number of points across the midplane of the
  !!          plasma at which the field from the PF coils is fixed
  integer, parameter :: nfixmx = 64
  !! nfixmx /64/ FIX : maximum number of fixed current PF coils

  integer, parameter :: ngc = ngrpmx*nclsmx
  integer, parameter :: ngc2 = ngc+2

  real(kind(1.0D0)) :: alfapf = 5.0D-10
  !! alfapf /5.0e-10/ : smoothing parameter used in PF coil
  !!                    current calculation at the beginning of pulse (BoP)

  real(kind(1.0D0)) :: alstroh = 4.0D8
  !! alstroh /4.0D8/ : allowable hoop stress in Central Solenoid structural material (Pa)

  integer :: i_cs_stress = 0
  !! i_cs_stress /0/ : Switch for CS stress calculation:<UL>
  !!                  <LI> = 0 Hoop stress only;
  !!                  <LI> = 1 Hoop + Axial stress</UL>

  real(kind(1.0D0)) :: areaoh = 0.0D0
  !! areaoh : central solenoid cross-sectional area (m2)
  real(kind(1.0D0)) :: awpoh = 0.0D0
  !! awpoh : central solenoid conductor+void area (m2)
  real(kind(1.0D0)) :: bmaxoh = 0.0D0
  !! bmaxoh : maximum field in central solenoid at end of flat-top (EoF) (T)
  real(kind(1.0D0)) :: bmaxoh0 = 0.0D0
  !! bmaxoh0 : maximum field in central solenoid at beginning of pulse (T)
  real(kind(1.0D0)), dimension(ngc2) :: bpf = 0.0D0
  !! bpf(ngc2) : peak field at coil i (T)
  real(kind(1.0D0)) :: cohbop = 0.0D0
  !! cohbop : central solenoid overall current density at beginning of pulse (A/m2)
  real(kind(1.0D0)) :: coheof = 1.85D7
  !! coheof /1.85e7/ : central solenoid overall current density at end of flat-top (A/m2)
  !!                   (iteration variable 37)
  real(kind(1.0D0)), dimension(ngc2,6) :: cpt = 0.0D0
  !! cpt(ngc2,6) : current per turn in coil i at time j (A)
  real(kind(1.0D0)), dimension(ngc2) :: cptdin = 4.0D4
  !! cptdin(ngc2) /4.0e4/: peak current per turn input for PF coil i (A)
  real(kind(1.0D0)), dimension(ngc2) :: curpfb = 0.0D0
  !! curpfb(ngc2) : work array
  real(kind(1.0D0)), dimension(ngc2) :: curpff = 0.0D0
  !! curpff(ngc2) : work array
  real(kind(1.0D0)), dimension(ngc2) :: curpfs = 0.0D0
  !! curpfs(ngc2) : work array
  real(kind(1.0D0)) :: etapsu = 0.9D0
  !! etapsu /0.9/ : Efficiency of transfer of PF stored energy into or out of storage.
  real(kind(1.0D0)) :: fcohbof = 0.0D0
  !! fcohbof : ratio of central solenoid overall current density at
  !!           beginning of flat-top / end of flat-top
  real(kind(1.0D0)) :: fcohbop = 0.9D0
  !! fcohbop /0.9/ : ratio of central solenoid overall current density at
  !!                 beginning of pulse / end of flat-top
  !!                 (iteration variable 41)
  real(kind(1.0D0)) :: fcuohsu = 0.7D0
  !! fcuohsu /0.7/ : copper fraction of strand in central solenoid
  real(kind(1.0D0)) :: fcupfsu = 0.69D0
  !! fcupfsu /0.69/ : copper fraction of cable conductor (PF coils)
  real(kind(1.0D0)) :: fvssu = 1.0
  !! fvssu   /1.0/  : F-value for constraint equation 51 
  integer, dimension(ngc) :: ipfloc = (/2,2,3,0,0,0,0,0,0,0,0,0,0,0,0,0/)
  !! ipfloc(ngc) /2,2,3/ : switch for locating scheme of PF coil group i:<UL>
  !!                  <LI> = 1 PF coil on top of central solenoid;
  !!                  <LI> = 2 PF coil on top of TF coil;
  !!                  <LI> = 3 PF coil outside of TF coil</UL>
  integer :: ipfres = 0
  !! ipfres /0/ : switch for PF coil type:<UL>
  !!         <LI> = 0 superconducting PF coils;
  !!         <LI> = 1 resistive PF coils</UL>
  real(kind(1.0D0)) :: itr_sum = 0.0D0
  !! itr_sum : total sum of I x turns x radius for all PF coils and CS (Am)
  integer :: isumatoh = 1
  !! isumatoh /1/ : switch for superconductor material in central solenoid:<UL>
  !!           <LI> = 1 ITER Nb3Sn critical surface model with standard
  !!                    ITER parameters;
  !!           <LI> = 2 Bi-2212 high temperature superconductor (range of
  !!                    validity T < 20K, adjusted field b < 104 T, B > 6 T);
  !!           <LI> = 3 NbTi;
  !!           <LI> = 4 ITER Nb3Sn model with user-specified parameters
  !!           <LI> = 5 WST Nb3Sn parameterisation
  !!           <LI> = 6 REBCO HTS parameterisation</UL>

  !! isumatpf /1/ : switch for superconductor material in PF coils:<UL>
  !!           <LI> = 1 ITER Nb3Sn critical surface model with standard
  !!                    ITER parameters;
  !!           <LI> = 2 Bi-2212 high temperature superconductor (range of
  !!                    validity T < 20K, adjusted field b < 104 T, B > 6 T);
  !!           <LI> = 3 NbTi;
  !!           <LI> = 4 ITER Nb3Sn model with user-specified parameters
  !!           <LI> = 5 WST Nb3Sn parameterisation</UL>
  integer :: isumatpf = 1
  real(kind(1.0D0)) :: jscoh_bop = 0.0D0
  !! jscoh_bop : central solenoid superconductor critical current density (A/m2)
  !!                 at beginning-of-pulse
  real(kind(1.0D0)) :: jscoh_eof = 0.0D0
  !! jscoh_eof : central solenoid superconductor critical current density (A/m2)
  !!                 at end-of-flattop
  real(kind(1.0D0)) :: jstrandoh_bop = 0.0D0
  !! jstrandoh_bop : central solenoid strand critical current density (A/m2)
  !!                 at beginning-of-pulse
  real(kind(1.0D0)) :: jstrandoh_eof = 0.0D0
  !! jstrandoh_eof : central solenoid strand critical current density (A/m2)
  !!                 at end-of-flattop
  integer :: ncirt = 0
  !! ncirt : number of PF circuits (including central solenoid and plasma)
  integer, dimension(ngrpmx+2) :: ncls = (/1,1,2,0,0,0,0,0,0,0/)
  !! ncls(ngrpmx+2) /1,1,2/ : number of PF coils in group j
  integer :: nfxfh = 7
  !! nfxfh /7/ : number of filaments the top and bottom of the central solenoid
  !!             should be broken into during scaling (5 - 10 is good)
  integer :: ngrp = 3
  !! ngrp /3/ : number of groups of PF coils.
  !!            Symmetric coil pairs should all be in the same group
  integer :: nohc = 0
  !! nohc : number of PF coils (excluding the central solenoid) + 1
  real(kind(1.0D0)) :: ohhghf = 0.71D0
  !! ohhghf /0.71/ : central solenoid height / TF coil internal height
  real(kind(1.0D0)) :: oh_steel_frac = 0.5D0
  !! oh_steel_frac /0.5/ : central solenoid steel fraction (iteration variable 122)
  real(kind(1.0D0)), dimension(ngc2) :: pfcaseth = 0.0D0
  !! pfcaseth(ngc2) : steel case thickness for PF coil i (m)
  real(kind(1.0D0)) :: pfclres = 2.5D-8
  !! pfclres /2.5e-8/ : PF coil resistivity (if ipfres=1) (Ohm-m)
  real(kind(1.0D0)) :: pfmmax = 0.0D0
  !! pfmmax : mass of heaviest PF coil (tonnes)
  real(kind(1.0D0)) :: pfrmax = 0.0D0
  !! pfrmax : radius of largest PF coil (m)
  !  real(kind(1.0D0)) :: pfsec = 0.0D0
  ! !! pfsec : PF Coil waste heat (MW)
  real(kind(1.0D0)) :: pfwpmw = 0.0D0
  !! pfwpmw : Total mean wall plug power dissipated in PFC and CS power supplies.  Issue #713 (MW)
  real(kind(1.0D0)) :: powohres = 0.0D0
  !! powohres : central solenoid resistive power during flattop (W)
  real(kind(1.0D0)) :: powpfres = 0.0D0
  !! powpfres : total PF coil resistive losses during flattop (W)
  real(kind(1.0D0)), dimension(ngc2) :: ra = 0.0D0
  !! ra(ngc2) : inner radius of coil i (m)
  real(kind(1.0D0)), dimension(ngc2) :: rb = 0.0D0
  !! rb(ngc2) : outer radius of coil i (m)
  real(kind(1.0D0)), dimension(ngc2) :: ric = 0.0D0
  !! ric(ngc2) : peak current in coil i (MA-turns)
  real(kind(1.0D0)), dimension(ngc2) :: rjconpf = 3.0D7
  !! rjconpf(ngc2) /3.0e7/ : average winding pack current density of PF coil i (A/m2)
  !!                         at time of peak current in that coil
  !!                         (calculated for ipfloc=1 coils)
  real(kind(1.0D0)) :: rjohc = 0.0D0
  !! rjohc : allowable central solenoid current density at end of flat-top (A/m2)
  real(kind(1.0D0)) :: rjohc0 = 0.0D0
  !! rjohc0 : allowable central solenoid current density at beginning of pulse (A/m2)
  real(kind(1.0D0)), dimension(ngc2) :: rjpfalw = 0.0D0
  !! rjpfalw(ngc2) : allowable winding pack current density of PF coil i (A/m2)
  real(kind(1.0D0)) :: rohc = 0.0D0
  !! rohc : radius to the centre of the central solenoid (m)
  real(kind(1.0D0)) :: routr = 1.5D0
  !! routr /1.5/ : radial distance (m) from outboard TF coil leg to centre of
  !!               ipfloc=3 PF coils
  real(kind(1.0D0)), dimension(ngc2) :: rpf = 0.0D0
  !! rpf(ngc2) : radius of PF coil i (m)
  real(kind(1.0D0)) :: rpf1 = 0.0D0
  !! rpf1 /0.0/ : offset (m) of radial position of ipfloc=1 PF coils
  !!              from being directly above the central solenoid
  real(kind(1.0D0)) :: rpf2 = -1.63D0
  !! rpf2 /-1.63/ : offset (m) of radial position of ipfloc=2 PF coils
  !!                from being at rmajor (offset = rpf2*triang*rminor)
  real(kind(1.0D0)) :: s_tresca_oh = 0.0D0
  !! s_tresca_oh : Tresca stress coils/central solenoid [MPa]
  real(kind(1.0D0)) :: sigpfcalw = 500.0D0
  !! sigpfcalw /500.0/ : maximum permissible tensile stress (MPa) in
  !!                     steel coil cases for superconducting PF coils
  !!                     (ipfres=0)
  real(kind(1.0D0)) :: sigpfcf = 0.666D0
  !! sigpfcf /0.666/ : fraction of JxB hoop force supported by steel case
  !!                   for superconducting PF coils (ipfres=0)
  real(kind(1.0D0)), dimension(ngc2,ngc2) :: sxlg = 0.0D0
  !! sxlg(ngc2,ngc2) : mutual inductance matrix (H)
  real(kind(1.0D0)) :: tmargoh = 0.0D0
  !! tmargoh :  Central solenoid temperature margin (K)
  real(kind(1.0D0)), dimension(ngc2) :: turns = 0.0D0
  !! turns(ngc2) : number of turns in PF coil i
  real(kind(1.0D0)), dimension(ngc2) :: vf = 0.3D0
  !! vf(ngc2) /0.3/ : winding pack void fraction of PF coil i for coolant
  real(kind(1.0D0)) :: vfohc = 0.3D0
  !! vfohc /0.3/ : void fraction of central solenoid conductor for coolant
  real(kind(1.0D0)) :: vsbn = 0.0D0
  !! vsbn : total flux swing available for burn (Wb)
  real(kind(1.0D0)) :: vsefbn = 0.0D0
  !! vsefbn : flux swing from PF coils for burn (Wb)
  real(kind(1.0D0)) :: vsefsu = 0.0D0
  !! vsefsu : flux swing from PF coils for startup (Wb)
  real(kind(1.0D0)) :: vseft = 0.0D0
  !! vseft : total flux swing from PF coils (Wb)
  real(kind(1.0D0)) :: vsoh = 0.0D0
  !! vsoh : total flux swing from the central solenoid (Wb)
  real(kind(1.0D0)) :: vsohbn = 0.0D0
  !! vsohbn : central solenoid flux swing for burn (Wb)
  real(kind(1.0D0)) :: vsohsu = 0.0D0
  !! vsohsu : central solenoid flux swing for startup (Wb)
  real(kind(1.0D0)) :: vssu = 0.0D0
  !! vssu : total flux swing for startup (eqn 51 to enforce vssu=vsres+vsind) (Wb)
  real(kind(1.0D0)) :: vstot = 0.0D0
  !! vstot : total flux swing for pulse (Wb)
  real(kind(1.0D0)), dimension(ngc2,6) :: waves = 0.0D0
  !! waves(ngc2, 6) : used in current waveform of PF coils/central solenoid
  real(kind(1.0D0)) :: whtpf = 0.0D0
  !! whtpf : total mass of the PF coil conductor (kg)
  real(kind(1.0D0)) :: whtpfs = 0.0D0
  !! whtpfs : total mass of the PF coil structure (kg)
  real(kind(1.0D0)), dimension(ngc2) :: wtc = 0.0D0
  !! wtc(ngc2) : conductor mass for PF coil i (kg)
  real(kind(1.0D0)), dimension(ngc2) :: wts = 0.0D0
  !! wts(ngc2) : structure mass for PF coil i (kg)
  real(kind(1.0D0)), dimension(ngc2) :: zh = 0.0D0
  !! zh(ngc2) : upper point of PF coil i (m)
  real(kind(1.0D0)), dimension(ngc2) :: zl = 0.0D0
  !! zl(ngc2) : lower point of PF coil i (m)
  real(kind(1.0D0)), dimension(ngc2) :: zpf = 0.0D0
  !! zpf(ngc2) : z (height) location of PF coil i (m)
  real(kind(1.0D0)), dimension(ngrpmx) :: zref = (/3.6D0, 1.2D0, 2.5D0, &
  !! zref(ngrpmx) /../ : PF coil vertical positioning adjuster:<UL>
  !!       <LI> - for groups j with ipfloc(j) = 1; zref(j) is ignored
  !!       <LI> - for groups j with ipfloc(j) = 2 AND itart=1 (only);
  !!              zref(j) is distance of centre of PF coil from inside
  !!              edge of TF coil (remember that PF coils for STs lie
  !!              within the TF coil)
  !!       <LI> - for groups j with ipfloc(j) = 3; zref(j) = ratio of
  !!              height of coil group j to plasma minor radius</UL>
       1.0D0, 1.0D0, 1.0D0, 1.0D0, 1.0D0/)

  real(kind(1.0D0)) :: bmaxcs_lim = 13.0
  !! bmaxcs_lim : Central solenoid max field limit [T]
  real(kind(1.0D0)) :: fbmaxcs = 13.0
  !! fbmaxcs : F-value for CS mmax field (cons. 79, itvar 149)


end module pfcoil_variables

! !!!!!!!!!!!!!!!!!!!!!!!!!!!!!!!!!!!!!!!!!!!!!!!!!!!!!!!!!!!!!!!!!!

module tfcoil_variables

<<<<<<< HEAD
  !+ad_name  tfcoil_variables
  !+ad_summ  Module containing global variables relating to the
  !+ad_summ  toroidal field coil systems
  !+ad_type  Module
  !+ad_auth  P J Knight, CCFE, Culham Science Centre
  !+ad_cont  N/A
  !+ad_args  N/A
  !+ad_desc  This module contains global variables relating to the
  !+ad_desc  toroidal field coil systems of a fusion power plant.
  !+ad_prob  None
  !+ad_call  None
  !+ad_hist  18/10/12 PJK Initial version of module
  !+ad_hist  30/01/13 PJK Modified vftf comments
  !+ad_hist  08/04/13 PJK Modified cpttf, n_tf comments
  !+ad_hist  15/04/13 PJK Modified tfckw comments
  !+ad_hist  16/04/13 PJK Redefined isumattf; removed jcrit_model;
=======
  !! Module containing global variables relating to the
  !! toroidal field coil systems
  !! This module contains global variables relating to the
  !! toroidal field coil systems of a fusion power plant.
>>>>>>> d6527b82
  !+ad_hisc               changed dcond dimensions
  !+ad_hisc               added stress_model etc.; corrected arc array lengths
  !+ad_hisc               replaced itfmod and stress_model with tfc_model
<<<<<<< HEAD
  !+ad_hist  08/05/14 PJK Changed ripmax description
  !+ad_hist  12/05/14 PJK Added insstrain
  !+ad_hist  24/06/14 PJK Removed wtbc
  !+ad_hist  30/07/14 PJK Renamed borev to dh_tf_inner_bore
  !+ad_hist  31/07/14 PJK Added acasetfo, dcondins, whtconin, whtgw, whtrp;
=======
>>>>>>> d6527b82
  !+ad_hisc               removed aspcstf
  !+ad_hisc               changed tfc_model switch values
  !! AEA FUS 251: A User's Guide to the PROCESS Systems Code
  !! ITER Magnets design description document DDD11-2 v2 2 (2009)
  !
  ! !!!!!!!!!!!!!!!!!!!!!!!!!!!!!!!!!!!!!!!!!!!!!!!

  implicit none

  public

  real(kind(1.0D0)) :: acasetf = 0.0D0
  !! acasetf : external case area per coil (inboard leg) (m2)
  real(kind(1.0D0)) :: acasetfo = 0.0D0
  !! acasetfo : external case area per coil (outboard leg) (m2)
  real(kind(1.0D0)) :: acndttf = 0.0D0
  !! acndttf : area of the cable conduit (m2)
  real(kind(1.0D0)) :: acond = 0.0D0
  !! acond : conductor area (winding pack) (m2)
  real(kind(1.0D0)) :: acstf = 0.0D0
  !! acstf : internal area of the cable space (m2)
  real(kind(1.0D0)) :: insulation_area = 0.0D0
  !! insulation_area : single turn insulation area (m2)
  real(kind(1.0D0)) :: aiwp = 0.0D0
  !! aiwp : winding pack insulation area (m2)
  real(kind(1.0D0)) :: alstrtf = 6.0D8
  !! alstrtf /6.0D8/ : allowable Tresca stress in TF coil structural material (Pa)

  real(kind(1.0D0)) :: arealeg = 0.0D0
  !! arealeg : outboard TF leg area (m2)
  real(kind(1.0D0)) :: aswp = 0.0D0
  !! aswp : winding pack structure area (m2)
  real(kind(1.0D0)) :: avwp = 0.0D0
  !! avwp : winding pack void (He coolant) area (m2)
  real(kind(1.0D0)) :: awphec = 0.0D0
  !! awphec : winding pack He coil area (m2)
  real(kind(1.0D0)) :: bcritsc = 24.0D0
  !! bcritsc /24.0/ : upper critical field (T) for Nb3Sn superconductor
  !!                  at zero temperature and strain (isumattf=4, =bc20m)
  real(kind(1.0D0)) :: bmaxtf = 0.0D0
  !! bmaxtf : mean peak field at TF coil (T)
  real(kind(1.0D0)) :: bmaxtfrp = 0.0D0
  !! bmaxtfrp : peak field at TF conductor with ripple (T)
  real(kind(1.0D0)) :: casestr = 0.0D0
  !! casestr : case strain

  real(kind(1.0D0)) :: casthi = 0.0D0
  !! casthi /0.0/ : EITHER: inboard TF coil case plasma side thickness (m)
  !!                 (calculated for stellarators)
  real(kind(1.0D0)) :: casthi_fraction = 0.05D0
  !! casthi_fraction /0.05/ : OR: inboard TF coil case plasma side thickness as a fraction of tfcth
  logical :: casthi_is_fraction

  real(kind(1.0D0)) :: casths = 0.0D0
  !! casths /0.0/ : EITHER: inboard TF coil sidewall case thickness (m)
  !!                 (calculated for stellarators)
  real(kind(1.0D0)) :: casths_fraction = 0.03D0
  !! casths_fraction /0.03/ : OR: inboard TF coil sidewall case thickness as a fraction of tftort
  logical :: tfc_sidewall_is_fraction

  real(kind(1.0D0)) :: conductor_width
  !! conductor_width : Width of square conductor (m)
  real(kind(1.0D0)) :: leno
  !! leno : Dimension of each turn including inter-turn insulation (m)


  real(kind(1.0D0)) :: leni
  !! leni : Dimension of space inside conductor (m)
  real(kind(1.0D0)) :: acs
  !! acs : Area of space inside conductor (m2)

  real(kind(1.0D0)) :: cdtfleg = 0.0D0
  !! cdtfleg : TF outboard leg current density (A/m2) (resistive coils only)
  real(kind(1.0D0)) :: cforce = 0.0D0
  !! cforce : centering force on inboard leg (per coil) (N/m)
  real(kind(1.0D0)), parameter :: cph2o = 4180.0D0
  !! cph2o /4180.0/ FIX : specific heat capacity of water (J/kg/K)

  real(kind(1.0D0)) :: cpttf = 7.0e4
  !! cpttf /7.0e4/ : TF coil current per turn (A).
  !!                 (calculated for stellarators)
  !!                 (calculated for integer-turn TF coils i_tf_turns_integer=1)
  !!                 (iteration variable 60)

  real(kind(1.0D0)) :: cpttf_max = 9.0e4
  !! cpttf_max /9.0e4/ : Max TF coil current per turn [A].
  !!                 (For stellarators and i_tf_turns_integer=1)
  !!                 (constraint equation 77)

  real(kind(1.0D0)) :: dcase = 8000.0D0
  !! dcase /8000.0/ : density of coil case (kg/m3)
  real(kind(1.0D0)), dimension(6) :: dcond = 9000.0D0
  !! dcond(6) /9000.0/ : density of superconductor type given by isumattf/isumatoh/isumatpf (kg/m3)
  real(kind(1.0D0)) :: dcondins = 1800.0D0
  !! dcondins /1800.0/ : density of conduit + ground-wall insulation (kg/m3)

  real(kind(1.0D0)) :: dcopper = 8900.0D0
  !! dcopper /8900.0/ : density of copper (kg/m3)

  real(kind(1.0D0)) :: dalu = 2700.0D0
  !! dalu /2700.0/ : density of aluminium (kg/m3)
  real(kind(1.0D0)) :: deflect = 0.0D0
  !! deflect : TF coil deflection at full field (m)
  real(kind(1.0D0)), parameter :: denh2o = 985.0D0
  !! denh2o /985.0/ FIX : density of water (kg/m3)
  real(kind(1.0D0)) :: dhecoil = 0.005D0
  !! dhecoil /0.005/ : diameter of He coil in TF winding (m)

  real(kind(1.0D0)) :: estotftgj = 0.0D0
  !! estotftgj : total stored energy in the toroidal field (GJ)

  real(kind(1.0D0)) :: eyins = 2.0D10
  !! eyins /2.0e10/ : insulator Young's modulus (Pa)
  !!                  (default value from DDD11-2 v2 2 (2009))
  real(kind(1.0D0)), dimension(2) :: eyoung = 0.0D0
  !! eyoung(2) : work array used in stress calculation (Pa)
  real(kind(1.0D0)) :: eystl = 2.05D11
  !! eystl /2.05e11/ : steel case Young's modulus (Pa)
  !!                   (default value from DDD11-2 v2 2 (2009))
  real(kind(1.0D0)) :: eywp = 6.6D8
  !! eywp /6.6e8/ : winding pack Young's modulus (Pa)
  real(kind(1.0D0)) :: eyzwp = 0.0D0
  !! eyzwp : winding pack vertical Young's modulus (Pa)
  real(kind(1.0D0)) :: farc4tf = 0.7D0
  !! farc4tf /0.7/ : factor to size height of point 4 on TF coil
  real(kind(1.0D0)) :: fcutfsu = 0.69D0
  !! fcutfsu /0.69/ : copper fraction of cable conductor (TF coils)
  !!                  (iteration variable 59)
  real(kind(1.0D0)) :: fhts = 0.5D0
  !! fhts /0.5/ : technology adjustment factor for critical current density fit
  !!              for isumat..=2 Bi-2212 superconductor, to describe the level
  !!              of technology assumed (i.e. to account for stress, fatigue,
  !!              radiation, AC losses, joints or manufacturing variations;
  !!              1.0 would be very optimistic)
  real(kind(1.0D0)) :: insstrain = 0.0D0
  !! insstrain : radial strain in insulator
  integer :: i_tf_tresca = 0
  !! i_tf_tresca /0/ : switch for TF coil conduit Tresca stress criterion:<UL>
  !!         <LI> = 0 Tresca (no adjustment);
  !!         <LI> = 1 Tresca with CEA adjustment factors (radial+2%, vertical+60%) </UL>
  integer :: i_tf_turns_integer = 0
  !! i_tf_turns_integer /0/ : switch for TF coil integer/non-integer turns<UL>
  !!         <LI> = 0 non-integer turns;
  !!         <LI> = 1 integer turns</UL>
  integer :: isumattf = 1
<<<<<<< HEAD
  !+ad_vars  i_tf_sup /1/ : switch for TF coil conductor model:<UL>
  !+ad_varc          <LI> = 0 copper;
  !+ad_varc          <LI> = 1 superconductor</UL>
  integer :: i_tf_sup = 1
  !+ad_vars  jbus /1.25e6/ : bussing current density (A/m2)
=======
  !! isumattf /1/ : switch for superconductor material in TF coils:<UL>
  !!           <LI> = 1 ITER Nb3Sn critical surface model with standard
  !!                    ITER parameters;
  !!           <LI> = 2 Bi-2212 high temperature superconductor (range of
  !!                    validity T < 20K, adjusted field b < 104 T, B > 6 T);
  !!           <LI> = 3 NbTi;
  !!           <LI> = 4 ITER Nb3Sn model with user-specified parameters
  !!           <LI> = 5 WST Nb3Sn parameterisation
  !!           <LI> = 6 REBCO HTS tape in CroCo strand</UL>
  integer :: itfsup = 1
  !! itfsup /1/ : switch for TF coil conductor model:<UL>
  !!         <LI> = 0 copper;
  !!         <LI> = 1 superconductor</UL>
>>>>>>> d6527b82
  real(kind(1.0D0)) :: jbus = 1.25D6
  !! jbus /1.25e6/ : bussing current density (A/m2)
  real(kind(1.0D0)), dimension(2) :: jeff = 0.0D0
  !! jeff(2) : work array used in stress calculation (A/m2)
  real(kind(1.0D0)) :: jwdgcrt = 0.0D0
  !! jwdgcrt : critical current density for winding pack (A/m2)
  real(kind(1.0D0)) :: jwdgpro = 0.0D0
  !! jwdgpro : allowable TF coil winding pack current density,
  !!           for dump temperature rise protection (A/m2)
  real(kind(1.0D0)) :: jwptf = 0.0D0
  !! jwptf : winding pack current density (A/m2)

  integer :: n_pancake = 10
  !! n_pancake /10/ : Number of pancakes in TF coil (i_tf_turns_integer=1)

  integer :: n_layer = 20
  !! n_layer /20/ : Number of layers in TF coil (i_tf_turns_integer=1)

  real(kind(1.0D0)) :: oacdcp = 1.4D7
  !! oacdcp /1.4e7/ : overall current density in TF coil inboard legs (A/m2)
  !!                  (iteration variable 12)
  real(kind(1.0D0)) :: poisson = 0.3D0
  !! poisson /0.3/ : Poisson's ratio for TF stress calculation
  !!                 (assumed constant over entire coil)
  real(kind(1.0D0)), dimension(3) :: radtf = 0.0D0
  !! radtf(3) : work array used in stress calculation (m)
  real(kind(1.0D0)) :: rbmax = 0.0D0
  !! rbmax : radius of maximum TF B-field (m)
  real(kind(1.0D0)) :: tflegres = 0.0D0
  !! tflegres : TF coil leg resistance (ohm)
  real(kind(1.0D0)) :: ripmax = 1.0D0
  !! ripmax /1.0/ : maximum allowable toroidal field ripple amplitude
  !!                at plasma edge (%)
  real(kind(1.0D0)) :: ripple = 0.0D0
  !! ripple : peak/average toroidal field ripple at plasma edge (%)
  real(kind(1.0D0)) :: ritfc = 0.0D0
  !! ritfc : total (summed) current in TF coils (A)
  real(kind(1.0D0)) :: sigrad = 0.0D0
  !! sigrad : radial TF coil stress (MPa)
  real(kind(1.0D0)) :: sigrcon = 0.0D0
  !! sigrcon : radial stress in the conductor conduit (Pa)
  real(kind(1.0D0)), dimension(2) :: sigrtf = 0.0D0
  !! sigrtf(2) : radial stress in TF coil regions (Pa)
  real(kind(1.0D0)) :: sigtan = 0.0D0
  !! sigtan : transverse TF coil stress (MPa)
  real(kind(1.0D0)) :: sigtcon = 0.0D0
  !! sigtcon : tangential stress in the conductor conduit (Pa)
  real(kind(1.0D0)), dimension(2) :: sigttf = 0.0D0
  !! sigttf(2) : tangential stress in TF coil regions (Pa)
  real(kind(1.0D0)) :: s_tresca_case  = 0.0D0
  !! s_tresca_case : TF coil case Tresca stress (MPa)
  real(kind(1.0D0)) :: s_tresca_cond  = 0.0D0
  !! s_tresca_cond : TF coil conduit Tresca stress (MPa)
  real(kind(1.0D0)) :: s_vmises_case  = 0.0D0
  !! s_vmises_case : TF coil case von Mises stress (MPa)
  real(kind(1.0D0)) :: s_vmises_cond  = 0.0D0
  !! s_vmises_cond : TF coil conduit von Mises stress (MPa)
  real(kind(1.0D0)) :: sigver  = 0.0D0
  !! sigver : vertical TF coil stress (MPa)
  real(kind(1.0D0)) :: sigvert = 0.0D0
  !! sigvert : vertical tensile stress in TF coil (Pa)
  real(kind(1.0D0)) :: sigvvall = 9.3D7
  !! sigvvall /9.3e7/ : allowable stress from TF quench in vacuum vessel (Pa)
  real(kind(1.0D0)) :: strncon_cs = -0.005D0
  !! strncon_cs /-0.005/ : strain in CS superconductor material
  !!                    (used in Nb3Sn critical surface model, isumatoh=1, 4 or 5)
  real(kind(1.0D0)) :: strncon_pf = -0.005D0
  !! strncon_pf /-0.005/ : strain in PF superconductor material
  !!                    (used in Nb3Sn critical surface model, isumatph=1, 4 or 5)
  real(kind(1.0D0)) :: strncon_tf = -0.005D0
  !! strncon_tf /-0.005/ : strain in TF superconductor material
  !!                    (used in Nb3Sn critical surface model, isumattf=1, 4 or 5)
  real(kind(1.0D0)) :: strtf1 = 0.0D0
  !! strtf1 : Constrained stress in TF conductor conduit (Pa)
  real(kind(1.0D0)) :: strtf2 = 0.0D0
  !! strtf2 : Constrained stress in TF coil case (Pa)

  ! Issue #522: Quench models
  character(len=12) :: quench_model = 'exponential'
  !! quench_model /exponential/ : switch for TF coil quench model,
  !!                   Only applies to REBCO magnet at present.<UL>
  !!                 <LI> = 'exponential' exponential quench with constant discharge resistor
  !!                 <LI> = 'linear' quench with constant voltage</UL>

  real(kind(1.0D0)) :: quench_detection_ef = 0D0
  !! quench_detection_ef /0.0/ : Electric field at which TF quench is detected and discharge begins (V/m)
  real(kind(1.0D0)) :: time1 = 0D0
  !! time1 : Time at which TF quench is detected (s)

  real(kind(1.0D0)) :: taucq = 30.0D0
  !! taucq : allowable TF quench time (s)
  real(kind(1.0D0)) :: tcritsc = 16.0D0
  !! tcritsc /16.0/ : critical temperature (K) for superconductor
  !!                  at zero field and strain (isumattf=4, =tc0m)
  real(kind(1.0D0)) :: tdmptf = 10.0D0
  !! tdmptf /10.0/ : fast discharge time for TF coil in event of quench (s)
  !!                 (iteration variable 56)
  !!                 For REBCO model, meaning depends on quench_model:
  !!                 <LI> exponential quench : e-folding time (s)
  !!                 <LI> linear quench : discharge time (s)
  real(kind(1.0D0)) :: tfareain = 0.0D0
  !! tfareain : area of inboard midplane TF legs (m2)

<<<<<<< HEAD
  !+ad_vars  tfbusl : TF coil bus length (m)
=======
  real(kind(1.0D0)) :: tfboreh = 0.0D0
  !! tfboreh : TF coil horizontal inner bore (m)

  real(kind(1.0D0)) :: tf_total_h_width = 0.0D0
  !! tf_total_h_width : TF coil horizontal inner bore (m)

  real(kind(1.0D0)) :: tfborev = 0.0D0
  !! tfborev : TF coil vertical inner bore (m)
>>>>>>> d6527b82
  real(kind(1.0D0)) :: tfbusl = 0.0D0
  !! tfbusl : TF coil bus length (m)
  real(kind(1.0D0)) :: tfbusmas = 0.0D0
  !! tfbusmas : TF coil bus mass (kg)
  real(kind(1.0D0)) :: tfckw = 0.0D0
  !! tfckw :  available DC power for charging the TF coils (kW)
! Issue #781
!   integer :: tfc_model = 1
!   !! tfc_model /1/ : switch for TF coil magnet stress model:<UL>
!   !!                 <LI> = 0 simple model (solid copper coil)
!   !!                 <LI> = 1 CCFE two-layer stress model; superconductor</UL>
  real(kind(1.0D0)), bind(C) :: tfcmw = 0.0D0
  !! tfcmw : peak power per TF power supply (MW)
  real(kind(1.0D0)) :: tfcpmw = 0.0D0
  !! tfcpmw : peak resistive TF coil inboard leg power (MW)
  real(kind(1.0D0)) :: tfcryoarea = 0.0D0
  !! tfcryoarea : surface area of toroidal shells covering TF coils (m2)
  real(kind(1.0D0)) :: tficrn = 0.0D0
  !! tficrn : TF coil half-width - inner bore (m)
  real(kind(1.0D0)) :: tfind = 0.0D0
  !! tfind : TF coil inductance (H)
  real(kind(1.0D0)) :: tfinsgap = 0.010D0
  !! tfinsgap /0.010/ : TF coil WP insertion gap (m)
  real(kind(1.0D0)) :: tflegmw = 0.0D0
  !! tflegmw : TF coil outboard leg resistive power (MW)
  real(kind(1.0D0)) :: rhotfleg = -1.0D0 ! 2.5D-8
  !! rhotfleg /2.5e-8/ : resistivity of a TF coil leg and bus(Ohm-m)
  real(kind(1.0D0)) :: tfleng = 0.0D0
<<<<<<< HEAD
  !+ad_vars  n_tf /16.0/ : number of TF coils (default = 50 for stellarators)
  !+ad_varc                number of TF coils outer legs for ST
  real(kind(1.0D0)) :: n_tf = 16.0D0
  !+ad_vars  tfocrn : TF coil half-width - outer bore (m)
=======
  !! tfleng : TF coil circumference (m)
  real(kind(1.0D0)) :: tfno = 16.0D0
  !! tfno /16.0/ : number of TF coils (default = 50 for stellarators)
  !!               number of TF coils outer legs for ST
>>>>>>> d6527b82
  real(kind(1.0D0)) :: tfocrn = 0.0D0
  !! tfocrn : TF coil half-width - outer bore (m)
  real(kind(1.0D0)) :: tfsai = 0.0D0
  !! tfsai : area of the inboard TF coil legs (m2)
  real(kind(1.0D0)) :: tfsao = 0.0D0
  !! tfsao : area of the outboard TF coil legs (m2)
  real(kind(1.0D0)), bind(C) :: tftmp = 4.5D0
  !! tftmp /4.5/ : peak helium coolant temperature in TF coils and PF coils (K)
  ! ISSUE #508 Remove RFP option: frfpf, frfptf, sccufac
! SJP Issue #863
!! tftort : TF coil toroidal thickness (m)
! tftort physically to large, reduced to 1.0
  real(kind(1.0D0)) :: tftort = 1.0D0

  real(kind(1.0D0)) :: thicndut = 8.0D-4
  !! thicndut /8.0e-4/ : conduit insulation thickness (m)
  real(kind(1.0D0)) :: layer_ins = 0.0D0
  !! layer_ins /0/ : Additional insulation thickness between layers (m)
  real(kind(1.0D0)) :: thkcas = 0.3D0
  !! thkcas /0.3/ : inboard TF coil case outer (non-plasma side) thickness (m)
  !!                (iteration variable 57)
  !!                (calculated for stellarators)
  ! Issue #514 Make thkwp an iteration variable
  real(kind(1.0D0)) :: thkwp = 0.0D0
  !! thkwp /0.0/ : radial thickness of winding pack (m) (iteration variable 140)
  real(kind(1.0D0)) :: thwcndut = 8.0D-3
  !! thwcndut /8.0e-3/ : TF coil conduit case thickness (m) (iteration variable 58)
  real(kind(1.0D0)) :: tinstf = 0.018D0
  !! tinstf /0.018/ : ground insulation thickness surrounding winding pack (m)
  !!                  Includes allowance for 10 mm insertion gap.
  !!                  (calculated for stellarators)

  real(kind(1.0D0)), bind(C) :: tmargmin_tf = 0D0
  !! tmargmin_tf /0/ : minimum allowable temperature margin : TF coils (K)
  real(kind(1.0D0)), bind(C) :: tmargmin_cs = 0D0
  !! tmargmin_cs /0/ : minimum allowable temperature margin : CS (K)
  real(kind(1.0D0)) :: tmargmin = 0D0
  !! tmargmin /0/ : minimum allowable temperature margin : TFC AND CS (K)

  real(kind(1.0D0)), bind(C) :: temp_margin = 0.00D0
  !! temp_margin  : temperature margin (K)
  real(kind(1.0D0)) :: tmargtf = 0.0D0
  !! tmargtf :  TF coil temperature margin (K)
  real(kind(1.0D0)) :: tmaxpro = 150.0D0
  !! tmaxpro /150.0/ : maximum temp rise during a quench for protection (K)

  real(kind(1.0D0)) :: tmax_croco = 200.0D0
  !! tmax_croco /200.0/ : CroCo strand: maximum permitted temp during a quench (K)
  ! real(kind(1.0D0)) :: tmax_jacket = 150.0D0
  ! !! tmax_jacket /150.0/ : Jacket: maximum temp during a quench (K)

  real(kind(1.0D0)) :: croco_quench_temperature = 0D0
  !! croco_quench_temperature : CroCo strand: Actual temp reached during a quench (K)

  real(kind(1.0D0)) :: tmpcry = 4.5D0
  !! tmpcry /4.5/ : coil temperature for cryogenic plant power calculation (K)
  real(kind(1.0D0)) :: turnstf = 0.0D0
  !! turnstf : number of turns per TF coil
  real(kind(1.0D0)) :: vdalw = 20.0D0
  !! vdalw /20.0/ : max voltage across TF coil during quench (kV)
  !!                (iteration variable 52)
  real(kind(1.0D0)) :: vforce = 0.0D0
<<<<<<< HEAD
  !+ad_vars  vftf /0.4/ : coolant fraction of TFC 'cable' (i_tf_sup=1), or of TFC leg (i_tf_sup=0)
=======
  !! vforce : vertical separating force on inboard leg/coil (N)
>>>>>>> d6527b82
  real(kind(1.0D0)) :: vftf = 0.4D0
  !! vftf /0.4/ : coolant fraction of TFC 'cable' (itfsup=1), or of TFC leg (itfsup=0)
  real(kind(1.0D0)) :: voltfleg = 0.0D0
  !! voltfleg : volume of each TF coil outboard leg (m3)
  real(kind(1.0D0)) :: vtfkv = 0.0D0
  !! vtfkv : TF coil voltage for resistive coil including bus (kV)
  real(kind(1.0D0)) :: vtfskv = 0.0D0
  !! vtfskv : voltage across a TF coil during quench (kV)
  real(kind(1.0D0)) :: whtcas = 0.0D0
  !! whtcas : mass per coil of external case (kg)
  real(kind(1.0D0)) :: whtcon = 0.0D0
  !! whtcon : TF coil conductor mass per coil (kg)
  real(kind(1.0D0)) :: whtconcu = 0.0D0
  !! whtconcu : copper mass in TF coil conductor (kg/coil)
  real(kind(1.0D0)) :: whtconin = 0.0D0
  !! whtconin : conduit insulation mass in TF coil conductor (kg/coil)
  real(kind(1.0D0)) :: whtconsc = 0.0D0
  !! whtconsc : superconductor mass in TF coil cable (kg/coil)
  real(kind(1.0D0)) :: whtconsh = 0.0D0
  !! whtconsh : steel conduit mass in TF coil conductor (kg/coil)
  real(kind(1.0D0)) :: whtgw = 0.0D0
  !! whtgw : mass of ground-wall insulation layer per coil (kg/coil)
  real(kind(1.0D0)) :: whttf = 0.0D0
  !! whttf : total mass of the TF coils (kg)
  real(kind(1.0D0)) :: windstrain = 0.0D0
  !! windstrain : longitudinal strain in winding pack
  real(kind(1.0D0)) :: wwp1 = 0.0D0
  !! wwp1 : width of first step of winding pack (m)
  real(kind(1.0D0)) :: wwp2 = 0.0D0
  !! wwp2 : width of second step of winding pack (m)


  !! <P><B>Superconducting TF coil shape parameters</B> (see also farc4tf);
  !! <BR>the TF inner surface top half is approximated by four circular arcs.
  !! Arc 1 goes through points 1 and 2 on the inner surface. Arc 2
  !! goes through points 2 and 3, etc.<P>
  real(kind(1.0D0)), dimension(4) :: dthet = 0.0D0
  !! dthet(4) : angle of arc i (rad)
  real(kind(1.0D0)), dimension(4) :: radctf = 0.0D0
  !! radctf(4) : radius of arc i (m)
  real(kind(1.0D0)), dimension(5) :: xarc = 0.0D0
  !! xarc(5) : x location of arc point i on surface (m)
  real(kind(1.0D0)), dimension(4) :: xctfc = 0.0D0
  !! xctfc(4) : x location of arc centre i (m)
  real(kind(1.0D0)), dimension(5) :: yarc = 0.0D0
  !! yarc(5) : y location of arc point i on surface (m)
  real(kind(1.0D0)), dimension(4) :: yctfc = 0.0D0
  !! yctfc(4) : y location of arc centre i (m)

  ! New TF shape:  Horizontal and vertical radii of inside edge of TF coil
  ! Arcs are numbered clockwise:
  ! 1=upper inboard, 2=upper outboard, 3=lower ouboard, 4=lower inboard
  real(kind(1.0D0)), dimension(4) :: tfa = 0.0D0
  !! tfa(4) : Horizontal radius of inside edge of TF coil (m)
  real(kind(1.0D0)), dimension(4) :: tfb = 0.0D0
  !! tfb(4) : Vertical radius of inside edge of TF coil (m)

<<<<<<< HEAD
  !+ad_vars  <P><B>Quantities relating to the spherical tokamak model (itart=1)</B>
  !+ad_varc        (and in some cases, also to resistive TF coils, i_tf_sup=0):<P>
=======
>>>>>>> d6527b82

  !! <P><B>Quantities relating to the spherical tokamak model (itart=1)</B>
  !!       (and in some cases, also to resistive TF coils, itfsup=0):<P>
  real(kind(1.0D0)) :: drtop = 0.0D0
  !! drtop /0.0/ : centrepost taper maximum radius adjustment (m)
  real(kind(1.0D0)) :: dztop = 0.0D0
  !! dztop /0.0/ : centrepost taper height adjustment (m)
  real(kind(1.0D0)) :: etapump = 0.8D0
  !! etapump /0.8/ : centrepost coolant pump efficiency
  real(kind(1.0D0)) :: fcoolcp = 0.3D0
  !! fcoolcp /0.3/ : coolant fraction of TF coil inboard legs
  !!                 (iteration variable 23)
  real(kind(1.0D0)) :: frhocp = 1.0D0
  !! frhocp /1.0/ : centrepost resistivity enhancement factor
  real(kind(1.0D0)), parameter :: k_copper = 330.0D0
  !! k_copper /330.0/ FIX : Copper thermal conductivity (W/m/K)
  real(kind(1.0D0)), parameter :: kh2o = 0.651D0
  !! kh2o /0.651/ FIX : thermal conductivity of water (W/m/K)
  real(kind(1.0D0)), parameter :: muh2o = 4.71D-4
  !! muh2o /4.71e-4/ FIX : water dynamic viscosity (kg/m/s)
  real(kind(1.0D0)) :: ncool = 0.0D0
  !! ncool : number of centrepost coolant tubes
  real(kind(1.0D0)) :: ppump = 0.0D0
<<<<<<< HEAD
  
  !+ad_vars  prescp : resistive power in the centrepost (W)
=======
  !! ppump : centrepost coolant pump power (W)
>>>>>>> d6527b82
  real(kind(1.0D0)) :: prescp = 0.0D0
  !! prescp : resistive power in the centrepost (W)

<<<<<<< HEAD
  !+ad_vars  presleg : resistive power in all TF legs (W)
  real(kind(1.0D0)) :: presleg = 0.0D0

  !+ad_vars  ptempalw /473.15/ : maximum peak centrepost temperature (K)
  !+ad_varc                     (constraint equation 44)
=======
>>>>>>> d6527b82
  real(kind(1.0D0)) :: ptempalw = 473.15D0   ! 200 C
  !! ptempalw /473.15/ : maximum peak centrepost temperature (K)
  !!                    (constraint equation 44)

  real(kind(1.0D0)) :: rcool = 0.005D0
  !! rcool /0.005/ : average radius of coolant channel (m)
  !!                 (iteration variable 69)

  real(kind(1.0D0)) :: rhocp = 0.0D0
  !! rhocp : TF coil inboard leg resistivity (Ohm-m)

  real(kind(1.0D0)) :: tcoolin = 313.15D0   ! 40 C
  !! tcoolin /313.15/ : centrepost coolant inlet temperature (K)

<<<<<<< HEAD
  !+ad_vars dtiocool : inlet / outlet TF coil coolant temperature rise (K)  
  real(kind(1.0D0)) :: dtiocool = 0.0D0

  !+ad_vars  tcpav /373.15/ : Assumed temperature of centrepost called CP (K)
  !+ad_varc                   Only used for resistive coils to compute the resisitive heating 
  !+ad_varc                   Must be an iteration variable for ST (itart == 1) (iteration variable 20)
=======
>>>>>>> d6527b82
  real(kind(1.0D0)) :: tcpav = 373.15D0     ! 100 C
  !! tcpav /373.15/ : Assumed temperature of centrepost called CP (K)
  !!                  Only used for resistive coils to compute the resisitive heating 
  !!                  Must be an iteration variable for ST (itart == 1) (iteration variable 20)

  real(kind(1.0D0)) :: tcpav2 = 0.0D0
  !! tcpav2 : Computed centrepost average temperature (K) (for consistency)

  real(kind(1.0D0)) :: tcpmax = 0.0D0
  !! tcpmax : peak centrepost temperature (K)
  
  real(kind(1.0D0)) :: vcool = 20.0D0
  !! vcool /20.0/ : max centrepost coolant flow speed at midplane (m/s)
  !!                (iteration variable 70)
  real(kind(1.0D0)) :: volcp = 0.0D0
  !! volcp : total volume of TF coil inboard legs (m3)
  real(kind(1.0D0)) :: whtcp = 0.0D0
  !! whtcp : mass of TF coil inboard legs (kg)
  real(kind(1.0D0)) :: whttflgs = 0.0D0
  !! whttflgs : mass of the TF coil legs (kg)

end module tfcoil_variables

! !!!!!!!!!!!!!!!!!!!!!!!!!!!!!!!!!!!!!!!!!!!!!!!!!!!!!!!!!!!!!!!!!!

module structure_variables

  !! Module containing global variables relating to the
  !! support structure
  !! This module contains global variables relating to the
  !! support structure of a fusion power plant.
  !! AEA FUS 251: A User's Guide to the PROCESS Systems Code
  !
  ! !!!!!!!!!!!!!!!!!!!!!!!!!!!!!!!!!!!!!!!!!!!!!!!

  implicit none

  public

  real(kind(1.0D0)) :: aintmass = 0.0D0
  !! aintmass : intercoil structure mass (kg)
  real(kind(1.0D0)) :: clgsmass = 0.0D0
  !! clgsmass : gravity support structure for TF coil, PF coil
  !!            and intercoil support systems (kg)
  real(kind(1.0D0)) :: coldmass = 0.0D0
  !! coldmass : total mass of components at cryogenic temperatures (kg)
  real(kind(1.0D0)) :: fncmass = 0.0D0
  !! fncmass : PF coil outer support fence mass (kg)
  real(kind(1.0D0)) :: gsmass = 0.0D0
  !! gsmass : reactor core gravity support mass (kg)

end module structure_variables

! !!!!!!!!!!!!!!!!!!!!!!!!!!!!!!!!!!!!!!!!!!!!!!!!!!!!!!!!!!!!!!!!!!

module vacuum_variables

  !! Module containing global variables relating to the
  !! vacuum system
  !! This module contains global variables relating to the
  !! vacuum system of a fusion power plant.
  !! AEA FUS 251: A User's Guide to the PROCESS Systems Code
  !
  ! !!!!!!!!!!!!!!!!!!!!!!!!!!!!!!!!!!!!!!!!!!!!!!!

  implicit none

  public
  character(len=6) :: vacuum_model = 'old'
  !! vacuum_model /old/ : switch for vacuum pumping model:<UL>
  !!        <LI> = 'old' for old detailed ETR model;
  !!        <LI> = 'simple' for simple steady-state model with comparison to ITER cryopumps</UL>
  real(kind(1.0D0)) :: niterpump = 0.0D0
  !! niterpump : number of high vacuum pumps (real number), each with the throughput
  !!             of one ITER cryopump (50 Pa m3 s-1), all operating at the same time
  !!             (vacuum_model = 'simple')
  integer :: ntype = 1
  !! ntype /1/ : switch for vacuum pump type:<UL>
  !!        <LI> = 0 for turbomolecular pump (magnetic bearing)
  !!                 with speed of 2.0 m3/s
  !!                 (1.95 for N2, 1.8 for He, 1.8 for DT);
  !!        <LI> = 1 for compound cryopump with nominal speed of 10.0 m3/s
  !!                 (9.0 for N2, 5.0 for He and 25.0 for DT)</UL>
  integer :: nvduct = 0
  !! nvduct : number of ducts (torus to pumps)
  real(kind(1.0D0)) :: dlscal = 0.0D0
  !! dlscal : vacuum system duct length scaling
  real(kind(1.0D0)) :: pbase = 5.0D-4
  !! pbase /5.0e-4/ : base pressure during dwell before gas pre-fill(Pa)
  real(kind(1.0D0)) :: prdiv = 0.36D0
  !! prdiv /0.36/ : divertor chamber pressure during burn (Pa)
  real(kind(1.0D0)) :: pumptp = 1.2155D22
  !! pumptp /1.2155D22/ : Pump throughput (molecules/s) (default is ITER value)
  real(kind(1.0D0)) :: rat = 1.3D-8
  !! rat /1.3e-8/ : plasma chamber wall outgassing rate (Pa-m/s)
  real(kind(1.0D0)) :: tn = 300.0D0
  !! tn /300.0/ : neutral gas temperature in chamber (K)
  real(kind(1.0D0)) :: vacdshm = 0.0D0
  !! vacdshm : mass of vacuum duct shield (kg)
  real(kind(1.0D0)) :: vcdimax = 0.0D0
  !! vcdimax : diameter of duct passage (m)
  integer :: vpumpn = 0
  !! vpumpn : number of high vacuum pumps
  integer :: dwell_pump = 0
  !! dwell_pump /0/ : switch for dwell pumping options:<UL>
  !!             <LI> = 0 pumping only during tdwell;
  !!             <LI> = 1 pumping only during tramp
  !!             <LI> = 2 pumping during tdwell + tramp</UL>

  real(kind(1.0D0)) :: pumpareafraction = 0.0203D0
  !! <P><B>The following are used in the Battes, Day and Rohde pump-down model
  !! See "Basic considerations on the pump-down time in the dwell phase of a pulsed fusion DEMO"
  !! http://dx.doi.org/10.1016/j.fusengdes.2015.07.011)
  !! (vacuum_model=simple'):</B><P>
  !! pumpareafraction /0.0203/ : area of one pumping port as a fraction of plasma surface area
  real(kind(1.0D0)) :: pumpspeedmax = 27.3D0
  !! pumpspeedmax /27.3/ : maximum pumping speed per unit area for deuterium & tritium, molecular flow
  real(kind(1.0D0)) :: pumpspeedfactor = 0.167D0
  !! pumpspeedfactor /0.167/ : effective pumping speed reduction factor due to duct impedance
  real(kind(1.0D0)) :: initialpressure = 1.0D0
  !! initialpressure /1.0/ : initial neutral pressure at the beginning of the dwell phase (Pa)
  ! (duplicate message)
  !! pbase /5.0e-4/ : base pressure during dwell before gas pre-fill (Pa)
  real(kind(1.0D0)) :: outgasindex = 1.0D0
  !! outgasindex /1.0/ : outgassing decay index
  real(kind(1.0D0)) :: outgasfactor = 0.0235D0
  !! outgasfactor /0.0235/ : outgassing prefactor kw: outgassing rate at 1 s per unit area (Pa m s-1)

end module vacuum_variables

! !!!!!!!!!!!!!!!!!!!!!!!!!!!!!!!!!!!!!!!!!!!!!!!!!!!!!!!!!!!!!!!!!!

module pf_power_variables

  !! Module containing global variables relating to the
  !! PF coil power conversion system
  !! This module contains global variables relating to the
  !! PF coil power conversion system of a fusion power plant.
  !! AEA FUS 251: A User's Guide to the PROCESS Systems Code
  !
  ! !!!!!!!!!!!!!!!!!!!!!!!!!!!!!!!!!!!!!!!!!!!!!!!

  implicit none

  public

  real(kind(1.0D0)) :: acptmax = 0.0D0
  !! acptmax : average of currents in PF circuits (kA)
  real(kind(1.0D0)) :: ensxpfm = 0.0D0
  !! ensxpfm : maximum stored energy in the PF circuits (MJ)
  integer :: iscenr = 2
  !! iscenr /2/ : Switch for PF coil energy storage option:<UL>
  !!         <LI> = 1 all power from MGF (motor-generator flywheel) units;
  !!         <LI> = 2 all pulsed power from line;
  !!         <LI> = 3 PF power from MGF, heating from line</UL>
  !!         (In fact, options 1 and 3 are not treated differently)
  real(kind(1.0D0)) :: pfckts = 0.0D0
  !! pfckts : number of PF coil circuits
  real(kind(1.0D0)) :: spfbusl = 0.0D0
  !! spfbusl : total PF coil circuit bus length (m)
  real(kind(1.0D0)) :: spsmva = 0.0D0
  !! spsmva : sum of PF power supply ratings (MVA)
  real(kind(1.0D0)) :: srcktpm = 0.0D0
  !! srcktpm : sum of resistive PF coil power (kW)
  real(kind(1.0D0)) :: vpfskv = 0.0D0
  !! vpfskv : PF coil voltage (kV)

  real(kind(1.0D0)) :: peakpoloidalpower = 0.0D0
  !! peakpoloidalpower : Peak absolute rate of change of stored energy in poloidal field (MW) (11/01/16)
  real(kind(1.0D0)) :: maxpoloidalpower = 1000.0D0
  !! maxpoloidalpower /1000/ : Maximum permitted absolute rate of change of stored energy in poloidal field (MW)
  real(kind(1.0D0)), dimension(5) :: poloidalpower = 0.0D0
  !! poloidalpower : Poloidal power usage at time t (MW)


end module pf_power_variables

! !!!!!!!!!!!!!!!!!!!!!!!!!!!!!!!!!!!!!!!!!!!!!!!!!!!!!!!!!!!!!!!!!!

module heat_transport_variables

  !! Module containing global variables relating to the
  !! heat transport system
  !! This module contains global variables relating to the
  !! heat transport system of a fusion power plant, and
  !! also those for a hydrogen production plant.
  !+ad_hisc               deleted ctht, rnihx;
  !+ad_hisc               modified some descriptions
  !! AEA FUS 251: A User's Guide to the PROCESS Systems Code
  !
  ! !!!!!!!!!!!!!!!!!!!!!!!!!!!!!!!!!!!!!!!!!!!!!!!

  implicit none

  public

  real(kind(1.0D0)) :: baseel = 5.0D6
  !! baseel /5.0e6/ : base plant electric load (W)
  real(kind(1.0D0)), bind(C) :: crypmw = 0.0D0
  !! crypmw : cryogenic plant power (MW)

  real(kind(1.0D0)) :: etatf = 0.9D0
  !! etatf /0.9/ : AC to resistive power conversion for TF coils
  real(kind(1.0D0)) :: etath = 0.35D0
  !! etath /0.35/ : thermal to electric conversion efficiency
  !!                if secondary_cycle=2; otherwise calculated
  real(kind(1.0D0)), bind(C) :: fachtmw = 0.0D0
  !! fachtmw : facility heat removal (MW)
  real(kind(1.0D0)), bind(C) :: fcsht = 0.0D0
  !! fcsht : total baseline power required at all times (MW)
  real(kind(1.0D0)) :: fgrosbop = 0.0D0
  !! fgrosbop : scaled fraction of gross power to balance-of-plant
  real(kind(1.0D0)) :: fmgdmw = 0.0D0
  !! fmgdmw /0.0/ : power to mgf (motor-generator flywheel) units (MW)
  !!                (ignored if iscenr=2)
  real(kind(1.0D0)) :: fpumpblkt = 0.005D0
  !! fpumpblkt /0.005/ : fraction of total blanket thermal power required
  !!                     to drive the blanket coolant pumps (default assumes
  !!                     water coolant) (secondary_cycle=0)
  real(kind(1.0D0)) :: fpumpdiv = 0.005D0
  !! fpumpdiv /0.005/ : fraction of total divertor thermal power required
  !!                    to drive the divertor coolant pumps (default assumes
  !!                    water coolant)
  real(kind(1.0D0)) :: fpumpfw = 0.005D0
  !! fpumpfw /0.005/ : fraction of total first wall thermal power required
  !!                   to drive the FW coolant pumps (default assumes water
  !!                   coolant) (secondary_cycle=0)
  real(kind(1.0D0)) :: fpumpshld = 0.005D0
  !! fpumpshld /0.005/ : fraction of total shield thermal power required
  !!                     to drive the shield coolant pumps (default assumes
  !!                     water coolant)
  real(kind(1.0D0)) :: htpmw_min = 0.0D0
  !! htpmw_min /0.0/ : Minimum total electrical power for primary coolant pumps (MW) NOT RECOMMENDED

  real(kind(1.0D0)), bind(C) :: helpow = 0.0D0
  !! helpow : heat removal at cryogenic temperatures (W)
  real(kind(1.0D0)) :: htpmw = 0.0D0
  !! htpmw  :: heat transport system electrical pump power (MW)
  real(kind(1.0D0)) :: htpmw_blkt = 0.0D0
  !! htpmw_blkt /0.0/ : blanket coolant mechanical pumping power (MW)
  real(kind(1.0D0)) :: htpmw_div = 0.0D0
  !! htpmw_div /0.0/ : divertor coolant mechanical pumping power (MW)
  real(kind(1.0D0)) :: htpmw_fw = 0.0D0
  !! htpmw_fw /0.0/ : first wall coolant mechanical pumping power (MW)
  real(kind(1.0D0)) :: htpmw_shld = 0.0D0
  !! htpmw_shld /.0/ : shield and vacuum vessel coolant mechanical pumping power (MW)
  real(kind(1.0D0)) :: htpsecmw = 0.0D0
  !! htpsecmw : Waste power lost from primary coolant pumps (MW)
  !!

  ! Issue #506 Hydrogen production removed

  !  To be REMOVED
  integer :: ipowerflow = 1
  !! ipowerflow /1/ : switch for power flow model:<UL>
  !!             <LI> = 0 pre-2014 version;
  !!             <LI> = 1 comprehensive 2014 model</UL>
  integer :: iprimnloss = 0
  !! iprimnloss /0/ : switch for lost neutron power through holes destiny (ipowerflow=0):<UL>
  !!             <LI> = 0 does not contribute to energy generation cycle;
  !!             <LI> = 1 contributes to energy generation cycle</UL>

  ! KEEP
  integer :: iprimshld = 1
  !! iprimshld /1/ : switch for shield thermal power destiny:<UL>
  !!            <LI> = 0 does not contribute to energy generation cycle;
  !!            <LI> = 1 contributes to energy generation cycle</UL>

  integer, bind(C) :: nphx = 0
  !! nphx : number of primary heat exchangers
  real(kind(1.0D0)), bind(C) :: pacpmw = 0.0D0
  !! pacpmw : total pulsed power system load (MW)
  real(kind(1.0D0)) :: peakmva = 0.0D0
  !! peakmva : peak MVA requirement
  real(kind(1.0D0)), bind(C) :: pfwdiv = 0.0D0
  !! pfwdiv : heat removal from first wall/divertor (MW)
  real(kind(1.0D0)), bind(C) :: pgrossmw = 0.0D0
  !! pgrossmw : gross electric power (MW)
  real(kind(1.0D0)), bind(C) :: pinjht = 0.0D0
  !! pinjht : power dissipated in heating and current drive system (MW)
  real(kind(1.0D0)) :: pinjmax = 120.0D0
  !! pinjmax : maximum injector power during pulse (heating and ramp-up/down phase) (MW)
  real(kind(1.0D0)), bind(C) :: pinjwp = 0.0D0
  !! pinjwp : injector wall plug power (MW)
  real(kind(1.0D0)) :: pinjwpfix = 0.0D0
  !! pinjwpfix : secondary injector wall plug power (MW)
  real(kind(1.0D0)) :: pnetelmw = 0.0D0
  !! pnetelmw : net electric power (MW)
  real(kind(1.0D0)) :: precircmw = 0.0D0
  !! precircmw : recirculating electric power (MW)
  real(kind(1.0D0)) :: priheat = 0.0D0
  !! priheat : total thermal power removed from fusion core (MW)
  real(kind(1.0D0)) :: psecdiv = 0.0D0
  !! psecdiv : Low-grade heat lost in divertor (MW)
  real(kind(1.0D0)) :: psechcd = 0.0D0
  !! psechcd : Low-grade heat lost into HCD apparatus (MW)
  real(kind(1.0D0)) :: psechtmw = 0.0D0
  !! psechtmw : Low-grade heat (MW)

  ! NEW
  real(kind(1.0D0)) :: pseclossmw = 0.0D0
  !! pseclossmw : Low-grade heat (VV + lost)(MW)

  real(kind(1.0D0)) :: psecshld = 0.0D0
  !! psecshld : Low-grade heat deposited in shield (MW)
  real(kind(1.0D0)), bind(C) :: pthermmw = 0.0D0
  !! pthermmw : High-grade heat useful for electric production (MW)
  real(kind(1.0D0)) :: pwpm2 = 150.0D0
  !! pwpm2 /150.0/ : base AC power requirement per unit floor area (W/m2)
  real(kind(1.0D0)) :: tfacpd = 0.0D0
  !! tfacpd : total steady state TF coil AC power demand (MW)
  real(kind(1.0D0)), bind(C) :: tlvpmw = 0.0D0
  !! tlvpmw : estimate of total low voltage power (MW)
  real(kind(1.0D0)), bind(C) :: trithtmw = 15.0D0
  !! trithtmw /15.0/ : power required for tritium processing (MW)
  real(kind(1.0D0)) :: tturb = 0.0D0
  !! tturb : coolant temperature at turbine inlet (K) (secondary_cycle = 3,4)
  real(kind(1.0D0)), bind(C) :: vachtmw = 0.5D0
  !! vachtmw /0.5/ : vacuum pump power (MW)

end module heat_transport_variables

! !!!!!!!!!!!!!!!!!!!!!!!!!!!!!!!!!!!!!!!!!!!!!!!!!!!!!!!!!!!!!!!!!!

module times_variables

  !! Module containing global variables relating to the
  !! plasma pulse timings
  !! This module contains global variables relating to the
  !! plasma pulse timings.
  !! AEA FUS 251: A User's Guide to the PROCESS Systems Code
  !
  ! !!!!!!!!!!!!!!!!!!!!!!!!!!!!!!!!!!!!!!!!!!!!!!!

  implicit none

  public

  real(kind(1.0D0)) :: pulsetimings = 1.0D0
  !! pulsetimings /0.0/ : switch for pulse timings (if lpulse=1):<UL>
  !!           <LI> = 0, tohs = Ip(MA)/0.1 tramp, tqnch = input;
  !!           <LI> = 1, tohs = iteration var or input. tramp/tqnch max of input or tohs</UL>
  real(kind(1.0D0)), bind(C) :: tburn = 1000.0D0
  !! tburn /1000.0/ : burn time (s) (calculated if lpulse=1)
  real(kind(1.0D0)) :: tburn0 = 0.0D0
  !! tburn0 : burn time (s) - used for internal consistency
  real(kind(1.0D0)), bind(C) :: tcycle = 0.0D0
  !! tcycle : full cycle time (s)
  real(kind(1.0D0)), bind(C) :: tdown = 0.0D0
  !! tdown : down time (s)
  real(kind(1.0D0)), bind(C) :: tdwell = 1800.0D0
  !! tdwell /1800.0/ : time between pulses in a pulsed reactor (s)
  !!                  (iteration variable 17)
  real(kind(1.0D0)), bind(C) :: theat = 10.0D0
  !! theat /10.0/ : heating time, after current ramp up (s)
  real(kind(1.0D0)), dimension(6) :: tim = 0.0D0
  !! tim(6) : array of time points during plasma pulse (s)
  character(len=11), dimension(6) :: timelabel = (/ 'Start',   &
  !! timelabel(6) : array of time labels during plasma pulse (s)
                                                    'BOP  ',     &
                                                    'EOR  ',     &
                                                    'BOF  ',     &
                                                    'EOF  ',     &
                                                    'EOP  ' /)
  character(len=11), dimension(5) :: intervallabel = (/ 'tramp',     &
  !! intervallabel(6) : time intervals - as strings (s)
                                                        'tohs ',      &
                                                        'theat',     &
                                                        'tburn',     &
                                                        'tqnch' /)
  real(kind(1.0D0)), bind(C) :: tohs = 30.0D0
  !! tohs /30.0/ : plasma current ramp-up time for current initiation (s)
  !!               (but calculated if lpulse=0)
  !!               (iteration variable 65)
  real(kind(1.0D0)) :: tohsin = 0.0D0
  !! tohsin /0.0/ : switch for plasma current ramp-up time (if lpulse=0):<UL>
  !!           <LI> = 0, tohs = tramp = tqnch = Ip(MA)/0.5;
  !!           <LI> <>0, tohs = tohsin; tramp, tqnch are input</UL>
  real(kind(1.0D0)) :: tpulse = 0.0D0
  !! tpulse : pulse length = tohs + theat + tburn + tqnch
  real(kind(1.0D0)) :: tqnch = 15.0D0
  !! tqnch /15.0/ : shut down time for PF coils (s); if pulsed, = tohs
  real(kind(1.0D0)) :: tramp = 15.0D0
  !! tramp /15.0/ : initial PF coil charge time (s); if pulsed, = tohs

end module times_variables

! !!!!!!!!!!!!!!!!!!!!!!!!!!!!!!!!!!!!!!!!!!!!!!!!!!!!!!!!!!!!!!!!!!

module buildings_variables

  !! Module containing global variables relating to the
  !! plant buildings
  !! This module contains global variables relating to the
  !! plant buildings.
  !! AEA FUS 251: A User's Guide to the PROCESS Systems Code
  !
  ! !!!!!!!!!!!!!!!!!!!!!!!!!!!!!!!!!!!!!!!!!!!!!!!

  implicit none

  public

  real(kind(1.0D0)) :: admv = 1.0D5
  !! admv /1.0e5/ : administration building volume (m3)
  real(kind(1.0D0)) :: admvol = 0.0D0
  !! admvol : volume of administration buildings (m3)
  real(kind(1.0D0)) :: clh1 = 2.5D0
  !! clh1 /2.5/ : vertical clearance from TF coil to cryostat (m)
  !!              (calculated for tokamaks)
  real(kind(1.0D0)) :: clh2 = 15.0D0
  !! clh2 /15.0/ : clearance beneath TF coil to foundation
  !!               (including basement) (m)
  real(kind(1.0D0)) :: conv = 6.0D4
  !! conv /6.0e4/ : control building volume (m3)
  real(kind(1.0D0)) :: convol = 0.0D0
  !! convol : volume of control, protection and i&c building (m3)
  real(kind(1.0D0)) :: cryvol = 0.0D0
  !! cryvol : volume of cryoplant building (m3)
  real(kind(1.0D0)) :: efloor = 0.0D0
  !! efloor : effective total floor space (m2)
  real(kind(1.0D0)) :: elevol = 0.0D0
  !! elevol : volume of electrical equipment building (m3)
  real(kind(1.0D0)) :: esbldgm3 = 1.0D3
  !! esbldgm3 /1.0e3/ : volume of energy storage equipment building (m3)
  !!                    (not used if lpulse=0)
  real(kind(1.0D0)) :: fndt = 2.0D0
  !! fndt /2.0/ : foundation thickness (m)
  real(kind(1.0D0)) :: hccl = 5.0D0
  !! hccl /5.0/ : clearance around components in hot cell (m)
  real(kind(1.0D0)) :: hcwt = 1.5D0
  !! hcwt /1.5/ : hot cell wall thickness (m)
  real(kind(1.0D0)) :: mbvfac = 2.8D0
  !! mbvfac /2.8/ : maintenance building volume multiplication factor
  real(kind(1.0D0)) :: pfbldgm3 = 2.0D4
  !! pfbldgm3 /2.0e4/ : volume of PF coil power supply building (m3)
  real(kind(1.0D0)) :: pibv = 2.0D4
  !! pibv /2.0e4/ : power injection building volume (m3)
  real(kind(1.0D0)) :: rbrt = 1.0D0
  !! rbrt /1.0/ : reactor building roof thickness (m)
  real(kind(1.0D0)) :: rbvfac = 1.6D0
  !! rbvfac /1.6/ : reactor building volume multiplication factor
  real(kind(1.0D0)) :: rbvol = 0.0D0
  !! rbvol : reactor building volume (m3)
  real(kind(1.0D0)) :: rbwt = 2.0D0
  !! rbwt /2.0/ : reactor building wall thickness (m)
  real(kind(1.0D0)) :: rmbvol = 0.0D0
  !! rmbvol : volume of maintenance and assembly building (m3)
  real(kind(1.0D0)) :: row = 4.0D0
  !! row /4.0/ : clearance to building wall for crane operation (m)
  real(kind(1.0D0)) :: rxcl = 4.0D0
  !! rxcl /4.0/ : clearance around reactor (m)
  real(kind(1.0D0)) :: shmf = 0.5D0
  !! shmf /0.5/ : fraction of shield mass per TF coil
  !!              to be moved in the maximum shield lift
  real(kind(1.0D0)) :: shov = 1.0D5
  !! shov /1.0e5/ : shops and warehouse volume (m3)
  real(kind(1.0D0)) :: shovol = 0.0D0
  !! shovol :volume of shops and buildings for plant auxiliaries (m3)
  real(kind(1.0D0)) :: stcl = 3.0D0
  !! stcl /3.0/ : clearance above crane to roof (m)
  real(kind(1.0D0)) :: tfcbv = 2.0D4
  !! tfcbv /2.0e4/ : volume of TF coil power supply building (m3)
  !!                 (calculated if TF coils are superconducting)
  real(kind(1.0D0)) :: trcl = 1.0D0
  !! trcl /1.0/ : transportation clearance between components (m)
  real(kind(1.0D0)) :: triv = 4.0D4
  !! triv /4.0e4/ : volume of tritium, fuel handling and
  !!                health physics buildings (m3)
  real(kind(1.0D0)) :: volnucb = 0.0D0
  !! volnucb : sum of nuclear buildings volumes (m3)
  real(kind(1.0D0)), bind(C) :: volrci = 0.0D0
  !! volrci : internal volume of reactor building (m3)
  real(kind(1.0D0)) :: wgt = 5.0D5
  !! wgt /5.0e5/ : reactor building crane capacity (kg)
  !!               (calculated if 0 is input)
  real(kind(1.0D0)) :: wgt2 = 1.0D5
  !! wgt2 /1.0e5/ : hot cell crane capacity (kg)
  !!                (calculated if 0 is input)
  real(kind(1.0D0)) :: wrbi = 0.0D0
  !! wrbi : distance from centre of machine to building wall (m),
  !!        i.e. reactor building half-width
  real(kind(1.0D0)) :: wsvfac = 1.9D0
  !! wsvfac /1.9/ : warm shop building volume multiplication factor
  real(kind(1.0D0)), bind(C) :: wsvol = 0.0D0
  !! wsvol : volume of warm shop building (m3)

end module buildings_variables

! !!!!!!!!!!!!!!!!!!!!!!!!!!!!!!!!!!!!!!!!!!!!!!!!!!!!!!!!!!!!!!!!!!

module build_variables

  !! Module containing global variables relating to the
  !! machine's radial and vertical build
  !! This module contains global variables relating to the
  !! fusion power core's radial and vertical geometry (build).
  !! AEA FUS 251: A User's Guide to the PROCESS Systems Code
  !
  ! !!!!!!!!!!!!!!!!!!!!!!!!!!!!!!!!!!!!!!!!!!!!!!!

  implicit none

  public

  real(kind(1.0D0)) :: aplasmin = 0.25D0
<<<<<<< HEAD


  ! Blanket related build variables
  ! -------------------------------
  !+ad_vars  blarea : blanket total surface area (m2)
  ! To be changed
  real(kind(1.0D0)) :: blarea = 0.0D0

  !+ad_vars  blareaib : inboard blanket surface area (m2)
  ! To be changed
  real(kind(1.0D0)) :: blareaib = 0.0D0

  !+ad_vars  blareaob : outboard blanket surface area (m2)
  ! To be changed
  real(kind(1.0D0)) :: blareaob = 0.0D0

  !+ad_vars  blbmith /0.17/ : inboard blanket box manifold thickness (m)
  !+ad_varc                    (blktmodel>0)
=======
  !! aplasmin /0.25/ : minimum minor radius (m)
  real(kind(1.0D0)) :: blarea = 0.0D0
  !! blarea : blanket total surface area (m2)
  real(kind(1.0D0)) :: blareaib = 0.0D0
  !! blareaib : inboard blanket surface area (m2)
  real(kind(1.0D0)) :: blareaob = 0.0D0
  !! blareaob : outboard blanket surface area (m2)
>>>>>>> d6527b82
  real(kind(1.0D0)) :: blbmith = 0.17D0
  !! blbmith /0.17/ : inboard blanket box manifold thickness (m)
  !!                   (blktmodel>0)
  real(kind(1.0D0)) :: blbmoth = 0.27D0
  !! blbmoth /0.27/ : outboard blanket box manifold thickness (m)
  !!                   (blktmodel>0)
  real(kind(1.0D0)) :: blbpith = 0.30D0
<<<<<<< HEAD
  !+ad_vars  blbpoth /0.35/ : outboard blanket bas plate thickness (m)
  !+ad_varc                    (blktmodel>0)
=======
  !! blbpith /0.30/ : inboard blanket base plate thickness (m)
  !!                   (blktmodel>0)
>>>>>>> d6527b82
  real(kind(1.0D0)) :: blbpoth = 0.35D0
  !! blbpoth /0.35/ : outboard blanket base plate thickness (m)
  !!                   (blktmodel>0)
  real(kind(1.0D0)) :: blbuith = 0.365D0
  !! blbuith /0.365/ : inboard blanket breeding zone thickness (m)
  !!                   (blktmodel>0)
  !!                   (iteration variable 90)
  real(kind(1.0D0)) :: blbuoth = 0.465D0
<<<<<<< HEAD

  !+ad_vars  blnkith /0.115/ : inboard blanket thickness (m);
  !+ad_varc                    (calculated if blktmodel > 0)
  !+ad_varc                    (=0.0 if iblnkith=0)
  ! To be changed
  real(kind(1.0D0)) :: blnkith = 0.115D0

  !+ad_vars  blnkoth /0.235/ : outboard blanket thickness (m);
  !+ad_varc                    calculated if blktmodel > 0
  ! To be changed
  real(kind(1.0D0)) :: blnkoth = 0.235D0

  !+ad_vars  blnktth : top blanket thickness (m),
  !+ad_varc            = mean of inboard and outboard blanket thicknesses
  real(kind(1.0D0)) :: blnktth = 0.0D0

  ! End blanket build var
  ! -------------------------------



  !+ad_vars  bore /1.42/ : central solenoid inboard radius (m)
  !+ad_varc                (iteration variable 29)
  ! To be changed
  real(kind(1.0D0)) :: bore = 1.42D0

  !+ad_vars  clhsf /4.268/ : cryostat lid height scaling factor (tokamaks)
=======
  !! blbuoth /0.465/ : outboard blanket breeding zone thickness (m)
  !!                   (blktmodel>0)
  !!                   (iteration variable 91)
  real(kind(1.0D0)) :: blnkith = 0.115D0
  !! blnkith /0.115/ : inboard blanket thickness (m);
  !!                   (calculated if blktmodel > 0)
  !!                   (=0.0 if iblnkith=0)
  real(kind(1.0D0)) :: blnkoth = 0.235D0
  !! blnkoth /0.235/ : outboard blanket thickness (m);
  !!                   calculated if blktmodel > 0
  real(kind(1.0D0)) :: blnktth = 0.0D0
  !! blnktth : top blanket thickness (m),
  !!           = mean of inboard and outboard blanket thicknesses
  real(kind(1.0D0)) :: bore = 1.42D0
  !! bore /1.42/ : central solenoid inboard radius (m)
  !!               (iteration variable 29)
>>>>>>> d6527b82
  real(kind(1.0D0)) :: clhsf = 4.268D0
  !! clhsf /4.268/ : cryostat lid height scaling factor (tokamaks)
  real(kind(1.0D0)) :: ddwex = 0.07D0
  !! ddwex /0.07/ : cryostat thickness (m)
  real(kind(1.0D0)) :: ddwi = 0.07D0
  !! ddwi /0.07/ : vacuum vessel thickness (TF coil / shield) (m)
  real(kind(1.0D0)) :: fcspc = 0.6D0
  !! fcspc /0.6/ : Fraction of space occupied by CS pre-compression structure
  real(kind(1.0D0)) :: fmsbc = 0.0D0
  !! fmsbc /0.0/ : Martensitic fraction of steel in (non-existent!) bucking cylinder
  real(kind(1.0D0)) :: fmsbl = 0.0D0
  !! fmsbl /0.0/ : Martensitic fraction of steel in blanket
  real(kind(1.0D0)) :: fmsdwe = 0.0D0
  !! fmsdwe /0.0/ : Martensitic fraction of steel in cryostat
  real(kind(1.0D0)) :: fmsdwi = 0.0D0
  !! fmsdwi /0.0/ : Martensitic fraction of steel in vacuum vessel
  real(kind(1.0D0)) :: fmsfw = 0.0D0
  !! fmsfw /0.0/ : Martensitic fraction of steel in first wall
  real(kind(1.0D0)) :: fmsoh = 0.0D0
  !! fmsoh /0.0/ : Martensitic fraction of steel in central solenoid
  real(kind(1.0D0)) :: fmssh = 0.0D0
  !! fmssh /0.0/ : Martensitic fraction of steel in shield
  real(kind(1.0D0)) :: fmstf = 0.0D0
  !! fmstf /0.0/ : Martensitic fraction of steel in TF coil
  real(kind(1.0D0)) :: fseppc = 3.5D8
<<<<<<< HEAD


  !+ad_vars  fwarea : first wall total surface area (m2)
=======
  !! fseppc /3.5d8/ : Separation force in CS coil pre-compression structure
>>>>>>> d6527b82
  real(kind(1.0D0)) :: fwarea = 0.0D0
  !! fwarea : first wall total surface area (m2)
  real(kind(1.0D0)) :: fwareaib = 0.0D0
  !! fwareaib : inboard first wall surface area (m2)
  real(kind(1.0D0)) :: fwareaob = 0.0D0
  !! fwareaob : outboard first wall surface area (m2)

  ! MDK These are now calculated
  real(kind(1.0D0)) :: fwith = 0.0D0
  !! fwith : inboard first wall thickness, initial estimate (m)
  real(kind(1.0D0)) :: fwoth = 0.0D0
  !! fwoth : outboard first wall thickness, initial estimate (m)
  ! Issue #481 Rename gapds
  real(kind(1.0D0)) :: gapds = 0.155D0
  !! gapds /0.155/ : gap between inboard vacuum vessel and thermal shield (m)
  !!               (iteration variable 61)
  real(kind(1.0D0)) :: gapoh = 0.08D0
  !! gapoh /0.08/ : gap between central solenoid and TF coil (m)
  !!               (iteration variable 42)
  real(kind(1.0D0)) :: gapomin = 0.234D0
  !! gapomin /0.234/ : minimum gap between outboard vacuum vessel and TF coil (m)
  !!                  (iteration variable 31)
  real(kind(1.0D0)) :: gapsto = 0.0D0
<<<<<<< HEAD

  !+ad_vars  hmax : maximum (half-)height of TF coil (inside edge) (m)
  real(kind(1.0D0)) :: hmax = 0.0D0

  !+ad_vars  hpfdif : difference in distance from midplane of upper and lower
  !+ad_varc           portions of TF legs (non-zero for single-null devices) (m)
=======
  !! gapsto : gap between outboard vacuum vessel and TF coil (m)
  real(kind(1.0D0)) :: hmax = 0.0D0
  !! hmax : maximum (half-)height of TF coil (inside edge) (m)
>>>>>>> d6527b82
  real(kind(1.0D0)) :: hpfdif = 0.0D0
  !! hpfdif : difference in distance from midplane of upper and lower
  !!          portions of TF legs (non-zero for single-null devices) (m)
  real(kind(1.0D0)) :: hpfu = 0.0D0
  !! hpfu : height to top of (upper) TF coil leg (m)
  real(kind(1.0D0)) :: hr1 = 0.0D0
  !! hr1 : half-height of TF coil inboard leg straight section (m)
  integer :: iohcl = 1
  !! iohcl /1/ : switch for existence of central solenoid:<UL>
  !!        <LI> = 0 central solenoid not present;
  !!        <LI> = 1 central solenoid exists</UL>

  integer :: iprecomp = 1
  !! iprecomp /1/ : switch for existence of central solenoid pre-compression structure:<UL>
  !!        <LI> = 0 no pre-compression structure;
  !!        <LI> = 1 calculated pre-compression structure</UL>


<<<<<<< HEAD
  !+ad_vars  ohcth /0.811/ : central solenoid thickness (m)
  !+ad_varc                 (iteration variable 16)
  ! To be changed
  real(kind(1.0D0)) :: ohcth = 0.811D0

  !+ad_vars  precomp : CS coil precompression structure thickness (m)
=======
  real(kind(1.0D0)) :: ohcth = 0.811D0
  !! ohcth /0.811/ : central solenoid thickness (m)
  !!                (iteration variable 16)
>>>>>>> d6527b82
  real(kind(1.0D0)) :: precomp = 0.0D0
  !! precomp : CS coil precompression structure thickness (m)
  real(kind(1.0D0)) :: rbld = 0.0D0
  !! rbld : sum of thicknesses to the major radius (m)
  real(kind(1.0D0)) :: rinboard = 0.651D0
  !! rinboard /0.651/ : plasma inboard radius (m)
  !!                    (consistency equation 29)
  real(kind(1.0D0)) :: rsldi = 0.0D0
  !! rsldi : radius to inboard shield (inside point) (m)
  real(kind(1.0D0)) :: rsldo = 0.0D0
  !! rsldo : radius to outboard shield (outside point) (m)

<<<<<<< HEAD
  !+ad_vars  r_vv_inboard_out  Radial position of vacuum vessel [m]
  real(kind(1.0D0)) :: r_vv_inboard_out = 0.0D0

  !+ad_vars  r_tf_inboard_mid : Mid-plane Outer radius of centre of inboard TF leg (m)
  real(kind(1.0D0)) :: r_tf_inboard_mid = 0.0D0
       
  !+ad_vars  r_tf_outboard_mid : radius to the centre of the outboard TF coil leg (m)
  real(kind(1.0D0)) :: r_tf_outboard_mid = 0.0D0

  !+ad_vars  rtop : Top outer radius of centre of the centropost (ST only) (m)
  real(kind(1.0D0)) :: rtop = 0.0D0

  !+ad_vars  dr_tf_inner_bore : TF coil horizontal inner bore (m)
  real(kind(1.0D0)) :: dr_tf_inner_bore = 0.0D0

  !+ad_vars  dh_tf_inner_bore : TF coil vertical inner bore (m)
  real(kind(1.0D0)) :: dh_tf_inner_bore = 0.0D0
=======
  real(kind(1.0D0)) :: r_tf_inleg_in = 0.0D0
  !! r_tf_inleg_in : Inner edge radius of the TF inboard legs (m)

  real(kind(1.0D0)) :: r_tf_inleg_mid = 0.0D0
  !! r_tf_inleg_mid : radius of centre of inboard TF leg (m)
  
  real(kind(1.0D0)) :: r_tf_inleg_out = 0.0D0
  !! r_tf_inleg_in : Outer edge radius of the TF inboard legs (m)
	
  real(kind(1.0D0)) :: rtot = 0.0D0
  !! rtot : radius to the centre of the outboard TF coil leg (m)
>>>>>>> d6527b82

  real(kind(1.0D0)) :: scrapli = 0.14D0
  !! scrapli /0.14/ : gap between plasma and first wall, inboard side (m)
  !!                  (used if iscrp=1) (iteration variable 73)
  real(kind(1.0D0)) :: scraplo = 0.15D0
  !! scraplo /0.15/ : gap between plasma and first wall, outboard side (m)
  !!                  (used if iscrp=1) (iteration variable 74)
  real(kind(1.0D0)) :: sharea = 0.0D0
  !! sharea : shield total surface area (m2)
  real(kind(1.0D0)) :: shareaib = 0.0D0
  !! shareaib : inboard shield surface area (m2)
  real(kind(1.0D0)) :: shareaob = 0.0D0
  !! shareaob : outboard shield surface area (m2)
  real(kind(1.0D0)) :: shldith = 0.69D0
  !! shldith /0.69/ : inboard shield thickness (m)
  !!                  (iteration variable 93)
   real(kind(1.0D0)) :: shldlth = 0.7D0
   !! shldlth /0.7/ : lower (under divertor) shield thickness (m)
  real(kind(1.0D0)) :: shldoth = 1.05D0
  !! shldoth /1.05/ : outboard shield thickness (m)
  !!                  (iteration variable 94)
  real(kind(1.0D0)) :: shldtth = 0.6D0
  !! shldtth /0.60/ : upper/lower shield thickness (m);
  !!                  calculated if blktmodel > 0
  real(kind(1.0D0)) :: sigallpc = 3.0D8
  !! sigallpc /3.0d8/ : allowable stress in CSpre-compression structure (Pa);

  ! Issue #514 Make tfcth an output not an iteration variable
  !real(kind(1.0D0)) :: tfcth = 1.173D0
  !!!! tfcth /1.173/ : inboard TF coil(s  ) thickness (m)
  !!!!               (calculated for stellarators)
  !!!!               (iteration variable 13)

<<<<<<< HEAD
  !+ad_vars  tfcth : inboard TF coil thickness, (centrepost for ST) (m)
  !+ad_varc                (calculated, NOT an iteration variable)
  !  To be changed
=======
>>>>>>> d6527b82
  real(kind(1.0D0)) :: tfcth = 0.0D0
  !! tfcth : inboard TF coil thickness, (centrepost for ST) (m)
  !!               (calculated, NOT an iteration variable)

  real(kind(1.0D0)) :: tfoffset = 0.0D0
<<<<<<< HEAD
  !+ad_vars  tfootfi /1.19/ : TF coil outboard leg / inboard leg radial thickness
  !+ad_varc                  ratio (i_tf_sup=0 only)
  !+ad_varc                  (iteration variable 75)
=======
  !! tfoffset : vertical distance between centre of TF coils and centre of plasma (m)
>>>>>>> d6527b82
  real(kind(1.0D0)) :: tfootfi = 1.19D0
  !! tfootfi /1.19/ : TF coil outboard leg / inboard leg radial thickness
  !!                 ratio (itfsup=0 only)
  !!                 (iteration variable 75)
  real(kind(1.0D0)) :: tfthko = 0.0D0
<<<<<<< HEAD
  
  !+ad_vars  tftsgap /0.05/ : Minimum metal-to-metal gap between TF coil and thermal shield (m)
  real(kind(1.0D0)) :: tftsgap = 0.05D0
  
  !+ad_vars  thshield /0.05/ : TF-VV thermal shield thickness (m)
=======
  !! tfthko : outboard TF coil thickness (m)
  real(kind(1.0D0)) :: tftsgap = 0.05D0
  !! tftsgap /0.05/ : Minimum metal-to-metal gap between TF coil and thermal shield (m)
>>>>>>> d6527b82
  real(kind(1.0D0)) :: thshield = 0.05D0
  !! thshield /0.05/ : TF-VV thermal shield thickness (m)

  real(kind(1.0D0)) :: vgap2 = 0.163D0
  !! vgap2 /0.163/ : vertical gap between vacuum vessel and thermal shields (m)
  ! Issue #481 Remove vgaptf
  real(kind(1.0D0)) :: vgap= 0.0D0
  !! vgap /0.0/ : vertical gap between x-point and divertor (m)
  !!               (if = 0, it is calculated)
  real(kind(1.0D0)) :: vgaptop = 0.60D0
  !! vgaptop /0.60/ : vertical gap between top of plasma and first wall (m)
  real(kind(1.0D0)) :: vvblgap = 0.05D0
  !! vvblgap /0.05/ : gap between vacuum vessel and blanket (m)

  real(kind(1.0D0)) :: plleni = 1.0D0
  !! plleni /1.0/ : length of inboard divertor plate (m)
  real(kind(1.0D0)) :: plleno = 1.0D0
  !! plleno /1.0/ : length of outboard divertor plate (m)
  real(kind(1.0D0)) :: plsepi = 1.0D0
  !! plsepi /1.0/ : poloidal length, x-point to inboard strike point (m)
  real(kind(1.0D0)) :: plsepo = 1.5D0
  !! plsepo /1.5/ : poloidal length, x-point to outboard strike point (m)
  real(kind(1.0D0)) :: rspo = 0.0D0
  !! rspo : outboard strike point radius (m)


end module build_variables

! !!!!!!!!!!!!!!!!!!!!!!!!!!!!!!!!!!!!!!!!!!!!!!!!!!!!!!!!!!!!!!!!!!

module cost_variables

  !! Module containing global variables relating to the
  !! costing algorithms
  !! This module contains global variables relating to the
  !! costing algorithms of a fusion power plant.
  !! AEA FUS 251: A User's Guide to the PROCESS Systems Code
  !
  ! !!!!!!!!!!!!!!!!!!!!!!!!!!!!!!!!!!!!!!!!!!!!!!!

  implicit none

  public

  real(kind(1.0D0)), bind(C) :: abktflnc = 5.0D0
  !! abktflnc /5.0/ : allowable first wall/blanket neutron
  !!                   fluence (MW-yr/m2) (blktmodel=0)
  real(kind(1.0D0)), bind(C) :: adivflnc = 7.0D0
  !! adivflnc /7.0/ : allowable divertor heat fluence (MW-yr/m2)
  real(kind(1.0D0)) :: blkcst = 0.0D0
  !! blkcst : blanket direct cost (M$)
  real(kind(1.0D0)) :: c221 = 0.0D0
  !! c221 : total account 221 cost (M$) (first wall, blanket, shield,
  !!        support structure and divertor plates)
  real(kind(1.0D0)) :: c222 = 0.0D0
  !! c222 : total account 222 cost (M$) (TF coils + PF coils)
  real(kind(1.0D0)) :: capcost = 0.0D0
  !! capcost : total capital cost including interest (M$)
  real(kind(1.0D0)) :: cconfix = 80.0D0
  !! cconfix /80.0/ : fixed cost of superconducting cable ($/m)
  real(kind(1.0D0)) :: cconshpf = 70.0D0
  !! cconshpf /70.0/ : cost of PF coil steel conduit/sheath ($/m)
  real(kind(1.0D0)) :: cconshtf = 75.0D0
  !! cconshtf /75.0/ : cost of TF coil steel conduit/sheath ($/m)
  real(kind(1.0D0)) :: cdcost = 0.0D0
  !! cdcost : current drive direct costs (M$)
  real(kind(1.0D0)), bind(C) :: cdirt = 0.0D0
  !! cdirt : total plant direct cost (M$)
  real(kind(1.0D0)), bind(C) :: cdrlife = 0.0D0
  !! cdrlife : lifetime of heating/current drive system (y)
  real(kind(1.0D0)) :: cfactr = 0.75D0
  !! cfactr /0.75/ : Total plant availability fraction;
  !!                 input if iavail = 0
  real(kind(1.0D0)) :: cpfact = 0.0D0
  !! cpfact : Total plant capacity factor

  real(kind(1.0D0)), dimension(4) :: cfind = &
  !! cfind(4) /0.244,0.244,0.244,0.29/ : indirect cost factor (func of lsa)
       (/0.244D0, 0.244D0, 0.244D0, 0.29D0/)

  real(kind(1.0D0)) :: cland = 19.2D0
  !! cland /19.2/ : cost of land (M$)
  real(kind(1.0D0)) :: coe = 0.0D0
  !! coe : cost of electricity ($/MW-hr)
  real(kind(1.0D0)) :: coecap = 0.0D0
  !! coecap : capital cost of electricity (m$/kW-hr)
  real(kind(1.0D0)) :: coefuelt = 0.0D0
  !! coefuelt : 'fuel' (including replaceable components) contribution to
  !!            cost of electricity (m$/kW-hr)
  real(kind(1.0D0)) :: coeoam = 0.0D0
  !! coeoam : operation and maintenance contribution to
  !!          cost of electricity (m$/kW-hr)
  real(kind(1.0D0)) :: concost = 0.0D0
  !! concost : plant construction cost (M$)
  real(kind(1.0D0)) :: costexp = 0.8D0
  !! costexp /0.8/ : cost exponent for scaling in 2015 costs model
  real(kind(1.0D0)) :: costexp_pebbles = 0.6D0
  !! costexp_pebbles /0.6/ : cost exponent for pebbles in 2015 costs model
  real(kind(1.0D0)) :: cost_factor_buildings = 1.0D0
  !! cost_factor_buildings /1.0/ : cost scaling factor for buildings
  real(kind(1.0D0)) :: cost_factor_land = 1.0D0
  !! cost_factor_land /1.0/ : cost scaling factor for land
  real(kind(1.0D0)) :: cost_factor_tf_coils = 1.0D0
  !! cost_factor_tf_coils /1.0/ : cost scaling factor for TF coils
  real(kind(1.0D0)) :: cost_factor_fwbs = 1.0D0
  !! cost_factor_fwbs /1.0/ : cost scaling factor for fwbs
  real(kind(1.0D0)) :: cost_factor_rh = 1.0D0
  !! cost_factor_rh /1.0/ : cost scaling factor for remote handling
  real(kind(1.0D0)) :: cost_factor_vv = 1.0D0
  !! cost_factor_vv /1.0/ : cost scaling factor for vacuum vessel
  real(kind(1.0D0)) :: cost_factor_bop = 1.0D0
  !! cost_factor_bop /1.0/ : cost scaling factor for energy conversion system
  real(kind(1.0D0)) :: cost_factor_misc = 1.0D0
  !! cost_factor_misc /1.0/ : cost scaling factor for remaining subsystems

  real(kind(1.0D0)) :: maintenance_fwbs = 0.2D0
  !! maintenance_fwbs /0.2/ : Maintenance cost factor:
  !!                          first wall, blanket, shield, divertor
  real(kind(1.0D0)) :: maintenance_gen = 0.05D0
  !! maintenance_gen /0.05/ : Maintenance cost factor: All other components except
  !!                          coils, vacuum vessel, thermal shield, cryostat, land
  real(kind(1.0D0)) :: amortization = 13.6D0
  !! amortization /13.6/ : amortization factor (fixed charge factor) "A" (years)

  integer :: cost_model = 1
  !! cost_model /1/ : switch for cost model:<UL>
  !!         <LI> = 0 use $ 1990 PROCESS model
  !!         <LI> = 1 use $ 2014 Kovari model
  !!         <LI> = 2 use $ 1980 STEP model (NOT RECOMMENDED - Under Development)</UL>
  real(kind(1.0D0)), bind(C) :: cowner = 0.15D0
  !! cowner /0.15/ : owner cost factor
  real(kind(1.0D0)) :: cplife = 0.0D0
  !! cplife : lifetime of centrepost (y)
  real(kind(1.0D0)) :: cpstcst = 0.0D0
  !! cpstcst : ST centrepost direct cost (M$)
  real(kind(1.0D0)), bind(C) :: cpstflnc = 10.0D0
  !! cpstflnc /10.0/ : allowable ST centrepost neutron fluence (MW-yr/m2)
  real(kind(1.0D0)) :: crctcore = 0.0D0
  !! crctcore : reactor core costs (categories 221, 222 and 223)
  real(kind(1.0D0)) :: csi = 16.0D0
  !! csi /16.0/ : allowance for site costs (M$)
  real(kind(1.0D0)) :: cturbb = 38.0D0
  !! cturbb /38.0/ : cost of turbine building (M$)
  real(kind(1.0D0)) :: decomf = 0.1D0
  !! decomf /0.1/ : proportion of constructed cost required for
  !!                decommissioning fund
  real(kind(1.0D0)) :: dintrt = 0.0D0
  !! dintrt /0.0/ : diff between borrowing and saving interest rates
  real(kind(1.0D0)) :: divcst = 0.0D0
  !! divcst : divertor direct cost (M$)
  real(kind(1.0D0)), bind(C) :: divlife = 0.0D0
  !! divlife : lifetime of divertor (y)
  real(kind(1.0D0)) :: dtlife = 0.0D0
  !! dtlife /0.0/ : period prior to the end of the plant life that
  !!                the decommissioning fund is used (years)
  real(kind(1.0D0)) :: fcap0 = 1.165D0
  !! fcap0 /1.165/ : average cost of money for construction of plant
  !!                 assuming design/construction time of six years
  real(kind(1.0D0)) :: fcap0cp = 1.08D0
  !! fcap0cp /1.08/ : average cost of money for replaceable components
  !!                  assuming lead time for these of two years
  real(kind(1.0D0)) :: fcdfuel = 0.1D0
  !! fcdfuel /0.1/ : fraction of current drive cost treated as fuel
  !!                 (if ifueltyp = 1)
  real(kind(1.0D0)), bind(C) :: fcontng = 0.195D0
  !! fcontng /0.195/ : project contingency factor
  real(kind(1.0D0)) :: fcr0 = 0.0966D0
  !! fcr0 /0.0966/ : fixed charge rate during construction
  real(kind(1.0D0)), bind(C) :: fkind = 1.0D0
  !! fkind /1.0/ : multiplier for Nth of a kind costs
  real(kind(1.0D0)) :: fwallcst = 0.0D0
  !! fwallcst : first wall cost (M$)
  integer :: iavail= 2
  !! iavail /2/ : switch for plant availability model:<UL>
  !!         <LI> = 0 use input value for cfactr;
  !!         <LI> = 1 calculate cfactr using Taylor and Ward 1999 model;
  !!         <LI> = 2 calculate cfactr using new (2015) model</UL>
  real(kind(1.0D0)) :: avail_min = 0.75D0
  !! avail_min /0.75/ : Minimum availability (constraint equation 61)
  real(kind(1.0D0)) :: tok_build_cost_per_vol = 1283.0D0
  !! tok_build_cost_per_vol /1283.0/ : Unit cost for tokamak complex buildings,
  !!                                   including building and site services ($/m3)
  real(kind(1.0D0)) :: light_build_cost_per_vol = 270.0D0
  !! light_build_cost_per_vol /270.0/ : Unit cost for unshielded non-active buildings ($/m3)
  real(kind(1.0D0)) :: favail = 1.0D0
  !! favail /1.0/ : F-value for minimum availability (constraint equation 61)
  integer, bind(C) :: num_rh_systems = 4
  !! num_rh_systems /4/ : Number of remote handling systems (1-10)
  real(kind(1.0D0)), bind(C) :: conf_mag = 0.99D0
  !! conf_mag /0.99/ : c parameter, which determines the temperature margin at which magnet lifetime starts to decline
  real(kind(1.0D0)), bind(C) :: div_prob_fail = 0.0002D0
  !! div_prob_fail /0.0002/ : Divertor probability of failure (per op day)
  real(kind(1.0D0)), bind(C) :: div_umain_time = 0.25D0
  !! div_umain_time /0.25/ : Divertor unplanned maintenance time (years)
  real(kind(1.0D0)), bind(C) :: div_nref = 7000.0D0
  !! div_nref /7000/ : Reference value for cycle cycle life of divertor
  real(kind(1.0D0)), bind(C) :: div_nu = 14000.0D0
  !! div_nu /14000/ : The cycle when the divertor fails with 100% probability
  real(kind(1.0D0)),bind(C) :: fwbs_nref = 20000.0D0
  !! fwbs_nref /20000/ : Reference value for cycle life of blanket
  real(kind(1.0D0)), bind(C) :: fwbs_nu = 40000.0D0
  !! fwbs_nu /40000/ : The cycle when the blanket fails with 100% probability
  real(kind(1.0D0)), bind(C) :: fwbs_prob_fail = 0.0002D0
  !! fwbs_prob_fail /0.0002/ : Fwbs probability of failure (per op day)
  real(kind(1.0D0)), bind(C) :: fwbs_umain_time = 0.25D0
  !! fwbs_umain_time /0.25/ : Fwbs unplanned maintenance time (years)
  real(kind(1.0D0)) :: redun_vacp = 25.0D0
  !! redun_vacp /25/ : Vacuum system pump redundancy level (%)
  integer :: redun_vac = 0
  !! redun_vac : Number of redundant vacuum pumps
  real(kind(1.0D0)), bind(C) :: t_operation = 0.0D0
  !! t_operation : Operational time (yrs)
  real(kind(1.0D0)) :: tbktrepl = 0.5D0
  !! tbktrepl /0.5/ : time taken to replace blanket (y)
  !!                (iavail=1)
  real(kind(1.0D0)) :: tcomrepl = 0.5D0
  !! tcomrepl /0.5/ : time taken to replace both blanket and divertor (y)
  !!                (iavail=1)
  real(kind(1.0D0)) :: tdivrepl = 0.25D0
  !! tdivrepl /0.25/ : time taken to replace divertor (y)
  !!                (iavail=1)
  real(kind(1.0D0)) :: uubop = 0.02D0
  !! uubop /0.02/ : unplanned unavailability factor for balance of plant
  !!                (iavail=1)
  real(kind(1.0D0)) :: uucd = 0.02D0
  !! uucd /0.02/ : unplanned unavailability factor for current drive
  !!                (iavail=1)
  real(kind(1.0D0)) :: uudiv = 0.04D0
  !! uudiv /0.04/ : unplanned unavailability factor for divertor
  !!                (iavail=1)
  real(kind(1.0D0)) :: uufuel = 0.02D0
  !! uufuel /0.02/ : unplanned unavailability factor for fuel system
  !!                (iavail=1)
  real(kind(1.0D0)) :: uufw = 0.04D0
  !! uufw /0.04/ : unplanned unavailability factor for first wall
  !!                (iavail=1)
  real(kind(1.0D0)) :: uumag = 0.02D0
  !! uumag /0.02/ : unplanned unavailability factor for magnets
  !!                (iavail=1)
  real(kind(1.0D0)) :: uuves = 0.04D0
  !! uuves /0.04/ : unplanned unavailability factor for vessel
  !!                (iavail=1)
  integer :: ifueltyp = 0
  !! ifueltyp /0/ : switch:<UL>
  !!           <LI> = 1 treat blanket divertor, first wall and
  !!                    fraction fcdfuel of CD equipment as fuel cost;
  !!           <LI> = 0 treat these as capital cost</UL>
  integer :: ipnet = 0
  !! ipnet /0/ : switch for net electric power calculation:<UL>
  !!        <LI> = 0 scale so that always > 0;
  !!        <LI> = 1 let go < 0 (no c-o-e)</UL>
  integer, bind(C) :: ireactor = 1
  !! ireactor /1/ : switch for net electric power and cost of
  !!                electricity calculations:<UL>
  !!           <LI> = 0 do not calculate MW(electric) or c-o-e;
  !!           <LI> = 1 calculate MW(electric) and c-o-e</UL>
  integer, bind(C) :: lsa = 4
  !! lsa /4/ : level of safety assurance switch (generally, use 3 or 4):<UL>
  !!      <LI> = 1 truly passively safe plant;
  !!      <LI> = 2,3 in-between;
  !!      <LI> = 4 like current fission plant</UL>
  real(kind(1.0D0)) :: moneyint = 0.0D0
  !! moneyint : interest portion of capital cost (M$)
  integer :: output_costs = 1
  !! output_costs /1/ : switch for costs output:<UL>
  !!           <LI> = 0 do not write cost-related outputs to file;
  !!           <LI> = 1 write cost-related outputs to file</UL>
  real(kind(1.0D0)) :: ratecdol = 0.0435D0
  !! ratecdol /0.0435/ : effective cost of money in constant dollars
  real(kind(1.0D0)) :: step_con = 1.5D-1
  !! step_con /0.15/ : Contingency Percentage
  real(kind(1.0D0)), dimension(68) :: step_ref = &
  !! step_ref(68) /.../ : Reference values for cost model 2
  (/ 3.0D0, 3.0D-1, 1.115D1, 1.5744D2, 3.592D1, 7.96D0, 9.16D0, 3.26D0, 5.369D1, &
  1.88D0, 6.6D-1, 8.63D0, 3.1D0, 2.05D0, 8.7D-1, 8.7D-1, 9.1D-1, 3.1D-1, 1.81D0, &
  8.236D1, 1.8607D2, 1.2572D2, 3.46D1, 7.25D0, 4.0D0, 3.349D1, 5.274D1, 4.86D0, &
  5.29D1, 2.45D0, 2.82D0, 1.676D1, 6.984D1, 7.7D0, 3.6D0, 2.8D0, 8.0D-1, 1.7D0, &
  1.8D0, 1.3D0, 3.86D1, 3.83D1, 0.0D0, 2.4D-1, 8.0D-2, 0.0D0, 2.0D0, 1.97D0, 1.16D0, &
  2.341D1, 7.733D1, 4.37D0, 4.434D1, 1.918D1, 9.39D0, 5.084D1, 8.7D0, 1.239D1, &
  1.704D1, 7.8D0, 2.11D0, 1.74D1, 3.599D1, 8.2D0, 1.568D1, 1.235D1, 6.22D0, 7.5D-1 /)
  real(kind(1.0D0)), bind(C) :: tlife = 30.0D0
  !! tlife /30.0/ : plant life (years)
  real(kind(1.0D0)), parameter :: ucad = 180.0D0
  !! ucad /180.0/ FIX : unit cost for administration buildings (M$/m3)
  real(kind(1.0D0)), parameter :: ucaf = 1.5D6
  !! ucaf /1.5e6/ FIX : unit cost for aux facility power equipment ($)
  real(kind(1.0D0)), parameter :: ucahts = 31.0D0
  !! ucahts /31.0/ FIX : unit cost for aux heat transport equipment ($/W**exphts)
  real(kind(1.0D0)), parameter :: ucap = 17.0D0
  !! ucap /17.0/ FIX : unit cost of auxiliary transformer ($/kVA)
  real(kind(1.0D0)) :: ucblbe = 260.0D0
  !! ucblbe /260.0/ : unit cost for blanket beryllium ($/kg)
  real(kind(1.0D0)) :: ucblbreed = 875.0D0
  !! ucblbreed /875.0/ : unit cost for breeder material ($/kg) (blktmodel>0)
  real(kind(1.0D0)) :: ucblli = 875.0D0
  !! ucblli /875.0/ : unit cost for blanket lithium ($/kg) (30% Li6)
  real(kind(1.0D0)) :: ucblli2o = 600.0D0
  !! ucblli2o /600.0/ : unit cost for blanket Li_2O ($/kg)
  real(kind(1.0D0)) :: ucbllipb = 10.3D0
  !! ucbllipb /10.3/ : unit cost for blanket Li-Pb ($/kg) (30% Li6)
  real(kind(1.0D0)) :: ucblss = 90.0D0
  !! ucblss /90.0/ : unit cost for blanket stainless steel ($/kg)
  real(kind(1.0D0)) :: ucblvd = 200.0D0
  !! ucblvd /200.0/ : unit cost for blanket vanadium ($/kg)
  real(kind(1.0D0)), parameter :: ucbpmp = 2.925D5
  !! ucbpmp /2.925e5/ FIX : vacuum system backing pump cost ($)
  real(kind(1.0D0)) :: ucbus = 0.123D0
  !! ucbus /0.123/ : cost of aluminium bus for TF coil ($/A-m)
  real(kind(1.0D0)) :: uccase = 50.0D0
  !! uccase /50.0/ : cost of superconductor case ($/kg)
  real(kind(1.0D0)), parameter :: ucco = 350.0D0
  !! ucco /350.0/ FIX : unit cost for control buildings (M$/m3)
  real(kind(1.0D0)) :: uccpcl1 = 250.0D0
  !! uccpcl1 /250.0/ : cost of high strength tapered copper ($/kg)
  real(kind(1.0D0)) :: uccpclb = 150.0D0
  !! uccpclb /150.0/ : cost of TF outboard leg plate coils ($/kg)
  real(kind(1.0D0)), parameter :: uccpmp = 3.9D5
  !! uccpmp /3.9e5/ FIX : vacuum system cryopump cost ($)
  real(kind(1.0D0)), parameter :: uccr = 460.0D0
  !! uccr /460.0/ FIX : unit cost for cryogenic building (M$/vol)
  real(kind(1.0D0)), bind(C) :: uccry = 9.3D4
  !! uccry /9.3e4/ : heat transport system cryoplant costs ($/W**expcry)
  real(kind(1.0D0)) :: uccryo = 32.0D0
  !! uccryo /32.0/ : unit cost for vacuum vessel ($/kg)
  real(kind(1.0D0)) :: uccu = 75.0D0
  !! uccu /75.0/ : unit cost for copper in superconducting cable ($/kg)
  real(kind(1.0D0)), parameter :: ucdgen = 1.7D6
  !! ucdgen /1.7e6/ FIX : cost per 8 MW diesel generator ($)
  real(kind(1.0D0)) :: ucdiv = 2.8D5
  !! ucdiv /2.8e5/ : cost of divertor blade ($)
  real(kind(1.0D0)), parameter :: ucdtc = 13.0D0
  !! ucdtc /13.0/ FIX : detritiation, air cleanup cost ($/10000m3/hr)
  real(kind(1.0D0)), parameter :: ucduct = 4.225D4
  !! ucduct /4.225e4/ FIX : vacuum system duct cost ($/m)
  real(kind(1.0D0)) :: ucech = 3.0D0
  !! ucech /3.0/ : ECH system cost ($/W)
  real(kind(1.0D0)), parameter :: ucel = 380.0D0
  !! ucel /380.0/ FIX : unit cost for electrical equipment building (M$/m3)
  real(kind(1.0D0)), parameter :: uces1 = 3.2D4
  !! uces1 /3.2e4/ FIX : MGF (motor-generator flywheel) cost factor ($/MVA**0.8)
  real(kind(1.0D0)), parameter :: uces2 = 8.8D3
  !! uces2 /8.8e3/ FIX : MGF (motor-generator flywheel) cost factor ($/MJ**0.8)
  real(kind(1.0D0)), bind(C) :: ucf1 = 2.23D7
  !! ucf1 /2.23e7/ : cost of fuelling system ($)
  real(kind(1.0D0)) :: ucfnc = 35.0D0
  !! ucfnc /35.0/ : outer PF coil fence support cost ($/kg)
  real(kind(1.0D0)), parameter :: ucfpr = 4.4D7
  !! ucfpr /4.4e7/ FIX : cost of 60g/day tritium processing unit ($)
  real(kind(1.0D0)) :: ucfuel = 3.45D0
  !! ucfuel /3.45/ : unit cost of D-T fuel (M$/year/1200MW)
  real(kind(1.0D0)), parameter :: ucfwa = 6.0D4
  !! ucfwa /6.0e4/ FIX : first wall armour cost ($/m2)
  real(kind(1.0D0)), parameter :: ucfwps = 1.0D7
  !! ucfwps /1.0e7/ FIX : first wall passive stabiliser cost ($)
  real(kind(1.0D0)), parameter :: ucfws = 5.3D4
  !! ucfws /5.3e4/ FIX : first wall structure cost ($/m2)
  real(kind(1.0D0)), parameter :: ucgss = 35.0D0
  !! ucgss /35.0/ FIX : cost of reactor structure ($/kg)
  real(kind(1.0D0)) :: uche3 = 1.0D6
  !! uche3 /1.0e6/ : cost of helium-3 ($/kg)
  real(kind(1.0D0)), bind(C) :: uchrs = 87.9D6
  !! uchrs /87.9e6/ : cost of heat rejection system ($)
  real(kind(1.0D0)), dimension(2) :: uchts = (/15.3D0, 19.1D0/)
  !! uchts(2) /15.3,19.1/ : cost of heat transport system equipment
  !!                        per loop ($/W); dependent on coolant type (coolwh)
  real(kind(1.0D0)), bind(C) :: uciac = 1.5D8
  !! uciac /1.5e8/ : cost of instrumentation, control & diagnostics ($)
  real(kind(1.0D0)) :: ucich = 3.0D0
  !! ucich /3.0/ : ICH system cost ($/W)
  real(kind(1.0D0)), parameter :: ucint = 35.0D0
  !! ucint /35.0/ FIX : superconductor intercoil structure cost ($/kg)
  real(kind(1.0D0)) :: uclh = 3.3D0
  !! uclh /3.3/ : lower hybrid system cost ($/W)
  real(kind(1.0D0)), parameter :: uclv = 16.0D0
  !! uclv /16.0/ FIX : low voltage system cost ($/kVA)
  real(kind(1.0D0)), parameter :: ucmb = 260.0D0
  !! ucmb /260.0/ FIX: unit cost for reactor maintenance building (M$/m3)
  real(kind(1.0D0)), bind(C) :: ucme = 1.25D8
  !! ucme /1.25e8/ : cost of maintenance equipment ($)
  real(kind(1.0D0)), bind(C) :: ucmisc = 2.5D7
  !! ucmisc /2.5e7/ : miscellaneous plant allowance ($)
  real(kind(1.0D0)) :: ucnbi = 3.3D0
  !! ucnbi /3.3/ : NBI system cost ($/W)
  real(kind(1.0D0)), parameter :: ucnbv = 1000.0D0
  !! ucnbv /1000.0/ FIX : cost of nuclear building ventilation ($/m3)
  real(kind(1.0D0)), dimension(4) :: ucoam = &
  !! ucoam(4) /68.8,68.8,68.8,74.4/ : annual cost of operation and
  !!                                  maintenance (M$/year/1200MW**0.5)
       (/68.8D0, 68.8D0, 68.8D0, 74.4D0/)
  real(kind(1.0D0)) :: ucpens = 32.0D0
  !! ucpens /32.0/ : penetration shield cost ($/kg)
  real(kind(1.0D0)) :: ucpfb = 210.0D0
  !! ucpfb /210.0/ : cost of PF coil buses ($/kA-m)
  real(kind(1.0D0)) :: ucpfbk = 1.66D4
  !! ucpfbk /1.66e4/ : cost of PF coil DC breakers ($/MVA**0.7)
  real(kind(1.0D0)) :: ucpfbs = 4.9D3
  !! ucpfbs /4.9e3/ : cost of PF burn power supplies ($/kW**0.7)
  real(kind(1.0D0)) :: ucpfcb = 7.5D4
  !! ucpfcb /7.5e4/ : cost of PF coil AC breakers ($/circuit)
  real(kind(1.0D0)) :: ucpfdr1 = 150.0D0
  !! ucpfdr1 /150.0/ : cost factor for dump resistors ($/MJ)
  real(kind(1.0D0)) :: ucpfic = 1.0D4
  !! ucpfic /1.0e4/ : cost of PF instrumentation and control ($/channel)
  real(kind(1.0D0)) :: ucpfps = 3.5D4
  !! ucpfps /3.5e4/ : cost of PF coil pulsed power supplies ($/MVA)
  real(kind(1.0D0)), parameter :: ucphx = 15.0D0
  !! ucphx /15.0/ FIX : primary heat transport cost ($/W**exphts)
  real(kind(1.0D0)), parameter :: ucpp = 48.0D0
  !! ucpp /48.0/ FIX : cost of primary power transformers ($/kVA**0.9)
  real(kind(1.0D0)) :: ucrb = 400.0D0
  !! ucrb /400.0/ : cost of reactor building (M$/m3)
  real(kind(1.0D0)), dimension(6) :: ucsc = &
  !! ucsc(6) /600.0,600.0,300.0,600.0/ : cost of superconductor ($/kg)
       (/600.0D0, 600.0D0, 300.0D0, 600.0D0, 600.0D0, 600.0D0/)
  real(kind(1.0D0)), parameter :: ucsh = 115.0D0
  !! ucsh /115.0/ FIX : cost of shops and warehouses (M$/m3)
  real(kind(1.0D0)) :: ucshld = 32.0D0
  !! ucshld /32.0/ : cost of shield structural steel ($/kg)
  real(kind(1.0D0)), parameter :: ucswyd = 1.84D7
  !! ucswyd /1.84e7/ FIX : switchyard equipment costs ($)
  real(kind(1.0D0)) :: uctfbr = 1.22D0
  !! uctfbr /1.22/ : cost of TF coil breakers ($/W**0.7)
  real(kind(1.0D0)) :: uctfbus = 100.0D0
  !! uctfbus /100.0/ : cost of TF coil bus ($/kg)
  real(kind(1.0D0)), parameter :: uctfdr = 1.75D-4
  !! uctfdr /1.75e-4/ FIX : cost of TF coil dump resistors ($/J)
  real(kind(1.0D0)), parameter :: uctfgr = 5000.0D0
  !! uctfgr /5000.0/ FIX : additional cost of TF coil dump resistors ($/coil)
  real(kind(1.0D0)), parameter :: uctfic = 1.0D4
  !! uctfic /1.0e4/ FIX : cost of TF coil instrumentation and control ($/coil/30)
  real(kind(1.0D0)) :: uctfps = 24.0D0
  !! uctfps /24.0/ : cost of TF coil power supplies ($/W**0.7)
  real(kind(1.0D0)) :: uctfsw = 1.0D0
  !! uctfsw /1.0/ : cost of TF coil slow dump switches ($/A)
  real(kind(1.0D0)), parameter :: uctpmp = 1.105D5
  !! uctpmp /1.105e5/ FIX : cost of turbomolecular pump ($)
  real(kind(1.0D0)), parameter :: uctr = 370.0D0
  !! uctr /370.0/ FIX : cost of tritium building ($/m3)
  real(kind(1.0D0)), dimension(2), bind(C) :: ucturb = (/230.0D6, 245.0D6/)
  !! ucturb(2) /230.0e6, 245.0e6/: cost of turbine plant equipment ($)
  !!                              (dependent on coolant type coolwh)
  real(kind(1.0D0)), parameter :: ucvalv = 3.9D5
  !! ucvalv /3.9e5/ FIX : vacuum system valve cost ($)
  real(kind(1.0D0)), parameter :: ucvdsh = 26.0D0
  !! ucvdsh /26.0/ FIX : vacuum duct shield cost ($/kg)
  real(kind(1.0D0)), parameter :: ucviac = 1.3D6
  !! ucviac /1.3e6/ FIX : vacuum system instrumentation and control cost ($)
  real(kind(1.0D0)) :: ucwindpf = 465.0D0
  !! ucwindpf /465.0/ : cost of PF coil superconductor windings ($/m)
  real(kind(1.0D0)) :: ucwindtf = 480.0D0
  !! ucwindtf /480.0/ : cost of TF coil superconductor windings ($/m)
  real(kind(1.0D0)), parameter :: ucws = 460.0D0
  !! ucws /460.0/ FIX : cost of active assembly shop ($/m3)
  real(kind(1.0D0)), dimension(4) :: ucwst = &
  !! ucwst(4) /0.0,3.94,5.91,7.88/ : cost of waste disposal (M$/y/1200MW)
       (/0.0D0, 3.94D0, 5.91D0, 7.88D0/)

end module cost_variables

! !!!!!!!!!!!!!!!!!!!!!!!!!!!!!!!!!!!!!!!!!!!!!!!!!!!!!!!!!!!!!!!!!!

module constraint_variables

  !! Module containing global variables relating to the
  !! constraint equations
  !! This module contains global variables relating to the
  !! constraint equations (f-values, limits, etc.).
  !! AEA FUS 251: A User's Guide to the PROCESS Systems Code
  !
  ! !!!!!!!!!!!!!!!!!!!!!!!!!!!!!!!!!!!!!!!!!!!!!!!

  implicit none

  public

  real(kind(1.0D0)) :: auxmin = 0.1D0
  !! auxmin /0.1/ : minimum auxiliary power (MW)
  !!                (constraint equation 40)
  real(kind(1.0D0)) :: betpmx = 0.19D0
  !! betpmx /0.19/ : maximum poloidal beta
  !!                 (constraint equation 48)
  real(kind(1.0D0)) :: bigqmin = 10.0D0
  !! bigqmin /10.0/ : minimum fusion gain Q
  !!                 (constraint equation 28)
  real(kind(1.0D0)) :: bmxlim = 12.0D0
  !! bmxlim /12.0/ : maximum peak toroidal field (T)
  !!                 (constraint equation 25)
  real(kind(1.0D0)) :: fauxmn = 1.0D0
  !! fauxmn /1.0/ : f-value for minimum auxiliary power
  !!                (constraint equation 40, iteration variable 64)
  real(kind(1.0D0)) :: fbeta = 1.0D0
  !! fbeta /1.0/ : f-value for epsilon beta-poloidal
  !!               (constraint equation 6, iteration variable 8)
  real(kind(1.0D0)) :: fbetap = 1.0D0
  !! fbetap /1.0/ : f-value for poloidal beta
  !!                (constraint equation 48, iteration variable 79)
  real(kind(1.0D0)) :: fbetatry = 1.0D0
  !! fbetatry /1.0/ : f-value for beta limit
  !!                  (constraint equation 24, iteration variable 36)
  real(kind(1.0D0)) :: fcpttf = 1.0D0
  !! fcpttf /1.0/ : f-value for TF coil current per turn upper limit
  !!              (constraint equation 77, iteration variable 146)
  real(kind(1.0D0)) :: fcwr = 1.0D0
  !! fcwr /1.0/ : f-value for conducting wall radius / rminor limit
  !!              (constraint equation 23, iteration variable 104)
  real(kind(1.0D0)) :: fdene = 1.0D0
  !! fdene /1.0/ : f-value for density limit
  !!               (constraint equation 5, iteration variable 9)
  !!               (invalid if ipedestal = 3)
  real(kind(1.0D0)) :: fdivcol = 1.0D0
  !! fdivcol /1.0/ : f-value for divertor collisionality
  !!                 (constraint equation 22, iteration variable 34)
  real(kind(1.0D0)) :: fdtmp = 1.0D0
  !! fdtmp /1.0/ : f-value for first wall coolant temperature rise
  !!               (constraint equation 38, iteration variable 62)
  real(kind(1.0D0)) :: fflutf = 1.0D0
  !! fflutf /1.0/ : f-value for neutron fluence on TF coil
  !!                 (constraint equation 53, iteration variable 92)
  real(kind(1.0D0)) :: ffuspow = 1.0D0
  !! ffuspow /1.0/ : f-value for maximum fusion power
  !!                 (constraint equation 9, iteration variable 26)
  real(kind(1.0D0)) :: fgamcd = 1.0D0
  !! fgamcd /1.0/ : f-value for current drive gamma
  !!                (constraint equation 37, iteration variable 40)
  real(kind(1.0D0)) :: fhldiv = 1.0D0
  !! fhldiv /1.0/ : f-value for divertor heat load
  !!                (constraint equation 18, iteration variable 27)
  real(kind(1.0D0)) :: fiooic = 0.5D0
  !! fiooic /0.5/ : f-value for TF coil operating current / critical
  !!                current ratio
  !!                (constraint equation 33, iteration variable 50)
  real(kind(1.0D0)) :: fipir = 1.0D0
  !! fipir /1.0/ : f-value for Ip/Irod limit
  !!               (constraint equation 46, iteration variable 72)
  real(kind(1.0D0)) :: fjohc = 1.0D0
  !! fjohc /1.0/ : f-value for central solenoid current at end-of-flattop
  !!               (constraint equation 26, iteration variable 38)
  real(kind(1.0D0)) :: fjohc0 = 1.0D0
  !! fjohc0 /1.0/ : f-value for central solenoid current at beginning of pulse
  !!                (constraint equation 27, iteration variable 39)
  real(kind(1.0D0)) :: fjprot = 1.0D0
  !! fjprot /1.0/ : f-value for TF coil winding pack current density
  !!                (constraint equation 35, iteration variable 53)
  real(kind(1.0D0)) :: flhthresh = 1.0D0
  !! flhthresh /1.0/ : f-value for L-H power threshold
  !!                   (constraint equation 15, iteration variable 103)
  real(kind(1.0D0)) :: fmva = 1.0D0
  !! fmva /1.0/ : f-value for maximum MVA
  !!              (constraint equation 19, iteration variable 30)
  real(kind(1.0D0)) :: fnbshinef = 1.0D0
  !! fnbshinef /1.0/ : f-value for maximum neutral beam shine-through fraction
  !!                   (constraint equation 59, iteration variable 105)
  real(kind(1.0D0)) :: fnesep = 1.0D0
  !! fnesep /1.0/ : f-value for Eich critical separatrix density
  !!                   (constraint equation 76, iteration variable 144)
  real(kind(1.0D0)) :: foh_stress = 1.0D0
  !! foh_stress /1.0/ : f-value for Tresca stress in Central Solenoid
  !!                   (constraint equation 72, iteration variable 123)
  real(kind(1.0D0)) :: fpeakb = 1.0D0
  !! fpeakb /1.0/ : f-value for maximum toroidal field
  !!                (constraint equation 25, iteration variable 35)
  real(kind(1.0D0)) :: fpinj = 1.0D0
  !! fpinj /1.0/ : f-value for injection power
  !!               (constraint equation 30, iteration variable 46)
  real(kind(1.0D0)) :: fpnetel = 1.0D0
  !! fpnetel /1.0/ : f-value for net electric power
  !!                 (constraint equation 16, iteration variable 25)
  real(kind(1.0D0)) :: fportsz = 1.0D0
  !! fportsz /1.0/ : f-value for neutral beam tangency radius limit
  !!                 (constraint equation 20, iteration variable 33)
  real(kind(1.0D0)) :: fpsepbqar = 1.0D0
  !! fpsepbqar /1.0/ : f-value for maximum Psep*Bt/qAR limit
  !!                (constraint equation 68, iteration variable 117)
  real(kind(1.0D0)) :: fpsepr = 1.0D0
  !! fpsepr /1.0/ : f-value for maximum Psep/R limit
  !!                (constraint equation 56, iteration variable 97)
  real(kind(1.0D0)) :: fptemp = 1.0D0
  !! fptemp /1.0/ : f-value for peak centrepost temperature
  !!                (constraint equation 44, iteration variable 68)
  real(kind(1.0D0)) :: fptfnuc = 1.0D0
  !! fptfnuc /1.0/ : f-value for maximum TF coil nuclear heating
  !!                 (constraint equation 54, iteration variable 95)
  real(kind(1.0D0)) :: fq = 1.0D0
  !! fq /1.0/ : f-value for edge safety factor
  !!            (constraint equation 45, iteration variable 71)
  real(kind(1.0D0)) :: fqval = 1.0D0
  !! fqval /1.0/ : f-value for Q
  !!               (constraint equation 28, iteration variable 45)
  real(kind(1.0D0)) :: fradpwr = 1.0D0
  !! fradpwr /1.0/ : f-value for core radiation power limit
  !!                 (constraint equation 17, iteration variable 28)
  real(kind(1.0D0)) :: fradwall = 1.0D0
  !! fradwall /1.0/ : f-value for upper limit on radiation wall load
  !!                  (constr. equ. 67, iteration variable 116 )
  real(kind(1.0D0)) :: freinke = 1.0D0
  !! freinke /1.0/ : f-value for Reinke detachment criterion
  !!                  (constr. equ. 78, iteration variable 147)
  real(kind(1.0D0)) :: frminor = 1.0D0
  !! frminor /1.0/ : f-value for minor radius limit
  !!                 (constraint equation 21, iteration variable 32)
  real(kind(1.0D0)) :: fstrcase = 1.0D0
  !! fstrcase /1.0/ : f-value for TF coil case stress
  !!                  (constraint equation 31, iteration variable 48)
  real(kind(1.0D0)) :: fstrcond = 1.0D0
  !! fstrcond /1.0/ : f-value for TF coil conduit stress
  !!                  (constraint equation 32, iteration variable 49)
  real(kind(1.0D0)) :: ftaucq = 1.0D0
  !! ftaucq /1.0/ : f-value for calculated minimum TF quench time
  !!                (constraint equation 65, iteration variable 113)
  real(kind(1.0D0)) :: ftbr = 1.0D0
  !! ftbr /1.0/ : f-value for minimum tritium breeding ratio
  !!                (constraint equation 52, iteration variable 89)
  real(kind(1.0D0)) :: ftburn = 1.0D0
  !! ftburn /1.0/ : f-value for minimum burn time
  !!                (constraint equation 13, iteration variable 21)
  real(kind(1.0D0)) :: ftcycl = 1.0D0
  !! ftcycl /1.0/ : f-value for cycle time
  !!                (constraint equation 42, iteration variable 67)
  real(kind(1.0D0)) :: ftmargoh = 1.0D0
  !! ftmargoh /1.0/ : f-value for central solenoid temperature margin
  !!                  (constraint equation 60, iteration variable 106)
  real(kind(1.0D0)) :: ftmargtf = 1.0D0
  !! ftmargtf /1.0/ : f-value for TF coil temperature margin
  !!                  (constraint equation 36, iteration variable 54)
  real(kind(1.0D0)) :: ftohs = 1.0D0
  !! ftohs /1.0/ : f-value for plasma current ramp-up time
  !!               (constraint equation 41, iteration variable 66)
  real(kind(1.0D0)) :: ftpeak = 1.0D0
  !! ftpeak /1.0/ : f-value for first wall peak temperature
  !!                (constraint equation 39, iteration variable 63)
  real(kind(1.0D0)) :: fvdump = 1.0D0
  !! fvdump /1.0/ : f-value for dump voltage
  !!                (constraint equation 34, iteration variable 51)
  real(kind(1.0D0)) :: fvs = 1.0D0
  !! fvs /1.0/ : f-value for flux-swing (V-s) requirement (STEADY STATE)
  !!             (constraint equation 12, iteration variable 15)
  real(kind(1.0D0)) :: fvvhe = 1.0D0
  !! fvvhe /1.0/ : f-value for vacuum vessel He concentration limit
  !!               (iblanket = 2)
  !!               (constraint equation 55, iteration variable 96)
  real(kind(1.0D0)) :: fwalld = 1.0D0
  !! fwalld /1.0/ : f-value for maximum wall load
  !!                (constraint equation 8, iteration variable 14)
  real(kind(1.0D0)) :: fzeffmax = 1.0D0
  !! fzeffmax /1.0/ : f-value for maximum zeff
  !!                (constraint equation 64, iteration variable 112)
  real(kind(1.0D0)) :: gammax = 2.0D0
  !! gammax /2.0/ : maximum current drive gamma
  !!                (constraint equation 37)
  real(kind(1.0D0)) :: maxradwallload = 1.0D0
  !!maxradwallload /1.0/ :  Maximum permitted radiation wall load (MW/m^2)
  !!                        (constraint equation 67)
  real(kind(1.0D0)) :: mvalim = 40.0D0
  !! mvalim /40.0/ : maximum MVA limit
  !!                 (constraint equation 19)
  real(kind(1.0D0)) :: nbshinefmax = 1.0D-3
  !! nbshinefmax /1.0e-3/ : maximum neutral beam shine-through fraction
  !!                        (constraint equation 59)
  real(kind(1.0D0)) :: nflutfmax = 1.0D23
  !! nflutfmax /1.0e23/ : max fast neutron fluence on TF coil (n/m2)
  !!                     (blktmodel>0)
  !!                     (constraint equation 53)
  real(kind(1.0D0)) :: pdivtlim = 150.0D0
  !! pdivtlim /150.0/  : Minimum pdivt [MW] (constraint equation 80)
  real(kind(1.0D0)) :: peakfactrad = 3.33D0
  !! peakfactrad /3.33/  : peaking factor for radiation wall load
  !!                      (constraint equation 67)
  real(kind(1.0D0)) :: peakradwallload = 0.0D0
  !! peakradwallload : Peak radiation wall load (MW/m^2)
  !!                       (constraint equation 67)
  real(kind(1.0D0)) :: pnetelin = 1.0D3
  !! pnetelin /1000.0/ : required net electric power (MW)
  !!                     (constraint equation 16)
  real(kind(1.0D0)) :: powfmax = 1.5D3
  !! powfmax /1500.0/ : maximum fusion power (MW)
  !!                    (constraint equation 9)
  real(kind(1.0D0)) :: psepbqarmax = 9.5D0
  !! psepbqarmax /9.5/ : maximum ratio of Psep*Bt/qAR (MWT/m)
  !!                     (constraint equation 68)
  real(kind(1.0D0)) :: pseprmax = 25.0D0
  !! pseprmax /25.0/ : maximum ratio of power crossing the separatrix to
  !!                     plasma major radius (Psep/R) (MW/m)
  !!                     (constraint equation 56)
  real(kind(1.0D0)) :: ptfnucmax = 1.0D-3
  !! ptfnucmax /1.0e-3/ : maximum nuclear heating in TF coil (MW/m3)
  !!                      (constraint equation 54)
  real(kind(1.0D0)) :: tbrmin = 1.1D0
  !! tbrmin /1.1/ : minimum tritium breeding ratio
  !!                (constraint equation 52)
  real(kind(1.0D0)) :: tbrnmn = 1.0D0
  !! tbrnmn /1.0/ : minimum burn time (s)
  !!                (KE - no longer itv., see issue 706)
  real(kind(1.0D0)) :: tcycmn = 0.0D0
  !! tcycmn : minimum cycle time (s)
  !!          (constraint equation 42)
  real(kind(1.0D0)) :: tohsmn = 1.0D0
  !! tohsmn : minimum plasma current ramp-up time (s)
  !!          (constraint equation 41)
  real(kind(1.0D0)) :: vvhealw = 1.0D0
  !! vvhealw /1.0/ : allowed maximum helium concentration in vacuum vessel
  !!                 at end of plant life (appm) (iblanket =2)
  !!                 (constraint equation 55)
  real(kind(1.0D0)) :: walalw = 1.0D0
  !! walalw /1.0/ : allowable wall-load (MW/m2)
  !!                (constraint equation 8)

  real(kind(1.0D0)) :: taulimit = 5.0D0
  !! taulimit /5.0/ : Lower limit on taup/taueff the ratio of alpha particle
  !!                 to energy confinement times (constraint equation 62)
  real(kind(1.0D0)) :: ftaulimit = 1.0D0
  !! ftaulimit /1.0/ : f-value for lower limit on taup/taueff the ratio
  !!                   of alpha particle to energy confinement times
  !!                  (constraint equation 62, iteration variable 110)

<<<<<<< HEAD
  !+ad_vars  fniterpump /1.0/ : f-value for constraint that number of pumps < n_tf
  !+ad_varc                   (constraint equation 63, iteration variable 111)
=======
>>>>>>> d6527b82
  real(kind(1.0D0)) :: fniterpump = 1.0D0
  !! fniterpump /1.0/ : f-value for constraint that number of pumps < tfno
  !!                  (constraint equation 63, iteration variable 111)
  real(kind(1.0D0)) :: zeffmax = 3.6D0
  !! zeffmax /3.6/ : maximum value for Zeff
  !!                  (constraint equation 64)
  real(kind(1.0D0)) :: fpoloidalpower = 1.0D0
  !! fpoloidalpower /1.0/ : f-value for constraint on rate of change of energy in poloidal field
  !!                  (constraint equation 66, iteration variable 115)

  real(kind(1.0D0)) :: fpsep = 1.0D0
  !! fpsep /1.0/ : f-value to ensure separatrix power is less than value from Kallenbach divertor
  !!                  (Not required as constraint 69 is an equality)

  real(kind(1.0D0)) :: fcqt = 1.0D0
  !! fcqt /1.0/ : f-value: TF coil quench temparature remains below tmax_croco
  !!                  (constraint equation 74, iteration variable 141)


end module constraint_variables

! !!!!!!!!!!!!!!!!!!!!!!!!!!!!!!!!!!!!!!!!!!!!!!!!!!!!!!!!!!!!!!!!!!

module stellarator_variables

  !! Module containing global variables relating to the
  !! stellarator model
  !! This module contains global variables relating to the
  !! stellarator model.
  !! Stellarator Plasma Geometry Model for the Systems
  !+ad_docc  Code PROCESS, F. Warmer, 19/06/2013
  !! Stellarator Divertor Model for the Systems
  !+ad_docc  Code PROCESS, F. Warmer, 21/06/2013
  !! Stellarator Coil Model for the Systems
  !+ad_docc  Code PROCESS, F. Warmer and F. Schauer, 07/10/2013
  !
  ! !!!!!!!!!!!!!!!!!!!!!!!!!!!!!!!!!!!!!!!!!!!!!!!

  implicit none

  public

  integer :: istell = 0
  !! istell /0/ : switch for stellarator option
  !!              (set via <CODE>device.dat</CODE>):<UL>
  !!         <LI> = 0 use tokamak model;
  !!         <LI> = 1 use stellarator model</UL>

  real(kind(1.0D0)) :: bmn = 1.0D-3
  !! bmn /0.001/ : relative radial field perturbation
  real(kind(1.0D0)) :: f_asym = 1.0D0
  !! f_asym /1.0/ : divertor heat load peaking factor
  real(kind(1.0D0)) :: f_rad = 0.85D0
  !! f_rad /0.85/ : radiated power fraction in SOL
  real(kind(1.0D0)) :: f_w = 0.5D0
  !! f_w /0.5/ : island size fraction factor
  real(kind(1.0D0)) :: fdivwet = 0.33333333333333333333333333333D0
  !! fdivwet /0.3333/ : wetted fraction of the divertor area
  real(kind(1.0D0)) :: flpitch = 1.0D-3
  !! flpitch /0.001/ : field line pitch (rad)
  real(kind(1.0D0)) :: hportamax = 0.0D0
  !! hportamax : maximum available area for horizontal ports (m2)
  real(kind(1.0D0)) :: hportpmax = 0.0D0
  !! hportpmax : maximum available poloidal extent for horizontal ports (m)
  real(kind(1.0D0)) :: hporttmax = 0.0D0
  !! hporttmax : maximum available toroidal extent for horizontal ports (m)
  real(kind(1.0D0)) :: iotabar = 1.0D0
  !! iotabar /1.0/ : rotational transform (reciprocal of tokamak q)
  !!                 for stellarator confinement time scaling laws
  integer :: isthtr = 3
  !! isthtr /3/ : switch for stellarator auxiliary heating method:<UL>
  !!         <LI> = 1 electron cyclotron resonance heating;
  !!         <LI> = 2 lower hybrid heating;
  !!         <LI> = 3 neutral beam injection</UL>
  integer :: m_res = 5
  !! m_res /5/ : poloidal resonance number
  integer :: n_res = 5
  !! n_res /5/ : toroidal resonance number
  real(kind(1.0D0)) :: shear = 0.5D0
  !! shear /0.5/ : magnetic shear, derivative of iotabar
  character(len=48) :: vmec_info_file = 'vmec_info.dat'
  !! vmec_info_file /vmec_info.dat/ : file containing general VMEC settings
  character(len=48) :: vmec_rmn_file = 'vmec_Rmn.dat'
  !! vmec_rmn_file /vmec_Rmn.dat/ : file containing plasma boundary R(m,n)
  !!                                Fourier components
  character(len=48) :: vmec_zmn_file = 'vmec_Zmn.dat'
  !! vmec_zmn_file /vmec_Zmn.dat/ : file containing plasma boundary Z(m,n)
  !!                                Fourier components
  real(kind(1.0D0)) :: vportamax = 0.0D0
  !! vportamax : maximum available area for vertical ports (m2)
  real(kind(1.0D0)) :: vportpmax = 0.0D0
  !! vportpmax : maximum available poloidal extent for vertical ports (m)
  real(kind(1.0D0)) :: vporttmax = 0.0D0
  !! vporttmax : maximum available toroidal extent for vertical ports (m)

end module stellarator_variables

! !!!!!!!!!!!!!!!!!!!!!!!!!!!!!!!!!!!!!!!!!!!!!!!!!!!!!!!!!!!!!!!!!!

! Issue #508 Remove RFP option: module rfp_variables

! !!!!!!!!!!!!!!!!!!!!!!!!!!!!!!!!!!!!!!!!!!!!!!!!!!!!!!!!!!!!!!!!!!

module ife_variables

     !! Module containing global variables relating to the
     !! inertial fusion energy model
     !! This module contains global variables relating to the
     !! inertial fusion energy model.
     !! AEA FUS 251: A User's Guide to the PROCESS Systems Code
     !
     ! !!!!!!!!!!!!!!!!!!!!!!!!!!!!!!!!!!!!!!!!!!!!!!!
   
     implicit none
   
     public
   
   
     !! Default IFE builds and material volumes are those for the SOMBRERO device.
     !! The 2-dimensional arrays have indices (region, material), where 'region'
     !! is the region and maxmat is the 'material'<UL>
     !! <LI>'region' = 1 radially outside chamber
     !! <LI>         = 2 above chamber
     !! <LI>         = 3 below chamber</UL>
     integer, parameter ::  maxmat = 8
     !! maxmat /8/ FIX : total number of materials in IFE device.
     !!                  Material numbers are as follows:<UL>
     !!             <LI> = 0 void;
     !!             <LI> = 1 steel;
     !!             <LI> = 2 carbon cloth;
     !!             <LI> = 3 FLiBe;
     !!             <LI> = 4 lithium oxide Li2O;
     !!             <LI> = 5 concrete;
     !!             <LI> = 6 helium;
     !!             <LI> = 7 xenon;
     !!             <LI> = 8 lithium </UL>
   
     real(kind(1.0D0)) :: bldr   = 1.0D0
     !! bldr /1.0/ : radial thickness of IFE blanket (m; calculated if ifetyp=4)
     real(kind(1.0D0)) :: bldrc   = 1.0D0
     !! bldrc /1.0/ : radial thickness of IFE curtain (m; ifetyp=4)
     real(kind(1.0D0)) :: bldzl  = 4.0D0
     !! bldzl /4.0/ : vertical thickness of IFE blanket below chamber (m)
     real(kind(1.0D0)) :: bldzu  = 4.0D0
     !! bldzu /4.0/ : vertical thickness of IFE blanket above chamber (m)
     real(kind(1.0D0)), dimension(3,0:maxmat) :: blmatf = reshape( (/ &
     !! blmatf(3,0:maxmat) /.../ : IFE blanket material fractions
          0.05D0,0.05D0,0.05D0, &
          0.0D0, 0.0D0, 0.0D0,  &
          0.45D0,0.45D0,0.45D0, &
          0.0D0, 0.0D0, 0.0D0,  &
          0.20D0,0.20D0,0.20D0, &
          0.0D0, 0.0D0, 0.0D0,  &
          0.30D0,0.30D0,0.30D0, &
          0.0D0,0.0D0,0.0D0,    &
          0.0D0, 0.0D0, 0.0D0  /), shape(blmatf))
     real(kind(1.0D0)), dimension(3,0:maxmat) :: blmatm = 0.0D0
     !! blmatm(3,0:maxmat) : IFE blanket material masses (kg)
     real(kind(1.0D0)), dimension(3,0:maxmat) :: blmatv = 0.0D0
     !! blmatv(3,0:maxmat) : IFE blanket material volumes (m3)
     real(kind(1.0D0)), dimension(3) :: blvol = 0.0D0
     !! blvol(3) : IFE blanket volume (m3)
     real(kind(1.0D0)) :: cdriv0 = 154.3D0
     !! cdriv0 /154.3/ : IFE generic/laser driver cost at edrive=0 (M$)
     real(kind(1.0D0)) :: cdriv1 = 163.2D0
     !! cdriv1 /163.2/ : IFE low energy heavy ion beam driver cost
     !!                  extrapolated to edrive=0 (M$)
     real(kind(1.0D0)) :: cdriv2 = 244.9D0
     !! cdriv2 /244.9/ : IFE high energy heavy ion beam driver cost
     !!                  extrapolated to edrive=0 (M$)
     real(kind(1.0D0)) :: cdriv3 = 1.463D0
     !! cdriv3 /1.463/ : IFE driver cost ($/J wall plug) (ifedrv==3)
     real(kind(1.0D0)) :: chdzl = 9.0D0
     !! chdzl /9.0/ : vertical thickness of IFE chamber below centre (m)
     real(kind(1.0D0)) :: chdzu = 9.0D0
     !! chdzu /9.0/ : vertical thickness of IFE chamber above centre (m)
     real(kind(1.0D0)), dimension(0:maxmat) :: chmatf = &
     !! chmatf(0:maxmat) : IFE chamber material fractions
          (/1.0D0,0.0D0,0.0D0,0.0D0,0.0D0,0.0D0,0.0D0,0.0D0,0.0D0/)
     real(kind(1.0D0)), dimension(0:maxmat) :: chmatm = 0.0D0
     !! chmatm(0:maxmat) : IFE chamber material masses (kg)
     real(kind(1.0D0)), dimension(0:maxmat) :: chmatv = 0.0D0
     !! chmatv(0:maxmat) : IFE chamber material volumes (m3)
     real(kind(1.0D0)) :: chrad = 6.5D0
     !! chrad /6.5/ : radius of IFE chamber (m)
     !!               (iteration variable 84)
     real(kind(1.0D0)) :: chvol = 0.0D0
     !! chvol : IFE chamber volume (m3)
     real(kind(1.0D0)) :: dcdrv0 = 111.4D0
     !! dcdrv0 /111.4/ : IFE generic/laser driver cost gradient (M$/MJ)
     real(kind(1.0D0)) :: dcdrv1 = 78.0D0
     !! dcdrv1 /78.0/ : HIB driver cost gradient at low energy (M$/MJ)
     real(kind(1.0D0)) :: dcdrv2 = 59.9D0
     !! dcdrv2 /59.9/ : HIB driver cost gradient at high energy (M$/MJ)
     real(kind(1.0D0)) :: drveff = 0.28D0
     !! drveff /0.28/ : IFE driver wall plug to target efficiency (ifedrv=0,3)
     !!                 (iteration variable 82)
     real(kind(1.0D0)) :: edrive = 5.0D6
     !! edrive /5.0D6/ : IFE driver energy (J)
     !!                  (iteration variable 81)
     real(kind(1.0D0)) :: etadrv = 0.0D0
     !! etadrv : IFE driver wall plug to target efficiency
     real(kind(1.0D0)) :: etali = 0.4D0
     !! etali /0.40/ : IFE lithium pump wall plug efficiency (ifetyp=4)
     real(kind(1.0D0)), dimension(10) :: etave = (/ &
     !! etave(10) : IFE driver efficiency vs driver energy (ifedrv=-1)
          0.082D0,0.079D0,0.076D0,0.073D0,0.069D0, &
          0.066D0,0.062D0,0.059D0,0.055D0,0.051D0 /)
     real(kind(1.0D0)) :: fauxbop = 0.06D0
     !! fauxbop /0.06/ : fraction of gross electric power to balance-of-plant (IFE)
     real(kind(1.0D0)) :: fbreed = 0.51D0
     !! fbreed /0.51/ : fraction of breeder external to device core
     real(kind(1.0D0)) :: fburn  = 0.3333D0
     !! fburn /0.3333/ : IFE burn fraction (fraction of tritium fused/target)
     real(kind(1.0D0)) :: flirad = 0.78D0
     !! flirad /0.78/ : radius of FLiBe/lithium inlet (m) (ifetyp=3,4)
     real(kind(1.0D0)) :: frrmax = 1.0D0
     !! frrmax /1.0/ : f-value for maximum IFE repetition rate
     !!                (constraint equation 50, iteration variable 86)
     real(kind(1.0D0)) :: fwdr = 0.01D0
     !! fwdr /0.01/ : radial thickness of IFE first wall (m)
     real(kind(1.0D0)) :: fwdzl = 0.01D0
     !! fwdzl /0.01/ : vertical thickness of IFE first wall below chamber (m)
     real(kind(1.0D0)) :: fwdzu = 0.01D0
     !! fwdzu /0.01/ : vertical thickness of IFE first wall above chamber (m)
     real(kind(1.0D0)), dimension(3,0:maxmat) :: fwmatf = reshape( (/ &
     !! fwmatf(3,0:maxmat) /.../ : IFE first wall material fractions
          0.05D0,0.05D0,0.05D0, &
          0.0D0, 0.0D0, 0.0D0,  &
          0.95D0,0.95D0,0.95D0, &
          0.0D0, 0.0D0, 0.0D0,  &
          0.0D0, 0.0D0, 0.0D0,  &
          0.0D0, 0.0D0, 0.0D0,  &
          0.0D0, 0.0D0, 0.0D0,  &
          0.0D0, 0.0D0, 0.0D0,  &
          0.0D0, 0.0D0, 0.0D0  /), shape(fwmatf))
     real(kind(1.0D0)), dimension(3,0:maxmat) :: fwmatm = 0.0D0
     !! fwmatm(3,0:maxmat) : IFE first wall material masses (kg)
     real(kind(1.0D0)), dimension(3,0:maxmat) :: fwmatv = 0.0D0
     !! fwmatv(3,0:maxmat) : IFE first wall material volumes (kg)
     real(kind(1.0D0)), dimension(3) :: fwvol = 0.0D0
     !! fwvol(3) : IFE first wall volume (m3)
     real(kind(1.0D0)) :: gain = 0.0D0
     !! gain : IFE target gain
     real(kind(1.0D0)), dimension(10) :: gainve = (/ &
     !! gainve(10) /.../ : IFE target gain vs driver energy (ifedrv=-1)
           60.0D0, 95.0D0,115.0D0,125.0D0,133.0D0, &
          141.0D0,152.0D0,160.0D0,165.0D0,170.0D0 /)
     real(kind(1.0D0)) :: htpmw_ife = 0.0D0         
     !! htpmw_ife /0.0/ : IFE heat transport system electrical pump power (MW)
     integer :: ife = 0
     !! ife /0/ : switch for IFE option
     !!           (set via <CODE>device.dat</CODE>):<UL>
     !!      <LI> = 0 use tokamak, RFP or stellarator model;
     !!      <LI> = 1 use IFE model</UL>
     integer :: ifedrv = 2
     !! ifedrv /2/ : switch for type of IFE driver:<UL>
     !!         <LI> = -1 use gainve, etave for gain and driver efficiency;
     !!         <LI> =  0 use tgain, drveff for gain and driver efficiency;
     !!         <LI> =  1 use laser driver based on SOMBRERO design;
     !!         <LI> =  2 use heavy ion beam driver based on OSIRIS;
     !!         <LI> =  3 Input pfusife, rrin and drveff</UL>
     integer :: ifetyp = 0
     !! ifetyp /0/ : switch for type of IFE device build:<UL>
     !!         <LI> = 0 generic (cylindrical) build;
     !!         <LI> = 1 OSIRIS-like build;
     !!         <LI> = 2 SOMBRERO-like build;
     !!         <LI> = 3 HYLIFE-II-like build;
     !!         <LI> = 4 2019 build</UL>
     real(kind(1.0D0)) :: lipmw = 0.0D0
     !! lipmw : IFE lithium pump power (MW; ifetyp=4)
     real(kind(1.0D0)) :: mcdriv = 1.0D0
     !! mcdriv /1.0/ : IFE driver cost multiplier
     real(kind(1.0D0)) :: mflibe = 0.0D0
     !! mflibe : total mass of FLiBe (kg)
     real(kind(1.0D0)) :: pdrive = 23.0D6
     !! pdrive /23.0D6/ : IFE driver power reaching target (W)
     !!                   (iteration variable 85)
     real(kind(1.0D0)) :: pfusife = 1000.0D0
     !! pfusife /1000.0/ : IFE input fusion power (MW) (ifedrv=3 only; itv 155)
     real(kind(1.0D0)) :: pifecr = 10.0D0
     !! pifecr /10.0/ : IFE cryogenic power requirements (MW)
     real(kind(1.0D0)), bind(C) :: ptargf = 2.0D0
     !! ptargf /2.0/ : IFE target factory power at 6 Hz repetition rate (MW)
     real(kind(1.0D0)) :: r1 = 0.0D0
     !! r1 : IFE device radial build (m)
     real(kind(1.0D0)) :: r2 = 0.0D0
     !! r2 : IFE device radial build (m)
     real(kind(1.0D0)) :: r3 = 0.0D0
     !! r3 : IFE device radial build (m)
     real(kind(1.0D0)) :: r4 = 0.0D0
     !! r4 : IFE device radial build (m)
     real(kind(1.0D0)) :: r5 = 0.0D0
     !! r5 : IFE device radial build (m)
     real(kind(1.0D0)) :: r6 = 0.0D0
     !! r6 : IFE device radial build (m)
     real(kind(1.0D0)) :: r7 = 0.0D0
     !! r7 : IFE device radial build (m)
     real(kind(1.0D0)), bind(C) :: reprat = 0.0D0
     !! reprat : IFE driver repetition rate (Hz)
     real(kind(1.0D0)) :: rrin = 6.0D0
     !! rrin /6.0/ : Input IFE repetition rate (Hz) (ifedrv=3 only; itv 156)
     real(kind(1.0D0)) :: rrmax = 20.0D0
     !! rrmax /20.0/ : maximum IFE repetition rate (Hz)
     real(kind(1.0D0)) :: shdr = 1.7D0
     !! shdr /1.7/ : radial thickness of IFE shield (m)
     real(kind(1.0D0)) :: shdzl = 5.0D0
     !! shdzl /5.0/ : vertical thickness of IFE shield below chamber (m)
     real(kind(1.0D0)) :: shdzu  = 5.0D0
     !! shdzu /5.0/ : vertical thickness of IFE shield above chamber (m)
     real(kind(1.0D0)), dimension(3,0:maxmat) :: shmatf = reshape( (/ &
     !! shmatf(3,0:maxmat) /.../ : IFE shield material fractions
          0.05D0,0.05D0,0.05D0, &
          0.19D0,0.19D0,0.19D0, &
          0.0D0, 0.0D0, 0.0D0,  &
          0.0D0, 0.0D0, 0.0D0,  &
          0.0D0, 0.0D0, 0.0D0,  &
          0.665D0,0.665D0,0.665D0, &
          0.095D0,0.095D0,0.095D0, &
          0.0D0, 0.0D0, 0.0D0,  &
          0.0D0, 0.0D0, 0.0D0  /), shape(shmatf))
     real(kind(1.0D0)), dimension(3,0:maxmat) :: shmatm = 0.0D0
     !! shmatm(3,0:maxmat) : IFE shield material masses (kg)
     real(kind(1.0D0)), dimension(3,0:maxmat) :: shmatv = 0.0D0
     !! shmatv(3,0:maxmat) : IFE shield material volumes (kg)
     real(kind(1.0D0)), dimension(3) :: shvol = 0.0D0
     !! shvol(3) : IFE shield volume (m3)
     real(kind(1.0D0)) :: sombdr = 2.7D0
     !! sombdr /2.7/ : radius of cylindrical blanket section below chamber (ifetyp=2)
     real(kind(1.0D0)) :: somtdr = 2.7D0
     !! somtdr /2.7/ : radius of cylindrical blanket section above chamber (ifetyp=2)
     real(kind(1.0D0)) :: taufall = 0.0D0
     !! taufall : Lithium Fall Time (s)
     real(kind(1.0D0)) :: tdspmw = 0.01D0
     !! tdspmw /0.01/ FIX : IFE target delivery system power (MW)
     real(kind(1.0D0)), bind(C) :: tfacmw = 0.0D0
     !! tfacmw : IFE target factory power (MW)
     real(kind(1.0D0)) :: tgain = 85.0D0
     !! tgain /85.0/ : IFE target gain (if ifedrv = 0)
     !!                (iteration variable 83)
     real(kind(1.0D0)) :: uccarb = 50.0D0
     !! uccarb /50.0/ : cost of carbon cloth ($/kg)
     real(kind(1.0D0)) :: ucconc = 0.1D0
     !! ucconc /0.1/ : cost of concrete ($/kg)
     real(kind(1.0D0)) :: ucflib = 84.0D0
     !! ucflib /84.0/ : cost of FLiBe ($/kg)
     real(kind(1.0D0)) :: uctarg = 0.3D0
     !! uctarg /0.3/ : cost of IFE target ($/target)
     real(kind(1.0D0)) :: v1dr = 0.0D0
     !! v1dr /0.0/ : radial thickness of IFE void between first wall and blanket (m)
     real(kind(1.0D0)) :: v1dzl = 0.0D0
     !! v1dzl /0.0/ : vertical thickness of IFE void 1 below chamber (m)
     real(kind(1.0D0)) :: v1dzu = 0.0D0
     !! v1dzu /0.0/ : vertical thickness of IFE void 1 above chamber (m)
     real(kind(1.0D0)), dimension(3,0:maxmat) :: v1matf = reshape( (/ &
     !! v1matf(3,0:maxmat) /.../ : IFE void 1 material fractions
          1.0D0, 1.0D0, 1.0D0, &
          0.0D0, 0.0D0, 0.0D0, &
          0.0D0, 0.0D0, 0.0D0, &
          0.0D0, 0.0D0, 0.0D0, &
          0.0D0, 0.0D0, 0.0D0, &
          0.0D0, 0.0D0, 0.0D0, &
          0.0D0, 0.0D0, 0.0D0, &
          0.0D0, 0.0D0, 0.0D0, &
          0.0D0, 0.0D0, 0.0D0  /), shape(v1matf))
     real(kind(1.0D0)), dimension(3,0:maxmat) :: v1matm = 0.0D0
     !! v1matm(3,0:maxmat) : IFE void 1 material masses (kg)
     real(kind(1.0D0)), dimension(3,0:maxmat) :: v1matv = 0.0D0
     !! v1matv(3,0:maxmat) : IFE void 1 material volumes (kg)
     real(kind(1.0D0)), dimension(3) :: v1vol = 0.0D0
     !! v1vol(3) : IFE void 1 volume (m3)
     real(kind(1.0D0)) :: v2dr = 2.0D0
     !! v2dr /2.0/ : radial thickness of IFE void between blanket and shield (m)
     real(kind(1.0D0)) :: v2dzl = 7.0D0
     !! v2dzl /7.0/ : vertical thickness of IFE void 2 below chamber (m)
     real(kind(1.0D0)) :: v2dzu = 7.0D0
     !! v2dzu /7.0/ : vertical thickness of IFE void 2 above chamber (m)
     real(kind(1.0D0)), dimension(3,0:maxmat) :: v2matf = reshape( (/ &
     !! v2matf(3,0:maxmat) /.../ : IFE void 2 material fractions
          1.0D0, 1.0D0, 1.0D0, &
          0.0D0, 0.0D0, 0.0D0, &
          0.0D0, 0.0D0, 0.0D0, &
          0.0D0, 0.0D0, 0.0D0, &
          0.0D0, 0.0D0, 0.0D0, &
          0.0D0, 0.0D0, 0.0D0, &
          0.0D0, 0.0D0, 0.0D0, &
          0.0D0, 0.0D0, 0.0D0, &
          0.0D0, 0.0D0, 0.0D0  /), shape(v2matf))
     real(kind(1.0D0)), dimension(3,0:maxmat) :: v2matm = 0.0D0
     !! v2matm(3,0:maxmat) : IFE void 2 material masses (kg)
     real(kind(1.0D0)), dimension(3,0:maxmat) :: v2matv = 0.0D0
     !! v2matv(3,0:maxmat) : IFE void 2 material volumes (kg)
     real(kind(1.0D0)), dimension(3) :: v2vol = 0.0D0
     !! v2vol(3) : IFE void 2 volume (m3)
     real(kind(1.0D0)) :: v3dr   = 43.3D0
     !! v3dr /43.3/ : radial thickness of IFE void outside shield (m)
     real(kind(1.0D0)) :: v3dzl  = 30.0D0
     !! v3dzl /30.0/ : vertical thickness of IFE void 3 below chamber (m)
     real(kind(1.0D0)) :: v3dzu  = 20.0D0
     !! v3dzu /20.0/ : vertical thickness of IFE void 3 above chamber (m)
     real(kind(1.0D0)), dimension(3,0:maxmat) :: v3matf = reshape( (/ &
     !! v3matf(3,0:maxmat) /.../ : IFE void 3 material fractions
          1.0D0, 1.0D0, 1.0D0, &
          0.0D0, 0.0D0, 0.0D0, &
          0.0D0, 0.0D0, 0.0D0, &
          0.0D0, 0.0D0, 0.0D0, &
          0.0D0, 0.0D0, 0.0D0, &
          0.0D0, 0.0D0, 0.0D0, &
          0.0D0, 0.0D0, 0.0D0, &
          0.0D0, 0.0D0, 0.0D0, &
          0.0D0, 0.0D0, 0.0D0  /), shape(v3matf))
     real(kind(1.0D0)), dimension(3,0:maxmat) :: v3matm = 0.0D0
     !! v3matm(3,0:maxmat) : IFE void 3 material masses (kg)
     real(kind(1.0D0)), dimension(3,0:maxmat) :: v3matv = 0.0D0
     !! v3matv(3,0:maxmat) : IFE void 3 material volumes (kg)
     real(kind(1.0D0)), dimension(3) :: v3vol = 0.0D0
     !! v3vol(3) : IFE void 3 volume (m3)
     real(kind(1.0D0)) :: zl1 = 0.0D0
     !! zl1 : IFE vertical build below centre (m)
     real(kind(1.0D0)) :: zl2 = 0.0D0
     !! zl2 : IFE vertical build below centre (m)
     real(kind(1.0D0)) :: zl3 = 0.0D0
     !! zl3 : IFE vertical build below centre (m)
     real(kind(1.0D0)) :: zl4 = 0.0D0
     !! zl4 : IFE vertical build below centre (m)
     real(kind(1.0D0)) :: zl5 = 0.0D0
     !! zl5 : IFE vertical build below centre (m)
     real(kind(1.0D0)) :: zl6 = 0.0D0
     !! zl6 : IFE vertical build below centre (m)
     real(kind(1.0D0)) :: zl7 = 0.0D0
     !! zl7 : IFE vertical build below centre (m)
     real(kind(1.0D0)) :: zu1 = 0.0D0
     !! zu1 : IFE vertical build above centre (m)
     real(kind(1.0D0)) :: zu2 = 0.0D0
     !! zu2 : IFE vertical build above centre (m)
     real(kind(1.0D0)) :: zu3 = 0.0D0
     !! zu3 : IFE vertical build above centre (m)
     real(kind(1.0D0)) :: zu4 = 0.0D0
     !! zu4 : IFE vertical build above centre (m)
     real(kind(1.0D0)) :: zu5 = 0.0D0
     !! zu5 : IFE vertical build above centre (m)
     real(kind(1.0D0)) :: zu6 = 0.0D0
     !! zu6 : IFE vertical build above centre (m)
     real(kind(1.0D0)) :: zu7 = 0.0D0
     !! zu7 : IFE vertical build above centre (m)
   
   end module ife_variables

! !!!!!!!!!!!!!!!!!!!!!!!!!!!!!!!!!!!!!!!!!!!!!!!!!!!!!!!!!!!!!!!!!!

module pulse_variables

  !! Module containing global variables relating to the
  !! pulsed reactor model
  !! This module contains global variables relating to the
  !! pulsed reactor model.
  !! Work File Notes in F/MPE/MOD/CAG/PROCESS/PULSE
  !! AEA FUS 251: A User's Guide to the PROCESS Systems Code
  !
  ! !!!!!!!!!!!!!!!!!!!!!!!!!!!!!!!!!!!!!!!!!!!!!!!

  implicit none

  public

  real(kind(1.0D0)) :: bctmp = 320.0D0
  !! bctmp /320.0/ : first wall bulk coolant temperature (C)
  real(kind(1.0D0)) :: bfw = 0.0D0
  !! bfw : outer radius of each first wall structural tube (m)
  !!       (0.5 * average of fwith and fwoth)
  real(kind(1.0D0)) :: dtstor = 300.0D0
  !! dtstor /300.0/ : maximum allowable temperature change in stainless
  !!                  steel thermal storage block (K) (istore=3)
  integer :: istore = 1
  !! istore /1/ : switch for thermal storage method:<UL>
  !!         <LI> = 1 option 1 of Electrowatt report, AEA FUS 205;
  !!         <LI> = 2 option 2 of Electrowatt report, AEA FUS 205;
  !!         <LI> = 3 stainless steel block</UL>
  integer :: itcycl = 1
  !! itcycl /1/ : switch for first wall axial stress model:<UL>
  !!         <LI> = 1 total axial constraint, no bending;
  !!         <LI> = 2 no axial constraint, no bending;
  !!         <LI> = 3 no axial constraint, bending</UL>
  integer :: lpulse = 0
  !! lpulse /0/ : switch for reactor model:<UL>
  !!         <LI> = 0 continuous operation;
  !!         <LI> = 1 pulsed operation</UL>

end module pulse_variables

! !!!!!!!!!!!!!!!!!!!!!!!!!!!!!!!!!!!!!!!!!!!!!!!!!!!!!!!!!!!!!!!!!!

module startup_variables

  !! Module containing global variables relating to the
  !! plasma start-up model
  !! This module contains global variables relating to the
  !! plasma start-up model.
  !! Work File Notes in F/MPE/MOD/CAG/PROCESS/PULSE
  !! AEA FUS 251: A User's Guide to the PROCESS Systems Code
  !
  ! !!!!!!!!!!!!!!!!!!!!!!!!!!!!!!!!!!!!!!!!!!!!!!!

  implicit none

  public

  real(kind(1.0D0)) :: ftaue = 0.0D0
  !! ftaue : factor in energy confinement time formula
  real(kind(1.0D0)) :: gtaue  = 0.0D0
  !! gtaue : offset term in energy confinement time scaling
  real(kind(1.0D0)) :: nign  = 0.0D0
  !! nign : electron density at ignition (start-up) (/m3)
  real(kind(1.0D0)) :: ptaue  = 0.0D0
  !! ptaue : exponent for density term in energy confinement time formula
  real(kind(1.0D0)) :: qtaue  = 0.0D0
  !! qtaue : exponent for temperature term in energy confinement time formula
  real(kind(1.0D0)) :: rtaue  = 0.0D0
  !! rtaue : exponent for power term in energy confinement time formula
  real(kind(1.0D0)) :: tign  = 0.0D0
  !! tign : electron temperature at ignition (start-up) (keV)

end module startup_variables

! !!!!!!!!!!!!!!!!!!!!!!!!!!!!!!!!!!!!!!!!!!!!!!!!!!!!!!!!!!!!!!!!!!

module fispact_variables

  !! Module containing global variables relating to the
  !! fispact routines
  !! This module contains global variables relating to the
  !! nuclear data (fispact) routines.
  !! AEA FUS 251: A User's Guide to the PROCESS Systems Code
  !
  ! !!!!!!!!!!!!!!!!!!!!!!!!!!!!!!!!!!!!!!!!!!!!!!!

  implicit none

  public


  !! Fispact arrays with 3 elements contain the results at the following times:
  !!   (1) - at end of component life
  !!   (2) - after 3 months cooling time
  !!   (3) - 100 years after end of plant life
  real(kind(1.0D0)), dimension(3) :: bliact = 0.0D0
  !! bliact(3) : inboard blanket total activity (Bq)
  real(kind(1.0D0)), dimension(3) :: bligdr = 0.0D0
  !! bligdr(3) : inboard blanket total gamma dose rate (Sv/hr)
  real(kind(1.0D0)), dimension(3) :: blihkw = 0.0D0
  !! blihkw(3) : inboard blanket total heat output (kW)
  real(kind(1.0D0)) :: bliizp = 0.0D0
  !! bliizp : inboard blanket integrated zone power / neutron
  real(kind(1.0D0)) :: blimzp = 0.0D0
  !! blimzp : inboard blanket mean zone power density / neutron
  real(kind(1.0D0)), dimension(3) :: bloact = 0.0D0
  !! bloact(3) : outboard blanket total activity (Bq)
  real(kind(1.0D0)), dimension(3) :: blogdr = 0.0D0
  !! blogdr(3) : outboard blanket total gamma dose rate (Sv/hr)
  real(kind(1.0D0)), dimension(3) :: blohkw = 0.0D0
  !! blohkw(3) : outboard blanket total heat output (kW)
  real(kind(1.0D0)) :: bloizp = 0.0D0
  !! bloizp : outboard blanket integrated zone power / neutron
  real(kind(1.0D0)) :: blomzp = 0.0D0
  !! blomzp : outboard blanket mean zone power density / neutron
  real(kind(1.0D0)), dimension(3) :: fwiact = 0.0D0
  !! fwiact(3) : inboard first wall total activity (Bq)
  real(kind(1.0D0)), dimension(3) :: fwigdr = 0.0D0
  !! fwigdr(3) : inboard first wall total gamma dose rate (Sv/hr)
  real(kind(1.0D0)), dimension(3) :: fwihkw = 0.0D0
  !! fwihkw(3) : inboard first wall total heat output (kW)
  real(kind(1.0D0)) :: fwiizp = 0.0D0
  !! fwiizp : inboard first wall integrated zone power / neutron
  real(kind(1.0D0)) :: fwimzp = 0.0D0
  !! fwimzp : inboard first wall mean zone power density/neutron
  real(kind(1.0D0)), dimension(3) :: fwoact = 0.0D0
  !! fwoact(3) : outboard first wall total activity (Bq)
  real(kind(1.0D0)), dimension(3) :: fwogdr = 0.0D0
  !! fwogdr(3) : outboard first wall total gamma dose rate (Sv/hr)
  real(kind(1.0D0)), dimension(3) :: fwohkw = 0.0D0
  !! fwohkw(3) : outboard first wall total heat output (kW)
  real(kind(1.0D0)) :: fwoizp = 0.0D0
  !! fwoizp : outboard first wall integrated zone power / neutron
  real(kind(1.0D0)) :: fwomzp = 0.0D0
  !! fwomzp : outboard first wall mean zone power density/neutron
  real(kind(1.0D0)) :: fwtemp = 0.0D0
  !! fwtemp : outboard first wall temperature after a LOCA (K)

end module fispact_variables

!------------------------------------------------------------------------

module rebco_variables

  !! Variables relating to the REBCO HTS tape, strand and conductor
  !! Conduit information is in the modules relating to each coil.
  !! TODO
  implicit none ! ---------------------------------------------------------
  ! Updated 13/11/18 using data from Lewandowska et al 2018.

  real(kind(1.0D0)) :: rebco_thickness = 1.0D-6
  !! rebco_thickness /1.0e-6/ : thickness of REBCO layer in tape (m) (iteration variable 138)
  real(kind(1.0D0)) :: copper_thick = 100.0D-6
  !! copper_thick /100e-6/ : thickness of copper layer in tape (m) (iteration variable 139)
  real(kind(1.0D0)) :: hastelloy_thickness = 50.0D-6
  !! hastelloy_thickness /50/e-6 : thickness of Hastelloy layer in tape (m)
  real(kind(1.0D0)) :: tape_width = 0.0D0
  !! tape_width : Mean width of tape (m)

  real(kind(1.0D0)) :: croco_od = 0.0D0
  !! croco_od : Outer diameter of CroCo strand (m)
  real(kind(1.0D0)) :: croco_id = 0.0D0
  !! croco_id : Inner diameter of CroCo copper tube (m)
  real(kind(1.0D0)) :: croco_thick = 2.5D-3
  !! croco_thick /2.5e-3/ : Thickness of CroCo copper tube (m) (iteration variable 149)

  !real(kind(1.0D0)) :: copper_bar = 0.23d0
  !!! copper_bar /1.0/ : area of central copper bar, as a fraction of the cable space
  real(kind(1.0D0)) :: copper_rrr = 100d0
  !! copper_rrr /100.0/ : residual resistivity ratio copper in TF superconducting cable

  !real(kind(1.0D0)) :: cable_helium_fraction = 0.284D0
  !!! cable_helium_fraction /0.284/ : Helium area as a fraction of the cable space.

  real(kind(1.0D0)) :: coppera_m2_max = 1D8
  !! copperA_m2_max /1e8/ : Maximum TF coil current / copper area (A/m2)
  real(kind(1.0D0)) :: f_coppera_m2 = 1d0
  !! f_copperA_m2 /1/ : f-value for constraint 75: TF coil current / copper area < copperA_m2_max


  real(kind(1.0D0)) :: tape_thickness
  real(kind(1.0D0)) :: stack_thickness
  real(kind(1.0D0)) :: tapes
  real(kind(1.0D0)) :: rebco_area
  real(kind(1.0D0)) :: copper_area
  real(kind(1.0D0)) :: hastelloy_area
  real(kind(1.0D0)) :: solder_area
  real(kind(1.0D0)) :: croco_area
  real(kind(1.0D0)) :: copperA_m2       ! TF coil current / copper area (A/m2)
  !real(kind(1.0D0)) :: croco_od

end module rebco_variables

!------------------------------------------------------------------------

module resistive_materials

  !! Variables relating to resistive materials in superconducting conductors
  !! TODO
  implicit none ! ---------------------------------------------------------
  type resistive_material
     real(kind(1.0D0)) :: cp            ! Specific heat capacity J/(K kg).
     real(kind(1.0D0)) :: rrr           ! Residual resistivity ratio
     real(kind(1.0D0)) :: resistivity   ! ohm.m
     real(kind(1.0D0)) :: density       ! kg/m3
     real(kind(1.0D0)) :: cp_density    ! Cp x density J/K/m3
  end type resistive_material
  type supercon_strand
     real(kind(1.0D0)) :: area
     real(kind(1.0D0)) :: critical_current
  end type supercon_strand
  type volume_fractions
     real(kind(1.0D0)) :: copper_area,    copper_fraction
     real(kind(1.0D0)) :: copper_bar_area  !,copper_bar_fraction
     real(kind(1.0D0)) :: hastelloy_area, hastelloy_fraction
     real(kind(1.0D0)) :: helium_area,    helium_fraction
     real(kind(1.0D0)) :: solder_area,    solder_fraction
     real(kind(1.0D0)) :: jacket_area,    jacket_fraction
     real(kind(1.0D0)) :: rebco_area,     rebco_fraction
     real(kind(1.0D0)) :: critical_current
     !real(kind(1.0D0)) :: number_croco         ! Number of CroCo strands (not an integer)
     real(kind(1.0D0)) :: acs                  ! area of cable space inside jacket
     real(kind(1.0D0)) :: area
     !real(kind(1.0D0)) :: tmax                 ! Maximum permitted temperature in quench
  end type volume_fractions
end module resistive_materials

!------------------------------------------------------------------------

module reinke_variables
  !! Module containing global variables relating to the
  !! Reinke Criterion
  !! This module contains global variables relating to the
  !! minimum impurity fraction for detached divertor conditions
  !! Reinke criterion. It furthermore uses several parameters from
  !! Kallenbach model like netau and empurity_enrichment.
  !! M.L. Reinke 2017 Nucl. Fusion 57 034004
  !
  ! !!!!!!!!!!!!!!!!!!!!!!!!!!!!!!!!!!!!!!!!!!!!!!!

  implicit none

  public


  integer       :: impvardiv = 9
  !! impvardiv /9/ : index of impurity to be iterated for
  !!          Reinke divertor detachment criterion

  real(kind(1.0D0)) :: lhat = 4.33D0
  !! lhat /4.33/ : connection length factor L|| = lhat qstar R
  !!               for Reinke criterion, default value from
  !!               Post et al. 1995 J. Nucl. Mat.  220-2 1014

  real(kind(1.0D0)) :: fzmin = 0.0D0
  !! fzmin : Minimum impurity fraction necessary for detachment
  !!         This is the impurity at the SOL/Div

  real(kind(1.0D0)) :: fzactual = 0.001D0
  !! fzactual : Actual impurity fraction of divertor impurity
  !!            (impvardiv) in the SoL (taking impurity_enrichment
  !!            into account) (iteration variable 148)

  integer       :: reinke_mode = 0
  !! reinke_mode /0/ : Switch for Reinke criterion H/I mode
  !!         <LI> = 0 H-mode;
  !!         <LI> = 1 I-mode;</UL>

end module reinke_variables

  !------------------------------------------------------------------------<|MERGE_RESOLUTION|>--- conflicted
+++ resolved
@@ -84,51 +84,9 @@
 
 module physics_variables
 
-<<<<<<< HEAD
-  !+ad_name  physics_variables
-  !+ad_summ  Module containing global variables relating to the plasma physics
-  !+ad_type  Module
-  !+ad_auth  P J Knight, CCFE, Culham Science Centre
-  !+ad_cont  N/A
-  !+ad_args  N/A
-  !+ad_desc  This module contains global variables relating to the plasma
-  !+ad_desc  physics.
-  !+ad_prob  None
-  !+ad_call  None
-  !+ad_hist  15/10/12 PJK Initial version of module
-  !+ad_hist  17/12/12 PJK modified impfe, cfe0, rnfene, fbfe comments
-  !+ad_hist  18/12/12 PJK Added pthrmw(6 to 8)
-  !+ad_hist  18/12/12 PJK Added i_single_null; modified idivrt
-  !+ad_hist  03/01/13 PJK Removed iculdl
-  !+ad_hist  08/01/13 PJK Modified iinvqd, iiter, ires comments
-  !+ad_hist  22/01/13 PJK Added two stellarator scaling laws; modified comments
-  !+ad_hist  11/04/13 PJK Removed ires, rtpte; changed isc, ifispact default values
-  !+ad_hist  10/06/13 PJK Modified ishape
-  !+ad_hist  12/06/13 PJK Added gammaft, taup; changed rndfuel, qfuel units
-  !+ad_hist  18/06/13 PJK Removed dign; changed ffwal, ishape comments
-  !+ad_hist  27/06/13 PJK Changed iculbl comment
-  !+ad_hist  03/07/13 PJK Changed zeffai comment
-  !+ad_hist  10/09/13 PJK Added alpharate, fusionrate, protonrate
-  !+ad_hist  11/09/13 PJK Removed ftr, idhe3, iiter; changed ealpha to ealphadt
-  !+ad_hist  10/10/13 PJK Modified prad comment
-  !+ad_hist  27/11/13 PJK Modified vsbrn description
-  !+ad_hist  28/11/13 PJK Added pdd, pdhe3, pdt
-  !+ad_hist  28/11/13 PJK Added iprofile
-  !+ad_hist  06/03/14 PJK Clarified effect of ishape on kappa, triang
-  !+ad_hist  10/03/14 PJK Removed carea
-  !+ad_hist  01/04/14 PJK Added ibss=4 option
-  !+ad_hist  02/04/14 PJK Added iprofile=1 recommendation to use icurr=4
-  !+ad_hist  23/04/14 PJK Added bvert
-  !+ad_hist  01/05/14 PJK Changed dnbeta, gtscale comments
-  !+ad_hist  14/05/14 PJK added pcorerad
-  !+ad_hist  15/05/14 PJK Changed ffwal comment
-  !+ad_hist  19/05/14 PJK Changed plrad to pedgerad; removed fradmin;
-=======
   !! Module containing global variables relating to the plasma physics
   !! This module contains global variables relating to the plasma
   !! physics.
->>>>>>> d6527b82
-  !+ad_hisc               added iradloss
   !! AEA FUS 251: A User's Guide to the PROCESS Systems Code
   !
   ! !!!!!!!!!!!!!!!!!!!!!!!!!!!!!!!!!!!!!!!!!!!!!!!
@@ -251,15 +209,13 @@
   real(kind(1.0D0)) :: falpha = 0.95D0
   !! falpha /0.95/ : fraction of alpha power deposited in plasma
   !!                 (Physics of Energetic Ions, p.2489)
+
   real(kind(1.0D0)) :: falpi = 0.0D0
   !! falpi : fraction of alpha power to ions
+
   real(kind(1.0D0)) :: fdeut = 0.5D0
-<<<<<<< HEAD
-  !+ad_vars  ftar  /1.0/ : fraction of power to the  lower divertor in double null
-  !+ad_vars                configuration (i_single_null = 0 only) (default assumes SN)
-=======
   !! fdeut /0.5/ : deuterium fuel fraction
->>>>>>> d6527b82
+
   real(kind(1.0D0)) :: ftar = 1.0D0
   !! ftar  /1.0/ : fraction of power to the lower divertor in double null
   !!               configuration (snull = 0 only) (default assumes SN)
@@ -338,10 +294,8 @@
   !!        <LI> = 7 Connor-Hastie model;
   !!        <LI> = 8 Sauter scaling allowing negative triangularity;
   !!        <LI> = 9 FIESTA ST fit </UL>
+  
   integer :: idensl = 7
-<<<<<<< HEAD
-  !+ad_vars  idivrt : number of divertors (calculated from i_single_null)
-=======
   !! idensl /7/ : switch for density limit to enforce (constraint equation 5):<UL>
   !!         <LI> = 1 old ASDEX;
   !!         <LI> = 2 Borrass model for ITER (I);
@@ -350,9 +304,10 @@
   !!         <LI> = 5 JET simplified;
   !!         <LI> = 6 Hugill-Murakami Mq limit;
   !!         <LI> = 7 Greenwald limit</UL>
->>>>>>> d6527b82
+
   integer :: idivrt = 2
   !! idivrt : number of divertors (calculated from snull)
+
   integer :: ifalphap = 1
   !! ifalphap /1/ : switch for fast alpha pressure calculation:<UL>
   !!           <LI> = 0 ITER physics rules (Uckan) fit;
@@ -604,19 +559,14 @@
   real(kind(1.0D0)) :: pdhe3 = 0.0D0
   !! pdhe3 : deuterium-helium3 fusion power (MW)
   real(kind(1.0D0)) :: pdivt = 0.0D0
-<<<<<<< HEAD
-  !+ad_vars pdivl : power conducted to the lower divertor region (calculated if i_single_null = 0) (MW)
-  real(kind(1.0D0)) :: pdivl = 0.0D0
-  !+ad_vars pdivu : power conducted to the upper divertor region (calculated if i_single_null = 0) (MW)
-  real(kind(1.0D0)) :: pdivu = 0.0D0
-  !+ad_vars pdivmax : power conducted to the divertor with most load (calculated if i_single_null = 0) (MW)
-=======
   !! pdivt : power to conducted to the divertor region (MW)
+
   real(kind(1.0D0)) :: pdivl = 0.0D0
   !!pdivl : power conducted to the lower divertor region (calculated if snull = 0) (MW)
+
   real(kind(1.0D0)) :: pdivu = 0.0D0
   !!pdivu : power conducted to the upper divertor region (calculated if snull = 0) (MW)
->>>>>>> d6527b82
+
   real(kind(1.0D0)) :: pdivmax = 0.0D0
   !!pdivmax : power conducted to the divertor with most load (calculated if snull = 0) (MW)
   real(kind(1.0D0)) :: pdt = 0.0D0
@@ -760,19 +710,13 @@
   real(kind(1.0D0)) :: sareao = 0.0D0
   !! sareao : outboard plasma surface area
   real(kind(1.0D0)) :: sf = 0.0D0
-<<<<<<< HEAD
-  !+ad_vars  i_single_null /1/ : switch for single null / double null plasma:<UL>
-  !+ad_varc          <LI> = 0 for double null;
-  !+ad_varc          <LI> = 1 for single null (diverted side down)</UL>
-  integer :: i_single_null = 1
-  !+ad_vars  ssync /0.6/ : synchrotron wall reflectivity factor
-=======
   !! sf : shape factor = plasma poloidal perimeter / (2.pi.rminor)
+
   integer :: snull = 1
   !! snull /1/ : switch for single null / double null plasma:<UL>
   !!         <LI> = 0 for double null;
   !!         <LI> = 1 for single null (diverted side down)</UL>
->>>>>>> d6527b82
+
   real(kind(1.0D0)) :: ssync = 0.6D0
   !! ssync /0.6/ : synchrotron wall reflectivity factor
   real(kind(1.0D0)) :: tauee = 0.0D0
@@ -2118,40 +2062,13 @@
 
 module tfcoil_variables
 
-<<<<<<< HEAD
-  !+ad_name  tfcoil_variables
-  !+ad_summ  Module containing global variables relating to the
-  !+ad_summ  toroidal field coil systems
-  !+ad_type  Module
-  !+ad_auth  P J Knight, CCFE, Culham Science Centre
-  !+ad_cont  N/A
-  !+ad_args  N/A
-  !+ad_desc  This module contains global variables relating to the
-  !+ad_desc  toroidal field coil systems of a fusion power plant.
-  !+ad_prob  None
-  !+ad_call  None
-  !+ad_hist  18/10/12 PJK Initial version of module
-  !+ad_hist  30/01/13 PJK Modified vftf comments
-  !+ad_hist  08/04/13 PJK Modified cpttf, n_tf comments
-  !+ad_hist  15/04/13 PJK Modified tfckw comments
-  !+ad_hist  16/04/13 PJK Redefined isumattf; removed jcrit_model;
-=======
   !! Module containing global variables relating to the
   !! toroidal field coil systems
   !! This module contains global variables relating to the
   !! toroidal field coil systems of a fusion power plant.
->>>>>>> d6527b82
   !+ad_hisc               changed dcond dimensions
   !+ad_hisc               added stress_model etc.; corrected arc array lengths
   !+ad_hisc               replaced itfmod and stress_model with tfc_model
-<<<<<<< HEAD
-  !+ad_hist  08/05/14 PJK Changed ripmax description
-  !+ad_hist  12/05/14 PJK Added insstrain
-  !+ad_hist  24/06/14 PJK Removed wtbc
-  !+ad_hist  30/07/14 PJK Renamed borev to dh_tf_inner_bore
-  !+ad_hist  31/07/14 PJK Added acasetfo, dcondins, whtconin, whtgw, whtrp;
-=======
->>>>>>> d6527b82
   !+ad_hisc               removed aspcstf
   !+ad_hisc               changed tfc_model switch values
   !! AEA FUS 251: A User's Guide to the PROCESS Systems Code
@@ -2297,13 +2214,6 @@
   !!         <LI> = 0 non-integer turns;
   !!         <LI> = 1 integer turns</UL>
   integer :: isumattf = 1
-<<<<<<< HEAD
-  !+ad_vars  i_tf_sup /1/ : switch for TF coil conductor model:<UL>
-  !+ad_varc          <LI> = 0 copper;
-  !+ad_varc          <LI> = 1 superconductor</UL>
-  integer :: i_tf_sup = 1
-  !+ad_vars  jbus /1.25e6/ : bussing current density (A/m2)
-=======
   !! isumattf /1/ : switch for superconductor material in TF coils:<UL>
   !!           <LI> = 1 ITER Nb3Sn critical surface model with standard
   !!                    ITER parameters;
@@ -2313,11 +2223,12 @@
   !!           <LI> = 4 ITER Nb3Sn model with user-specified parameters
   !!           <LI> = 5 WST Nb3Sn parameterisation
   !!           <LI> = 6 REBCO HTS tape in CroCo strand</UL>
+
   integer :: itfsup = 1
   !! itfsup /1/ : switch for TF coil conductor model:<UL>
   !!         <LI> = 0 copper;
   !!         <LI> = 1 superconductor</UL>
->>>>>>> d6527b82
+
   real(kind(1.0D0)) :: jbus = 1.25D6
   !! jbus /1.25e6/ : bussing current density (A/m2)
   real(kind(1.0D0)), dimension(2) :: jeff = 0.0D0
@@ -2421,9 +2332,6 @@
   real(kind(1.0D0)) :: tfareain = 0.0D0
   !! tfareain : area of inboard midplane TF legs (m2)
 
-<<<<<<< HEAD
-  !+ad_vars  tfbusl : TF coil bus length (m)
-=======
   real(kind(1.0D0)) :: tfboreh = 0.0D0
   !! tfboreh : TF coil horizontal inner bore (m)
 
@@ -2432,9 +2340,10 @@
 
   real(kind(1.0D0)) :: tfborev = 0.0D0
   !! tfborev : TF coil vertical inner bore (m)
->>>>>>> d6527b82
+
   real(kind(1.0D0)) :: tfbusl = 0.0D0
   !! tfbusl : TF coil bus length (m)
+
   real(kind(1.0D0)) :: tfbusmas = 0.0D0
   !! tfbusmas : TF coil bus mass (kg)
   real(kind(1.0D0)) :: tfckw = 0.0D0
@@ -2461,23 +2370,21 @@
   real(kind(1.0D0)) :: rhotfleg = -1.0D0 ! 2.5D-8
   !! rhotfleg /2.5e-8/ : resistivity of a TF coil leg and bus(Ohm-m)
   real(kind(1.0D0)) :: tfleng = 0.0D0
-<<<<<<< HEAD
-  !+ad_vars  n_tf /16.0/ : number of TF coils (default = 50 for stellarators)
-  !+ad_varc                number of TF coils outer legs for ST
-  real(kind(1.0D0)) :: n_tf = 16.0D0
-  !+ad_vars  tfocrn : TF coil half-width - outer bore (m)
-=======
   !! tfleng : TF coil circumference (m)
+
   real(kind(1.0D0)) :: tfno = 16.0D0
   !! tfno /16.0/ : number of TF coils (default = 50 for stellarators)
   !!               number of TF coils outer legs for ST
->>>>>>> d6527b82
+
   real(kind(1.0D0)) :: tfocrn = 0.0D0
   !! tfocrn : TF coil half-width - outer bore (m)
+
   real(kind(1.0D0)) :: tfsai = 0.0D0
   !! tfsai : area of the inboard TF coil legs (m2)
+
   real(kind(1.0D0)) :: tfsao = 0.0D0
   !! tfsao : area of the outboard TF coil legs (m2)
+
   real(kind(1.0D0)), bind(C) :: tftmp = 4.5D0
   !! tftmp /4.5/ : peak helium coolant temperature in TF coils and PF coils (K)
   ! ISSUE #508 Remove RFP option: frfpf, frfptf, sccufac
@@ -2533,12 +2440,10 @@
   real(kind(1.0D0)) :: vdalw = 20.0D0
   !! vdalw /20.0/ : max voltage across TF coil during quench (kV)
   !!                (iteration variable 52)
+
   real(kind(1.0D0)) :: vforce = 0.0D0
-<<<<<<< HEAD
-  !+ad_vars  vftf /0.4/ : coolant fraction of TFC 'cable' (i_tf_sup=1), or of TFC leg (i_tf_sup=0)
-=======
   !! vforce : vertical separating force on inboard leg/coil (N)
->>>>>>> d6527b82
+  
   real(kind(1.0D0)) :: vftf = 0.4D0
   !! vftf /0.4/ : coolant fraction of TFC 'cable' (itfsup=1), or of TFC leg (itfsup=0)
   real(kind(1.0D0)) :: voltfleg = 0.0D0
@@ -2595,19 +2500,15 @@
   !! tfa(4) : Horizontal radius of inside edge of TF coil (m)
   real(kind(1.0D0)), dimension(4) :: tfb = 0.0D0
   !! tfb(4) : Vertical radius of inside edge of TF coil (m)
-
-<<<<<<< HEAD
-  !+ad_vars  <P><B>Quantities relating to the spherical tokamak model (itart=1)</B>
-  !+ad_varc        (and in some cases, also to resistive TF coils, i_tf_sup=0):<P>
-=======
->>>>>>> d6527b82
-
   !! <P><B>Quantities relating to the spherical tokamak model (itart=1)</B>
   !!       (and in some cases, also to resistive TF coils, itfsup=0):<P>
+
   real(kind(1.0D0)) :: drtop = 0.0D0
   !! drtop /0.0/ : centrepost taper maximum radius adjustment (m)
+
   real(kind(1.0D0)) :: dztop = 0.0D0
   !! dztop /0.0/ : centrepost taper height adjustment (m)
+
   real(kind(1.0D0)) :: etapump = 0.8D0
   !! etapump /0.8/ : centrepost coolant pump efficiency
   real(kind(1.0D0)) :: fcoolcp = 0.3D0
@@ -2623,24 +2524,13 @@
   !! muh2o /4.71e-4/ FIX : water dynamic viscosity (kg/m/s)
   real(kind(1.0D0)) :: ncool = 0.0D0
   !! ncool : number of centrepost coolant tubes
+
   real(kind(1.0D0)) :: ppump = 0.0D0
-<<<<<<< HEAD
-  
-  !+ad_vars  prescp : resistive power in the centrepost (W)
-=======
   !! ppump : centrepost coolant pump power (W)
->>>>>>> d6527b82
+
   real(kind(1.0D0)) :: prescp = 0.0D0
   !! prescp : resistive power in the centrepost (W)
 
-<<<<<<< HEAD
-  !+ad_vars  presleg : resistive power in all TF legs (W)
-  real(kind(1.0D0)) :: presleg = 0.0D0
-
-  !+ad_vars  ptempalw /473.15/ : maximum peak centrepost temperature (K)
-  !+ad_varc                     (constraint equation 44)
-=======
->>>>>>> d6527b82
   real(kind(1.0D0)) :: ptempalw = 473.15D0   ! 200 C
   !! ptempalw /473.15/ : maximum peak centrepost temperature (K)
   !!                    (constraint equation 44)
@@ -2655,15 +2545,9 @@
   real(kind(1.0D0)) :: tcoolin = 313.15D0   ! 40 C
   !! tcoolin /313.15/ : centrepost coolant inlet temperature (K)
 
-<<<<<<< HEAD
-  !+ad_vars dtiocool : inlet / outlet TF coil coolant temperature rise (K)  
   real(kind(1.0D0)) :: dtiocool = 0.0D0
-
-  !+ad_vars  tcpav /373.15/ : Assumed temperature of centrepost called CP (K)
-  !+ad_varc                   Only used for resistive coils to compute the resisitive heating 
-  !+ad_varc                   Must be an iteration variable for ST (itart == 1) (iteration variable 20)
-=======
->>>>>>> d6527b82
+  !! dtiocool : inlet / outlet TF coil coolant temperature rise (K)  
+
   real(kind(1.0D0)) :: tcpav = 373.15D0     ! 100 C
   !! tcpav /373.15/ : Assumed temperature of centrepost called CP (K)
   !!                  Only used for resistive coils to compute the resisitive heating 
@@ -3170,48 +3054,28 @@
   public
 
   real(kind(1.0D0)) :: aplasmin = 0.25D0
-<<<<<<< HEAD
-
-
-  ! Blanket related build variables
-  ! -------------------------------
-  !+ad_vars  blarea : blanket total surface area (m2)
-  ! To be changed
-  real(kind(1.0D0)) :: blarea = 0.0D0
-
-  !+ad_vars  blareaib : inboard blanket surface area (m2)
-  ! To be changed
-  real(kind(1.0D0)) :: blareaib = 0.0D0
-
-  !+ad_vars  blareaob : outboard blanket surface area (m2)
-  ! To be changed
-  real(kind(1.0D0)) :: blareaob = 0.0D0
-
-  !+ad_vars  blbmith /0.17/ : inboard blanket box manifold thickness (m)
-  !+ad_varc                    (blktmodel>0)
-=======
   !! aplasmin /0.25/ : minimum minor radius (m)
+
   real(kind(1.0D0)) :: blarea = 0.0D0
   !! blarea : blanket total surface area (m2)
+
   real(kind(1.0D0)) :: blareaib = 0.0D0
   !! blareaib : inboard blanket surface area (m2)
+
   real(kind(1.0D0)) :: blareaob = 0.0D0
   !! blareaob : outboard blanket surface area (m2)
->>>>>>> d6527b82
+  
   real(kind(1.0D0)) :: blbmith = 0.17D0
   !! blbmith /0.17/ : inboard blanket box manifold thickness (m)
   !!                   (blktmodel>0)
   real(kind(1.0D0)) :: blbmoth = 0.27D0
   !! blbmoth /0.27/ : outboard blanket box manifold thickness (m)
   !!                   (blktmodel>0)
+
   real(kind(1.0D0)) :: blbpith = 0.30D0
-<<<<<<< HEAD
-  !+ad_vars  blbpoth /0.35/ : outboard blanket bas plate thickness (m)
-  !+ad_varc                    (blktmodel>0)
-=======
   !! blbpith /0.30/ : inboard blanket base plate thickness (m)
   !!                   (blktmodel>0)
->>>>>>> d6527b82
+
   real(kind(1.0D0)) :: blbpoth = 0.35D0
   !! blbpoth /0.35/ : outboard blanket base plate thickness (m)
   !!                   (blktmodel>0)
@@ -3220,52 +3084,27 @@
   !!                   (blktmodel>0)
   !!                   (iteration variable 90)
   real(kind(1.0D0)) :: blbuoth = 0.465D0
-<<<<<<< HEAD
-
-  !+ad_vars  blnkith /0.115/ : inboard blanket thickness (m);
-  !+ad_varc                    (calculated if blktmodel > 0)
-  !+ad_varc                    (=0.0 if iblnkith=0)
-  ! To be changed
-  real(kind(1.0D0)) :: blnkith = 0.115D0
-
-  !+ad_vars  blnkoth /0.235/ : outboard blanket thickness (m);
-  !+ad_varc                    calculated if blktmodel > 0
-  ! To be changed
-  real(kind(1.0D0)) :: blnkoth = 0.235D0
-
-  !+ad_vars  blnktth : top blanket thickness (m),
-  !+ad_varc            = mean of inboard and outboard blanket thicknesses
-  real(kind(1.0D0)) :: blnktth = 0.0D0
-
-  ! End blanket build var
-  ! -------------------------------
-
-
-
-  !+ad_vars  bore /1.42/ : central solenoid inboard radius (m)
-  !+ad_varc                (iteration variable 29)
-  ! To be changed
-  real(kind(1.0D0)) :: bore = 1.42D0
-
-  !+ad_vars  clhsf /4.268/ : cryostat lid height scaling factor (tokamaks)
-=======
   !! blbuoth /0.465/ : outboard blanket breeding zone thickness (m)
   !!                   (blktmodel>0)
   !!                   (iteration variable 91)
+
   real(kind(1.0D0)) :: blnkith = 0.115D0
   !! blnkith /0.115/ : inboard blanket thickness (m);
   !!                   (calculated if blktmodel > 0)
   !!                   (=0.0 if iblnkith=0)
+
   real(kind(1.0D0)) :: blnkoth = 0.235D0
   !! blnkoth /0.235/ : outboard blanket thickness (m);
   !!                   calculated if blktmodel > 0
+
   real(kind(1.0D0)) :: blnktth = 0.0D0
   !! blnktth : top blanket thickness (m),
   !!           = mean of inboard and outboard blanket thicknesses
+
   real(kind(1.0D0)) :: bore = 1.42D0
   !! bore /1.42/ : central solenoid inboard radius (m)
   !!               (iteration variable 29)
->>>>>>> d6527b82
+
   real(kind(1.0D0)) :: clhsf = 4.268D0
   !! clhsf /4.268/ : cryostat lid height scaling factor (tokamaks)
   real(kind(1.0D0)) :: ddwex = 0.07D0
@@ -3290,18 +3129,16 @@
   !! fmssh /0.0/ : Martensitic fraction of steel in shield
   real(kind(1.0D0)) :: fmstf = 0.0D0
   !! fmstf /0.0/ : Martensitic fraction of steel in TF coil
+
   real(kind(1.0D0)) :: fseppc = 3.5D8
-<<<<<<< HEAD
-
-
-  !+ad_vars  fwarea : first wall total surface area (m2)
-=======
   !! fseppc /3.5d8/ : Separation force in CS coil pre-compression structure
->>>>>>> d6527b82
+
   real(kind(1.0D0)) :: fwarea = 0.0D0
   !! fwarea : first wall total surface area (m2)
+
   real(kind(1.0D0)) :: fwareaib = 0.0D0
   !! fwareaib : inboard first wall surface area (m2)
+
   real(kind(1.0D0)) :: fwareaob = 0.0D0
   !! fwareaob : outboard first wall surface area (m2)
 
@@ -3321,18 +3158,11 @@
   !! gapomin /0.234/ : minimum gap between outboard vacuum vessel and TF coil (m)
   !!                  (iteration variable 31)
   real(kind(1.0D0)) :: gapsto = 0.0D0
-<<<<<<< HEAD
-
-  !+ad_vars  hmax : maximum (half-)height of TF coil (inside edge) (m)
-  real(kind(1.0D0)) :: hmax = 0.0D0
-
-  !+ad_vars  hpfdif : difference in distance from midplane of upper and lower
-  !+ad_varc           portions of TF legs (non-zero for single-null devices) (m)
-=======
   !! gapsto : gap between outboard vacuum vessel and TF coil (m)
+
   real(kind(1.0D0)) :: hmax = 0.0D0
   !! hmax : maximum (half-)height of TF coil (inside edge) (m)
->>>>>>> d6527b82
+
   real(kind(1.0D0)) :: hpfdif = 0.0D0
   !! hpfdif : difference in distance from midplane of upper and lower
   !!          portions of TF legs (non-zero for single-null devices) (m)
@@ -3350,19 +3180,10 @@
   !!        <LI> = 0 no pre-compression structure;
   !!        <LI> = 1 calculated pre-compression structure</UL>
 
-
-<<<<<<< HEAD
-  !+ad_vars  ohcth /0.811/ : central solenoid thickness (m)
-  !+ad_varc                 (iteration variable 16)
-  ! To be changed
-  real(kind(1.0D0)) :: ohcth = 0.811D0
-
-  !+ad_vars  precomp : CS coil precompression structure thickness (m)
-=======
   real(kind(1.0D0)) :: ohcth = 0.811D0
   !! ohcth /0.811/ : central solenoid thickness (m)
   !!                (iteration variable 16)
->>>>>>> d6527b82
+
   real(kind(1.0D0)) :: precomp = 0.0D0
   !! precomp : CS coil precompression structure thickness (m)
   real(kind(1.0D0)) :: rbld = 0.0D0
@@ -3375,41 +3196,28 @@
   real(kind(1.0D0)) :: rsldo = 0.0D0
   !! rsldo : radius to outboard shield (outside point) (m)
 
-<<<<<<< HEAD
-  !+ad_vars  r_vv_inboard_out  Radial position of vacuum vessel [m]
   real(kind(1.0D0)) :: r_vv_inboard_out = 0.0D0
-
-  !+ad_vars  r_tf_inboard_mid : Mid-plane Outer radius of centre of inboard TF leg (m)
+  !! r_vv_inboard_out : Radial position of vacuum vessel [m]
+
   real(kind(1.0D0)) :: r_tf_inboard_mid = 0.0D0
+  !!  r_tf_inboard_mid : Mid-plane Outer radius of centre of inboard TF leg (m)
        
-  !+ad_vars  r_tf_outboard_mid : radius to the centre of the outboard TF coil leg (m)
   real(kind(1.0D0)) :: r_tf_outboard_mid = 0.0D0
-
-  !+ad_vars  rtop : Top outer radius of centre of the centropost (ST only) (m)
+  !!  r_tf_outboard_mid : radius to the centre of the outboard TF coil leg (m)
+
   real(kind(1.0D0)) :: rtop = 0.0D0
-
-  !+ad_vars  dr_tf_inner_bore : TF coil horizontal inner bore (m)
+  !!  rtop : Top outer radius of centre of the centropost (ST only) (m)
+
   real(kind(1.0D0)) :: dr_tf_inner_bore = 0.0D0
-
-  !+ad_vars  dh_tf_inner_bore : TF coil vertical inner bore (m)
+  !!  dr_tf_inner_bore : TF coil horizontal inner bore (m)
+
   real(kind(1.0D0)) :: dh_tf_inner_bore = 0.0D0
-=======
-  real(kind(1.0D0)) :: r_tf_inleg_in = 0.0D0
-  !! r_tf_inleg_in : Inner edge radius of the TF inboard legs (m)
-
-  real(kind(1.0D0)) :: r_tf_inleg_mid = 0.0D0
-  !! r_tf_inleg_mid : radius of centre of inboard TF leg (m)
-  
-  real(kind(1.0D0)) :: r_tf_inleg_out = 0.0D0
-  !! r_tf_inleg_in : Outer edge radius of the TF inboard legs (m)
-	
-  real(kind(1.0D0)) :: rtot = 0.0D0
-  !! rtot : radius to the centre of the outboard TF coil leg (m)
->>>>>>> d6527b82
+  !!  dh_tf_inner_bore : TF coil vertical inner bore (m)
 
   real(kind(1.0D0)) :: scrapli = 0.14D0
   !! scrapli /0.14/ : gap between plasma and first wall, inboard side (m)
   !!                  (used if iscrp=1) (iteration variable 73)
+
   real(kind(1.0D0)) :: scraplo = 0.15D0
   !! scraplo /0.15/ : gap between plasma and first wall, outboard side (m)
   !!                  (used if iscrp=1) (iteration variable 74)
@@ -3439,40 +3247,24 @@
   !!!!               (calculated for stellarators)
   !!!!               (iteration variable 13)
 
-<<<<<<< HEAD
-  !+ad_vars  tfcth : inboard TF coil thickness, (centrepost for ST) (m)
-  !+ad_varc                (calculated, NOT an iteration variable)
-  !  To be changed
-=======
->>>>>>> d6527b82
   real(kind(1.0D0)) :: tfcth = 0.0D0
   !! tfcth : inboard TF coil thickness, (centrepost for ST) (m)
   !!               (calculated, NOT an iteration variable)
 
   real(kind(1.0D0)) :: tfoffset = 0.0D0
-<<<<<<< HEAD
-  !+ad_vars  tfootfi /1.19/ : TF coil outboard leg / inboard leg radial thickness
-  !+ad_varc                  ratio (i_tf_sup=0 only)
-  !+ad_varc                  (iteration variable 75)
-=======
   !! tfoffset : vertical distance between centre of TF coils and centre of plasma (m)
->>>>>>> d6527b82
+
   real(kind(1.0D0)) :: tfootfi = 1.19D0
   !! tfootfi /1.19/ : TF coil outboard leg / inboard leg radial thickness
   !!                 ratio (itfsup=0 only)
   !!                 (iteration variable 75)
+
   real(kind(1.0D0)) :: tfthko = 0.0D0
-<<<<<<< HEAD
-  
-  !+ad_vars  tftsgap /0.05/ : Minimum metal-to-metal gap between TF coil and thermal shield (m)
-  real(kind(1.0D0)) :: tftsgap = 0.05D0
-  
-  !+ad_vars  thshield /0.05/ : TF-VV thermal shield thickness (m)
-=======
   !! tfthko : outboard TF coil thickness (m)
+
   real(kind(1.0D0)) :: tftsgap = 0.05D0
   !! tftsgap /0.05/ : Minimum metal-to-metal gap between TF coil and thermal shield (m)
->>>>>>> d6527b82
+
   real(kind(1.0D0)) :: thshield = 0.05D0
   !! thshield /0.05/ : TF-VV thermal shield thickness (m)
 
@@ -4187,11 +3979,6 @@
   !!                   of alpha particle to energy confinement times
   !!                  (constraint equation 62, iteration variable 110)
 
-<<<<<<< HEAD
-  !+ad_vars  fniterpump /1.0/ : f-value for constraint that number of pumps < n_tf
-  !+ad_varc                   (constraint equation 63, iteration variable 111)
-=======
->>>>>>> d6527b82
   real(kind(1.0D0)) :: fniterpump = 1.0D0
   !! fniterpump /1.0/ : f-value for constraint that number of pumps < tfno
   !!                  (constraint equation 63, iteration variable 111)
