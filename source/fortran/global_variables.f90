--- conflicted
+++ resolved
@@ -2786,12 +2786,10 @@
   !! copper fraction of cable conductor (TF coils) (`iteration variable 59`)
 
   real(dp) :: fhts = 0.5D0
-<<<<<<< HEAD
-  !! fhts /0.5/ : technology adjustment factor for critical current density fit
-  !!              for isumat..=2 Bi-2212 superconductor, to describe the level
-  !!              of technology assumed (i.e. to account for stress, fatigue,
-  !!              radiation, AC losses, joints or manufacturing variations;
-  !!              1.0 would be very optimistic)
+  !! technology adjustment factor for critical current density fit for isumat..=2 
+  !! Bi-2212 superconductor, to describe the level of technology assumed (i.e. to 
+  !! account for stress, fatigue, radiation, AC losses, joints or manufacturing 
+  !! variations; 1.0 would be very optimistic)
   
   real(dp) :: insstrain = 0.0D0
   !! Radial strain in insulator
@@ -2805,21 +2803,6 @@
   !! Switch for TF coil conduit Tresca stress criterion:
   !!   0 : Tresca (no adjustment);
   !!   1 : Tresca with CEA adjustment factors (radial+2%, vertical+60%) </UL>
-=======
-  !! technology adjustment factor for critical current density fit for isumat..=2 
-  !! Bi-2212 superconductor, to describe the level of technology assumed (i.e. to 
-  !! account for stress, fatigue, radiation, AC losses, joints or manufacturing 
-  !! variations; 1.0 would be very optimistic)
-
-  real(dp) :: insstrain = 0.0D0
-  !! radial strain in insulator
-
-  integer :: i_tf_tresca = 0
-  !! switch for TF coil conduit Tresca stress criterion:
-  !!
-  !! - =0 Tresca (no adjustment)
-  !! - =1 Tresca with CEA adjustment factors (radial+2%, vertical+60%)
->>>>>>> 0ca82040
   
   integer :: i_tf_turns_integer = 0
   !! Switch for TF coil integer/non-integer turns:
