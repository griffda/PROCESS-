! !!!!!!!!!!!!!!!!!!!!!!!!!!!!!!!!!!!!!!!!!!!!!!!!!!!!!!!!!!!!!!!!!!

module global_variables

  !! Module containing miscellaneous global variables
  !! This module contains miscellaneous global variables not
  !! well-suited to any of the other 'variables' modules.
  !! AEA FUS 251: A User's Guide to the PROCESS Systems Code

  implicit none
  public

  character(len=48) :: icase = 'Steady-state tokamak model'
  !! icase : power plant type
  character(len=180) :: runtitle = &
       "Run Title (change this line using input variable 'runtitle')"
       !! runtitle /Run Title/ : short descriptive title for the run

  integer :: verbose = 0
  !! verbose /0/ : switch for turning on/off diagnostic messages:<UL>
  !!           <LI> = 0 turn off diagnostics
  !!           <LI> = 1 turn on diagnostics</UL>
  integer :: run_tests = 0
  !! run_tests /0/ : Turns on built-in tests if set to 1

  integer :: maxcal = 200
  !! maxcal /200/ : maximum number of VMCON iterations

  character(len=30) :: fileprefix = "" !'dummy_file_prefix'
  character(len=50) :: output_prefix = "" ! output file prefix
  character(len=25) :: xlabel, vlabel
  character(len=25) :: xlabel_2, vlabel_2
  integer :: iscan_global=0    ! Makes iscan available globally.
  real(kind(1.0D0)):: convergence_parameter  ! VMCON convergence parameter "sum"

end module global_variables

! !!!!!!!!!!!!!!!!!!!!!!!!!!!!!!!!!!!!!!!!!!!!!!!!!!!!!!!!!!!!!!!!!!

module constants

  !! Module containing miscellaneous numerical and physical constants
  !! This module contains miscellaneous numerical and
  !! physical constants.
  !! AEA FUS 251: A User's Guide to the PROCESS Systems Code
  !
  ! !!!!!!!!!!!!!!!!!!!!!!!!!!!!!!!!!!!!!!!!!!!!!!!

  implicit none

  public

  ! File output indexes
  integer, parameter :: iotty    = 6  !  Standard output unit identifier
  integer, parameter :: nout     = 11 !  Output file unit identifier
  integer, parameter :: nplot    = 12 !  Plot data file unit identifier
  integer, parameter :: mfile    = 13 !  Machine-optimised output file unit
  integer, parameter :: vfile    = 14 !  Verbose diagnostics file
  integer, parameter :: opt_file = 15 !  Optimisation information output file number

  real(kind(1.0D0)), parameter :: degrad = 0.01745329251D0
  !! degrad FIX : degrees to radians, = pi/180
  real(kind(1.0D0)), parameter :: echarge = 1.60217733D-19
  !! echarge FIX : electron charge (C)
  real(kind(1.0D0)), parameter :: mproton = 1.6726231D-27
  !! mproton FIX : proton mass (kg)
  real(kind(1.0D0)), parameter :: pi = 3.1415926535897932D0
  !! pi FIX : famous number
  real(kind(1.0D0)), parameter :: rmu0 = 1.256637062D-6
  !! rmu0 FIX : permeability of free space, 4.pi x 10^(-7) H/m
  real(kind(1.0D0)), parameter :: twopi = 6.2831853071795862D0
  !! twopi FIX : 2 pi
  real(kind(1.0D0)), parameter :: umass = 1.660538921D-27
  !! umass FIX : unified atomic mass unit (kg)
  real(kind(1.0D0)), parameter :: epsilon0 = 8.85418781D-12
  !! epsilon0 FIX : permittivity of free space (Farad/m)

contains


end module constants

! !!!!!!!!!!!!!!!!!!!!!!!!!!!!!!!!!!!!!!!!!!!!!!!!!!!!!!!!!!!!!!!!!!

module physics_variables

  !! Module containing global variables relating to the plasma physics
  !! This module contains global variables relating to the plasma
  !! physics.
  !! AEA FUS 251: A User's Guide to the PROCESS Systems Code
  !
  ! !!!!!!!!!!!!!!!!!!!!!!!!!!!!!!!!!!!!!!!!!!!!!!!


  implicit none

  public

  integer, parameter :: ipnlaws = 48
  !! ipnlaws /48/ FIX : number of energy confinement time scaling laws

  real(kind(1.0D0)) :: abeam = 0.0D0
  !! abeam : beam ion mass (amu)

  real(kind(1.0D0)), bind(C) :: afuel = 0.0D0
  !! afuel : average mass of fuel portion of ions (amu)

  real(kind(1.0D0)) :: aion = 0.0D0
  !! aion : average mass of all ions (amu)

  real(kind(1.0D0)) :: alphaj = 1.0D0
  !! alphaj /1.0/ : current profile index;
  !!                calculated from q0, q if iprofile=1

  real(kind(1.0D0)) :: alphan = 0.25D0
  !! alphan /0.25/ : density profile index
  real(kind(1.0D0)) :: alphap = 0.0D0
  !! alphap : pressure profile index
  real(kind(1.0D0)) :: alpharate = 0.0D0
  !! alpharate : alpha particle production rate (particles/m3/sec)
  real(kind(1.0D0)) :: alphat = 0.5D0
  !! alphat /0.5/ : temperature profile index
  real(kind(1.0D0)) :: aspect = 2.907D0
  !! aspect /2.907/ : aspect ratio (iteration variable 1)
  real(kind(1.0D0)) :: beamfus0 = 1.0D0
  !! beamfus0 /1.0/ : multiplier for beam-background fusion calculation
  real(kind(1.0D0)), bind(C) :: beta = 0.042D0
  !! beta /0.042/ : total plasma beta (iteration variable 5)
  !!            (calculated if ipedestal =3)
  real(kind(1.0D0)) :: betaft = 0.0D0
  !! betaft : fast alpha beta component
  real(kind(1.0D0)) :: betalim = 0.0D0
  !! betalim : allowable beta
  real(kind(1.0D0)) :: betanb = 0.0D0
  !! betanb : neutral beam beta component
  real(kind(1.0D0)) :: betap = 0.0D0
  !! betap : poloidal beta
  real(kind(1.0D0)), bind(C) :: normalised_total_beta = 0.0D0
  !! normalised_total_beta : normaised total beta

  real(kind(1.0D0)) :: betbm0 = 1.5D0
  !! betbm0 /1.5/ : leading coefficient for NB beta fraction
  real(kind(1.0D0)), bind(C) :: bp = 0.0D0
  !! bp : poloidal field (T)
  real(kind(1.0D0)), bind(C) :: bt = 5.68D0
  !! bt /5.68/ : toroidal field on axis (T) (iteration variable 2)
  real(kind(1.0D0)), bind(C) :: btot = 0.0D0
  !! btot : total toroidal + poloidal field (T)
  real(kind(1.0D0)) :: burnup = 0.0D0
  !! burnup : fractional plasma burnup
  real(kind(1.0D0)) :: bvert = 0.0D0
  !! bvert : vertical field at plasma (T)
  real(kind(1.0D0)) :: csawth = 1.0D0
  !! csawth /1.0/ : coeff. for sawteeth effects on burn V-s requirement
  real(kind(1.0D0)) :: cvol = 1.0D0
  !! cvol /1.0/ : multiplying factor times plasma volume (normally=1)
  real(kind(1.0D0)) :: cwrmax = 1.35D0
  !! cwrmax /1.35/ : maximum ratio of conducting wall distance to
  !!                 plasma minor radius for vertical stability
  !!                 (constraint equation 23)
  real(kind(1.0D0)) :: dene = 9.8D19
  !! dene /9.8e19/ : electron density (/m3) (iteration variable 6)
  !!                 (calculated if ipedestal=3)
  real(kind(1.0D0)) :: deni = 0.0D0
  !! deni : fuel ion density (/m3)
  real(kind(1.0D0)) :: dlamee = 0.0D0
  !! dlamee : electron-electron coulomb logarithm
  real(kind(1.0D0)) :: dlamie = 0.0D0
  !! dlamie : ion-electron coulomb logarithm
  real(kind(1.0D0)), dimension(7) :: dlimit = 0.0D0
  !! dlimit(7) : density limit (/m3) as calculated using various models
  real(kind(1.0D0)) :: dnalp = 0.0D0
  !! dnalp : thermal alpha density (/m3)
  real(kind(1.0D0)) :: dnbeam = 0.0D0
  !! dnbeam : hot beam ion density, variable (/m3)
  real(kind(1.0D0)) :: dnbeam2 = 0.0D0
  !! dnbeam2 : hot beam ion density from calculation (/m3)
  real(kind(1.0D0)) :: dnbeta = 3.5D0
  !! dnbeta /3.5/ : (Troyon-like) coefficient for beta scaling;
  !!                calculated as (4.0*rli) if iprofile=1
  !!                (see also gtscale option)
  real(kind(1.0D0)) :: dnelimt = 0.0D0
  !! dnelimt : density limit (/m3)
  real(kind(1.0D0)) :: dnitot = 0.0D0
  !! dnitot : total ion density (/m3)
  real(kind(1.0D0)) :: dnla = 0.0D0
  !! dnla : line averaged electron density (/m3)
  real(kind(1.0D0)) :: dnprot = 0.0D0
  !! dnprot : proton ash density (/m3)
  real(kind(1.0D0)) :: dntau = 0.0D0
  !! dntau : plasma average "n-tau" (seconds/m3)
  real(kind(1.0D0)) :: dnz = 0.0D0
  !! dnz : high Z ion density (/m3)
  real(kind(1.0D0)), parameter :: ealphadt = 3520.0D0
  !! ealphadt /3520.0/ FIX : alpha birth energy in D-T reaction (keV)
  real(kind(1.0D0)) :: epbetmax = 1.38D0
  !! epbetmax /1.38/ : maximum (eps*beta_poloidal) (constraint equation 6)
  !!                   revised (07/01/16) Issue #346
  !!                   "Operation at the tokamak equilibrium poloidal beta-limit in TFTR"
  !!                   1992 Nucl. Fusion 32 1468
  real(kind(1.0D0)) :: eps = 0.34399724802D0
  !! eps : inverse aspect ratio
  real(kind(1.0D0)) :: faccd = 0.0D0
  !! faccd : fraction of plasma current produced by auxiliary current drive
  real(kind(1.0D0)) :: facoh = 0.0D0
  !! facoh : fraction of plasma current produced inductively
  real(kind(1.0D0)) :: falpe = 0.0D0
  !! falpe : fraction of alpha energy to electrons
  real(kind(1.0D0)) :: falpha = 0.95D0
  !! falpha /0.95/ : fraction of alpha power deposited in plasma
  !!                 (Physics of Energetic Ions, p.2489)
  real(kind(1.0D0)) :: falpi = 0.0D0
  !! falpi : fraction of alpha power to ions
  real(kind(1.0D0)) :: fdeut = 0.5D0
<<<<<<< HEAD
  !! fdeut /0.5/ : deuterium fuel fraction
  real(kind(1.0D0)) :: ftar = 0.5D0
  !! ftar  /0.5/ : fraction of power to the  lower divertor in double null
  !!               configuration (snull = 0 only)
=======
  !+ad_vars  ftar  /1.0/ : fraction of power to the  lower divertor in double null
  !+ad_vars                configuration (snull = 0 only) (default assumes SN)
  real(kind(1.0D0)) :: ftar = 1.0D0
  !+ad_vars  ffwal /0.92/ : factor to convert plasma surface area to first wall
  !+ad_varc                 area in neutron wall load calculation (iwalld=1)
>>>>>>> 02d91182
  real(kind(1.0D0)) :: ffwal = 0.92D0
  !! ffwal /0.92/ : factor to convert plasma surface area to first wall
  !!                area in neutron wall load calculation (iwalld=1)
  real(kind(1.0D0)) :: fgwped = 0.85D0
  !! fgwped /0.85/ : fraction of Greenwald density to set as pedestal-top density
  !!                 If <0, pedestal-top density set manually using neped (ipedestal>=1)
  !!                 Needs to be >0 if ipedestal = 3
  !!                 (iteration variable 145)
  real(kind(1.0D0)) :: fgwsep = 0.50D0
  !! fgwsep /0.50/ : fraction of Greenwald density to set as separatrix density
  !!                 If <0, separatrix density set manually using nesep (ipedestal>=1)
  !!                 Needs to be >0 if ipedestal = 3
  real(kind(1.0D0)) :: fhe3 = 0.0D0
  !! fhe3 /0.0/ : helium-3 fuel fraction
  real(kind(1.0D0)) :: figmer = 0.0D0
  !! figmer : physics figure of merit (= plascur*aspect**sbar, where sbar=1)
  real(kind(1.0D0)) :: fkzohm = 1.0D0
  !! fkzohm /1.0/ : Zohm elongation scaling adjustment factor (ishape=2, 3)
  real(kind(1.0D0)) :: fplhsep = 1.0D0
  !! fplhsep /1.0/ : F-value for Psep >= Plh + Paux (constraint equation 73)
  
  real(kind(1.0D0)) :: fpdivlim = 1.0D0
  !! fpdivlim /1.0/ : F-value for minimum pdivt (constraint equation 80)

  real(kind(1.0D0)) :: fne0 = 1.0D0
  !! fne0 /1.0/ : F-value for minimum pdivt (constraint equation 81)

  real(kind(1.0D0)), bind(C) :: ftrit = 0.5D0
  !! ftrit /0.5/ : tritium fuel fraction
  real(kind(1.0D0)) :: fusionrate = 0.0D0
  !! fusionrate : fusion reaction rate (reactions/m3/sec)
  real(kind(1.0D0)) :: fvsbrnni = 1.0D0
  !! fvsbrnni /1.0/ : fraction of the plasma current produced by
  !!                  non-inductive means (iteration variable 44)
  real(kind(1.0D0)) :: gamma = 0.4D0
  !! gamma /0.4/ : Ejima coefficient for resistive startup V-s formula
  real(kind(1.0D0)) :: gammaft = 0.0D0
  !! gammaft : ratio of (fast alpha + neutral beam beta) to thermal beta
  integer :: gtscale = 0
  !! gtscale /0/ : switch for a/R scaling of dnbeta (iprofile=0 only):<UL>
  !!         <LI>  = 0 do not scale dnbeta with eps;
  !!         <LI>  = 1 scale dnbeta with eps</UL>
  real(kind(1.0D0)), dimension(ipnlaws) :: hfac = 0.0D0
  !! hfac(ipnlaws) : H factors for an ignited plasma for each energy confinement
  !!                 time scaling law
  real(kind(1.0D0)) :: hfact = 1.0D0
  !! hfact /1.0/ : H factor on energy confinement times, radiation corrected
  !!               (iteration variable 10).
  !!               If ipedestal=2 or 3 and hfact = 0, not used in PLASMOD
  !!               (see also plasmod_i_modeltype)
  ! Issue #219
  real(kind(1.0D0)) :: taumax = 10.0D0
  !! taumax /10/ : Maximum allowed energy confinement time (s)
  integer :: ibss = 3
  !! ibss /3/ : switch for bootstrap current scaling:<UL>
  !!       <LI> = 1 ITER 1989 bootstrap scaling (high R/a only);
  !!       <LI> = 2 for Nevins et al general scaling;
  !!       <LI> = 3 for Wilson et al numerical scaling;
  !!       <LI> = 4 for Sauter et al scaling</UL>
  integer :: iculbl = 0
  !! iculbl /0/ : switch for beta limit scaling (constraint equation 24):<UL>
  !!         <LI> = 0 apply limit to total beta;
  !!         <LI> = 1 apply limit to thermal beta;
  !!         <LI> = 2 apply limit to thermal + neutral beam beta</UL>
  integer :: icurr = 4
  !! icurr /4/ : switch for plasma current scaling to use:<UL>
  !!        <LI> = 1 Peng analytic fit;
  !!        <LI> = 2 Peng double null divertor scaling (ST);
  !!        <LI> = 3 simple ITER scaling (k = 2.2, d = 0.6);
  !!        <LI> = 4 later ITER scaling, a la Uckan;
  !!        <LI> = 5 Todd empirical scaling I;
  !!        <LI> = 6 Todd empirical scaling II;
  !!        <LI> = 7 Connor-Hastie model;
  !!        <LI> = 8 Sauter scaling allowing negative triangularity;
  !!        <LI> = 9 FIESTA ST fit </UL>
  integer :: idensl = 7
  !! idensl /7/ : switch for density limit to enforce (constraint equation 5):<UL>
  !!         <LI> = 1 old ASDEX;
  !!         <LI> = 2 Borrass model for ITER (I);
  !!         <LI> = 3 Borrass model for ITER (II);
  !!         <LI> = 4 JET edge radiation;
  !!         <LI> = 5 JET simplified;
  !!         <LI> = 6 Hugill-Murakami Mq limit;
  !!         <LI> = 7 Greenwald limit</UL>
  integer :: idivrt = 2
  !! idivrt : number of divertors (calculated from snull)
  integer :: ifalphap = 1
  !! ifalphap /1/ : switch for fast alpha pressure calculation:<UL>
  !!           <LI> = 0 ITER physics rules (Uckan) fit;
  !!           <LI> = 1 Modified fit (D. Ward) - better at high temperature</UL>
  integer :: ifispact = 0
  !! ifispact /0/ : switch for neutronics calculations:<UL>
  !!           <LI> = 0 neutronics calculations turned off;
  !!           <LI> = 1 neutronics calculations turned on</UL>
  integer :: igeom = 1
  !! igeom /1/ : switch for plasma geometry calculation:<UL>
  !!        <LI> = 0 original method (possibly based on Peng ST modelling);
  !!        <LI> = 1 improved (and traceable) method</UL>
  integer :: ignite = 0
  !! ignite /0/ : switch for ignition assumption. Obviously, ignite must 
  !!              be zero if current drive is required. If ignite is 1, any 
  !!              auxiliary power is assumed to be used only during plasma 
  !!              start-up, and is excluded from all steady-state power 
  !!              balance calculations.<UL>
  !!         <LI> = 0 do not assume plasma ignition;
  !!         <LI> = 1 assume ignited (but include auxiliary power in costs)</UL>
  !! 
  integer :: iinvqd = 1
  !! iinvqd /1/ : switch for inverse quadrature in L-mode scaling laws 5 and 9:<UL>
  !!         <LI> = 0 inverse quadrature not used;
  !!         <LI> = 1 inverse quadrature with Neo-Alcator tau-E used</UL>

  integer :: ipedestal = 1
  !! ipedestal /1/ : switch for pedestal profiles:<UL>
  !!            <LI> = 0 use original parabolic profiles;
  !!            <LI> = 1 use pedestal profiles
  !!            <LI> = 2 use pedestal profiles and run PLASMOD on final output
  !!            <LI> = 3 use PLASMOD transport model only to calculate pedestal profiles</UL>

  ! Issue #413
  integer :: ieped = 0
  !! ieped /0/ : switch for scaling pedestal-top temperature with plasma parameters:<UL>
  !!            <LI> = 0 set pedestal-top temperature manually using teped;
  !!            <LI> = 1 set pedestal-top temperature using EPED scaling;
  !!                  (PLASMOD implementation of scaling within PLASMOD, ipedestal =2,3)
  !!            <LI>    https://idm.euro-fusion.org/?uid=2MSZ4T </UL>

  ! Issue #730
  real(kind(1.0D0)), bind(C) :: eped_sf = 1.0D0
  !! eped_sf /1.0/ : Adjustment factor for EPED scaling to reduce 
  !! pedestal temperature or pressure to mitigate or prevent ELMs

  real(kind(1.0D0)) :: neped = 4.0D19
  !! neped /4.0e19/ : electron density of pedestal [m-3] (ipedestal=1,2, calculated if 3)
  real(kind(1.0D0)) :: nesep = 3.0D19
  !! nesep /3.0e19/ : electron density at separatrix [m-3] (ipedestal=1,2, calculated if 3)
  real(kind(1.0D0)) :: alpha_crit = 0.0D0
  !! alpha_crit : critical ballooning parameter value
  real(kind(1.0D0)) :: nesep_crit = 0.0D0
  !! nesep_crit : critical electron density at separatrix [m-3]
  real(kind(1.0D0)) :: plasma_res_factor = 1.0D0
  !! plasma_res_factor /1.0/ : plasma resistivity pre-factor
  real(kind(1.0D0)) :: rhopedn = 1.0D0
  !! rhopedn /1.0/ : r/a of density pedestal (ipedestal>=1)
  real(kind(1.0D0)) :: rhopedt = 1.0D0
  !! rhopedt /1.0/ : r/a of temperature pedestal (ipedestal>=1)
  real(kind(1.0D0)) :: tbeta = 2.0D0
  !! tbeta /2.0/ : temperature profile index beta  (ipedestal=1,2)
  real(kind(1.0D0)) :: teped = 1.0D0
  !! teped /1.0/ : electron temperature of pedestal (keV) (ipedestal>=1, ieped=0, calculated for ieped=1)
  real(kind(1.0D0)) :: tesep = 0.1D0
  !! tesep /0.1/ : electron temperature at separatrix (keV) (ipedestal>=1)
  !!               calculated if reinke criterion is used (icc = 78)

  integer :: iprofile = 1
  !! iprofile /1/ : switch for current profile consistency:<UL>
  !!            <LI> = 0 use input values for alphaj, rli, dnbeta
  !!                     (but see gtscale option);
  !!            <LI> = 1 make these consistent with input q, q0 values
  !!                     (recommendation: use icurr=4 with this option) </UL>
  integer :: iradloss = 1
  !! iradloss /1/ : switch for radiation loss term usage in power balance (see User Guide):<UL>
  !!            <LI> = 0 total power lost is scaling power plus radiation (needed for ipedestal=2,3)
  !!            <LI> = 1 total power lost is scaling power plus core radiation only
  !!            <LI> = 2 total power lost is scaling power only, with no additional
  !!                     allowance for radiation. This is not recommended for power plant models.</UL>

  integer :: isc = 34
  !! isc /34 (=IPB98(y,2))/ : switch for energy confinement time scaling law
  !!         (see description in tauscl)
  character(len=24), dimension(ipnlaws) :: tauscl = (/ &
  !! tauscl(ipnlaws) : labels describing energy confinement scaling laws:<UL>
       'Neo-Alcator      (ohmic)', &
       !! <LI> ( 1)  Neo-Alcator (ohmic)
       'Mirnov               (H)', &
       !! <LI> ( 2)  Mirnov (H-mode)
       'Merezkhin-Muhkovatov (L)', &
       !! <LI> ( 3)  Merezkhin-Muhkovatov (L-mode)
       'Shimomura            (H)', &
       !! <LI> ( 4)  Shimomura (H-mode)
       'Kaye-Goldston        (L)', &
       !! <LI> ( 5)  Kaye-Goldston (L-mode)
       'ITER 89-P            (L)', &
       !! <LI> ( 6)  ITER 89-P (L-mode)
       'ITER 89-O            (L)', &
       !! <LI> ( 7)  ITER 89-O (L-mode)
       'Rebut-Lallia         (L)', &
       !! <LI> ( 8)  Rebut-Lallia (L-mode)
       'Goldston             (L)', &
       !! <LI> ( 9)  Goldston (L-mode)
       'T10                  (L)', &
       !! <LI> (10)  T10 (L-mode)
       'JAERI-88             (L)', &
       !! <LI> (11)  JAERI-88 (L-mode)
       'Kaye-Big Complex     (L)', &
       !! <LI> (12)  Kaye-Big Complex (L-mode)
       'ITER H90-P           (H)', &
       !! <LI> (13)  ITER H90-P (H-mode)
       'ITER Mix             (L)', &
       !! <LI> (14)  ITER Mix (L-mode)
       'Riedel               (L)', &
       !! <LI> (15)  Riedel (L-mode)
       'Christiansen         (L)', &
       !! <LI> (16)  Christiansen (L-mode)
       'Lackner-Gottardi     (L)', &
       !! <LI> (17)  Lackner-Gottardi (L-mode)
       'Neo-Kaye             (L)', &
       !! <LI> (18)  Neo-Kaye (L-mode)
       'Riedel               (H)', &
       !! <LI> (19)  Riedel (H-mode)
       'ITER H90-P amended   (H)', &
       !! <LI> (20)  ITER H90-P amended (H-mode)
       'LHD              (stell)', &
       !! <LI> (21)  LHD (stellarator)
       'Gyro-reduced Bohm(stell)', &
       !! <LI> (22)  Gyro-reduced Bohm (stellarator)
       'Lackner-Gottardi (stell)', &
       !! <LI> (23)  Lackner-Gottardi (stellarator)
       'ITER-93H             (H)', &
       !! <LI> (24)  ITER-93H (H-mode)
       'TITAN RFP OBSOLETE      ', &
       !! <LI> (25) OBSOLETE
       'ITER H-97P ELM-free  (H)', &
       !! <LI> (26)  ITER H-97P ELM-free (H-mode)
       'ITER H-97P ELMy      (H)', &
       !! <LI> (27)  ITER H-97P ELMy (H-mode)
       'ITER-96P             (L)', &
       !! <LI> (28)  ITER-96P (=ITER-97L) (L-mode)
       'Valovic modified ELMy(H)', &
       !! <LI> (29)  Valovic modified ELMy (H-mode)
       'Kaye PPPL April 98   (L)', &
       !! <LI> (30)  Kaye PPPL April 98 (L-mode)
       'ITERH-PB98P(y)       (H)', &
       !! <LI> (31)  ITERH-PB98P(y) (H-mode)
       'IPB98(y)             (H)', &
       !! <LI> (32)  IPB98(y) (H-mode)
       'IPB98(y,1)           (H)', &
       !! <LI> (33)  IPB98(y,1) (H-mode)
       'IPB98(y,2)           (H)', &
       !! <LI> (34)  IPB98(y,2) (H-mode)
       'IPB98(y,3)           (H)', &
       !! <LI> (35)  IPB98(y,3) (H-mode)
       'IPB98(y,4)           (H)', &
       !! <LI> (36)  IPB98(y,4) (H-mode)
       'ISS95            (stell)', &
       !! <LI> (37)  ISS95 (stellarator)
       'ISS04            (stell)', &
       !! <LI> (38)  ISS04 (stellarator)
       'DS03                 (H)', &
       !! <LI> (39)  DS03 (H-mode)
       'Murari et al NPL     (H)', &
       !! <LI> (40)  Murari et al non-power law (H-mode)
       'Petty 2008           (H)', &
       !! <LI> (41)  Petty 2008 (H-mode)
       'Lang et al. 2012     (H)', &
       !! <LI> (42)  Lang et al. 2012 (H-mode)
       'Hubbard 2017 - nom   (I)', &
       !! <LI> (43)  Hubbard 2017 (I-mode) - nominal
       'Hubbard 2017 - lower (I)', &
       !! <LI> (44)  Hubbard 2017 (I-mode) - lower bound
       'Hubbard 2017 - upper (I)', &
       !! <LI> (45)  Hubbard 2017 (I-mode) - upper bound
       'NSTX (Spherical)     (H)', &
       !! <LI> (46)  NSTX (H-mode; Spherical tokamak)
       'NSTX-Petty08 Hybrid  (H)', &
       !! <LI> (47)  NSTX-Petty08 Hybrid (H-mode)
       'Input tauee_in          ' /)
       !! <LI> (48)  Use input tauee_in </UL>

  integer :: iscrp = 1
  !! iscrp /1/ : switch for plasma-first wall clearances:<UL>
  !!        <LI> = 0 use 10% of rminor;
  !!        <LI> = 1 use input (scrapli and scraplo)</UL>
  integer :: ishape = 0
  !! ishape /0/ : switch for plasma cross-sectional shape calculation:<UL>
  !!         <LI> = 0 use input kappa, triang to calculate 95% values;
  !!         <LI> = 1 scale qlim, kappa, triang with aspect ratio (ST);
  !!         <LI> = 2 set kappa to the natural elongation value (Zohm ITER scaling),
  !!                  triang input;
  !!         <LI> = 3 set kappa to the natural elongation value (Zohm ITER scaling),
  !!                  triang95 input;
  !!         <LI> = 4 use input kappa95, triang95 to calculate separatrix values</UL>
  integer, bind(C) :: itart = 0
  !! itart /0/ : switch for spherical tokamak (ST) models:<UL>
  !!        <LI> = 0 use conventional aspect ratio models;
  !!        <LI> = 1 use spherical tokamak models</UL>
  integer :: itartpf = 0
  !! itartpf /0/ : switch for Spherical Tokamak PF models:<UL>
  !!        <LI> = 0 use Peng and Strickler (1986) model;
  !!        <LI> = 1 use conventional aspect ratio model</UL>
  integer :: iwalld = 1
  !! iwalld /1/ : switch for neutron wall load calculation:<UL>
  !!         <LI> = 1 use scaled plasma surface area;
  !!         <LI> = 2 use first wall area directly</UL>
  real(kind(1.0D0)), bind(C) :: kappa = 1.792D0
  !! kappa /1.792/ : plasma separatrix elongation (calculated if ishape > 0)
  real(kind(1.0D0)), bind(C) :: kappa95 = 1.6D0
  !! kappa95 /1.6/ : plasma elongation at 95% surface (calculated if ishape < 4)
  real(kind(1.0D0)) :: kappaa = 0.0D0
  !! kappaa : plasma elongation calculated as xarea/(pi.a2)
  real(kind(1.0D0)) :: kappaa_IPB = 0.d0
  !! kappaa_IPB : Volume measure of plasma elongation
  real(kind(1.0D0)) :: ne0 = 0.0D0
  !! ne0 : central electron density (/m3)
  real(kind(1.0D0)) :: ni0 = 0.0D0
  !! ni0 : central ion density (/m3)
  real(kind(1.0D0)) :: p0 = 0.0D0
  !! p0 : central total plasma pressure (Pa)
  real(kind(1.0D0)) :: palppv = 0.0D0
  !! palppv : alpha power per volume (MW/m3)
  real(kind(1.0D0)) :: palpepv = 0.0D0
  !! palpepv : alpha power per volume to electrons (MW/m3)
  real(kind(1.0D0)) :: palpfwmw = 0.0D0
  !! palpfwmw : alpha power escaping plasma and reaching first wall (MW)
  real(kind(1.0D0)) :: palpipv = 0.0D0
  !! palpipv : alpha power per volume to ions (MW/m3)
  real(kind(1.0D0)) :: palpmw = 0.0D0
  !! palpmw : alpha power (MW)
  real(kind(1.0D0)) :: palpnb = 0.0D0
  !! palpnb : alpha power from hot neutral beam ions (MW)
  real(kind(1.0D0)) :: pbrempv = 0.0D0
  !! pbrempv : bremsstrahlung power per volume (MW/m3)
  real(kind(1.0D0)) :: pchargemw = 0.0D0
  !! pchargemw : non-alpha charged particle fusion power (MW)
  real(kind(1.0D0)) :: pchargepv = 0.0D0
  !! pchargepv : non-alpha charged particle fusion power per volume (MW/m3)
  real(kind(1.0D0)) :: pcoef = 0.0D0
  !! pcoef : profile factor (= n-weighted T / average T)
  real(kind(1.0D0)) :: pcoreradmw = 0.0D0
  !! pcoreradmw : total core radiation power (MW)
  real(kind(1.0D0)) :: pcoreradpv = 0.0D0
  !! pcoreradpv : total core radiation power per volume (MW/m3)
  real(kind(1.0D0)) :: pdd = 0.0D0
  !! pdd : deuterium-deuterium fusion power (MW)
  real(kind(1.0D0)) :: pdhe3 = 0.0D0
  !! pdhe3 : deuterium-helium3 fusion power (MW)
  real(kind(1.0D0)) :: pdivt = 0.0D0
  !! pdivt : power to conducted to the divertor region (MW)
  real(kind(1.0D0)) :: pdivl = 0.0D0
  !!pdivl : power conducted to the lower divertor region (calculated if snull = 0) (MW)
  real(kind(1.0D0)) :: pdivu = 0.0D0
  !!pdivu : power conducted to the upper divertor region (calculated if snull = 0) (MW)
  real(kind(1.0D0)) :: pdivmax = 0.0D0
  !!pdivmax : power conducted to the divertor with most load (calculated if snull = 0) (MW)
  real(kind(1.0D0)) :: pdt = 0.0D0
  !! pdt : deuterium-tritium fusion power (MW)
  real(kind(1.0D0)) :: pedgeradmw = 0.0D0
  !! pedgeradmw : edge radiation power (MW)
  real(kind(1.0D0)) :: pedgeradpv = 0.0D0
  !! pedgeradpv : edge radiation power per volume (MW/m3)
  real(kind(1.0D0)) :: pfuscmw = 0.0D0
  !! pfuscmw : charged particle fusion power (MW)
  real(kind(1.0D0)) :: phiint = 0.0D0
  !! phiint : internal plasma V-s
  real(kind(1.0D0)) :: photon_wall = 0.0D0
  !! photon_wall : Nominal mean radiation load on inside surface of reactor (MW/m2)
  real(kind(1.0D0)) :: piepv = 0.0D0
  !! piepv : ion/electron equilibration power per volume (MW/m3)
  real(kind(1.0D0)), bind(C) :: plascur = 0.0D0
  !! plascur : plasma current (A)
  real(kind(1.0D0)) :: plinepv = 0.0D0
  !! plinepv : line radiation power per volume (MW/m3)
  real(kind(1.0D0)) :: pneutmw = 0.0D0
  !! pneutmw : neutron fusion power (MW)
  real(kind(1.0D0)) :: pneutpv = 0.0D0
  !! pneutpv : neutron fusion power per volume (MW/m3)
  real(kind(1.0D0)) :: pohmmw = 0.0D0
  !! pohmmw : ohmic heating power (MW)
  real(kind(1.0D0)) :: pohmpv = 0.0D0
  !! pohmpv : ohmic heating power per volume (MW/m3)
  real(kind(1.0D0)) :: powerht = 0.0D0
  !! powerht : heating power (= transport loss power) (MW) used in
  !!           confinement time calculation
  real(kind(1.0D0)), bind(C) :: powfmw = 0.0D0
  !! powfmw : fusion power (MW)
  real(kind(1.0D0)) :: pperim = 0.0D0
  !! pperim : plasma poloidal perimeter (m)
  real(kind(1.0D0)) :: pradmw = 0.0D0
  !! pradmw : total radiation power (MW)
  real(kind(1.0D0)) :: pradpv = 0.0D0
  !! pradpv : total radiation power per volume (MW/m3)
  real(kind(1.0D0)) :: protonrate = 0.0D0
  !! protonrate : proton production rate (particles/m3/sec)
  real(kind(1.0D0)) :: psolradmw = 0.0D0
  !! psolradmw : SOL radiation power (MW) (stellarator only)
  real(kind(1.0D0)) :: psyncpv = 0.0D0
  !! psyncpv : synchrotron radiation power per volume (MW/m3)
  integer :: ilhthresh = 6
  !! ilhthresh /6/ : switch for L-H mode power threshold scaling to use
  !!                 (see pthrmw for list)
  real(kind(1.0D0)) :: plhthresh = 0.0D0
  !! plhthresh : L-H mode power threshold (MW)
  !!             (chosen via ilhthresh, and enforced if constraint equation 15 is on)
  real(kind(1.0D0)), dimension(18) :: pthrmw = 0.0D0
  !! pthrmw(18) : L-H power threshold for various scalings (MW): <OL>
  !!        <LI> ITER 1996 scaling: nominal
  !!        <LI> ITER 1996 scaling: upper bound
  !!        <LI> ITER 1996 scaling: lower bound
  !!        <LI> ITER 1997 scaling: excluding elongation
  !!        <LI> ITER 1997 scaling: including elongation
  !!        <LI> Martin 2008 scaling: nominal
  !!        <LI> Martin 2008 scaling: 95% upper bound
  !!        <LI> Martin 2008 scaling: 95% lower bound
  !!        <LI> Snipes 2000 scaling: nominal
  !!        <LI> Snipes 2000 scaling: upper bound
  !!        <LI> Snipes 2000 scaling: lower bound
  !!        <LI> Snipes 2000 scaling (closed divertor): nominal
  !!        <LI> Snipes 2000 scaling (closed divertor): upper bound
  !!        <LI> Snipes 2000 scaling (closed divertor): lower bound
  !!        <LI> Hubbard et al. 2012 L-I threshold scaling: nominal
  !!        <LI> Hubbard et al. 2012 L-I threshold scaling: lower bound
  !!        <LI> Hubbard et al. 2012 L-I threshold scaling: upper bound
  !!        <LI> Hubbard et al. 2017 L-I threshold scaling</OL>
  real(kind(1.0D0)) :: ptremw = 0.0D0
  !! ptremw : electron transport power (MW)
  real(kind(1.0D0)) :: ptrepv = 0.0D0
  !! ptrepv : electron transport power per volume (MW/m3)
  real(kind(1.0D0)) :: ptrimw = 0.0D0
  !! ptrimw : ion transport power (MW)
  real(kind(1.0D0)) :: pscalingmw = 0.0D0
  !! pscalingmw : Total transport power from scaling law (MW)
  real(kind(1.0D0)) :: ptripv = 0.0D0
  !! ptripv : ion transport power per volume (MW/m3)
  real(kind(1.0D0)) :: q = 3.0D0
  !! q /3.0/ : safety factor 'near' plasma edge (iteration variable 18):
  !!           equal to q95 (unless icurr = 2 (ST current scaling),
  !!           in which case q = mean edge safety factor qbar)
  real(kind(1.0D0)) :: q0 = 1.0D0
  !! q0 /1.0/ : safety factor on axis
  real(kind(1.0D0)) :: q95 = 0.0D0
  !! q95 : safety factor at 95% surface
  real(kind(1.0D0)) :: qfuel = 0.0D0
  !! qfuel : plasma fuelling rate (nucleus-pairs/s)

  real(kind(1.0D0)) :: tauratio = 1.0D0
  !! tauratio /1.0/ : ratio of He and pellet particle confinement times


  real(kind(1.0D0)) :: qlim = 0.0D0
  !! qlim : lower limit for edge safety factor
  real(kind(1.0D0)) :: qstar = 0.0D0
  !! qstar : cylindrical safety factor
  real(kind(1.0D0)) :: rad_fraction_sol = 0.8D0
  !! rad_fraction_sol /0.8/ : SoL radiation fraction 
  real(kind(1.0D0)) :: rad_fraction = 0.0D0
  !!rad_fraction : Radiation fraction = total radiation / total power deposited in plasma
  real(kind(1.0D0)) :: ralpne = 0.10D0
  !! ralpne /0.1/ : thermal alpha density / electron density (iteration variable 109)
  !!           (calculated if ipedestal=3)
  real(kind(1.0D0)) :: protium = 0.0D0
  !! protium /0.0/ : Seeded protium density / electron density.

  real(kind(1.0D0)) :: rli = 0.9D0
  !! rli /0.9/ : plasma normalised internal inductance;
  !!             calculated from alphaj if iprofile=1
  real(kind(1.0D0)) :: rlp = 0.0D0
  !! rlp : plasma inductance (H)
  real(kind(1.0D0)), bind(C) :: rmajor = 8.14D0
  !! rmajor /8.14/ : plasma major radius (m) (iteration variable 3)
  real(kind(1.0D0)), bind(C) :: rminor = 0.0D0
  !! rminor : plasma minor radius (m)
  real(kind(1.0D0)) :: rnbeam = 0.005D0
  !! rnbeam /0.005/ : hot beam density / n_e (iteration variable 7)
  real(kind(1.0D0)) :: rncne = 0.0D0
  !! rncne : n_carbon / n_e
  real(kind(1.0D0)), bind(C) :: rndfuel = 0.0D0
  !! rndfuel : fuel burnup rate (reactions/second)
  real(kind(1.0D0)) :: rnfene = 0.0D0
  !! rnfene : n_highZ / n_e
  real(kind(1.0D0)) :: rnone = 0.0D0
  !! rnone : n_oxygen / n_e
  real(kind(1.0D0)) :: rpfac = 0.0D0
  !! rpfac : neo-classical correction factor to rplas
  real(kind(1.0D0)), bind(C) :: rplas = 0.0D0
  !! rplas : plasma resistance (ohm)

  real(kind(1.0D0)) :: res_time = 0.0D0
  !! res_time : plasma current resistive diffusion time (s)


  real(kind(1.0D0)) :: sarea = 0.0D0
  !! sarea : plasma surface area
  real(kind(1.0D0)) :: sareao = 0.0D0
  !! sareao : outboard plasma surface area
  real(kind(1.0D0)) :: sf = 0.0D0
  !! sf : shape factor = plasma poloidal perimeter / (2.pi.rminor)
  integer :: snull = 1
  !! snull /1/ : switch for single null / double null plasma:<UL>
  !!         <LI> = 0 for double null;
  !!         <LI> = 1 for single null (diverted side down)</UL>
  real(kind(1.0D0)) :: ssync = 0.6D0
  !! ssync /0.6/ : synchrotron wall reflectivity factor
  real(kind(1.0D0)) :: tauee = 0.0D0
  !! tauee : electron energy confinement time (sec)
  real(kind(1.0D0)) :: tauee_in = 0.0D0
  !! tauee_in /0.0/  : Input electron energy confinement time (sec) (isc=48 only)
  real(kind(1.0D0)) :: taueff = 0.0D0
  !! taueff : global thermal energy confinement time (sec)
  real(kind(1.0D0)) :: tauei = 0.0D0
  !! tauei : ion energy confinement time (sec)
  real(kind(1.0D0)) :: taup = 0.0D0
  !! taup : alpha particle confinement time (sec)

  real(kind(1.0D0)) :: te = 12.9D0
  !! te /12.9/ : volume averaged electron temperature (keV)
  !!             (iteration variable 4)
  !!             (calculated if ipedestal = 3)
  real(kind(1.0D0)) :: te0 = 0.0D0
  !! te0 : central electron temperature (keV)
  real(kind(1.0D0)) :: ten = 0.0D0
  !! ten : density weighted average electron temperature (keV)
  real(kind(1.0D0)) :: ti = 12.9D0
  !! ti /12.9/ : volume averaged ion temperature (keV);
  !!             N.B. calculated from te if tratio > 0.0
  real(kind(1.0D0)) :: ti0 = 0.0D0
  !! ti0 : central ion temperature (keV)
  real(kind(1.0D0)) :: tin = 0.0D0
  !! tin : density weighted average ion temperature (keV)
  real(kind(1.0D0)) :: tratio = 1.0D0
  !! tratio /1.0/ : ion temperature / electron temperature;
  !!                used to calculate ti if tratio > 0.0
  real(kind(1.0D0)), bind(C) :: triang = 0.36D0
  !! triang /0.36/ : plasma separatrix triangularity (calculated if ishape=1, 3 or 4)
  real(kind(1.0D0)) :: triang95 = 0.24D0
  !! triang95 /0.24/ : plasma triangularity at 95% surface (calculated if ishape < 3)
  real(kind(1.0D0)), bind(C) :: vol = 0.0D0
  !! vol : plasma volume (m3)
  real(kind(1.0D0)) :: vsbrn = 0.0D0
  !! vsbrn : V-s needed during flat-top (heat + burn times) (Wb)
  real(kind(1.0D0)) :: vshift = 0.0D0
  !! vshift : plasma/device midplane vertical shift - single null
  real(kind(1.0D0)) :: vsind = 0.0D0
  !! vsind : internal and external plasma inductance V-s (Wb)
  real(kind(1.0D0)) :: vsres = 0.0D0
  !! vsres : resistive losses in startup V-s (Wb)
  real(kind(1.0D0)) :: vsstt = 0.0D0
  !! vsstt : total V-s needed (Wb)
  real(kind(1.0D0)), bind(C) :: wallmw = 0.0D0
  !! wallmw : average neutron wall load (MW/m2)
  real(kind(1.0D0)), bind(C) :: wtgpd = 0.0D0
  !! wtgpd : mass of fuel used per day (g)
  real(kind(1.0D0)) :: xarea = 0.0D0
  !! xarea : plasma cross-sectional area (m2)
  real(kind(1.0D0)) :: zeff = 0.0D0
  !! zeff : plasma effective charge
  real(kind(1.0D0)) :: zeffai = 0.0D0
  !! zeffai : mass weighted plasma effective charge

end module physics_variables


! !!!!!!!!!!!!!!!!!!!!!!!!!!!!!!!!!!!!!!!!!!!!!!!!!!!!!!!!!!!!!!!!!!

module plasmod_variables

  !! Module containing global variables relating to PLASMOD
  !! This module contains global variables relating to PLASMOD
  !! E. Fable et al., Fusion Engineering and Design, Volume 130, May 2018, Pages 131-136
  !
  ! !!!!!!!!!!!!!!!!!!!!!!!!!!!!!!!!!!!!!!!!!!!!!!!
  use structs


  implicit none


  public

 !Derived type numerics_transp
  real(kind(1.0D0)) :: plasmod_tol = 1.0d-10
  !! plasmod_tol /1.0d-10/ : tolerance to be reached at each time step (%)
  real(kind(1.0D0)) :: plasmod_dtmin = 0.05d0
  !! plasmod_dtmin /0.05d0/ : min time step
  real(kind(1.0D0)) :: plasmod_dtmax = 0.1d0
  !! plasmod_dtmax /0.1d0/ : max time step
  real(kind(1.0D0)) :: plasmod_dt = 0.01d0
  !! plasmod_dt /0.01d0/ : time step
  real(kind(1.0D0)) :: plasmod_dtinc = 2.0d0
  !! plasmod_dtinc /2.0d0/ : decrease of dt
  real(kind(1.0D0)) :: plasmod_Ainc = 1.1d0
  !! plasmod_Ainc /1.1d0/ : increase of dt
  real(kind(1.0D0)) :: plasmod_test = 1000000.0d0
  !! plasmod_test /100000.0d0/ : max number of iterations
  real(kind(1.0D0)) :: plasmod_tolmin = 10.1d0
  !! plasmod_tolmin /10.1d0/ : multiplier of etolm which can not be exceeded
  real(kind(1.0D0)) :: plasmod_eopt = 0.15d0
  !! plasmod_eopt /0.15d0/ : exponent of jipperdo
  real(kind(1.0D0)) :: plasmod_dtmaxmin = 0.15d0
  !! plasmod_dtmaxmin /0.15d0/ : exponent of jipperdo2
  real(kind(1.0D0)) :: plasmod_dtmaxmax = 0.0d0
  !! plasmod_dtmaxmax /0.0d0/ : stabilizing coefficient
  real(kind(1.0D0)) :: plasmod_capA = 0.1d0
  !! plasmod_capA /0.1d0/ : first radial grid point
  real(kind(1.0D0)) :: plasmod_maxA = 0.0d0
  !! plasmod_maxA /0.0d0/ : diagz 0 or 1
  real(kind(1.0D0)) :: plasmod_dgy = 1.0d-5
  !! plasmod_dgy /1.0d-5/ : Newton differential

  integer :: plasmod_iprocess = 1
  !! plasmod_iprocess /1/ : 0 - use PLASMOD functions, 1 - use PROCESS functions
  integer :: plasmod_i_modeltype = 1
  !! plasmod_i_modeltype /1/ : switch for the transport model <UL>
  !! <LI> 1 - Simple gyrobohm scaling with imposed
  !! H factor > 1. Other values give H factor as output
  !! <LI> 111 - roughly calibrated to give H=1 for DEMO, but not fixed H </UL>

  integer :: plasmod_i_equiltype = 1
  !! plasmod_i_equiltype /1/ : 1 - EMEQ, solve with sawteeth and inputted q95.
  !! 2 - EMEQ, solve with sawteeth and inputted Ip (not recommended!).

  integer :: plasmod_isawt = 1
  !! plasmod_isawt /1/ : 0 - no sawteeth, 1 - solve with sawteeth.

  integer :: plasmod_nx = 41
  !! plasmod_nx /41/ : number of interpolated grid points
  integer :: plasmod_nxt = 7
  !! plasmod_nxt /7/ : number of solved grid points
  integer :: plasmod_nchannels = 3
  !! plasmod_nchannels /3/ : leave this at 3
  integer :: plasmod_i_impmodel = 1
  !! plasmod_i_impmodel /1/ : impurity model: 0 - fixed concentration,
  !! 1 - fixed concentration at pedestal top, then fixed density.

 !Derived type composition
  real(kind(1.0D0)), dimension(5) :: plasmod_globtau = (/ 5.0d0, 5.0d0, 7.0d0, 5.0d0, 1.0d0 /)
  !! plasmod_globtau(5) /5.0d0, 5.0d0, 7.0d0, 5.0d0, 1.0d0/ : tauparticle/tauE for D, T, He, Xe, Ar
  !! (NOT used for Xe!)
  real(kind(1.0D0)) :: plasmod_psepplh_sup = 12000.0d0
  !! plasmod_psepplh_sup /12000.0d0/ : Psep/PLH if above this, use Xe
  real(kind(1.0D0)) :: plasmod_qdivt = 0.0d0
  !! plasmod_qdivt /0.0d0/ : divertor heat flux in MW/m^2, if 0, dont use SOL model
  integer, dimension(3) :: plasmod_imptype = (/ 14, 13, 9 /)
  !! plasmod_imptype(3) /14, 13, 9/ : Impurities: element 1 - intrinsic impurity, element 2 - Psep control, element 3 - seeding for SOL (defaults: W, Xe, Ar)

 !Derived type inputs
  real(kind(1.0D0)) :: plasmod_qnbi_psepfac = 50.0d0
  !! plasmod_qnbi_psepfac /50.0d0/ : dqnbi/d(1-Psep/PLH)
  real(kind(1.0D0)) :: plasmod_cxe_psepfac = 1.0d-4
  !! plasmod_cxe_psepfac /1.0d-4/ : dcxe/d(1-Psep/PLH)
  real(kind(1.0D0)) :: plasmod_car_qdivt = 1.0d-4
  !! plasmod_car_qdivt /1.0d-4/ : dcar/d(qdivt)
  real(kind(1.0D0)) :: plasmod_maxpauxor = 20.0d0
  !! plasmod_maxpauxor /20.0d0/ : max allowed auxiliary power / R
    !deposition locations
  real(kind(1.0D0)), dimension(2) :: plasmod_x_heat = (/ 0.0d0, 0.0d0 /)
  !! plasmod_x_heat(2) /0.0d0/ : element 1 - nbi, element 2 - ech
  real(kind(1.0D0)), dimension(2) :: plasmod_x_cd = (/ 0.0d0, 0.0d0 /)
  !! plasmod_x_cd(2) /0.0d0/ : element 1 - nbi, element 2 - ech
  real(kind(1.0D0)), dimension(2) :: plasmod_x_fus = (/ 0.0d0, 0.0d0 /)
  !! plasmod_x_fus(2) /0.0d0/ : element 1 - nbi, element 2 - ech
  real(kind(1.0D0)), dimension(2) :: plasmod_x_control = (/ 0.0d0, 0.0d0 /)
  !! plasmod_x_control(2) /0.0d0/ : element 1 - nbi, element 2 - ech
  real(kind(1.0D0)), dimension(2) :: plasmod_dx_heat = (/ 0.2d0, 0.03d0 /)
  !! plasmod_dx_heat(2) /0.2d0, 0.03d0/ : element 1 - nbi, element 2 - ech
  real(kind(1.0D0)), dimension(2) :: plasmod_dx_cd = (/ 0.2d0, 0.03d0 /)
  !! plasmod_dx_cd(2) /0.2d0, 0.03/ : element 1 - nbi, element 2 - ech
  real(kind(1.0D0)), dimension(2) :: plasmod_dx_fus = (/ 0.2d0, 0.03d0 /)
  !! plasmod_dx_fus(2) /0.2d0, 0.03d0/ : element 1 - nbi, element 2 - ech
  real(kind(1.0D0)), dimension(2) :: plasmod_dx_control = (/ 0.2d0, 0.03d0 /)
  !! plasmod_dx_control(2) /0.2d0, 0.03d0/ : element 1 - nbi, element 2 - ech
  real(kind(1.0D0)) :: plasmod_contrpovs = 0.0d0
  !! plasmod_contrpovs /0.0d0/ :: control power in Paux/lateral_area (MW/m2)
  real(kind(1.0D0)) :: plasmod_contrpovr = 0.0d0
  !! plasmod_contrpovr /0.0d0/ :: control power in Paux/R (MW/m)
  real(kind(1.0D0)) :: plasmod_nbi_energy = 1000.0d0
  !! plasmod_nbi_energy /1000.0d0/ :: In keV
  real(kind(1.0D0)) :: plasmod_v_loop = -1.0d-6
  !! plasmod_v_loop /-1.0d-6/ :: target loop voltage. If lower than -1.e5 do not use
  real(kind(1.0D0)) :: plasmod_pfus = 0.0d0
  !! plasmod_pfus /0.0d0/ :: if 0. not used (otherwise controlled with Pauxheat)
  real(kind(1.0D0)) :: plasmod_eccdeff = 0.3d0
  !! plasmod_eccdeff /0.3d0/ :: current drive multiplier: CD = eccdeff*PCD*TE/NE (not in use yet)
  real(kind(1.0D0)) :: plasmod_fcdp = -1.0d0
  !! plasmod_fcdp /-1.0d0/ :: (P_CD - Pheat)/(Pmax-Pheat),i.e. ratio of CD power over available power (iteration variable 147)
  real(kind(1.0D0)) :: plasmod_fradc = -1.0d0
  !! plasmod_fradc /-1.0d0/ :: Pline_Xe / (Palpha + Paux - PlineAr - Psync - Pbrad) (iteration variable 148)
  real(kind(1.0D0)) :: plasmod_pech = 0.0d0
  !! plasmod_pech /0.0d0/ :: ech power (not in use yet)
  real(kind(1.0D0)) :: plasmod_gamcdothers = 1.0d0
  !! plasmod_gamcdothers /1.0d0/ :: efficiency multiplier for non-CD heating. If 0.0 pheat treated as if it had no current drive associated
  real(kind(1.0D0)) :: plasmod_chisawpos = -1.0d0
  !! plasmod_chisawpos /-1.0d0/ :: position where artificial sawtooth diffusivity is added, -1 - uses q=1 position
  real(kind(1.0D0)) :: plasmod_chisaw = 0.0d0
  !! plasmod_chisaw /0.0d0/ :: artificial diffusivity in m^2/s
  real(kind(1.0D0)) :: plasmod_sawpertau = 1.0d-6
  !! plasmod_sawpertau /1.0d-6/ :: ratio between sawtooth period and confinement time
  real(kind(1.0D0)) :: plasmod_spellet = 0.0d0
  !! plasmod_spellet /0.0d0/ :: pellet mass in units of D in 10^19
  real(kind(1.0D0)) :: plasmod_fpellet = 0.5d0
  !! plasmod_fpellet /0.5d0/ :: pellet frequency in Hz

  !Derived type pedestal
  real(kind(1.0D0)) :: plasmod_pedscal = 1.0d0
  !! plasmod_pedscal /1.0d0/ :: multiplication factor of the pedestal scaling in PLASMOD
  !!                            can be used to scan the pedestal height.


  type (geometry) :: geom
  !! geom ::  Derived type containing all geometry information for PLASMOD
  type (composition) :: comp
  !! comp ::  Derived type containing all composition information for PLASMOD
  type (pedestal) :: ped
  !! ped ::  Derived type containing all pedestal information for PLASMOD
  type (inputs) :: inp0
  !! inp0 ::  Derived type containing miscellaneous input information for PLASMOD
  type (radial_profiles) :: radp
  !! radp ::  Derived type containing all radial profile information for PLASMOD
  type (MHD_EQ) :: mhd
  !! mhd ::  Derived type containing all mhd information for PLASMOD
  type (power_losses) :: loss
  !! loss ::  Derived type containing all power loss information for PLASMOD
  type (numerics_transp) :: num
  !! num ::  Derived type containing all numerics information for PLASMOD
  integer :: i_flag
  !! i_flag ::  Error flag for PLASMOD


end module plasmod_variables


! !!!!!!!!!!!!!!!!!!!!!!!!!!!!!!!!!!!!!!!!!!!!!!!!!!!!!!!!!!!!!!!!!!

module current_drive_variables

  !! Module containing global variables relating to the
  !! current drive system
  !! This module contains global variables relating to tokamak
  !! current drive systems.
  !! AEA FUS 251: A User's Guide to the PROCESS Systems Code
  !
  ! !!!!!!!!!!!!!!!!!!!!!!!!!!!!!!!!!!!!!!!!!!!!!!!

  implicit none

  public

  real(kind(1.0D0)) :: beamwd = 0.58D0
  !! beamwd /0.58/ : width of neutral beam duct where it passes
  !!                 between the TF coils (m)
  !!   (T Inoue et al, Design of neutral beam system for ITER-FEAT,
  !!    <A HREF=http://dx.doi.org/10.1016/S0920-3796(01)00339-8>
  !!     Fusion Engineering and Design, Volumes 56-57, October 2001, Pages 517-521</A>)
  real(kind(1.0D0)) :: bigq = 0.0D0
  !! bigq : Fusion gain; P_fusion / (P_injection + P_ohmic)
  real(kind(1.0D0)) :: bootipf = 0.0D0
  !! bootipf : bootstrap current fraction (enforced; see ibss)
  real(kind(1.0D0)) :: bscfmax = 0.9D0
  !! bscfmax /0.9/ : maximum fraction of plasma current from bootstrap;
  !!                 if bscfmax < 0, bootstrap fraction = abs(bscfmax)
  real(kind(1.0D0)) :: bscf_iter89 = 0.0D0
  !! bscf_iter89 : bootstrap current fraction, ITER 1989 model
  real(kind(1.0D0)) :: bscf_nevins = 0.0D0
  !! bscf_nevins : bootstrap current fraction, Nevins et al model
  real(kind(1.0D0)) :: bscf_sauter = 0.0D0
  !! bscf_sauter : bootstrap current fraction, Sauter et al model
  real(kind(1.0D0)) :: bscf_wilson = 0.0D0
  !! bscf_wilson : bootstrap current fraction, Wilson et al model
  real(kind(1.0D0)) :: cboot = 1.0D0
  !! cboot /1.0/ : bootstrap current fraction multiplier (ibss=1)
  real(kind(1.0D0)) :: cnbeam = 0.0D0
  !! cnbeam : neutral beam current (A)
  real(kind(1.0D0)) :: echpwr = 0.0D0
  !! echpwr : ECH power (MW)
  real(kind(1.0D0)) :: echwpow = 0.0D0
  !! echwpow : ECH wall plug power (MW)
  real(kind(1.0D0)) :: effcd = 0.0D0
  !! effcd : current drive efficiency (A/W)
  real(kind(1.0D0)) :: enbeam = 1.0D3
  !! enbeam /1.0e3/ : neutral beam energy (keV) (iteration variable 19)
  real(kind(1.0D0)) :: etacd = 0.0D0
  !! etacd : auxiliary power wall plug to injector efficiency
  real(kind(1.0D0)) :: etacdfix = 0.0D0
  !! etacdfix : secondary auxiliary power wall plug to injector efficiency
  real(kind(1.0D0)) :: etaech = 0.3D0
  !! etaech /0.3/ : ECH wall plug to injector efficiency
  real(kind(1.0D0)) :: etalh = 0.3D0
  !! etalh /0.3/ : lower hybrid wall plug to injector efficiency
  real(kind(1.0D0)) :: etanbi = 0.3D0
  !! etanbi /0.3/ : neutral beam wall plug to injector efficiency
  real(kind(1.0D0)) :: fpion = 0.5D0
  !!fpion  :  fraction of beam energy to ions
  real(kind(1.0D0)) :: pnbitot = 0.0D0
  !! pnbitot : neutral beam power entering vacuum vessel
  real(kind(1.0D0)) :: nbshinemw = 0.0D0
  !! nbshinemw : neutral beam shine-through power
  real(kind(1.0D0)) :: feffcd = 1.0D0
  !! feffcd /1.0/ : current drive efficiency fudge factor (iteration variable 47)
  real(kind(1.0D0)) :: forbitloss = 0.0D0
  !! forbitloss /0.0/ : fraction of neutral beam power lost after ionisation but
  !!                    before thermalisation (orbit loss fraction)
  real(kind(1.0D0)) :: frbeam = 1.05D0
  !! frbeam /1.05/ : R_tangential / R_major for neutral beam injection
  real(kind(1.0D0)) :: ftritbm = 1.0D-6
  !! ftritbm /1.0e-6/ : fraction of beam that is tritium
  real(kind(1.0D0)) :: gamcd = 0.0D0
  !! gamcd : normalised current drive efficiency (1.0e20 A/(W m^2))
  real(kind(1.0D0)) :: gamma_ecrh = 0.35D0
  !! gamma_ecrh /0.35/ : user input ECRH gamma (1.0e20 A/(W m^2))
  real(kind(1.0D0)) :: rho_ecrh = 0.1D0
  !! rho_ecrh /0.1/ : normalised minor radius at which electron cyclotron current drive is maximum

  integer :: iefrf = 5
  !! iefrf /5/ : switch for current drive efficiency model: <OL>
  !!        <LI> Fenstermacher Lower Hybrid
  !!        <LI> Ion Cyclotron current drive
  !!        <LI> Fenstermacher ECH
  !!        <LI> Ehst Lower Hybrid
  !!        <LI> ITER Neutral Beam
  !!        <LI> new Culham Lower Hybrid model
  !!        <LI> new Culham ECCD model
  !!        <LI> new Culham Neutral Beam model
  !!        <LI> Empty (Oscillating field CD removed)
  !!        <LI> ECRH user input gamma
  !!        <LI> ECRH "HARE" model (E. Poli, Physics of Plasmas 2019) </OL>
  integer :: iefrffix = 0 
  !! iefrffix /0/ : switch for 2nd current drive efficiency model <UL>
  !!        <LI> = 0 No fixed current drive
  !!        <LI> = 1 Fenstermacher Lower Hybrid
  !!        <LI> = 2 Ion Cyclotron current drive
  !!        <LI> = 3 Fenstermacher ECH
  !!        <LI> = 4 Ehst Lower Hybrid
  !!        <LI> = 5 ITER Neutral Beam
  !!        <LI> = 6 new Culham Lower Hybrid model
  !!        <LI> = 7 new Culham ECCD model
  !!        <LI> = 8 new Culham Neutral Beam model
  !!        <LI> = 9 Empty (Oscillating field CD removed)
  !!        <LI> = 10 ECRH user input gamma
  !!        <LI> = 11 ECRH "HARE" model (E. Poli, Physics of Plasmas 2019) </UL>
  integer :: irfcd = 1
  !! irfcd /1/ : switch for current drive calculation:<UL>
  !!        <LI> = 0 turned off;
  !!        <LI> = 1 turned on</UL>
  real(kind(1.0D0)) :: nbshinef = 0.0D0
  !! nbshinef : neutral beam shine-through fraction
  real(kind(1.0D0)) :: nbshield = 0.5D0
  !! nbshield /0.5/ : neutral beam duct shielding thickness (m)
  real(kind(1.0D0)) :: pheat = 0.0D0
  !! pheat /0.0/ : heating power not used for current drive (MW)
  !!               (iteration variable 11)
  real(kind(1.0D0)) :: pheatfix = 0.0D0
  !! pheatfix /0.0/ : secondary fixed heating power not used for current drive (MW)
  real(kind(1.0D0)) :: pinjalw = 150.0D0
  !! pinjalw /150.0/ : Maximum allowable value for injected power (MW)
  !!                  (constraint equation 30)
  real(kind(1.0D0)) :: pinjemw = 0.0D0
  !! pinjemw : auxiliary injected power to electrons (MW)
  real(kind(1.0D0)) :: pinjimw = 0.0D0
  !! pinjimw : auxiliary injected power to ions (MW)
  real(kind(1.0D0)) :: pinjmw = 0.0D0
  !! pinjmw : total auxiliary injected power (MW)
  real(kind(1.0D0))  :: pinjfixmw = 0.0D0
  !! pinjfixmw : secondary total fixed auxiliary injected power (MW)
  real(kind(1.0D0)) :: plhybd = 0.0D0
  !! plhybd : lower hybrid injection power (MW)
  real(kind(1.0D0)) :: pnbeam = 0.0D0
  !! pnbeam : neutral beam injection power (MW)
  real(kind(1.0D0)) :: porbitlossmw = 0.0D0
  !! porbitlossmw : neutral beam power lost after ionisation but before
  !!                thermalisation (orbit loss power) (MW)
  real(kind(1.0D0)) :: pwplh = 0.0D0
  !! pwplh : lower hybrid wall plug power (MW)
  real(kind(1.0D0)) :: pwpnb = 0.0D0
  !! pwpnb : neutral beam wall plug power (MW)
  real(kind(1.0D0)) :: rtanbeam = 0.0D0
  !! rtanbeam : neutral beam centreline tangency radius (m)
  real(kind(1.0D0)) :: rtanmax = 0.0D0
  !! rtanmax : maximum tangency radius for centreline of beam (m)
  real(kind(1.0D0)) :: taubeam = 0.0D0
  !! taubeam : neutral beam e-decay lengths to plasma centre
  real(kind(1.0D0)) :: tbeamin = 3.0D0
  !! tbeamin /3.0/ : permitted neutral beam e-decay lengths to plasma centre

end module current_drive_variables

! !!!!!!!!!!!!!!!!!!!!!!!!!!!!!!!!!!!!!!!!!!!!!!!!!!!!!!!!!!!!!!!!!!

module divertor_kallenbach_variables

  !! Module containing global variables relating to the
  !! tokamak divertor components, Kallenbach model, issue #400
  !! This module contains global variables relating to tokamak
  !! divertor components.
  ! !!!!!!!!!!!!!!!!!!!!!!!!!!!!!!!!!!!!!!!!!!!!!!!

  implicit none

  public

  integer :: kallenbach_switch = 0
  !! kallenbach_switch /0/ : Switch to turn on the 1D Kallenbach divertor model (1=on, 0=off)

  integer :: kallenbach_tests = 0
  !! kallenbach_tests /0/ : Switch to run tests of 1D Kallenbach divertor model (1=on, 0=off)

  integer :: kallenbach_test_option = 0
  !! kallenbach_test_option /0/ : Switch to choose kallenbach test option: <UL>
  !!            <LI> = 0 Test case with user inputs;
  !!            <LI> = 1 Test case for Kallenbach paper;</UL>

  integer :: kallenbach_scan_switch = 0
  !! kallenbach_scan_switch /0/ : Switch to run scan of 1D Kallenbach divertor model (1=on, 0=off)

  integer :: kallenbach_scan_var = 0
  !! kallenbach_scan_var /0/ : Switch for parameter to scan for kallenbach scan test:<UL>
  !!                 <LI> = 0 ttarget
  !!                 <LI> = 1 qtargettotal
  !!                 <LI> = 2 targetangle
  !!                 <LI> = 3 lambda_q_omp
  !!                 <LI> = 4 netau_sol</UL>

  real(kind(1.0D0)) :: kallenbach_scan_start = 2.0
  !! kallenbach_scan_start /2.0/ : Start value for kallenbach scan parameter

  real(kind(1.0D0)) :: kallenbach_scan_end = 10.0
  !! kallenbach_scan_end /10.0/ : End value for kallenbach scan parameter

  integer :: kallenbach_scan_num = 1
  !! kallenbach_scan_num /1/ : Number of scans for kallenbach scan test

  real(kind(1.0D0)) :: target_spread = 0.003D0
  !! target_spread /0.003/ : Increase in SOL power fall-off length due to spreading, mapped to OMP [m]

  real(kind(1.0D0)) :: lambda_q_omp = 0.002D0
  !! lambda_q_omp /0.002/ : SOL power fall-off length at the outer midplane, perpendicular to field [m]

  real(kind(1.0D0)) :: lcon_factor = 1.0D0
  !! lcon_factor /1.0/ : Correction factor for connection length from OMP to divertor =
  !!                     connection length/(pi*q*rmajor)

  real(kind(1.0D0)) :: netau_sol = 0.5D0
  !! netau_sol /0.5/ : Parameter describing the departure from local ionisation equilibrium in the SOL. [ms.1e20/m3]

  real(kind(1.0D0)) :: targetangle = 30.0D0
  !! targetangle /30.0/ : Angle between field-line and divertor target (degrees)

  real(kind(1.0D0)) :: ttarget = 2.3D0
  !! ttarget /2.3/ : Plasma temperature adjacent to divertor sheath [eV] (iteration variable 120)

  real(kind(1.0D0)) :: qtargettotal = 5.0D6
  !! qtargettotal /5.0e6/ : Power density on target including surface recombination [W/m2]
  !!(iteration variable 124)

  ! real(kind(1.0D0)) :: helium_enrichment = 1.0D0
  ! real(kind(1.0D0)) :: impurity_enrichment = 5.0D0

  real(kind(1.0D0)), dimension(14) :: impurity_enrichment = 5.0D0
  !! impurity_enrichment(14) /5.0/ : Ratio of each impurity concentration in SOL to confined plasma+
  !!the enrichment for Argon is also propagated for PLASMOD (ipedestal=3)

  real(kind(1.0D0)) :: psep_kallenbach = 0.0D0
  !! psep_kallenbach : Power conducted through the separatrix, as calculated by the divertor model [W]
  !!                   Not equal to pdivt unless constraint is imposed.

  real(kind(1.0D0)) :: teomp = 0.0D0
  !! teomp : separatrix temperature calculated by the Kallenbach divertor model [eV]

  ! Issue #457
  real(kind(1.0D0)) :: neomp = 0.0D0
  !! neomp : Mean SOL density at OMP calculated by the Kallenbach divertor model [m-3]

  real(kind(1.0D0)) :: neratio = 0.75D0
  !! neratio /0.75/ : Ratio of mean SOL density at OMP to separatrix density at OMP (iteration variable 121)

  real(kind(1.0D0)) :: pressure0 = 0.0D0
  !! pressure0 : Total plasma pressure near target (thermal+dynamic) [Pa]

  real(kind(1.0D0)) :: fractionwidesol = 0.1D0
  !! fractionwidesol /0.1/ : Distance from target at which SOL gets broader as a fraction of connection length

  real(kind(1.0D0)), public :: fmom
  !! fmom : momentum factor [-]

  real(kind(1.0D0)), public :: totalpowerlost
  !! totalpowerlost : Total power lost due to radiation, ionisation and recombination [W]

  real(kind(1.0D0)), public :: impuritypowerlost
  !! impuritypowerlost : Power lost due to impurity radiation [W]

  real(kind(1.0D0)), public :: hydrogenicpowerlost
  !! hydrogenicpowerlost : Power lost due to hydrogenic radiation [W]

  real(kind(1.0D0)), public :: exchangepowerlost
  !! exchangepowerlost : Power lost due to charge exchange  [W]

  real(kind(1.0D0)), public :: ionisationpowerlost
  !! ionisationpowerlost : Power lost due to electron impact ionisation [W]

  real(kind(1.0D0)), public :: abserr_sol = 1.d-4
  !! abserr_sol : Absolute contribution to the error tolerance in the Kallenbach divertor model

  real(kind(1.0D0)), public :: relerr_sol = 1.d-4
  !! relerr_sol : Relative contribution to the error tolerance in the Kallenbach divertor model

  real(kind(1.0D0)), public :: mach0 = 0.999
  !! mach0 : Mach number at target (must be just less than 1)


end module divertor_kallenbach_variables

! !!!!!!!!!!!!!!!!!!!!!!!!!!!!!!!!!!!!!!!!!!!!!!!!!!!!!!!!!!!!!!!!!!

module divertor_variables

  !! Module containing global variables relating to the
  !! tokamak divertor components
  !! This module contains global variables relating to tokamak
  !! divertor components.
  !! AEA FUS 251: A User's Guide to the PROCESS Systems Code
  !
  ! !!!!!!!!!!!!!!!!!!!!!!!!!!!!!!!!!!!!!!!!!!!!!!!

  implicit none

  public

  real(kind(1.0D0)) :: adas = 0.0D0
  !! adas : area divertor / area main plasma (along separatrix)
  real(kind(1.0D0)) :: anginc = 0.262D0
  !! anginc /0.262/ : angle of incidence of field line on plate (rad)
  real(kind(1.0D0)) :: betai = 1.0D0
  !! betai /1.0/ : poloidal plane angle between divertor plate and leg, inboard (rad)
  real(kind(1.0D0)) :: betao = 1.0D0
  !! betao /1.0/ : poloidal plane angle between divertor plate and leg, outboard (rad)
  real(kind(1.0D0)) :: bpsout = 0.60D0
  !! bpsout /0.6/ : reference B_p at outboard divertor strike point (T)
  real(kind(1.0D0)) :: c1div = 0.45D0
  !! c1div /0.45/ : fitting coefficient to adjust ptpdiv, ppdiv
  real(kind(1.0D0)) :: c2div = -7.0D0
  !! c2div /-7.0/ : fitting coefficient to adjust ptpdiv, ppdiv
  real(kind(1.0D0)) :: c3div = 0.54D0
  !! c3div /0.54/ : fitting coefficient to adjust ptpdiv, ppdiv
  real(kind(1.0D0)) :: c4div = -3.6D0
  !! c4div /-3.6/ : fitting coefficient to adjust ptpdiv, ppdiv
  real(kind(1.0D0)) :: c5div = 0.7D0
  !! c5div /0.7/ : fitting coefficient to adjust ptpdiv, ppdiv
  real(kind(1.0D0)) :: c6div = 0.0D0
  !! c6div /0.0/ : fitting coefficient to adjust ptpdiv, ppdiv
  real(kind(1.0D0)) :: delld = 1.0D0
  !! delld /1.0/ : coeff for power distribution along main plasma
  real(kind(1.0D0)) :: dendiv = 0.0D0
  !! dendiv : plasma density at divertor (10**20 /m3)
  real(kind(1.0D0)) :: densin = 0.0D0
  !! densin : density at plate (on separatrix) (10**20 /m3)
  real(kind(1.0D0)) :: divclfr = 0.3D0
  !! divclfr /0.3/ : divertor coolant fraction
  real(kind(1.0D0)) :: divdens = 1.0D4
  !! divdens /1.0e4/ : divertor structure density (kg/m3)
  integer :: divdum = 0
  !! divdum /0/ : switch for divertor Zeff model: 0=calc, 1=input
  real(kind(1.0D0)) :: divfix = 0.2D0
  !! divfix /0.2/ : divertor structure vertical thickness (m)
  real(kind(1.0D0)) :: divmas = 0.0D0
  !! divmas : divertor plate mass (kg)
  real(kind(1.0D0)) :: divplt = 0.035D0
  !! divplt /0.035/ : divertor plate thickness (m) (from Spears, Sept 1990)
  real(kind(1.0D0)) :: divsur = 0.0D0
  !! divsur : divertor surface area (m2)
  real(kind(1.0D0)) :: fdfs = 10.0D0
  !! fdfs /10.0/ : radial gradient ratio
  real(kind(1.0D0)) :: fdiva = 1.11D0
  !! fdiva /1.11/ : divertor area fudge factor (for ITER, Sept 1990)
  real(kind(1.0D0)) :: fgamp = 1.0D0
  !! fgamp /1.0/ : sheath potential factor (not used)
  real(kind(1.0D0)) :: fhout = 0.0D0
  !! fhout : fraction of power to outboard divertor (for single null)
  real(kind(1.0D0)) :: fififi = 4.0D-3
  !! fififi /0.004/ : coefficient for gamdiv
  real(kind(1.0D0)) :: frrp = 0.4D0
  !! frrp /0.4/ : fraction of radiated power to plate
  real(kind(1.0D0)), bind(C) :: hldiv = 0.0D0
  !! hldiv : divertor heat load (MW/m2)
  real(kind(1.0D0)) :: hldivlim = 5.0D0
  !! hldivlim /5.0/ : heat load limit (MW/m2)
  real(kind(1.0D0)) :: ksic = 0.8D0
  !! ksic /0.8/ : power fraction for outboard double-null scrape-off plasma
  real(kind(1.0D0)) :: lamp = 0.0D0
  !! lamp : power flow width (m)
  real(kind(1.0D0)) :: minstang = 0.0D0
  !! minstang : minimum strike angle for heat flux calculation
  real(kind(1.0D0)) :: omegan = 1.0D0
  !! omegan /1.0/ : pressure ratio (nT)_plasma / (nT)_scrape-off
  real(kind(1.0D0)) :: omlarg = 0.0D0
  !! omlarg : power spillage to private flux factor
  real(kind(1.0D0)) :: ppdivr = 0.0D0
  !! ppdivr : peak heat load at plate (with radiation) (MW/m2)
  real(kind(1.0D0)) :: prn1 = 0.285D0
  !! prn1 /0.285/ : n-scrape-off / n-average plasma;
  !!                (input for ipedestal=0, = nesep/dene if ipedestal>=1)
  real(kind(1.0D0)) :: ptpdiv = 0.0D0
  !! ptpdiv : peak temperature at the plate (eV)
  real(kind(1.0D0)) :: rconl = 0.0D0
  !! rconl : connection length ratio, outboard side
  real(kind(1.0D0)) :: rlclolcn = 0.0D0
  !! rlclolcn : ratio of collision length / connection length
  real(kind(1.0D0)) :: rlenmax = 0.5D0
  !! rlenmax /0.5/ : maximum value for length ratio (rlclolcn) (eqn.22)
  real(kind(1.0D0)) :: rsrd = 0.0D0
  !! rsrd : effective separatrix/divertor radius ratio
  real(kind(1.0D0)) :: tconl = 0.0D0
  !! tconl : main plasma connection length (m)
  real(kind(1.0D0)) :: tdiv = 2.0D0
  !! tdiv /2.0/ : temperature at divertor (eV)
  !!              (input for stellarator only, calculated for tokamaks)
  real(kind(1.0D0)) :: tsep = 0.0D0
  !! tsep : temperature at the separatrix (eV)
  real(kind(1.0D0)) :: xparain = 2.1D3
  !! xparain /2.1e3/ : parallel heat transport coefficient (m2/s)
  real(kind(1.0D0)) :: xpertin = 2.0D0
  !! xpertin /2.0/ : perpendicular heat transport coefficient (m2/s)
  real(kind(1.0D0)) :: zeffdiv = 1.0D0
  !! zeffdiv /1.0/ : Zeff in the divertor region (if divdum /= 0)

end module divertor_variables

! !!!!!!!!!!!!!!!!!!!!!!!!!!!!!!!!!!!!!!!!!!!!!!!!!!!!!!!!!!!!!!!!!!

module fwbs_variables

  !! Module containing global variables relating to the
  !! first wall, blanket and shield components
  !! This module contains global variables relating to the first
  !! wall, blanket and shield components.
  !! AEA FUS 251: A User's Guide to the PROCESS Systems Code
  !
  ! !!!!!!!!!!!!!!!!!!!!!!!!!!!!!!!!!!!!!!!!!!!!!!!

  implicit none

  public

  ! General blanket parameters

  real(kind(1.0D0)), bind(C):: bktlife = 0.0D0
  !! bktlife : blanket lifetime (years)

  real(kind(1.0D0)) :: coolmass = 0.0D0
  !! coolmass : mass of water coolant (in shield, blanket,
  !!            first wall, divertor) (kg)

  ! Formerly known as cryomass.
  !! vvmass : vacuum vessel mass (kg)
  real(kind(1.0D0)) :: vvmass = 0.0D0

  real(kind(1.0D0)) :: denstl = 7800.0D0
  !! denstl /7800.0/ : density of steel (kg/m3)

  real(kind(1.0D0)) :: denw = 19250.0D0
  !! denw /19250.0/ : density of tungsten (kg/m3)

  real(kind(1.0D0)) :: dewmkg = 0.0D0
  !! dewmkg : total mass of vacuum vessel + cryostat (kg)

  !                         (calculated if blktmodel>0)
  !! emult /1.269/ : energy multiplication in blanket and shield
  real(kind(1.0D0)) :: emult = 1.269D0

  real(kind(1.0D0)) :: emultmw = 0.0D0
  !! emultmw : power due to energy multiplication in blanket and shield [MW]

  real(kind(1.0D0)) :: fblss = 0.09705D0
  !! fblss /0.09705/ : KIT blanket model: steel fraction of breeding zone

  real(kind(1.0D0)) :: fdiv = 0.115D0
  !! fdiv /0.115/ : area fraction taken up by divertor

  real(kind(1.0D0)) :: fhcd = 0.0D0
  !! fhcd /0.0/ : area fraction covered by heating/current drive
  !!              apparatus plus diagnostics

  real(kind(1.0D0)) :: fhole = 0.0D0
  !! fhole /0.0/ : area fraction taken up by other holes (IFE)

  integer :: fwbsshape = 2
  !! fwbsshape /2/ : first wall, blanket, shield and vacuum vessel shape:<UL>
  !!                 <LI> = 1 D-shaped (cylinder inboard + ellipse outboard);
  !!                 <LI> = 2 defined by two ellipses</UL>

  real(kind(1.0D0)) :: fwlife = 0.0D0
  !! fwlife : first wall full-power lifetime (y)

  real(kind(1.0D0)) :: fwmass = 0.0D0
  !! fwmass : first wall mass (kg)

  real(kind(1.0D0)) :: fw_armour_mass = 0.0D0
  !! fw_armour_mass : first wall armour mass (kg)

  real(kind(1.0D0)) :: fw_armour_thickness = 0.005D0
  !! fw_armour_thickness /0.005/ : first wall armour thickness (m)

  real(kind(1.0D0)) :: fw_armour_vol = 0.0D0
  !! fw_armour_vol : first wall armour volume (m3)

  integer :: iblanket = 1
  !! iblanket /1/ : switch for blanket model: <UL>
  !!            <LI> = 1 CCFE HCPB model;
  !!            <LI> = 2 KIT HCPB model;
  !!            <LI> = 3 CCFE HCPB model with Tritium Breeding Ratio calculation;
  !!            <LI> = 4 KIT HCLL model</UL>

  integer :: iblnkith = 1
  !! iblnkith /1/ : switch for inboard blanket: <UL>
  !!            <LI> = 0 No inboard blanket (blnkith=0.0);
  !!            <LI> = 1 Inboard blanket present</UL>

  integer :: inuclear = 0
  !! inuclear /0/ : switch for nuclear heating in the coils: <UL>
  !!            <LI> = 0 Frances Fox model (default);
  !!            <LI> = 1 Fixed by user (qnuc)</UL>
  real(kind(1.0D0)) :: qnuc = 0.0D0
  !! qnuc /0.0/ : nuclear heating in the coils (W) (inuclear=1)

  real(kind(1.0D0)) :: li6enrich = 30.0D0
  !! li6enrich /30.0/ : lithium-6 enrichment of breeding material (%)

  real(kind(1.0D0)), bind(C) :: pnucblkt = 0.0D0
  !! pnucblkt : nuclear heating in the blanket (MW)

  real(kind(1.0D0)) :: pnuccp = 0.0D0
  !! pnuccp : nuclear heating in the ST centrepost (MW)

  real(kind(1.0D0)) :: pnucdiv = 0.0D0
  !! pnucdiv : nuclear heating in the divertor (MW)

  real(kind(1.0D0)) :: pnucfw = 0.0D0
  !! pnucfw : nuclear heating in the first wall (MW)

  real(kind(1.0D0)) :: pnuchcd = 0.0D0
  !! pnuchcd : nuclear heating in the HCD apparatus and diagnostics (MW)

  real(kind(1.0D0)) :: pnucloss = 0.0D0
  !! pnucloss : nuclear heating lost via holes (MW)

  real(kind(1.0D0)) :: pnucvvplus = 0.0D0
  !! pnucloss : nuclear heating to vacuum vessel and beyond(MW)

  real(kind(1.0D0)), bind(C) :: pnucshld = 0.0D0
  !! pnucshld : nuclear heating in the shield (MW)

  real(kind(1.0D0)) :: whtblkt = 0.0D0
  !! whtblkt : mass of blanket (kg)

  real(kind(1.0D0)) :: whtblss = 0.0D0
  !! whtblss : mass of blanket - steel part (kg)

  real(kind(1.0D0)) :: armour_fw_bl_mass = 0.0D0
  !! armour_fw_bl_mass : Total mass of armour, first wall and blanket (kg)


  ! CCFE HCPB Blanket Model (with or without TBR calculation)
  ! ----------

  !! <P><B>The following are used only in the CCFE HCPB blanket model
  !! (iblanket=1):</B><P>
  real(kind(1.0D0)) :: breeder_f = 0.5D0
  !! breeder_f /0.5/ :  Volume ratio: Li4SiO4/(Be12Ti+Li4SiO4) (iteration variable 108)
  
  real(kind(1.0D0)) :: breeder_multiplier = 0.75D0
  !! breeder_multiplier /0.75/ : combined breeder/multipler fraction of blanket by volume
  
  real(kind(1.0D0)) :: vfcblkt = 0.05295D0
  !! vfcblkt /0.05295/ : He coolant fraction of blanket by volume
  !!                  (iblanket = 1 or 3 (CCFE HCPB))
  
  real(kind(1.0D0)) :: vfpblkt = 0.1D0
  !! vfpblkt /0.1/ : He purge gas fraction of blanket by volume
  !!                  (iblanket = 1 or 3 (CCFE HCPB))

  real(kind(1.0D0)) :: whtblli4sio4 = 0.0D0
  !! whtblli4sio4 : mass of lithium orthosilicate in blanket (kg)
  !!                  (iblanket = 1 or 3 (CCFE HCPB))
  
  real(kind(1.0D0)) :: whtbltibe12 = 0.0D0
  !! whtbltibe12 : mass of titanium beryllide in blanket (kg)
  !!                  (iblanket = 1 or 3 (CCFE HCPB))

  real(kind(1.0D0)) :: f_neut_shield = -1.0D0
  !! f_neut_shield : Fraction of nuclear power shielded before the CP magnet (ST)
  !!                 ( neut_absorb = -1 --> a fit on simplified MCNP neutronic
  !!                   calculation is used assuming water cooled (13%) tungesten carbyde )
  ! ----------


  !  KIT HCPB blanket model

  !! <P><B>The following are used in the KIT HCPB blanket model
  !! (iblanket=2):</B><P>
  integer :: breedmat = 1
  !! breedmat /1/ : breeder material switch (iblanket=2 (KIT HCPB)):<UL>
  !!                 <LI> = 1 Lithium orthosilicate;
  !!                 <LI> = 2 Lithium methatitanate;
  !!                 <LI> = 3 Lithium zirconate</UL>
  real(kind(1.0D0)) :: densbreed = 0.0D0
  !! densbreed : density of breeder material (kg/m3) (iblanket=2 (KIT HCPB))
  real(kind(1.0D0)) :: fblbe = 0.6D0
  !! fblbe /0.6/ : beryllium fraction of blanket by volume
  !!               (if (iblanket=2 (KIT HCPB)), Be fraction of breeding zone)
  real(kind(1.0D0)) :: fblbreed = 0.154D0
  !! fblbreed /0.154/ : breeder fraction of blanket breeding zone by volume
  !!                    (iblanket=2 (KIT HCPB))
  real(kind(1.0D0)) :: fblhebmi = 0.4D0
  !! fblhebmi /0.40/ : helium fraction of inboard blanket box manifold by volume
  !!                    (iblanket=2 (KIT HCPB))
  real(kind(1.0D0)) :: fblhebmo = 0.4D0
  !! fblhebmo /0.40/ : helium fraction of outboard blanket box manifold by volume
  !!                    (iblanket=2 (KIT HCPB))
  real(kind(1.0D0)) :: fblhebpi = 0.6595D0
  !! fblhebpi /0.6595/ : helium fraction of inboard blanket back plate by volume
  !!                    (iblanket=2 (KIT HCPB))
  real(kind(1.0D0)) :: fblhebpo = 0.6713D0
  !! fblhebpo /0.6713/ : helium fraction of outboard blanket back plate by volume
  !!                    (iblanket=2 (KIT HCPB))
  integer :: hcdportsize = 1
  !! hcdportsize /1/ : size of heating/current drive ports (iblanket=2 (KIT HCPB)): <UL>
  !!                 <LI> = 1 'small'
  !!                 <LI> = 2 'large'</UL>
  real(kind(1.0D0)) :: nflutf = 0.0D0
  !! nflutf : peak fast neutron fluence on TF coil superconductor (n/m2)
  !!          (iblanket=2 (KIT HCPB))
  integer :: npdiv = 2
  !! npdiv /2/ : number of divertor ports (iblanket=2 (KIT HCPB))
  integer :: nphcdin = 2
  !! nphcdin /2/ : number of inboard ports for heating/current drive
  !!               (iblanket=2 (KIT HCPB))
  integer :: nphcdout = 2
  !! nphcdout /2/ : number of outboard ports for heating/current drive
  !!                (iblanket=2 (KIT HCPB))
  real(kind(1.0D0)) :: tbr = 0.0D0
  !! tbr : tritium breeding ratio (iblanket=2,3 (KIT HCPB/HCLL))
  real(kind(1.0D0)) :: tritprate = 0.0D0
  !! tritprate : tritium production rate (g/day) (iblanket=2 (KIT HCPB))
  real(kind(1.0D0)) :: vvhemax = 0.0D0
  !! vvhemax : maximum helium concentration in vacuum vessel at end of
  !!           plant life (appm) (iblanket=2 (KIT HCPB))
  real(kind(1.0D0)) :: wallpf = 1.21D0
  !! wallpf /1.21/ : neutron wall load peaking factor (iblanket=2 (KIT HCPB))
  real(kind(1.0D0)) :: whtblbreed = 0.0D0
  !! whtblbreed : mass of blanket - breeder part (kg) (iblanket=2 (KIT HCPB))
  real(kind(1.0D0)) :: whtblbe = 0.0D0
  !! whtblbe : mass of blanket - beryllium part (kg)


  !! <P><B>CCFE HCPB model with Tritium Breeding Ratio calculation
  !! (iblanket=3):</B><P>

  !! tbrmin /1.1/ : minimum tritium breeding ratio (constraint equation 52)
  !!                (If iblanket=1, tbrmin=minimum 5-year time-averaged tritium breeding ratio)
  integer :: iblanket_thickness = 2
  !! iblanket_thickness /2/ : Blanket thickness switch:<UL>
  !!    <LI> = 1 thin    0.53 m inboard, 0.91 m outboard
  !!    <LI> = 2 medium  0.64 m inboard, 1.11 m outboard
  !!    <LI> = 3 thick   0.75 m inboard, 1.30 m outboard</UL>
  !! Do not set blnkith, blnkoth, fwith or fwoth when iblanket=3.

  integer :: primary_pumping = 2
  !! primary_pumping /2/ : Switch for pumping power for primary coolant (06/01/2016):
  !!      (mechanical power only)<UL>
  !!    <LI> = 0 User sets pump power directly (htpmw_blkt, htpmw_fw, htpmw_div, htpmw_shld)
  !!    <LI> = 1 User sets pump power as a fraction of thermal power (fpumpblkt, fpumpfw, fpumpdiv, fpumpshld)
  !!    <LI> = 2 Mechanical pumping power is calculated
  !!    <LI> = 3 Mechanical pumping power is calculated using specified pressure drop</UL>
  !! (peak first wall temperature is only calculated if primary_pumping = 2)

  integer :: secondary_cycle = 0
  !! secondary_cycle /0/ : Switch for power conversion cycle:<UL>
  !!    <LI> = 0 Set efficiency for chosen blanket, from detailed models (divertor heat not used)
  !!    <LI> = 1 Set efficiency for chosen blanket, from detailed models (divertor heat used)
  !!    <LI> = 2 user input thermal-electric efficiency (etath)
  !!    <LI> = 3 steam Rankine cycle
  !!    <LI> = 4 supercritical CO2 cycle</UL>
  integer, bind(C) :: coolwh = 1
  !! coolwh : Blanket coolant (set via blkttype):<UL>
  !!        <LI> = 1 helium;
  !!        <LI> = 2 pressurized water</UL>
  real(kind(1.0D0)) :: afwi = 0.008D0
  !! afwi /0.008/ : inner radius of inboard first wall/blanket coolant channels OBSOLETE (m)
  real(kind(1.0D0)) :: afwo = 0.008D0
  !! afwo /0.008/ : inner radius of outboard first wall/blanket coolant channels OBSOLETE (m)

  ! MDK New first wall calculation
  character(len=6) :: fwcoolant = 'helium'
  !! fwcoolant /helium/ : first wall coolant (can be different from blanket coolant)
  !!                      'helium' or 'water'  (27/11/2015)
  real(kind(1.0D0)) :: fw_wall = 0.003D0
  !! fw_wall /0.003/ : wall thickness of first wall coolant channels (m) (27/11/2015)
  real(kind(1.0D0)) :: afw = 0.006D0
  !! afw /0.006/ : radius of first wall cooling channels (m) (27/11/15)
  real(kind(1.0D0)) :: pitch = 0.020D0
  !! pitch /0.020/ : pitch of first wall cooling channels (m) (27/11/15)
  real(kind(1.0D0)) :: fwinlet = 573.0D0
  !! fwinlet /573/ : inlet temperature of first wall coolant (K) (27/11/2015)
  real(kind(1.0D0)) :: fwoutlet = 823.0D0
  !! fwoutlet /823/ : outlet temperature of first wall coolant (K) (27/11/2015)
  real(kind(1.0D0)) :: fwpressure = 15.5D6
  !! fwpressure /15.5e6/ : first wall coolant pressure (Pa) (secondary_cycle>1)
  real(kind(1.0D0)) :: tpeak = 873.0D0
  !! tpeak : peak first wall temperature (K) (27/11/2015)
  real(kind(1.0D0)) :: roughness = 1.0D-6
  !! roughness /1e-6/ : first wall channel roughness epsilon (m) (27/11/2015)
  real(kind(1.0D0)) :: fw_channel_length = 4.0D0
  !! fw_channel_length /4.0/ : Length of a single first wall channel (all in parallel) (m) (27/11/2015)
  !!                           (iteration variable 114, useful for constraint equation 39)
  real(kind(1.0D0)) :: peaking_factor = 1.0D0
  !! peaking_factor /1.0/ : peaking factor for first wall heat loads (27/11/2015)
  !!                        (Applied separately to inboard and outboard loads.
  !!                        Applies to both neutron and surface loads.
  !!                        Only used to calculate peak temperature - not the coolant flow rate.)

  ! MDK Blanket has not changed as much, but some new variable names
  real(kind(1.0D0)) :: blpressure = 15.5D6
  !! blpressure /15.5e6/ : blanket coolant pressure (Pa) (secondary_cycle>1) (27/11/2015)
  real(kind(1.0D0)) :: inlet_temp = 573.0D0
  !! inlet_temp /573.0/ : inlet temperature of blanket coolant  (K) (secondary_cycle>1) (27/11/2015)
  real(kind(1.0D0)) :: outlet_temp = 823.0D0
  !! outlet_temp /823.0/ : outlet temperature of blanket coolant (K) (27/11/2015)<UL>
  !!        <LI> (secondary_cycle>1);
  !!        <LI> input if coolwh=1 (helium), calculated if coolwh=2 (water)</UL>


  real(kind(1.0D0)) :: coolp = 15.5D6
  !! coolp /15.5e6/ : blanket coolant pressure (Pa) stellarator ONLY (27/11/2015)


  integer :: nblktmodpo = 8
  !! nblktmodpo /8/ : number of outboard blanket modules in poloidal direction (secondary_cycle>1)
  integer :: nblktmodpi = 7
  !! nblktmodpi /7/ : number of inboard blanket modules in poloidal direction (secondary_cycle>1)
  integer :: nblktmodto = 48
  !! nblktmodto /48/ : number of outboard blanket modules in toroidal direction (secondary_cycle>1)
  integer :: nblktmodti = 32
  !! nblktmodti /32/ : number of inboard blanket modules in toroidal direction (secondary_cycle>1)
  real(kind(1.0D0)) :: tfwmatmax = 823.0D0
  !! tfwmatmax /823.0/ : maximum temperature of first wall material (K) (secondary_cycle>1)
  real(kind(1.0D0)) :: fw_th_conductivity = 28.34D0
  !! fw_th_conductivity /28.34/ : thermal conductivity of first wall material at
  !!       293 K (W/m/K) (Temperature dependence is as for unirradiated Eurofer)


  real(kind(1.0D0)) :: fvoldw = 1.74D0
  !! fvoldw /1.74/ : area coverage factor for vacuum vessel volume
  real(kind(1.0D0)) :: fvolsi = 1.0D0
  !! fvolsi /1.0/ : area coverage factor for inboard shield volume
  real(kind(1.0D0)) :: fvolso = 0.64D0
  !! fvolso /0.64/ : area coverage factor for outboard shield volume
  real(kind(1.0D0)) :: fwclfr = 0.15D0
  !! fwclfr /0.15/ : first wall coolant fraction
  !!                 (calculated if lpulse=1 or ipowerflow=1)
  real(kind(1.0D0)) :: praddiv = 0.0D0
  !! praddiv : radiation power incident on the divertor (MW)
  real(kind(1.0D0)) :: pradfw = 0.0D0
  !! pradfw : radiation power incident on the divertor (MW)
  real(kind(1.0D0)) :: pradhcd = 0.0D0
  !! pradhcd : radiation power incident on the divertor (MW)
  real(kind(1.0D0)) :: pradloss = 0.0D0
  !! pradloss : radiation power incident on the divertor (MW)
  real(kind(1.0D0)) :: ptfnuc = 0.0D0
  !! ptfnuc : nuclear heating in the TF coil (MW)
  real(kind(1.0D0)) :: ptfnucpm3 = 0.0D0
  !! ptfnucpm3 : nuclear heating in the TF coil (MW/m3) (blktmodel>0)
  real(kind(1.0D0)) :: rdewex = 0.0D0
  !! rdewex : cryostat radius (m)
  real(kind(1.0D0)) :: zdewex = 0.0D0
  !! zdewex : cryostat height (m)
  real(kind(1.0D0)) :: rpf2dewar = 0.5D0
  !! rpf2dewar /0.5/ : radial distance between outer edge of largest
  !!                   ipfloc=3 PF coil (or stellarator modular coil)
  !!                   and cryostat (m)
  real(kind(1.0D0)) :: vdewex = 0.0D0
  !! vdewex : cryostat volume (m3)
  real(kind(1.0D0)) :: vdewin = 0.0D0
  !! vdewin : vacuum vessel volume (m3)
  real(kind(1.0D0)) :: vfshld = 0.25D0
  !! vfshld /0.25/ : coolant void fraction in shield
  real(kind(1.0D0)) :: volblkt = 0.0D0
  !! volblkt : volume of blanket (m3)
  real(kind(1.0D0)) :: volblkti = 0.0D0
  !! volblkti : volume of inboard blanket (m3)
  real(kind(1.0D0)) :: volblkto = 0.0D0
  !! volblkto : volume of outboard blanket (m3)
  real(kind(1.0D0)) :: volshld = 0.0D0
  !! volshld : volume of shield (m3)
  real(kind(1.0D0)) :: whtshld = 0.0D0
  !! whtshld : mass of shield (kg)
  real(kind(1.0D0)) :: wpenshld = 0.0D0
  !! wpenshld : mass of the penetration shield (kg)
  real(kind(1.0D0)) :: wtshldi = 0.0D0
  !! wtshldi : mass of inboard shield (kg)
  real(kind(1.0D0)) :: wtshldo = 0.0D0
  !! wtshldo : mass of outboard shield (kg)

  integer :: irefprop = 1
  !! irefprop /1/ : obsolete

  real(kind(1.0D0)) :: fblli = 0.0D0
  real(kind(1.0D0)) :: fblli2o = 0.08D0
  !! fblli2o /0.08/ : lithium oxide fraction of blanket by volume
  !!                  (blktmodel=0)
  real(kind(1.0D0)) :: fbllipb = 0.68D0
  !! fbllipb /0.68/ : lithium lead fraction of blanket by volume
  !!                  (blktmodel=0)
  real(kind(1.0D0)) :: fblvd = 0.0D0
  !! fblvd /0.0/ : vanadium fraction of blanket by volume
  !!               (blktmodel=0)
  real(kind(1.0D0)) :: wtblli2o = 0.0D0
  !! wtblli2o : mass of blanket - Li_2O part (kg)
  real(kind(1.0D0)) :: wtbllipb = 0.0D0
  !! wtbllipb : mass of blanket - Li-Pb part (kg)
  real(kind(1.0D0)) :: whtblvd = 0.0D0
  !! whtblvd : mass of blanket - vanadium part (kg)
  real(kind(1.0D0)) :: whtblli = 0.0D0
  !! whtblli : mass of blanket - lithium part (kg)
  real(kind(1.0D0)) :: vfblkt = 0.25D0
  !! vfblkt /0.25/ : coolant void fraction in blanket (blktmodel=0),
  !!                 (calculated if blktmodel > 0)
  integer :: blktmodel = 0
  !! blktmodel /0/ : switch for blanket/tritium breeding model
  !!                 (but see <CODE>iblanket</CODE>):<UL>
  !!            <LI> = 0 original simple model;
  !!            <LI> = 1 KIT model based on a helium-cooled pebble-bed
  !!                     blanket (HCPB) reference design</UL>
  real(kind(1.0D0)) :: declblkt = 0.075D0
  !! declblkt /0.075/ : neutron power deposition decay length of blanket structural material (m)
  !! (Stellarators only)
  real(kind(1.0D0)) :: declfw = 0.075D0
  !! declfw /0.075/ : neutron power deposition decay length of first wall structural material (m)
  !!(Stellarators only)
  real(kind(1.0D0)) :: declshld = 0.075D0
  !! declshld /0.075/ : neutron power deposition decay length of shield structural material (m)
  !! (Stellarators only)
  integer :: blkttype = 3
  !! blkttype /3/ : Switch for blanket type:<UL>
  !!           <LI> = 1 WCLL; efficiency taken from WP13-DAS08-T02, EFDA_D_2M97B7
  !!           <LI> = 2 HCLL; efficiency taken from WP12-DAS08-T01, EFDA_D_2LLNBX
  !!           <LI> = 3 HCPB; efficiency taken from WP12-DAS08-T01, EFDA_D_2LLNBX</UL>

  real(kind(1.0D0)) :: etaiso = 0.85D0
  !! etaiso /0.85/ : isentropic efficiency of FW and blanket coolant pumps
  real(kind(1.0D0)) :: etahtp = 0.95D0
  !! etahtp /0.95/ : electrical efficiency of primary coolant pumps


end module fwbs_variables
! !!!!!!!!!!!!!!!!!!!!!!!!!!!!!!!!!!!!!!!!!!!!!!!!!!!!!!!!!!!!!!!!!!

module primary_pumping_variables

  !! Module containing global variables relating to the priamry_pumping
  !! primary_pumping=3 option  (Mechanical pumping power is calculated using specified pressure drop)
  !! This module contains global variables relating to the
  !! primary pumping information
  !!  !
  ! !!!!!!!!!!!!!!!!!!!!!!!!!!!!!!!!!!!!!!!!!!!!!!!

  implicit none

  public

  ! Issue #503
  real(kind(1.0D0)), parameter :: gamma_he = 1.667D0
  !! gamma_he /1.667/ FIX : ratio of specific heats for helium (primary_pumping=3)
  real(kind(1.0D0)), parameter :: cp_he = 5195.0D0
  !! cp_he /5195/ FIX: specific heat capacity at constant pressure: helium (primary_pumping=3) [J/(kg.K)]
  real(kind(1.0D0)), parameter :: t_in_bb =573.13D0
  !! t_in_bb /573.13/ FIX: temperature in FW and blanket coolant at blanket entrance (primary_pumping=3) [K]
  real(kind(1.0D0)), parameter :: t_out_bb =773.13D0
  !! t_out_bb /773.13/ FIX: temperature in FW and blanket coolant at blanket exit (primary_pumping=3) [K]
  real(kind(1.0D0)), parameter :: p_he =8.0D6
  !! p_he /8.0e6/ FIX: pressure in FW and blanket coolant at pump exit (primary_pumping=3) [Pa]
  real(kind(1.0D0)), parameter :: dp_he =5.5D5
  !! dp_he /5.5e5/ FIX: pressure drop in FW and blanket coolant including heat exchanger and pipes (primary_pumping=3) [Pa]
  real(kind(1.0D0)) :: htpmw_fw_blkt = 0.0d0
  !! htpmw_fw_blkt : mechanical pumping power for FW and blanket including heat exchanger and pipes (primary_pumping=3) [MW]

end module primary_pumping_variables
! !!!!!!!!!!!!!!!!!!!!!!!!!!!!!!!!!!!!!!!!!!!!!!!!!!!!!!!!!!!!!!!!!!

module pfcoil_variables

  !! Module containing global variables relating to the
  !! poloidal field coil systems
  !! This module contains global variables relating to the
  !! poloidal field coil systems of a fusion power plant.
  !! AEA FUS 251: A User's Guide to the PROCESS Systems Code
  !
  ! !!!!!!!!!!!!!!!!!!!!!!!!!!!!!!!!!!!!!!!!!!!!!!!

  implicit none

  public

  integer, parameter :: ngrpmx = 8
  !! ngrpmx /8/ FIX : maximum number of groups of PF coils
  integer, parameter :: nclsmx = 2
  !! nclsmx /2/ FIX : maximum number of PF coils in a given group
  integer, parameter :: nptsmx = 32
  !! nptsmx /32/ FIX : maximum number of points across the midplane of the
  !!          plasma at which the field from the PF coils is fixed
  integer, parameter :: nfixmx = 64
  !! nfixmx /64/ FIX : maximum number of fixed current PF coils

  integer, parameter :: ngc = ngrpmx*nclsmx
  integer, parameter :: ngc2 = ngc+2

  real(kind(1.0D0)) :: alfapf = 5.0D-10
  !! alfapf /5.0e-10/ : smoothing parameter used in PF coil
  !!                    current calculation at the beginning of pulse (BoP)

  real(kind(1.0D0)) :: alstroh = 4.0D8
  !! alstroh /4.0D8/ : allowable hoop stress in Central Solenoid structural material (Pa)

  integer :: i_cs_stress = 0
  !! i_cs_stress /0/ : Switch for CS stress calculation:<UL>
  !!                  <LI> = 0 Hoop stress only;
  !!                  <LI> = 1 Hoop + Axial stress</UL>

  real(kind(1.0D0)) :: areaoh = 0.0D0
  !! areaoh : central solenoid cross-sectional area (m2)
  real(kind(1.0D0)) :: awpoh = 0.0D0
  !! awpoh : central solenoid conductor+void area (m2)
  real(kind(1.0D0)) :: bmaxoh = 0.0D0
  !! bmaxoh : maximum field in central solenoid at end of flat-top (EoF) (T)
  real(kind(1.0D0)) :: bmaxoh0 = 0.0D0
  !! bmaxoh0 : maximum field in central solenoid at beginning of pulse (T)
  real(kind(1.0D0)), dimension(ngc2) :: bpf = 0.0D0
  !! bpf(ngc2) : peak field at coil i (T)
  real(kind(1.0D0)) :: cohbop = 0.0D0
  !! cohbop : central solenoid overall current density at beginning of pulse (A/m2)
  real(kind(1.0D0)) :: coheof = 1.85D7
  !! coheof /1.85e7/ : central solenoid overall current density at end of flat-top (A/m2)
  !!                   (iteration variable 37)
  real(kind(1.0D0)), dimension(ngc2,6) :: cpt = 0.0D0
  !! cpt(ngc2,6) : current per turn in coil i at time j (A)
  real(kind(1.0D0)), dimension(ngc2) :: cptdin = 4.0D4
  !! cptdin(ngc2) /4.0e4/: peak current per turn input for PF coil i (A)
  real(kind(1.0D0)), dimension(ngc2) :: curpfb = 0.0D0
  !! curpfb(ngc2) : work array
  real(kind(1.0D0)), dimension(ngc2) :: curpff = 0.0D0
  !! curpff(ngc2) : work array
  real(kind(1.0D0)), dimension(ngc2) :: curpfs = 0.0D0
  !! curpfs(ngc2) : work array
  real(kind(1.0D0)) :: etapsu = 0.9D0
  !! etapsu /0.9/ : Efficiency of transfer of PF stored energy into or out of storage.
  real(kind(1.0D0)) :: fcohbof = 0.0D0
  !! fcohbof : ratio of central solenoid overall current density at
  !!           beginning of flat-top / end of flat-top
  real(kind(1.0D0)) :: fcohbop = 0.9D0
  !! fcohbop /0.9/ : ratio of central solenoid overall current density at
  !!                 beginning of pulse / end of flat-top
  !!                 (iteration variable 41)
  real(kind(1.0D0)) :: fcuohsu = 0.7D0
  !! fcuohsu /0.7/ : copper fraction of strand in central solenoid
  real(kind(1.0D0)) :: fcupfsu = 0.69D0
<<<<<<< HEAD
  !! fcupfsu /0.69/ : copper fraction of cable conductor (PF coils)
=======
  !+ad_vars  fvssu   /1.0/  : F-value for constraint equation 51 
  real(kind(1.0D0)) :: fvssu = 1.0
  !+ad_vars  ipfloc(ngc) /2,2,3/ : switch for locating scheme of PF coil group i:<UL>
  !+ad_varc                   <LI> = 1 PF coil on top of central solenoid;
  !+ad_varc                   <LI> = 2 PF coil on top of TF coil;
  !+ad_varc                   <LI> = 3 PF coil outside of TF coil</UL>
>>>>>>> 02d91182
  integer, dimension(ngc) :: ipfloc = (/2,2,3,0,0,0,0,0,0,0,0,0,0,0,0,0/)
  !! ipfloc(ngc) /2,2,3/ : switch for locating scheme of PF coil group i:<UL>
  !!                  <LI> = 1 PF coil on top of central solenoid;
  !!                  <LI> = 2 PF coil on top of TF coil;
  !!                  <LI> = 3 PF coil outside of TF coil</UL>
  integer :: ipfres = 0
  !! ipfres /0/ : switch for PF coil type:<UL>
  !!         <LI> = 0 superconducting PF coils;
  !!         <LI> = 1 resistive PF coils</UL>
  real(kind(1.0D0)) :: itr_sum = 0.0D0
  !! itr_sum : total sum of I x turns x radius for all PF coils and CS (Am)
  integer :: isumatoh = 1
  !! isumatoh /1/ : switch for superconductor material in central solenoid:<UL>
  !!           <LI> = 1 ITER Nb3Sn critical surface model with standard
  !!                    ITER parameters;
  !!           <LI> = 2 Bi-2212 high temperature superconductor (range of
  !!                    validity T < 20K, adjusted field b < 104 T, B > 6 T);
  !!           <LI> = 3 NbTi;
  !!           <LI> = 4 ITER Nb3Sn model with user-specified parameters
  !!           <LI> = 5 WST Nb3Sn parameterisation
  !!           <LI> = 6 REBCO HTS parameterisation</UL>

  !! isumatpf /1/ : switch for superconductor material in PF coils:<UL>
  !!           <LI> = 1 ITER Nb3Sn critical surface model with standard
  !!                    ITER parameters;
  !!           <LI> = 2 Bi-2212 high temperature superconductor (range of
  !!                    validity T < 20K, adjusted field b < 104 T, B > 6 T);
  !!           <LI> = 3 NbTi;
  !!           <LI> = 4 ITER Nb3Sn model with user-specified parameters
  !!           <LI> = 5 WST Nb3Sn parameterisation</UL>
  integer :: isumatpf = 1
  real(kind(1.0D0)) :: jscoh_bop = 0.0D0
  !! jscoh_bop : central solenoid superconductor critical current density (A/m2)
  !!                 at beginning-of-pulse
  real(kind(1.0D0)) :: jscoh_eof = 0.0D0
  !! jscoh_eof : central solenoid superconductor critical current density (A/m2)
  !!                 at end-of-flattop
  real(kind(1.0D0)) :: jstrandoh_bop = 0.0D0
  !! jstrandoh_bop : central solenoid strand critical current density (A/m2)
  !!                 at beginning-of-pulse
  real(kind(1.0D0)) :: jstrandoh_eof = 0.0D0
  !! jstrandoh_eof : central solenoid strand critical current density (A/m2)
  !!                 at end-of-flattop
  integer :: ncirt = 0
  !! ncirt : number of PF circuits (including central solenoid and plasma)
  integer, dimension(ngrpmx+2) :: ncls = (/1,1,2,0,0,0,0,0,0,0/)
  !! ncls(ngrpmx+2) /1,1,2/ : number of PF coils in group j
  integer :: nfxfh = 7
  !! nfxfh /7/ : number of filaments the top and bottom of the central solenoid
  !!             should be broken into during scaling (5 - 10 is good)
  integer :: ngrp = 3
  !! ngrp /3/ : number of groups of PF coils.
  !!            Symmetric coil pairs should all be in the same group
  integer :: nohc = 0
  !! nohc : number of PF coils (excluding the central solenoid) + 1
  real(kind(1.0D0)) :: ohhghf = 0.71D0
  !! ohhghf /0.71/ : central solenoid height / TF coil internal height
  real(kind(1.0D0)) :: oh_steel_frac = 0.5D0
  !! oh_steel_frac /0.5/ : central solenoid steel fraction (iteration variable 122)
  real(kind(1.0D0)), dimension(ngc2) :: pfcaseth = 0.0D0
  !! pfcaseth(ngc2) : steel case thickness for PF coil i (m)
  real(kind(1.0D0)) :: pfclres = 2.5D-8
  !! pfclres /2.5e-8/ : PF coil resistivity (if ipfres=1) (Ohm-m)
  real(kind(1.0D0)) :: pfmmax = 0.0D0
  !! pfmmax : mass of heaviest PF coil (tonnes)
  real(kind(1.0D0)) :: pfrmax = 0.0D0
  !! pfrmax : radius of largest PF coil (m)
  !  real(kind(1.0D0)) :: pfsec = 0.0D0
  ! !! pfsec : PF Coil waste heat (MW)
  real(kind(1.0D0)) :: pfwpmw = 0.0D0
  !! pfwpmw : Total mean wall plug power dissipated in PFC and CS power supplies.  Issue #713 (MW)
  real(kind(1.0D0)) :: powohres = 0.0D0
  !! powohres : central solenoid resistive power during flattop (W)
  real(kind(1.0D0)) :: powpfres = 0.0D0
  !! powpfres : total PF coil resistive losses during flattop (W)
  real(kind(1.0D0)), dimension(ngc2) :: ra = 0.0D0
  !! ra(ngc2) : inner radius of coil i (m)
  real(kind(1.0D0)), dimension(ngc2) :: rb = 0.0D0
  !! rb(ngc2) : outer radius of coil i (m)
  real(kind(1.0D0)), dimension(ngc2) :: ric = 0.0D0
  !! ric(ngc2) : peak current in coil i (MA-turns)
  real(kind(1.0D0)), dimension(ngc2) :: rjconpf = 3.0D7
  !! rjconpf(ngc2) /3.0e7/ : average winding pack current density of PF coil i (A/m2)
  !!                         at time of peak current in that coil
  !!                         (calculated for ipfloc=1 coils)
  real(kind(1.0D0)) :: rjohc = 0.0D0
  !! rjohc : allowable central solenoid current density at end of flat-top (A/m2)
  real(kind(1.0D0)) :: rjohc0 = 0.0D0
  !! rjohc0 : allowable central solenoid current density at beginning of pulse (A/m2)
  real(kind(1.0D0)), dimension(ngc2) :: rjpfalw = 0.0D0
  !! rjpfalw(ngc2) : allowable winding pack current density of PF coil i (A/m2)
  real(kind(1.0D0)) :: rohc = 0.0D0
  !! rohc : radius to the centre of the central solenoid (m)
  real(kind(1.0D0)) :: routr = 1.5D0
  !! routr /1.5/ : radial distance (m) from outboard TF coil leg to centre of
  !!               ipfloc=3 PF coils
  real(kind(1.0D0)), dimension(ngc2) :: rpf = 0.0D0
  !! rpf(ngc2) : radius of PF coil i (m)
  real(kind(1.0D0)) :: rpf1 = 0.0D0
  !! rpf1 /0.0/ : offset (m) of radial position of ipfloc=1 PF coils
  !!              from being directly above the central solenoid
  real(kind(1.0D0)) :: rpf2 = -1.63D0
  !! rpf2 /-1.63/ : offset (m) of radial position of ipfloc=2 PF coils
  !!                from being at rmajor (offset = rpf2*triang*rminor)
  real(kind(1.0D0)) :: s_tresca_oh = 0.0D0
  !! s_tresca_oh : Tresca stress coils/central solenoid [MPa]
  real(kind(1.0D0)) :: sigpfcalw = 500.0D0
  !! sigpfcalw /500.0/ : maximum permissible tensile stress (MPa) in
  !!                     steel coil cases for superconducting PF coils
  !!                     (ipfres=0)
  real(kind(1.0D0)) :: sigpfcf = 0.666D0
  !! sigpfcf /0.666/ : fraction of JxB hoop force supported by steel case
  !!                   for superconducting PF coils (ipfres=0)
  real(kind(1.0D0)), dimension(ngc2,ngc2) :: sxlg = 0.0D0
  !! sxlg(ngc2,ngc2) : mutual inductance matrix (H)
  real(kind(1.0D0)) :: tmargoh = 0.0D0
  !! tmargoh :  Central solenoid temperature margin (K)
  real(kind(1.0D0)), dimension(ngc2) :: turns = 0.0D0
  !! turns(ngc2) : number of turns in PF coil i
  real(kind(1.0D0)), dimension(ngc2) :: vf = 0.3D0
  !! vf(ngc2) /0.3/ : winding pack void fraction of PF coil i for coolant
  real(kind(1.0D0)) :: vfohc = 0.3D0
  !! vfohc /0.3/ : void fraction of central solenoid conductor for coolant
  real(kind(1.0D0)) :: vsbn = 0.0D0
  !! vsbn : total flux swing available for burn (Wb)
  real(kind(1.0D0)) :: vsefbn = 0.0D0
  !! vsefbn : flux swing from PF coils for burn (Wb)
  real(kind(1.0D0)) :: vsefsu = 0.0D0
  !! vsefsu : flux swing from PF coils for startup (Wb)
  real(kind(1.0D0)) :: vseft = 0.0D0
  !! vseft : total flux swing from PF coils (Wb)
  real(kind(1.0D0)) :: vsoh = 0.0D0
  !! vsoh : total flux swing from the central solenoid (Wb)
  real(kind(1.0D0)) :: vsohbn = 0.0D0
  !! vsohbn : central solenoid flux swing for burn (Wb)
  real(kind(1.0D0)) :: vsohsu = 0.0D0
  !! vsohsu : central solenoid flux swing for startup (Wb)
  real(kind(1.0D0)) :: vssu = 0.0D0
  !! vssu : total flux swing for startup (eqn 51 to enforce vssu=vsres+vsind) (Wb)
  real(kind(1.0D0)) :: vstot = 0.0D0
  !! vstot : total flux swing for pulse (Wb)
  real(kind(1.0D0)), dimension(ngc2,6) :: waves = 0.0D0
  !! waves(ngc2, 6) : used in current waveform of PF coils/central solenoid
  real(kind(1.0D0)) :: whtpf = 0.0D0
  !! whtpf : total mass of the PF coil conductor (kg)
  real(kind(1.0D0)) :: whtpfs = 0.0D0
  !! whtpfs : total mass of the PF coil structure (kg)
  real(kind(1.0D0)), dimension(ngc2) :: wtc = 0.0D0
  !! wtc(ngc2) : conductor mass for PF coil i (kg)
  real(kind(1.0D0)), dimension(ngc2) :: wts = 0.0D0
  !! wts(ngc2) : structure mass for PF coil i (kg)
  real(kind(1.0D0)), dimension(ngc2) :: zh = 0.0D0
  !! zh(ngc2) : upper point of PF coil i (m)
  real(kind(1.0D0)), dimension(ngc2) :: zl = 0.0D0
  !! zl(ngc2) : lower point of PF coil i (m)
  real(kind(1.0D0)), dimension(ngc2) :: zpf = 0.0D0
  !! zpf(ngc2) : z (height) location of PF coil i (m)
  real(kind(1.0D0)), dimension(ngrpmx) :: zref = (/3.6D0, 1.2D0, 2.5D0, &
  !! zref(ngrpmx) /../ : PF coil vertical positioning adjuster:<UL>
  !!       <LI> - for groups j with ipfloc(j) = 1; zref(j) is ignored
  !!       <LI> - for groups j with ipfloc(j) = 2 AND itart=1 (only);
  !!              zref(j) is distance of centre of PF coil from inside
  !!              edge of TF coil (remember that PF coils for STs lie
  !!              within the TF coil)
  !!       <LI> - for groups j with ipfloc(j) = 3; zref(j) = ratio of
  !!              height of coil group j to plasma minor radius</UL>
       1.0D0, 1.0D0, 1.0D0, 1.0D0, 1.0D0/)

  real(kind(1.0D0)) :: bmaxcs_lim = 13.0
  !! bmaxcs_lim : Central solenoid max field limit [T]
  real(kind(1.0D0)) :: fbmaxcs = 13.0
  !! fbmaxcs : F-value for CS mmax field (cons. 79, itvar 149)


end module pfcoil_variables

! !!!!!!!!!!!!!!!!!!!!!!!!!!!!!!!!!!!!!!!!!!!!!!!!!!!!!!!!!!!!!!!!!!

module tfcoil_variables

  !! Module containing global variables relating to the
  !! toroidal field coil systems
  !! This module contains global variables relating to the
  !! toroidal field coil systems of a fusion power plant.
  !! AEA FUS 251: A User's Guide to the PROCESS Systems Code
  !! ITER Magnets design description document DDD11-2 v2 2 (2009)
  !
  ! !!!!!!!!!!!!!!!!!!!!!!!!!!!!!!!!!!!!!!!!!!!!!!!

  implicit none

  public

  real(kind(1.0D0)) :: acasetf = 0.0D0
  !! acasetf : external case area per coil (inboard leg) (m2)
  real(kind(1.0D0)) :: acasetfo = 0.0D0
  !! acasetfo : external case area per coil (outboard leg) (m2)
  real(kind(1.0D0)) :: acndttf = 0.0D0
  !! acndttf : area of the cable conduit (m2)
  real(kind(1.0D0)) :: acond = 0.0D0
  !! acond : conductor area (winding pack) (m2)
  real(kind(1.0D0)) :: acstf = 0.0D0
  !! acstf : internal area of the cable space (m2)
  real(kind(1.0D0)) :: insulation_area = 0.0D0
  !! insulation_area : single turn insulation area (m2)
  real(kind(1.0D0)) :: aiwp = 0.0D0
  !! aiwp : winding pack insulation area (m2)
  real(kind(1.0D0)) :: alstrtf = 6.0D8
  !! alstrtf /6.0D8/ : allowable Tresca stress in TF coil structural material (Pa)

  real(kind(1.0D0)) :: arealeg = 0.0D0
  !! arealeg : outboard TF leg area (m2)
  real(kind(1.0D0)) :: aswp = 0.0D0
  !! aswp : winding pack structure area (m2)
  real(kind(1.0D0)) :: avwp = 0.0D0
  !! avwp : winding pack void (He coolant) area (m2)
  real(kind(1.0D0)) :: awphec = 0.0D0
  !! awphec : winding pack He coil area (m2)
  real(kind(1.0D0)) :: bcritsc = 24.0D0
  !! bcritsc /24.0/ : upper critical field (T) for Nb3Sn superconductor
  !!                  at zero temperature and strain (isumattf=4, =bc20m)
  real(kind(1.0D0)) :: bmaxtf = 0.0D0
  !! bmaxtf : mean peak field at TF coil (T)
  real(kind(1.0D0)) :: bmaxtfrp = 0.0D0
  !! bmaxtfrp : peak field at TF conductor with ripple (T)
  real(kind(1.0D0)) :: casestr = 0.0D0
  !! casestr : case strain

  real(kind(1.0D0)) :: casthi = 0.0D0
  !! casthi /0.0/ : EITHER: inboard TF coil case plasma side thickness (m)
  !!                 (calculated for stellarators)
  real(kind(1.0D0)) :: casthi_fraction = 0.05D0
  !! casthi_fraction /0.05/ : OR: inboard TF coil case plasma side thickness as a fraction of tfcth
  logical :: casthi_is_fraction

  real(kind(1.0D0)) :: casths = 0.0D0
  !! casths /0.0/ : EITHER: inboard TF coil sidewall case thickness (m)
  !!                 (calculated for stellarators)
  real(kind(1.0D0)) :: casths_fraction = 0.03D0
  !! casths_fraction /0.03/ : OR: inboard TF coil sidewall case thickness as a fraction of tftort
  logical :: tfc_sidewall_is_fraction

  real(kind(1.0D0)) :: conductor_width
  !! conductor_width : Width of square conductor (m)
  real(kind(1.0D0)) :: leno
  !! leno : Dimension of each turn including inter-turn insulation (m)


  real(kind(1.0D0)) :: leni
  !! leni : Dimension of space inside conductor (m)
  real(kind(1.0D0)) :: acs
  !! acs : Area of space inside conductor (m2)

  real(kind(1.0D0)) :: cdtfleg = 0.0D0
  !! cdtfleg : TF outboard leg current density (A/m2) (resistive coils only)
  real(kind(1.0D0)) :: cforce = 0.0D0
  !! cforce : centering force on inboard leg (per coil) (N/m)
  real(kind(1.0D0)), parameter :: cph2o = 4180.0D0
  !! cph2o /4180.0/ FIX : specific heat capacity of water (J/kg/K)

  real(kind(1.0D0)) :: cpttf = 7.0e4
  !! cpttf /7.0e4/ : TF coil current per turn (A).
  !!                 (calculated for stellarators)
  !!                 (calculated for integer-turn TF coils i_tf_turns_integer=1)
  !!                 (iteration variable 60)

  real(kind(1.0D0)) :: cpttf_max = 9.0e4
  !! cpttf_max /9.0e4/ : Max TF coil current per turn [A].
  !!                 (For stellarators and i_tf_turns_integer=1)
  !!                 (constraint equation 77)

  real(kind(1.0D0)) :: dcase = 8000.0D0
  !! dcase /8000.0/ : density of coil case (kg/m3)
  real(kind(1.0D0)), dimension(6) :: dcond = 9000.0D0
  !! dcond(6) /9000.0/ : density of superconductor type given by isumattf/isumatoh/isumatpf (kg/m3)
  real(kind(1.0D0)) :: dcondins = 1800.0D0
  !! dcondins /1800.0/ : density of conduit + ground-wall insulation (kg/m3)

  real(kind(1.0D0)) :: dcopper = 8900.0D0
  !! dcopper /8900.0/ : density of copper (kg/m3)

  real(kind(1.0D0)) :: dalu = 2700.0D0
  !! dalu /2700.0/ : density of aluminium (kg/m3)
  real(kind(1.0D0)) :: deflect = 0.0D0
  !! deflect : TF coil deflection at full field (m)
  real(kind(1.0D0)), parameter :: denh2o = 985.0D0
  !! denh2o /985.0/ FIX : density of water (kg/m3)
  real(kind(1.0D0)) :: dhecoil = 0.005D0
  !! dhecoil /0.005/ : diameter of He coil in TF winding (m)

  real(kind(1.0D0)) :: estotftgj = 0.0D0
  !! estotftgj : total stored energy in the toroidal field (GJ)

  real(kind(1.0D0)) :: eyins = 2.0D10
  !! eyins /2.0e10/ : insulator Young's modulus (Pa)
  !!                  (default value from DDD11-2 v2 2 (2009))
  real(kind(1.0D0)), dimension(2) :: eyoung = 0.0D0
  !! eyoung(2) : work array used in stress calculation (Pa)
  real(kind(1.0D0)) :: eystl = 2.05D11
  !! eystl /2.05e11/ : steel case Young's modulus (Pa)
  !!                   (default value from DDD11-2 v2 2 (2009))
  real(kind(1.0D0)) :: eywp = 6.6D8
  !! eywp /6.6e8/ : winding pack Young's modulus (Pa)
  real(kind(1.0D0)) :: eyzwp = 0.0D0
  !! eyzwp : winding pack vertical Young's modulus (Pa)
  real(kind(1.0D0)) :: farc4tf = 0.7D0
  !! farc4tf /0.7/ : factor to size height of point 4 on TF coil
  real(kind(1.0D0)) :: fcutfsu = 0.69D0
  !! fcutfsu /0.69/ : copper fraction of cable conductor (TF coils)
  !!                  (iteration variable 59)
  real(kind(1.0D0)) :: fhts = 0.5D0
  !! fhts /0.5/ : technology adjustment factor for critical current density fit
  !!              for isumat..=2 Bi-2212 superconductor, to describe the level
  !!              of technology assumed (i.e. to account for stress, fatigue,
  !!              radiation, AC losses, joints or manufacturing variations;
  !!              1.0 would be very optimistic)
  real(kind(1.0D0)) :: insstrain = 0.0D0
  !! insstrain : radial strain in insulator
  integer :: i_tf_tresca = 0
  !! i_tf_tresca /0/ : switch for TF coil conduit Tresca stress criterion:<UL>
  !!         <LI> = 0 Tresca (no adjustment);
  !!         <LI> = 1 Tresca with CEA adjustment factors (radial+2%, vertical+60%) </UL>
  integer :: i_tf_turns_integer = 0
  !! i_tf_turns_integer /0/ : switch for TF coil integer/non-integer turns<UL>
  !!         <LI> = 0 non-integer turns;
  !!         <LI> = 1 integer turns</UL>
  integer :: isumattf = 1
  !! isumattf /1/ : switch for superconductor material in TF coils:<UL>
  !!           <LI> = 1 ITER Nb3Sn critical surface model with standard
  !!                    ITER parameters;
  !!           <LI> = 2 Bi-2212 high temperature superconductor (range of
  !!                    validity T < 20K, adjusted field b < 104 T, B > 6 T);
  !!           <LI> = 3 NbTi;
  !!           <LI> = 4 ITER Nb3Sn model with user-specified parameters
  !!           <LI> = 5 WST Nb3Sn parameterisation
  !!           <LI> = 6 REBCO HTS tape in CroCo strand</UL>
  integer :: itfsup = 1
  !! itfsup /1/ : switch for TF coil conductor model:<UL>
  !!         <LI> = 0 copper;
  !!         <LI> = 1 superconductor</UL>
  real(kind(1.0D0)) :: jbus = 1.25D6
  !! jbus /1.25e6/ : bussing current density (A/m2)
  real(kind(1.0D0)), dimension(2) :: jeff = 0.0D0
  !! jeff(2) : work array used in stress calculation (A/m2)
  real(kind(1.0D0)) :: jwdgcrt = 0.0D0
  !! jwdgcrt : critical current density for winding pack (A/m2)
  real(kind(1.0D0)) :: jwdgpro = 0.0D0
  !! jwdgpro : allowable TF coil winding pack current density,
  !!           for dump temperature rise protection (A/m2)
  real(kind(1.0D0)) :: jwptf = 0.0D0
  !! jwptf : winding pack current density (A/m2)

  integer :: n_pancake = 10
  !! n_pancake /10/ : Number of pancakes in TF coil (i_tf_turns_integer=1)

  integer :: n_layer = 20
  !! n_layer /20/ : Number of layers in TF coil (i_tf_turns_integer=1)

  real(kind(1.0D0)) :: oacdcp = 1.4D7
  !! oacdcp /1.4e7/ : overall current density in TF coil inboard legs (A/m2)
  !!                  (iteration variable 12)
  real(kind(1.0D0)) :: poisson = 0.3D0
  !! poisson /0.3/ : Poisson's ratio for TF stress calculation
  !!                 (assumed constant over entire coil)
  real(kind(1.0D0)), dimension(3) :: radtf = 0.0D0
  !! radtf(3) : work array used in stress calculation (m)
  real(kind(1.0D0)) :: rbmax = 0.0D0
  !! rbmax : radius of maximum TF B-field (m)
  real(kind(1.0D0)) :: tflegres = 0.0D0
  !! tflegres : TF coil leg resistance (ohm)
  real(kind(1.0D0)) :: ripmax = 1.0D0
  !! ripmax /1.0/ : maximum allowable toroidal field ripple amplitude
  !!                at plasma edge (%)
  real(kind(1.0D0)) :: ripple = 0.0D0
  !! ripple : peak/average toroidal field ripple at plasma edge (%)
  real(kind(1.0D0)) :: ritfc = 0.0D0
  !! ritfc : total (summed) current in TF coils (A)
  real(kind(1.0D0)) :: sigrad = 0.0D0
  !! sigrad : radial TF coil stress (MPa)
  real(kind(1.0D0)) :: sigrcon = 0.0D0
  !! sigrcon : radial stress in the conductor conduit (Pa)
  real(kind(1.0D0)), dimension(2) :: sigrtf = 0.0D0
  !! sigrtf(2) : radial stress in TF coil regions (Pa)
  real(kind(1.0D0)) :: sigtan = 0.0D0
  !! sigtan : transverse TF coil stress (MPa)
  real(kind(1.0D0)) :: sigtcon = 0.0D0
  !! sigtcon : tangential stress in the conductor conduit (Pa)
  real(kind(1.0D0)), dimension(2) :: sigttf = 0.0D0
  !! sigttf(2) : tangential stress in TF coil regions (Pa)
  real(kind(1.0D0)) :: s_tresca_case  = 0.0D0
  !! s_tresca_case : TF coil case Tresca stress (MPa)
  real(kind(1.0D0)) :: s_tresca_cond  = 0.0D0
  !! s_tresca_cond : TF coil conduit Tresca stress (MPa)
  real(kind(1.0D0)) :: s_vmises_case  = 0.0D0
  !! s_vmises_case : TF coil case von Mises stress (MPa)
  real(kind(1.0D0)) :: s_vmises_cond  = 0.0D0
  !! s_vmises_cond : TF coil conduit von Mises stress (MPa)
  real(kind(1.0D0)) :: sigver  = 0.0D0
  !! sigver : vertical TF coil stress (MPa)
  real(kind(1.0D0)) :: sigvert = 0.0D0
  !! sigvert : vertical tensile stress in TF coil (Pa)
  real(kind(1.0D0)) :: sigvvall = 9.3D7
  !! sigvvall /9.3e7/ : allowable stress from TF quench in vacuum vessel (Pa)
  real(kind(1.0D0)) :: strncon_cs = -0.005D0
  !! strncon_cs /-0.005/ : strain in CS superconductor material
  !!                    (used in Nb3Sn critical surface model, isumatoh=1, 4 or 5)
  real(kind(1.0D0)) :: strncon_pf = -0.005D0
  !! strncon_pf /-0.005/ : strain in PF superconductor material
  !!                    (used in Nb3Sn critical surface model, isumatph=1, 4 or 5)
  real(kind(1.0D0)) :: strncon_tf = -0.005D0
  !! strncon_tf /-0.005/ : strain in TF superconductor material
  !!                    (used in Nb3Sn critical surface model, isumattf=1, 4 or 5)
  real(kind(1.0D0)) :: strtf1 = 0.0D0
  !! strtf1 : Constrained stress in TF conductor conduit (Pa)
  real(kind(1.0D0)) :: strtf2 = 0.0D0
  !! strtf2 : Constrained stress in TF coil case (Pa)

  ! Issue #522: Quench models
  character(len=12) :: quench_model = 'exponential'
  !! quench_model /exponential/ : switch for TF coil quench model,
  !!                   Only applies to REBCO magnet at present.<UL>
  !!                 <LI> = 'exponential' exponential quench with constant discharge resistor
  !!                 <LI> = 'linear' quench with constant voltage</UL>

  real(kind(1.0D0)) :: quench_detection_ef = 0D0
  !! quench_detection_ef /0.0/ : Electric field at which TF quench is detected and discharge begins (V/m)
  real(kind(1.0D0)) :: time1 = 0D0
  !! time1 : Time at which TF quench is detected (s)

  real(kind(1.0D0)) :: taucq = 30.0D0
  !! taucq : allowable TF quench time (s)
  real(kind(1.0D0)) :: tcritsc = 16.0D0
  !! tcritsc /16.0/ : critical temperature (K) for superconductor
  !!                  at zero field and strain (isumattf=4, =tc0m)
  real(kind(1.0D0)) :: tdmptf = 10.0D0
  !! tdmptf /10.0/ : fast discharge time for TF coil in event of quench (s)
  !!                 (iteration variable 56)
  !!                 For REBCO model, meaning depends on quench_model:
  !!                 <LI> exponential quench : e-folding time (s)
  !!                 <LI> linear quench : discharge time (s)
  real(kind(1.0D0)) :: tfareain = 0.0D0
  !! tfareain : area of inboard midplane TF legs (m2)

  real(kind(1.0D0)) :: tfboreh = 0.0D0
  !! tfboreh : TF coil horizontal inner bore (m)

  real(kind(1.0D0)) :: tf_total_h_width = 0.0D0
  !! tf_total_h_width : TF coil horizontal inner bore (m)

  real(kind(1.0D0)) :: tfborev = 0.0D0
  !! tfborev : TF coil vertical inner bore (m)
  real(kind(1.0D0)) :: tfbusl = 0.0D0
  !! tfbusl : TF coil bus length (m)
  real(kind(1.0D0)) :: tfbusmas = 0.0D0
  !! tfbusmas : TF coil bus mass (kg)
  real(kind(1.0D0)) :: tfckw = 0.0D0
  !! tfckw :  available DC power for charging the TF coils (kW)
! Issue #781
!   integer :: tfc_model = 1
!   !! tfc_model /1/ : switch for TF coil magnet stress model:<UL>
!   !!                 <LI> = 0 simple model (solid copper coil)
!   !!                 <LI> = 1 CCFE two-layer stress model; superconductor</UL>
  real(kind(1.0D0)), bind(C) :: tfcmw = 0.0D0
  !! tfcmw : peak power per TF power supply (MW)
  real(kind(1.0D0)) :: tfcpmw = 0.0D0
  !! tfcpmw : peak resistive TF coil inboard leg power (MW)
  real(kind(1.0D0)) :: tfcryoarea = 0.0D0
  !! tfcryoarea : surface area of toroidal shells covering TF coils (m2)
  real(kind(1.0D0)) :: tficrn = 0.0D0
  !! tficrn : TF coil half-width - inner bore (m)
  real(kind(1.0D0)) :: tfind = 0.0D0
  !! tfind : TF coil inductance (H)
  real(kind(1.0D0)) :: tfinsgap = 0.010D0
  !! tfinsgap /0.010/ : TF coil WP insertion gap (m)
  real(kind(1.0D0)) :: tflegmw = 0.0D0
  !! tflegmw : TF coil outboard leg resistive power (MW)
  real(kind(1.0D0)) :: rhotfleg = -1.0D0 ! 2.5D-8
  !! rhotfleg /2.5e-8/ : resistivity of a TF coil leg and bus(Ohm-m)
  real(kind(1.0D0)) :: tfleng = 0.0D0
  !! tfleng : TF coil circumference (m)
  real(kind(1.0D0)) :: tfno = 16.0D0
  !! tfno /16.0/ : number of TF coils (default = 50 for stellarators)
  !!               number of TF coils outer legs for ST
  real(kind(1.0D0)) :: tfocrn = 0.0D0
  !! tfocrn : TF coil half-width - outer bore (m)
  real(kind(1.0D0)) :: tfsai = 0.0D0
  !! tfsai : area of the inboard TF coil legs (m2)
  real(kind(1.0D0)) :: tfsao = 0.0D0
  !! tfsao : area of the outboard TF coil legs (m2)
  real(kind(1.0D0)), bind(C) :: tftmp = 4.5D0
  !! tftmp /4.5/ : peak helium coolant temperature in TF coils and PF coils (K)
  ! ISSUE #508 Remove RFP option: frfpf, frfptf, sccufac
! SJP Issue #863
!! tftort : TF coil toroidal thickness (m)
! tftort physically to large, reduced to 1.0
  real(kind(1.0D0)) :: tftort = 1.0D0

  real(kind(1.0D0)) :: thicndut = 8.0D-4
  !! thicndut /8.0e-4/ : conduit insulation thickness (m)
  real(kind(1.0D0)) :: layer_ins = 0.0D0
  !! layer_ins /0/ : Additional insulation thickness between layers (m)
  real(kind(1.0D0)) :: thkcas = 0.3D0
  !! thkcas /0.3/ : inboard TF coil case outer (non-plasma side) thickness (m)
  !!                (iteration variable 57)
  !!                (calculated for stellarators)
  ! Issue #514 Make thkwp an iteration variable
  real(kind(1.0D0)) :: thkwp = 0.0D0
  !! thkwp /0.0/ : radial thickness of winding pack (m) (iteration variable 140)
  real(kind(1.0D0)) :: thwcndut = 8.0D-3
  !! thwcndut /8.0e-3/ : TF coil conduit case thickness (m) (iteration variable 58)
  real(kind(1.0D0)) :: tinstf = 0.018D0
  !! tinstf /0.018/ : ground insulation thickness surrounding winding pack (m)
  !!                  Includes allowance for 10 mm insertion gap.
  !!                  (calculated for stellarators)

  real(kind(1.0D0)), bind(C) :: tmargmin_tf = 0D0
  !! tmargmin_tf /0/ : minimum allowable temperature margin : TF coils (K)
  real(kind(1.0D0)), bind(C) :: tmargmin_cs = 0D0
  !! tmargmin_cs /0/ : minimum allowable temperature margin : CS (K)
  real(kind(1.0D0)) :: tmargmin = 0D0
  !! tmargmin /0/ : minimum allowable temperature margin : TFC AND CS (K)

  real(kind(1.0D0)), bind(C) :: temp_margin = 0.00D0
  !! temp_margin  : temperature margin (K)
  real(kind(1.0D0)) :: tmargtf = 0.0D0
  !! tmargtf :  TF coil temperature margin (K)
  real(kind(1.0D0)) :: tmaxpro = 150.0D0
  !! tmaxpro /150.0/ : maximum temp rise during a quench for protection (K)

  real(kind(1.0D0)) :: tmax_croco = 200.0D0
  !! tmax_croco /200.0/ : CroCo strand: maximum permitted temp during a quench (K)
  ! real(kind(1.0D0)) :: tmax_jacket = 150.0D0
  ! !! tmax_jacket /150.0/ : Jacket: maximum temp during a quench (K)

  real(kind(1.0D0)) :: croco_quench_temperature = 0D0
  !! croco_quench_temperature : CroCo strand: Actual temp reached during a quench (K)

  real(kind(1.0D0)) :: tmpcry = 4.5D0
  !! tmpcry /4.5/ : coil temperature for cryogenic plant power calculation (K)
  real(kind(1.0D0)) :: turnstf = 0.0D0
  !! turnstf : number of turns per TF coil
  real(kind(1.0D0)) :: vdalw = 20.0D0
  !! vdalw /20.0/ : max voltage across TF coil during quench (kV)
  !!                (iteration variable 52)
  real(kind(1.0D0)) :: vforce = 0.0D0
  !! vforce : vertical separating force on inboard leg/coil (N)
  real(kind(1.0D0)) :: vftf = 0.4D0
  !! vftf /0.4/ : coolant fraction of TFC 'cable' (itfsup=1), or of TFC leg (itfsup=0)
  real(kind(1.0D0)) :: voltfleg = 0.0D0
  !! voltfleg : volume of each TF coil outboard leg (m3)
  real(kind(1.0D0)) :: vtfkv = 0.0D0
  !! vtfkv : TF coil voltage for resistive coil including bus (kV)
  real(kind(1.0D0)) :: vtfskv = 0.0D0
  !! vtfskv : voltage across a TF coil during quench (kV)
  real(kind(1.0D0)) :: whtcas = 0.0D0
  !! whtcas : mass per coil of external case (kg)
  real(kind(1.0D0)) :: whtcon = 0.0D0
  !! whtcon : TF coil conductor mass per coil (kg)
  real(kind(1.0D0)) :: whtconcu = 0.0D0
  !! whtconcu : copper mass in TF coil conductor (kg/coil)
  real(kind(1.0D0)) :: whtconin = 0.0D0
  !! whtconin : conduit insulation mass in TF coil conductor (kg/coil)
  real(kind(1.0D0)) :: whtconsc = 0.0D0
  !! whtconsc : superconductor mass in TF coil cable (kg/coil)
  real(kind(1.0D0)) :: whtconsh = 0.0D0
  !! whtconsh : steel conduit mass in TF coil conductor (kg/coil)
  real(kind(1.0D0)) :: whtgw = 0.0D0
  !! whtgw : mass of ground-wall insulation layer per coil (kg/coil)
  real(kind(1.0D0)) :: whttf = 0.0D0
  !! whttf : total mass of the TF coils (kg)
  real(kind(1.0D0)) :: windstrain = 0.0D0
  !! windstrain : longitudinal strain in winding pack
  real(kind(1.0D0)) :: wwp1 = 0.0D0
  !! wwp1 : width of first step of winding pack (m)
  real(kind(1.0D0)) :: wwp2 = 0.0D0
  !! wwp2 : width of second step of winding pack (m)


  !! <P><B>Superconducting TF coil shape parameters</B> (see also farc4tf);
  !! <BR>the TF inner surface top half is approximated by four circular arcs.
  !! Arc 1 goes through points 1 and 2 on the inner surface. Arc 2
  !! goes through points 2 and 3, etc.<P>
  real(kind(1.0D0)), dimension(4) :: dthet = 0.0D0
  !! dthet(4) : angle of arc i (rad)
  real(kind(1.0D0)), dimension(4) :: radctf = 0.0D0
  !! radctf(4) : radius of arc i (m)
  real(kind(1.0D0)), dimension(5) :: xarc = 0.0D0
  !! xarc(5) : x location of arc point i on surface (m)
  real(kind(1.0D0)), dimension(4) :: xctfc = 0.0D0
  !! xctfc(4) : x location of arc centre i (m)
  real(kind(1.0D0)), dimension(5) :: yarc = 0.0D0
  !! yarc(5) : y location of arc point i on surface (m)
  real(kind(1.0D0)), dimension(4) :: yctfc = 0.0D0
  !! yctfc(4) : y location of arc centre i (m)

  ! New TF shape:  Horizontal and vertical radii of inside edge of TF coil
  ! Arcs are numbered clockwise:
  ! 1=upper inboard, 2=upper outboard, 3=lower ouboard, 4=lower inboard
  real(kind(1.0D0)), dimension(4) :: tfa = 0.0D0
  !! tfa(4) : Horizontal radius of inside edge of TF coil (m)
  real(kind(1.0D0)), dimension(4) :: tfb = 0.0D0
  !! tfb(4) : Vertical radius of inside edge of TF coil (m)


  !! <P><B>Quantities relating to the spherical tokamak model (itart=1)</B>
  !!       (and in some cases, also to resistive TF coils, itfsup=0):<P>
  real(kind(1.0D0)) :: drtop = 0.0D0
  !! drtop /0.0/ : centrepost taper maximum radius adjustment (m)
  real(kind(1.0D0)) :: dztop = 0.0D0
  !! dztop /0.0/ : centrepost taper height adjustment (m)
  real(kind(1.0D0)) :: etapump = 0.8D0
  !! etapump /0.8/ : centrepost coolant pump efficiency
  real(kind(1.0D0)) :: fcoolcp = 0.3D0
  !! fcoolcp /0.3/ : coolant fraction of TF coil inboard legs
  !!                 (iteration variable 23)
  real(kind(1.0D0)) :: frhocp = 1.0D0
  !! frhocp /1.0/ : centrepost resistivity enhancement factor
  real(kind(1.0D0)), parameter :: k_copper = 330.0D0
  !! k_copper /330.0/ FIX : Copper thermal conductivity (W/m/K)
  real(kind(1.0D0)), parameter :: kh2o = 0.651D0
  !! kh2o /0.651/ FIX : thermal conductivity of water (W/m/K)
  real(kind(1.0D0)), parameter :: muh2o = 4.71D-4
  !! muh2o /4.71e-4/ FIX : water dynamic viscosity (kg/m/s)
  real(kind(1.0D0)) :: ncool = 0.0D0
  !! ncool : number of centrepost coolant tubes
  real(kind(1.0D0)) :: ppump = 0.0D0
  !! ppump : centrepost coolant pump power (W)
  real(kind(1.0D0)) :: prescp = 0.0D0
  !! prescp : resistive power in the centrepost (W)

  real(kind(1.0D0)) :: ptempalw = 473.15D0   ! 200 C
  !! ptempalw /473.15/ : maximum peak centrepost temperature (K)
  !!                    (constraint equation 44)

  real(kind(1.0D0)) :: rcool = 0.005D0
  !! rcool /0.005/ : average radius of coolant channel (m)
  !!                 (iteration variable 69)

  real(kind(1.0D0)) :: rhocp = 0.0D0
  !! rhocp : TF coil inboard leg resistivity (Ohm-m)

  real(kind(1.0D0)) :: tcoolin = 313.15D0   ! 40 C
  !! tcoolin /313.15/ : centrepost coolant inlet temperature (K)

  real(kind(1.0D0)) :: tcpav = 373.15D0     ! 100 C
  !! tcpav /373.15/ : Assumed temperature of centrepost called CP (K)
  !!                  Only used for resistive coils to compute the resisitive heating 
  !!                  Must be an iteration variable for ST (itart == 1) (iteration variable 20)

  real(kind(1.0D0)) :: tcpav2 = 0.0D0
  !! tcpav2 : Computed centrepost average temperature (K) (for consistency)

  real(kind(1.0D0)) :: tcpmax = 0.0D0
  !! tcpmax : peak centrepost temperature (K)
  
  real(kind(1.0D0)) :: vcool = 20.0D0
  !! vcool /20.0/ : max centrepost coolant flow speed at midplane (m/s)
  !!                (iteration variable 70)
  real(kind(1.0D0)) :: volcp = 0.0D0
  !! volcp : total volume of TF coil inboard legs (m3)
  real(kind(1.0D0)) :: whtcp = 0.0D0
  !! whtcp : mass of TF coil inboard legs (kg)
  real(kind(1.0D0)) :: whttflgs = 0.0D0
  !! whttflgs : mass of the TF coil legs (kg)

end module tfcoil_variables

! !!!!!!!!!!!!!!!!!!!!!!!!!!!!!!!!!!!!!!!!!!!!!!!!!!!!!!!!!!!!!!!!!!

module structure_variables

  !! Module containing global variables relating to the
  !! support structure
  !! This module contains global variables relating to the
  !! support structure of a fusion power plant.
  !! AEA FUS 251: A User's Guide to the PROCESS Systems Code
  !
  ! !!!!!!!!!!!!!!!!!!!!!!!!!!!!!!!!!!!!!!!!!!!!!!!

  implicit none

  public

  real(kind(1.0D0)) :: aintmass = 0.0D0
  !! aintmass : intercoil structure mass (kg)
  real(kind(1.0D0)) :: clgsmass = 0.0D0
  !! clgsmass : gravity support structure for TF coil, PF coil
  !!            and intercoil support systems (kg)
  real(kind(1.0D0)) :: coldmass = 0.0D0
  !! coldmass : total mass of components at cryogenic temperatures (kg)
  real(kind(1.0D0)) :: fncmass = 0.0D0
  !! fncmass : PF coil outer support fence mass (kg)
  real(kind(1.0D0)) :: gsmass = 0.0D0
  !! gsmass : reactor core gravity support mass (kg)

end module structure_variables

! !!!!!!!!!!!!!!!!!!!!!!!!!!!!!!!!!!!!!!!!!!!!!!!!!!!!!!!!!!!!!!!!!!

module vacuum_variables

  !! Module containing global variables relating to the
  !! vacuum system
  !! This module contains global variables relating to the
  !! vacuum system of a fusion power plant.
  !! AEA FUS 251: A User's Guide to the PROCESS Systems Code
  !
  ! !!!!!!!!!!!!!!!!!!!!!!!!!!!!!!!!!!!!!!!!!!!!!!!

  implicit none

  public
  character(len=6) :: vacuum_model = 'old'
  !! vacuum_model /old/ : switch for vacuum pumping model:<UL>
  !!        <LI> = 'old' for old detailed ETR model;
  !!        <LI> = 'simple' for simple steady-state model with comparison to ITER cryopumps</UL>
  real(kind(1.0D0)) :: niterpump = 0.0D0
  !! niterpump : number of high vacuum pumps (real number), each with the throughput
  !!             of one ITER cryopump (50 Pa m3 s-1), all operating at the same time
  !!             (vacuum_model = 'simple')
  integer :: ntype = 1
  !! ntype /1/ : switch for vacuum pump type:<UL>
  !!        <LI> = 0 for turbomolecular pump (magnetic bearing)
  !!                 with speed of 2.0 m3/s
  !!                 (1.95 for N2, 1.8 for He, 1.8 for DT);
  !!        <LI> = 1 for compound cryopump with nominal speed of 10.0 m3/s
  !!                 (9.0 for N2, 5.0 for He and 25.0 for DT)</UL>
  integer :: nvduct = 0
  !! nvduct : number of ducts (torus to pumps)
  real(kind(1.0D0)) :: dlscal = 0.0D0
  !! dlscal : vacuum system duct length scaling
  real(kind(1.0D0)) :: pbase = 5.0D-4
  !! pbase /5.0e-4/ : base pressure during dwell before gas pre-fill(Pa)
  real(kind(1.0D0)) :: prdiv = 0.36D0
  !! prdiv /0.36/ : divertor chamber pressure during burn (Pa)
  real(kind(1.0D0)) :: pumptp = 1.2155D22
  !! pumptp /1.2155D22/ : Pump throughput (molecules/s) (default is ITER value)
  real(kind(1.0D0)) :: rat = 1.3D-8
  !! rat /1.3e-8/ : plasma chamber wall outgassing rate (Pa-m/s)
  real(kind(1.0D0)) :: tn = 300.0D0
  !! tn /300.0/ : neutral gas temperature in chamber (K)
  real(kind(1.0D0)) :: vacdshm = 0.0D0
  !! vacdshm : mass of vacuum duct shield (kg)
  real(kind(1.0D0)) :: vcdimax = 0.0D0
  !! vcdimax : diameter of duct passage (m)
  integer :: vpumpn = 0
  !! vpumpn : number of high vacuum pumps
  integer :: dwell_pump = 0
  !! dwell_pump /0/ : switch for dwell pumping options:<UL>
  !!             <LI> = 0 pumping only during tdwell;
  !!             <LI> = 1 pumping only during tramp
  !!             <LI> = 2 pumping during tdwell + tramp</UL>

  real(kind(1.0D0)) :: pumpareafraction = 0.0203D0
  !! <P><B>The following are used in the Battes, Day and Rohde pump-down model
  !! See "Basic considerations on the pump-down time in the dwell phase of a pulsed fusion DEMO"
  !! http://dx.doi.org/10.1016/j.fusengdes.2015.07.011)
  !! (vacuum_model=simple'):</B><P>
  !! pumpareafraction /0.0203/ : area of one pumping port as a fraction of plasma surface area
  real(kind(1.0D0)) :: pumpspeedmax = 27.3D0
  !! pumpspeedmax /27.3/ : maximum pumping speed per unit area for deuterium & tritium, molecular flow
  real(kind(1.0D0)) :: pumpspeedfactor = 0.167D0
  !! pumpspeedfactor /0.167/ : effective pumping speed reduction factor due to duct impedance
  real(kind(1.0D0)) :: initialpressure = 1.0D0
  !! initialpressure /1.0/ : initial neutral pressure at the beginning of the dwell phase (Pa)
  ! (duplicate message)
  !! pbase /5.0e-4/ : base pressure during dwell before gas pre-fill (Pa)
  real(kind(1.0D0)) :: outgasindex = 1.0D0
  !! outgasindex /1.0/ : outgassing decay index
  real(kind(1.0D0)) :: outgasfactor = 0.0235D0
  !! outgasfactor /0.0235/ : outgassing prefactor kw: outgassing rate at 1 s per unit area (Pa m s-1)

end module vacuum_variables

! !!!!!!!!!!!!!!!!!!!!!!!!!!!!!!!!!!!!!!!!!!!!!!!!!!!!!!!!!!!!!!!!!!

module pf_power_variables

  !! Module containing global variables relating to the
  !! PF coil power conversion system
  !! This module contains global variables relating to the
  !! PF coil power conversion system of a fusion power plant.
  !! AEA FUS 251: A User's Guide to the PROCESS Systems Code
  !
  ! !!!!!!!!!!!!!!!!!!!!!!!!!!!!!!!!!!!!!!!!!!!!!!!

  implicit none

  public

  real(kind(1.0D0)) :: acptmax = 0.0D0
  !! acptmax : average of currents in PF circuits (kA)
  real(kind(1.0D0)) :: ensxpfm = 0.0D0
  !! ensxpfm : maximum stored energy in the PF circuits (MJ)
  integer :: iscenr = 2
  !! iscenr /2/ : Switch for PF coil energy storage option:<UL>
  !!         <LI> = 1 all power from MGF (motor-generator flywheel) units;
  !!         <LI> = 2 all pulsed power from line;
  !!         <LI> = 3 PF power from MGF, heating from line</UL>
  !!         (In fact, options 1 and 3 are not treated differently)
  real(kind(1.0D0)) :: pfckts = 0.0D0
  !! pfckts : number of PF coil circuits
  real(kind(1.0D0)) :: spfbusl = 0.0D0
  !! spfbusl : total PF coil circuit bus length (m)
  real(kind(1.0D0)) :: spsmva = 0.0D0
  !! spsmva : sum of PF power supply ratings (MVA)
  real(kind(1.0D0)) :: srcktpm = 0.0D0
  !! srcktpm : sum of resistive PF coil power (kW)
  real(kind(1.0D0)) :: vpfskv = 0.0D0
  !! vpfskv : PF coil voltage (kV)

  real(kind(1.0D0)) :: peakpoloidalpower = 0.0D0
  !! peakpoloidalpower : Peak absolute rate of change of stored energy in poloidal field (MW) (11/01/16)
  real(kind(1.0D0)) :: maxpoloidalpower = 1000.0D0
  !! maxpoloidalpower /1000/ : Maximum permitted absolute rate of change of stored energy in poloidal field (MW)
  real(kind(1.0D0)), dimension(5) :: poloidalpower = 0.0D0
  !! poloidalpower : Poloidal power usage at time t (MW)


end module pf_power_variables

! !!!!!!!!!!!!!!!!!!!!!!!!!!!!!!!!!!!!!!!!!!!!!!!!!!!!!!!!!!!!!!!!!!

module heat_transport_variables

  !! Module containing global variables relating to the
  !! heat transport system
  !! This module contains global variables relating to the
  !! heat transport system of a fusion power plant, and
  !! also those for a hydrogen production plant.
  !! AEA FUS 251: A User's Guide to the PROCESS Systems Code
  !
  ! !!!!!!!!!!!!!!!!!!!!!!!!!!!!!!!!!!!!!!!!!!!!!!!

  implicit none

  public

  real(kind(1.0D0)) :: baseel = 5.0D6
  !! baseel /5.0e6/ : base plant electric load (W)
  real(kind(1.0D0)), bind(C) :: crypmw = 0.0D0
  !! crypmw : cryogenic plant power (MW)

  real(kind(1.0D0)) :: etatf = 0.9D0
  !! etatf /0.9/ : AC to resistive power conversion for TF coils
  real(kind(1.0D0)) :: etath = 0.35D0
  !! etath /0.35/ : thermal to electric conversion efficiency
  !!                if secondary_cycle=2; otherwise calculated
  real(kind(1.0D0)), bind(C) :: fachtmw = 0.0D0
  !! fachtmw : facility heat removal (MW)
  real(kind(1.0D0)), bind(C) :: fcsht = 0.0D0
  !! fcsht : total baseline power required at all times (MW)
  real(kind(1.0D0)) :: fgrosbop = 0.0D0
  !! fgrosbop : scaled fraction of gross power to balance-of-plant
  real(kind(1.0D0)) :: fmgdmw = 0.0D0
  !! fmgdmw /0.0/ : power to mgf (motor-generator flywheel) units (MW)
  !!                (ignored if iscenr=2)
  real(kind(1.0D0)) :: fpumpblkt = 0.005D0
  !! fpumpblkt /0.005/ : fraction of total blanket thermal power required
  !!                     to drive the blanket coolant pumps (default assumes
  !!                     water coolant) (secondary_cycle=0)
  real(kind(1.0D0)) :: fpumpdiv = 0.005D0
  !! fpumpdiv /0.005/ : fraction of total divertor thermal power required
  !!                    to drive the divertor coolant pumps (default assumes
  !!                    water coolant)
  real(kind(1.0D0)) :: fpumpfw = 0.005D0
  !! fpumpfw /0.005/ : fraction of total first wall thermal power required
  !!                   to drive the FW coolant pumps (default assumes water
  !!                   coolant) (secondary_cycle=0)
  real(kind(1.0D0)) :: fpumpshld = 0.005D0
  !! fpumpshld /0.005/ : fraction of total shield thermal power required
  !!                     to drive the shield coolant pumps (default assumes
  !!                     water coolant)
  real(kind(1.0D0)) :: htpmw_min = 0.0D0
  !! htpmw_min /0.0/ : Minimum total electrical power for primary coolant pumps (MW) NOT RECOMMENDED

  real(kind(1.0D0)), bind(C) :: helpow = 0.0D0
  !! helpow : heat removal at cryogenic temperatures (W)
  real(kind(1.0D0)) :: htpmw = 0.0D0
  !! htpmw  :: heat transport system electrical pump power (MW)
  real(kind(1.0D0)) :: htpmw_blkt = 0.0D0
  !! htpmw_blkt /0.0/ : blanket coolant mechanical pumping power (MW)
  real(kind(1.0D0)) :: htpmw_div = 0.0D0
  !! htpmw_div /0.0/ : divertor coolant mechanical pumping power (MW)
  real(kind(1.0D0)) :: htpmw_fw = 0.0D0
  !! htpmw_fw /0.0/ : first wall coolant mechanical pumping power (MW)
  real(kind(1.0D0)) :: htpmw_shld = 0.0D0
  !! htpmw_shld /.0/ : shield and vacuum vessel coolant mechanical pumping power (MW)
  real(kind(1.0D0)) :: htpsecmw = 0.0D0
  !! htpsecmw : Waste power lost from primary coolant pumps (MW)
  !!

  ! Issue #506 Hydrogen production removed

  !  To be REMOVED
  integer :: ipowerflow = 1
  !! ipowerflow /1/ : switch for power flow model:<UL>
  !!             <LI> = 0 pre-2014 version;
  !!             <LI> = 1 comprehensive 2014 model</UL>
  integer :: iprimnloss = 0
  !! iprimnloss /0/ : switch for lost neutron power through holes destiny (ipowerflow=0):<UL>
  !!             <LI> = 0 does not contribute to energy generation cycle;
  !!             <LI> = 1 contributes to energy generation cycle</UL>

  ! KEEP
  integer :: iprimshld = 1
  !! iprimshld /1/ : switch for shield thermal power destiny:<UL>
  !!            <LI> = 0 does not contribute to energy generation cycle;
  !!            <LI> = 1 contributes to energy generation cycle</UL>

  integer, bind(C) :: nphx = 0
  !! nphx : number of primary heat exchangers
  real(kind(1.0D0)), bind(C) :: pacpmw = 0.0D0
  !! pacpmw : total pulsed power system load (MW)
  real(kind(1.0D0)) :: peakmva = 0.0D0
  !! peakmva : peak MVA requirement
  real(kind(1.0D0)), bind(C) :: pfwdiv = 0.0D0
  !! pfwdiv : heat removal from first wall/divertor (MW)
  real(kind(1.0D0)), bind(C) :: pgrossmw = 0.0D0
  !! pgrossmw : gross electric power (MW)
  real(kind(1.0D0)), bind(C) :: pinjht = 0.0D0
  !! pinjht : power dissipated in heating and current drive system (MW)
  real(kind(1.0D0)) :: pinjmax = 120.0D0
  !! pinjmax : maximum injector power during pulse (heating and ramp-up/down phase) (MW)
  real(kind(1.0D0)), bind(C) :: pinjwp = 0.0D0
  !! pinjwp : injector wall plug power (MW)
  real(kind(1.0D0)) :: pinjwpfix = 0.0D0
  !! pinjwpfix : secondary injector wall plug power (MW)
  real(kind(1.0D0)) :: pnetelmw = 0.0D0
  !! pnetelmw : net electric power (MW)
  real(kind(1.0D0)) :: precircmw = 0.0D0
  !! precircmw : recirculating electric power (MW)
  real(kind(1.0D0)) :: priheat = 0.0D0
  !! priheat : total thermal power removed from fusion core (MW)
  real(kind(1.0D0)) :: psecdiv = 0.0D0
  !! psecdiv : Low-grade heat lost in divertor (MW)
  real(kind(1.0D0)) :: psechcd = 0.0D0
  !! psechcd : Low-grade heat lost into HCD apparatus (MW)
  real(kind(1.0D0)) :: psechtmw = 0.0D0
  !! psechtmw : Low-grade heat (MW)

  ! NEW
  real(kind(1.0D0)) :: pseclossmw = 0.0D0
  !! pseclossmw : Low-grade heat (VV + lost)(MW)

  real(kind(1.0D0)) :: psecshld = 0.0D0
  !! psecshld : Low-grade heat deposited in shield (MW)
  real(kind(1.0D0)), bind(C) :: pthermmw = 0.0D0
  !! pthermmw : High-grade heat useful for electric production (MW)
  real(kind(1.0D0)) :: pwpm2 = 150.0D0
  !! pwpm2 /150.0/ : base AC power requirement per unit floor area (W/m2)
  real(kind(1.0D0)) :: tfacpd = 0.0D0
  !! tfacpd : total steady state TF coil AC power demand (MW)
  real(kind(1.0D0)), bind(C) :: tlvpmw = 0.0D0
  !! tlvpmw : estimate of total low voltage power (MW)
  real(kind(1.0D0)), bind(C) :: trithtmw = 15.0D0
  !! trithtmw /15.0/ : power required for tritium processing (MW)
  real(kind(1.0D0)) :: tturb = 0.0D0
  !! tturb : coolant temperature at turbine inlet (K) (secondary_cycle = 3,4)
  real(kind(1.0D0)), bind(C) :: vachtmw = 0.5D0
  !! vachtmw /0.5/ : vacuum pump power (MW)

end module heat_transport_variables

! !!!!!!!!!!!!!!!!!!!!!!!!!!!!!!!!!!!!!!!!!!!!!!!!!!!!!!!!!!!!!!!!!!

module times_variables

  !! Module containing global variables relating to the
  !! plasma pulse timings
  !! This module contains global variables relating to the
  !! plasma pulse timings.
  !! AEA FUS 251: A User's Guide to the PROCESS Systems Code
  !
  ! !!!!!!!!!!!!!!!!!!!!!!!!!!!!!!!!!!!!!!!!!!!!!!!

  implicit none

  public

  real(kind(1.0D0)) :: pulsetimings = 1.0D0
  !! pulsetimings /0.0/ : switch for pulse timings (if lpulse=1):<UL>
  !!           <LI> = 0, tohs = Ip(MA)/0.1 tramp, tqnch = input;
  !!           <LI> = 1, tohs = iteration var or input. tramp/tqnch max of input or tohs</UL>
  real(kind(1.0D0)), bind(C) :: tburn = 1000.0D0
  !! tburn /1000.0/ : burn time (s) (calculated if lpulse=1)
  real(kind(1.0D0)) :: tburn0 = 0.0D0
  !! tburn0 : burn time (s) - used for internal consistency
  real(kind(1.0D0)), bind(C) :: tcycle = 0.0D0
  !! tcycle : full cycle time (s)
  real(kind(1.0D0)), bind(C) :: tdown = 0.0D0
  !! tdown : down time (s)
  real(kind(1.0D0)), bind(C) :: tdwell = 1800.0D0
  !! tdwell /1800.0/ : time between pulses in a pulsed reactor (s)
  !!                  (iteration variable 17)
  real(kind(1.0D0)), bind(C) :: theat = 10.0D0
  !! theat /10.0/ : heating time, after current ramp up (s)
  real(kind(1.0D0)), dimension(6) :: tim = 0.0D0
  !! tim(6) : array of time points during plasma pulse (s)
  character(len=11), dimension(6) :: timelabel = (/ 'Start',   &
  !! timelabel(6) : array of time labels during plasma pulse (s)
                                                    'BOP  ',     &
                                                    'EOR  ',     &
                                                    'BOF  ',     &
                                                    'EOF  ',     &
                                                    'EOP  ' /)
  character(len=11), dimension(5) :: intervallabel = (/ 'tramp',     &
  !! intervallabel(6) : time intervals - as strings (s)
                                                        'tohs ',      &
                                                        'theat',     &
                                                        'tburn',     &
                                                        'tqnch' /)
  real(kind(1.0D0)), bind(C) :: tohs = 30.0D0
  !! tohs /30.0/ : plasma current ramp-up time for current initiation (s)
  !!               (but calculated if lpulse=0)
  !!               (iteration variable 65)
  real(kind(1.0D0)) :: tohsin = 0.0D0
  !! tohsin /0.0/ : switch for plasma current ramp-up time (if lpulse=0):<UL>
  !!           <LI> = 0, tohs = tramp = tqnch = Ip(MA)/0.5;
  !!           <LI> <>0, tohs = tohsin; tramp, tqnch are input</UL>
  real(kind(1.0D0)) :: tpulse = 0.0D0
  !! tpulse : pulse length = tohs + theat + tburn + tqnch
  real(kind(1.0D0)) :: tqnch = 15.0D0
  !! tqnch /15.0/ : shut down time for PF coils (s); if pulsed, = tohs
  real(kind(1.0D0)) :: tramp = 15.0D0
  !! tramp /15.0/ : initial PF coil charge time (s); if pulsed, = tohs

end module times_variables

! !!!!!!!!!!!!!!!!!!!!!!!!!!!!!!!!!!!!!!!!!!!!!!!!!!!!!!!!!!!!!!!!!!

module buildings_variables

  !! Module containing global variables relating to the
  !! plant buildings
  !! This module contains global variables relating to the
  !! plant buildings.
  !! AEA FUS 251: A User's Guide to the PROCESS Systems Code
  !
  ! !!!!!!!!!!!!!!!!!!!!!!!!!!!!!!!!!!!!!!!!!!!!!!!

  implicit none

  public

  real(kind(1.0D0)) :: admv = 1.0D5
  !! admv /1.0e5/ : administration building volume (m3)
  real(kind(1.0D0)) :: admvol = 0.0D0
  !! admvol : volume of administration buildings (m3)
  real(kind(1.0D0)) :: clh1 = 2.5D0
  !! clh1 /2.5/ : vertical clearance from TF coil to cryostat (m)
  !!              (calculated for tokamaks)
  real(kind(1.0D0)) :: clh2 = 15.0D0
  !! clh2 /15.0/ : clearance beneath TF coil to foundation
  !!               (including basement) (m)
  real(kind(1.0D0)) :: conv = 6.0D4
  !! conv /6.0e4/ : control building volume (m3)
  real(kind(1.0D0)) :: convol = 0.0D0
  !! convol : volume of control, protection and i&c building (m3)
  real(kind(1.0D0)) :: cryvol = 0.0D0
  !! cryvol : volume of cryoplant building (m3)
  real(kind(1.0D0)) :: efloor = 0.0D0
  !! efloor : effective total floor space (m2)
  real(kind(1.0D0)) :: elevol = 0.0D0
  !! elevol : volume of electrical equipment building (m3)
  real(kind(1.0D0)) :: esbldgm3 = 1.0D3
  !! esbldgm3 /1.0e3/ : volume of energy storage equipment building (m3)
  !!                    (not used if lpulse=0)
  real(kind(1.0D0)) :: fndt = 2.0D0
  !! fndt /2.0/ : foundation thickness (m)
  real(kind(1.0D0)) :: hccl = 5.0D0
  !! hccl /5.0/ : clearance around components in hot cell (m)
  real(kind(1.0D0)) :: hcwt = 1.5D0
  !! hcwt /1.5/ : hot cell wall thickness (m)
  real(kind(1.0D0)) :: mbvfac = 2.8D0
  !! mbvfac /2.8/ : maintenance building volume multiplication factor
  real(kind(1.0D0)) :: pfbldgm3 = 2.0D4
  !! pfbldgm3 /2.0e4/ : volume of PF coil power supply building (m3)
  real(kind(1.0D0)) :: pibv = 2.0D4
  !! pibv /2.0e4/ : power injection building volume (m3)
  real(kind(1.0D0)) :: rbrt = 1.0D0
  !! rbrt /1.0/ : reactor building roof thickness (m)
  real(kind(1.0D0)) :: rbvfac = 1.6D0
  !! rbvfac /1.6/ : reactor building volume multiplication factor
  real(kind(1.0D0)) :: rbvol = 0.0D0
  !! rbvol : reactor building volume (m3)
  real(kind(1.0D0)) :: rbwt = 2.0D0
  !! rbwt /2.0/ : reactor building wall thickness (m)
  real(kind(1.0D0)) :: rmbvol = 0.0D0
  !! rmbvol : volume of maintenance and assembly building (m3)
  real(kind(1.0D0)) :: row = 4.0D0
  !! row /4.0/ : clearance to building wall for crane operation (m)
  real(kind(1.0D0)) :: rxcl = 4.0D0
  !! rxcl /4.0/ : clearance around reactor (m)
  real(kind(1.0D0)) :: shmf = 0.5D0
  !! shmf /0.5/ : fraction of shield mass per TF coil
  !!              to be moved in the maximum shield lift
  real(kind(1.0D0)) :: shov = 1.0D5
  !! shov /1.0e5/ : shops and warehouse volume (m3)
  real(kind(1.0D0)) :: shovol = 0.0D0
  !! shovol :volume of shops and buildings for plant auxiliaries (m3)
  real(kind(1.0D0)) :: stcl = 3.0D0
  !! stcl /3.0/ : clearance above crane to roof (m)
  real(kind(1.0D0)) :: tfcbv = 2.0D4
  !! tfcbv /2.0e4/ : volume of TF coil power supply building (m3)
  !!                 (calculated if TF coils are superconducting)
  real(kind(1.0D0)) :: trcl = 1.0D0
  !! trcl /1.0/ : transportation clearance between components (m)
  real(kind(1.0D0)) :: triv = 4.0D4
  !! triv /4.0e4/ : volume of tritium, fuel handling and
  !!                health physics buildings (m3)
  real(kind(1.0D0)) :: volnucb = 0.0D0
  !! volnucb : sum of nuclear buildings volumes (m3)
  real(kind(1.0D0)), bind(C) :: volrci = 0.0D0
  !! volrci : internal volume of reactor building (m3)
  real(kind(1.0D0)) :: wgt = 5.0D5
  !! wgt /5.0e5/ : reactor building crane capacity (kg)
  !!               (calculated if 0 is input)
  real(kind(1.0D0)) :: wgt2 = 1.0D5
  !! wgt2 /1.0e5/ : hot cell crane capacity (kg)
  !!                (calculated if 0 is input)
  real(kind(1.0D0)) :: wrbi = 0.0D0
  !! wrbi : distance from centre of machine to building wall (m),
  !!        i.e. reactor building half-width
  real(kind(1.0D0)) :: wsvfac = 1.9D0
  !! wsvfac /1.9/ : warm shop building volume multiplication factor
  real(kind(1.0D0)), bind(C) :: wsvol = 0.0D0
  !! wsvol : volume of warm shop building (m3)

end module buildings_variables

! !!!!!!!!!!!!!!!!!!!!!!!!!!!!!!!!!!!!!!!!!!!!!!!!!!!!!!!!!!!!!!!!!!

module build_variables

  !! Module containing global variables relating to the
  !! machine's radial and vertical build
  !! This module contains global variables relating to the
  !! fusion power core's radial and vertical geometry (build).
  !! AEA FUS 251: A User's Guide to the PROCESS Systems Code
  !
  ! !!!!!!!!!!!!!!!!!!!!!!!!!!!!!!!!!!!!!!!!!!!!!!!

  implicit none

  public

  real(kind(1.0D0)) :: aplasmin = 0.25D0
  !! aplasmin /0.25/ : minimum minor radius (m)
  real(kind(1.0D0)) :: blarea = 0.0D0
  !! blarea : blanket total surface area (m2)
  real(kind(1.0D0)) :: blareaib = 0.0D0
  !! blareaib : inboard blanket surface area (m2)
  real(kind(1.0D0)) :: blareaob = 0.0D0
  !! blareaob : outboard blanket surface area (m2)
  real(kind(1.0D0)) :: blbmith = 0.17D0
  !! blbmith /0.17/ : inboard blanket box manifold thickness (m)
  !!                   (blktmodel>0)
  real(kind(1.0D0)) :: blbmoth = 0.27D0
  !! blbmoth /0.27/ : outboard blanket box manifold thickness (m)
  !!                   (blktmodel>0)
  real(kind(1.0D0)) :: blbpith = 0.30D0
  !! blbpith /0.30/ : inboard blanket base plate thickness (m)
  !!                   (blktmodel>0)
  real(kind(1.0D0)) :: blbpoth = 0.35D0
  !! blbpoth /0.35/ : outboard blanket base plate thickness (m)
  !!                   (blktmodel>0)
  real(kind(1.0D0)) :: blbuith = 0.365D0
  !! blbuith /0.365/ : inboard blanket breeding zone thickness (m)
  !!                   (blktmodel>0)
  !!                   (iteration variable 90)
  real(kind(1.0D0)) :: blbuoth = 0.465D0
  !! blbuoth /0.465/ : outboard blanket breeding zone thickness (m)
  !!                   (blktmodel>0)
  !!                   (iteration variable 91)
  real(kind(1.0D0)) :: blnkith = 0.115D0
  !! blnkith /0.115/ : inboard blanket thickness (m);
  !!                   (calculated if blktmodel > 0)
  !!                   (=0.0 if iblnkith=0)
  real(kind(1.0D0)) :: blnkoth = 0.235D0
  !! blnkoth /0.235/ : outboard blanket thickness (m);
  !!                   calculated if blktmodel > 0
  real(kind(1.0D0)) :: blnktth = 0.0D0
  !! blnktth : top blanket thickness (m),
  !!           = mean of inboard and outboard blanket thicknesses
  real(kind(1.0D0)) :: bore = 1.42D0
  !! bore /1.42/ : central solenoid inboard radius (m)
  !!               (iteration variable 29)
  real(kind(1.0D0)) :: clhsf = 4.268D0
  !! clhsf /4.268/ : cryostat lid height scaling factor (tokamaks)
  real(kind(1.0D0)) :: ddwex = 0.07D0
  !! ddwex /0.07/ : cryostat thickness (m)
  real(kind(1.0D0)) :: ddwi = 0.07D0
  !! ddwi /0.07/ : vacuum vessel thickness (TF coil / shield) (m)
  real(kind(1.0D0)) :: fcspc = 0.6D0
  !! fcspc /0.6/ : Fraction of space occupied by CS pre-compression structure
  real(kind(1.0D0)) :: fmsbc = 0.0D0
  !! fmsbc /0.0/ : Martensitic fraction of steel in (non-existent!) bucking cylinder
  real(kind(1.0D0)) :: fmsbl = 0.0D0
  !! fmsbl /0.0/ : Martensitic fraction of steel in blanket
  real(kind(1.0D0)) :: fmsdwe = 0.0D0
  !! fmsdwe /0.0/ : Martensitic fraction of steel in cryostat
  real(kind(1.0D0)) :: fmsdwi = 0.0D0
  !! fmsdwi /0.0/ : Martensitic fraction of steel in vacuum vessel
  real(kind(1.0D0)) :: fmsfw = 0.0D0
  !! fmsfw /0.0/ : Martensitic fraction of steel in first wall
  real(kind(1.0D0)) :: fmsoh = 0.0D0
  !! fmsoh /0.0/ : Martensitic fraction of steel in central solenoid
  real(kind(1.0D0)) :: fmssh = 0.0D0
  !! fmssh /0.0/ : Martensitic fraction of steel in shield
  real(kind(1.0D0)) :: fmstf = 0.0D0
  !! fmstf /0.0/ : Martensitic fraction of steel in TF coil
  real(kind(1.0D0)) :: fseppc = 3.5D8
  !! fseppc /3.5d8/ : Separation force in CS coil pre-compression structure
  real(kind(1.0D0)) :: fwarea = 0.0D0
  !! fwarea : first wall total surface area (m2)
  real(kind(1.0D0)) :: fwareaib = 0.0D0
  !! fwareaib : inboard first wall surface area (m2)
  real(kind(1.0D0)) :: fwareaob = 0.0D0
  !! fwareaob : outboard first wall surface area (m2)

  ! MDK These are now calculated
  real(kind(1.0D0)) :: fwith = 0.0D0
  !! fwith : inboard first wall thickness, initial estimate (m)
  real(kind(1.0D0)) :: fwoth = 0.0D0
  !! fwoth : outboard first wall thickness, initial estimate (m)
  ! Issue #481 Rename gapds
  real(kind(1.0D0)) :: gapds = 0.155D0
  !! gapds /0.155/ : gap between inboard vacuum vessel and thermal shield (m)
  !!               (iteration variable 61)
  real(kind(1.0D0)) :: gapoh = 0.08D0
  !! gapoh /0.08/ : gap between central solenoid and TF coil (m)
  !!               (iteration variable 42)
  real(kind(1.0D0)) :: gapomin = 0.234D0
  !! gapomin /0.234/ : minimum gap between outboard vacuum vessel and TF coil (m)
  !!                  (iteration variable 31)
  real(kind(1.0D0)) :: gapsto = 0.0D0
  !! gapsto : gap between outboard vacuum vessel and TF coil (m)
  real(kind(1.0D0)) :: hmax = 0.0D0
  !! hmax : maximum (half-)height of TF coil (inside edge) (m)
  real(kind(1.0D0)) :: hpfdif = 0.0D0
  !! hpfdif : difference in distance from midplane of upper and lower
  !!          portions of TF legs (non-zero for single-null devices) (m)
  real(kind(1.0D0)) :: hpfu = 0.0D0
  !! hpfu : height to top of (upper) TF coil leg (m)
  real(kind(1.0D0)) :: hr1 = 0.0D0
  !! hr1 : half-height of TF coil inboard leg straight section (m)
  integer :: iohcl = 1
  !! iohcl /1/ : switch for existence of central solenoid:<UL>
  !!        <LI> = 0 central solenoid not present;
  !!        <LI> = 1 central solenoid exists</UL>

  integer :: iprecomp = 1
  !! iprecomp /1/ : switch for existence of central solenoid pre-compression structure:<UL>
  !!        <LI> = 0 no pre-compression structure;
  !!        <LI> = 1 calculated pre-compression structure</UL>


  real(kind(1.0D0)) :: ohcth = 0.811D0
  !! ohcth /0.811/ : central solenoid thickness (m)
  !!                (iteration variable 16)
  real(kind(1.0D0)) :: precomp = 0.0D0
  !! precomp : CS coil precompression structure thickness (m)
  real(kind(1.0D0)) :: rbld = 0.0D0
  !! rbld : sum of thicknesses to the major radius (m)
  real(kind(1.0D0)) :: rinboard = 0.651D0
  !! rinboard /0.651/ : plasma inboard radius (m)
  !!                    (consistency equation 29)
  real(kind(1.0D0)) :: rsldi = 0.0D0
  !! rsldi : radius to inboard shield (inside point) (m)
  real(kind(1.0D0)) :: rsldo = 0.0D0
  !! rsldo : radius to outboard shield (outside point) (m)

  real(kind(1.0D0)) :: r_tf_inleg_in = 0.0D0
  !! r_tf_inleg_in : Inner edge radius of the TF inboard legs (m)

  real(kind(1.0D0)) :: r_tf_inleg_mid = 0.0D0
  !! r_tf_inleg_mid : radius of centre of inboard TF leg (m)
  
  real(kind(1.0D0)) :: r_tf_inleg_out = 0.0D0
  !! r_tf_inleg_in : Outer edge radius of the TF inboard legs (m)
	
  real(kind(1.0D0)) :: rtot = 0.0D0
  !! rtot : radius to the centre of the outboard TF coil leg (m)

  real(kind(1.0D0)) :: scrapli = 0.14D0
  !! scrapli /0.14/ : gap between plasma and first wall, inboard side (m)
  !!                  (used if iscrp=1) (iteration variable 73)
  real(kind(1.0D0)) :: scraplo = 0.15D0
  !! scraplo /0.15/ : gap between plasma and first wall, outboard side (m)
  !!                  (used if iscrp=1) (iteration variable 74)
  real(kind(1.0D0)) :: sharea = 0.0D0
  !! sharea : shield total surface area (m2)
  real(kind(1.0D0)) :: shareaib = 0.0D0
  !! shareaib : inboard shield surface area (m2)
  real(kind(1.0D0)) :: shareaob = 0.0D0
  !! shareaob : outboard shield surface area (m2)
  real(kind(1.0D0)) :: shldith = 0.69D0
  !! shldith /0.69/ : inboard shield thickness (m)
  !!                  (iteration variable 93)
   real(kind(1.0D0)) :: shldlth = 0.7D0
   !! shldlth /0.7/ : lower (under divertor) shield thickness (m)
  real(kind(1.0D0)) :: shldoth = 1.05D0
  !! shldoth /1.05/ : outboard shield thickness (m)
  !!                  (iteration variable 94)
  real(kind(1.0D0)) :: shldtth = 0.6D0
  !! shldtth /0.60/ : upper/lower shield thickness (m);
  !!                  calculated if blktmodel > 0
  real(kind(1.0D0)) :: sigallpc = 3.0D8
  !! sigallpc /3.0d8/ : allowable stress in CSpre-compression structure (Pa);

  ! Issue #514 Make tfcth an output not an iteration variable
  !real(kind(1.0D0)) :: tfcth = 1.173D0
  ! !!! tfcth /1.173/ : inboard TF coil(s  ) thickness (m)
  ! !!!               (calculated for stellarators)
  ! !!!               (iteration variable 13)

  real(kind(1.0D0)) :: tfcth = 0.0D0
  !! tfcth : inboard TF coil thickness, (centrepost for ST) (m)
  !!               (calculated, NOT an iteration variable)

  real(kind(1.0D0)) :: tfoffset = 0.0D0
  !! tfoffset : vertical distance between centre of TF coils and centre of plasma (m)
  real(kind(1.0D0)) :: tfootfi = 1.19D0
  !! tfootfi /1.19/ : TF coil outboard leg / inboard leg radial thickness
  !!                 ratio (itfsup=0 only)
  !!                 (iteration variable 75)
  real(kind(1.0D0)) :: tfthko = 0.0D0
  !! tfthko : outboard TF coil thickness (m)
  real(kind(1.0D0)) :: tftsgap = 0.05D0
  !! tftsgap /0.05/ : Minimum metal-to-metal gap between TF coil and thermal shield (m)
  real(kind(1.0D0)) :: thshield = 0.05D0
  !! thshield /0.05/ : TF-VV thermal shield thickness (m)

  real(kind(1.0D0)) :: vgap2 = 0.163D0
  !! vgap2 /0.163/ : vertical gap between vacuum vessel and thermal shields (m)
  ! Issue #481 Remove vgaptf
  real(kind(1.0D0)) :: vgap= 0.0D0
  !! vgap /0.0/ : vertical gap between x-point and divertor (m)
  !!               (if = 0, it is calculated)
  real(kind(1.0D0)) :: vgaptop = 0.60D0
  !! vgaptop /0.60/ : vertical gap between top of plasma and first wall (m)
  real(kind(1.0D0)) :: vvblgap = 0.05D0
  !! vvblgap /0.05/ : gap between vacuum vessel and blanket (m)

  real(kind(1.0D0)) :: plleni = 1.0D0
  !! plleni /1.0/ : length of inboard divertor plate (m)
  real(kind(1.0D0)) :: plleno = 1.0D0
  !! plleno /1.0/ : length of outboard divertor plate (m)
  real(kind(1.0D0)) :: plsepi = 1.0D0
  !! plsepi /1.0/ : poloidal length, x-point to inboard strike point (m)
  real(kind(1.0D0)) :: plsepo = 1.5D0
  !! plsepo /1.5/ : poloidal length, x-point to outboard strike point (m)
  real(kind(1.0D0)) :: rspo = 0.0D0
  !! rspo : outboard strike point radius (m)


end module build_variables

! !!!!!!!!!!!!!!!!!!!!!!!!!!!!!!!!!!!!!!!!!!!!!!!!!!!!!!!!!!!!!!!!!!

module cost_variables

  !! Module containing global variables relating to the
  !! costing algorithms
  !! This module contains global variables relating to the
  !! costing algorithms of a fusion power plant.
  !! AEA FUS 251: A User's Guide to the PROCESS Systems Code
  !
  ! !!!!!!!!!!!!!!!!!!!!!!!!!!!!!!!!!!!!!!!!!!!!!!!

  implicit none

  public

  real(kind(1.0D0)), bind(C) :: abktflnc = 5.0D0
  !! abktflnc /5.0/ : allowable first wall/blanket neutron
  !!                   fluence (MW-yr/m2) (blktmodel=0)
  real(kind(1.0D0)), bind(C) :: adivflnc = 7.0D0
  !! adivflnc /7.0/ : allowable divertor heat fluence (MW-yr/m2)
  real(kind(1.0D0)) :: blkcst = 0.0D0
  !! blkcst : blanket direct cost (M$)
  real(kind(1.0D0)) :: c221 = 0.0D0
  !! c221 : total account 221 cost (M$) (first wall, blanket, shield,
  !!        support structure and divertor plates)
  real(kind(1.0D0)) :: c222 = 0.0D0
  !! c222 : total account 222 cost (M$) (TF coils + PF coils)
  real(kind(1.0D0)) :: capcost = 0.0D0
  !! capcost : total capital cost including interest (M$)
  real(kind(1.0D0)) :: cconfix = 80.0D0
  !! cconfix /80.0/ : fixed cost of superconducting cable ($/m)
  real(kind(1.0D0)) :: cconshpf = 70.0D0
  !! cconshpf /70.0/ : cost of PF coil steel conduit/sheath ($/m)
  real(kind(1.0D0)) :: cconshtf = 75.0D0
  !! cconshtf /75.0/ : cost of TF coil steel conduit/sheath ($/m)
  real(kind(1.0D0)) :: cdcost = 0.0D0
  !! cdcost : current drive direct costs (M$)
  real(kind(1.0D0)), bind(C) :: cdirt = 0.0D0
  !! cdirt : total plant direct cost (M$)
  real(kind(1.0D0)), bind(C) :: cdrlife = 0.0D0
  !! cdrlife : lifetime of heating/current drive system (y)
  real(kind(1.0D0)) :: cfactr = 0.75D0
  !! cfactr /0.75/ : Total plant availability fraction;
  !!                 input if iavail = 0
  real(kind(1.0D0)) :: cpfact = 0.0D0
  !! cpfact : Total plant capacity factor

  real(kind(1.0D0)), dimension(4) :: cfind = &
  !! cfind(4) /0.244,0.244,0.244,0.29/ : indirect cost factor (func of lsa)
       (/0.244D0, 0.244D0, 0.244D0, 0.29D0/)

  real(kind(1.0D0)) :: cland = 19.2D0
  !! cland /19.2/ : cost of land (M$)
  real(kind(1.0D0)) :: coe = 0.0D0
  !! coe : cost of electricity ($/MW-hr)
  real(kind(1.0D0)) :: coecap = 0.0D0
  !! coecap : capital cost of electricity (m$/kW-hr)
  real(kind(1.0D0)) :: coefuelt = 0.0D0
  !! coefuelt : 'fuel' (including replaceable components) contribution to
  !!            cost of electricity (m$/kW-hr)
  real(kind(1.0D0)) :: coeoam = 0.0D0
  !! coeoam : operation and maintenance contribution to
  !!          cost of electricity (m$/kW-hr)
  real(kind(1.0D0)) :: concost = 0.0D0
  !! concost : plant construction cost (M$)
  real(kind(1.0D0)) :: costexp = 0.8D0
  !! costexp /0.8/ : cost exponent for scaling in 2015 costs model
  real(kind(1.0D0)) :: costexp_pebbles = 0.6D0
  !! costexp_pebbles /0.6/ : cost exponent for pebbles in 2015 costs model
  real(kind(1.0D0)) :: cost_factor_buildings = 1.0D0
  !! cost_factor_buildings /1.0/ : cost scaling factor for buildings
  real(kind(1.0D0)) :: cost_factor_land = 1.0D0
  !! cost_factor_land /1.0/ : cost scaling factor for land
  real(kind(1.0D0)) :: cost_factor_tf_coils = 1.0D0
  !! cost_factor_tf_coils /1.0/ : cost scaling factor for TF coils
  real(kind(1.0D0)) :: cost_factor_fwbs = 1.0D0
  !! cost_factor_fwbs /1.0/ : cost scaling factor for fwbs
  real(kind(1.0D0)) :: cost_factor_rh = 1.0D0
  !! cost_factor_rh /1.0/ : cost scaling factor for remote handling
  real(kind(1.0D0)) :: cost_factor_vv = 1.0D0
  !! cost_factor_vv /1.0/ : cost scaling factor for vacuum vessel
  real(kind(1.0D0)) :: cost_factor_bop = 1.0D0
  !! cost_factor_bop /1.0/ : cost scaling factor for energy conversion system
  real(kind(1.0D0)) :: cost_factor_misc = 1.0D0
  !! cost_factor_misc /1.0/ : cost scaling factor for remaining subsystems

  real(kind(1.0D0)) :: maintenance_fwbs = 0.2D0
  !! maintenance_fwbs /0.2/ : Maintenance cost factor:
  !!                          first wall, blanket, shield, divertor
  real(kind(1.0D0)) :: maintenance_gen = 0.05D0
  !! maintenance_gen /0.05/ : Maintenance cost factor: All other components except
  !!                          coils, vacuum vessel, thermal shield, cryostat, land
  real(kind(1.0D0)) :: amortization = 13.6D0
  !! amortization /13.6/ : amortization factor (fixed charge factor) "A" (years)

  integer :: cost_model = 1
  !! cost_model /1/ : switch for cost model:<UL>
  !!         <LI> = 0 use $ 1990 PROCESS model
  !!         <LI> = 1 use $ 2014 Kovari model
  !!         <LI> = 2 use $ 1980 STEP model (NOT RECOMMENDED - Under Development)</UL>
  real(kind(1.0D0)), bind(C) :: cowner = 0.15D0
  !! cowner /0.15/ : owner cost factor
  real(kind(1.0D0)) :: cplife = 0.0D0
  !! cplife : lifetime of centrepost (y)
  real(kind(1.0D0)) :: cpstcst = 0.0D0
  !! cpstcst : ST centrepost direct cost (M$)
  real(kind(1.0D0)), bind(C) :: cpstflnc = 10.0D0
  !! cpstflnc /10.0/ : allowable ST centrepost neutron fluence (MW-yr/m2)
  real(kind(1.0D0)) :: crctcore = 0.0D0
  !! crctcore : reactor core costs (categories 221, 222 and 223)
  real(kind(1.0D0)) :: csi = 16.0D0
  !! csi /16.0/ : allowance for site costs (M$)
  real(kind(1.0D0)) :: cturbb = 38.0D0
  !! cturbb /38.0/ : cost of turbine building (M$)
  real(kind(1.0D0)) :: decomf = 0.1D0
  !! decomf /0.1/ : proportion of constructed cost required for
  !!                decommissioning fund
  real(kind(1.0D0)) :: dintrt = 0.0D0
  !! dintrt /0.0/ : diff between borrowing and saving interest rates
  real(kind(1.0D0)) :: divcst = 0.0D0
  !! divcst : divertor direct cost (M$)
  real(kind(1.0D0)), bind(C) :: divlife = 0.0D0
  !! divlife : lifetime of divertor (y)
  real(kind(1.0D0)) :: dtlife = 0.0D0
  !! dtlife /0.0/ : period prior to the end of the plant life that
  !!                the decommissioning fund is used (years)
  real(kind(1.0D0)) :: fcap0 = 1.165D0
  !! fcap0 /1.165/ : average cost of money for construction of plant
  !!                 assuming design/construction time of six years
  real(kind(1.0D0)) :: fcap0cp = 1.08D0
  !! fcap0cp /1.08/ : average cost of money for replaceable components
  !!                  assuming lead time for these of two years
  real(kind(1.0D0)) :: fcdfuel = 0.1D0
  !! fcdfuel /0.1/ : fraction of current drive cost treated as fuel
  !!                 (if ifueltyp = 1)
  real(kind(1.0D0)), bind(C) :: fcontng = 0.195D0
  !! fcontng /0.195/ : project contingency factor
  real(kind(1.0D0)) :: fcr0 = 0.0966D0
  !! fcr0 /0.0966/ : fixed charge rate during construction
  real(kind(1.0D0)), bind(C) :: fkind = 1.0D0
  !! fkind /1.0/ : multiplier for Nth of a kind costs
  real(kind(1.0D0)) :: fwallcst = 0.0D0
  !! fwallcst : first wall cost (M$)
  integer :: iavail= 2
  !! iavail /2/ : switch for plant availability model:<UL>
  !!         <LI> = 0 use input value for cfactr;
  !!         <LI> = 1 calculate cfactr using Taylor and Ward 1999 model;
  !!         <LI> = 2 calculate cfactr using new (2015) model</UL>
  real(kind(1.0D0)) :: avail_min = 0.75D0
  !! avail_min /0.75/ : Minimum availability (constraint equation 61)
  real(kind(1.0D0)) :: tok_build_cost_per_vol = 1283.0D0
  !! tok_build_cost_per_vol /1283.0/ : Unit cost for tokamak complex buildings,
  !!                                   including building and site services ($/m3)
  real(kind(1.0D0)) :: light_build_cost_per_vol = 270.0D0
  !! light_build_cost_per_vol /270.0/ : Unit cost for unshielded non-active buildings ($/m3)
  real(kind(1.0D0)) :: favail = 1.0D0
  !! favail /1.0/ : F-value for minimum availability (constraint equation 61)
  integer, bind(C) :: num_rh_systems = 4
  !! num_rh_systems /4/ : Number of remote handling systems (1-10)
  real(kind(1.0D0)), bind(C) :: conf_mag = 0.99D0
  !! conf_mag /0.99/ : c parameter, which determines the temperature margin at which magnet lifetime starts to decline
  real(kind(1.0D0)), bind(C) :: div_prob_fail = 0.0002D0
  !! div_prob_fail /0.0002/ : Divertor probability of failure (per op day)
  real(kind(1.0D0)), bind(C) :: div_umain_time = 0.25D0
  !! div_umain_time /0.25/ : Divertor unplanned maintenance time (years)
  real(kind(1.0D0)), bind(C) :: div_nref = 7000.0D0
  !! div_nref /7000/ : Reference value for cycle cycle life of divertor
  real(kind(1.0D0)), bind(C) :: div_nu = 14000.0D0
  !! div_nu /14000/ : The cycle when the divertor fails with 100% probability
  real(kind(1.0D0)),bind(C) :: fwbs_nref = 20000.0D0
  !! fwbs_nref /20000/ : Reference value for cycle life of blanket
  real(kind(1.0D0)), bind(C) :: fwbs_nu = 40000.0D0
  !! fwbs_nu /40000/ : The cycle when the blanket fails with 100% probability
  real(kind(1.0D0)), bind(C) :: fwbs_prob_fail = 0.0002D0
  !! fwbs_prob_fail /0.0002/ : Fwbs probability of failure (per op day)
  real(kind(1.0D0)), bind(C) :: fwbs_umain_time = 0.25D0
  !! fwbs_umain_time /0.25/ : Fwbs unplanned maintenance time (years)
  real(kind(1.0D0)) :: redun_vacp = 25.0D0
  !! redun_vacp /25/ : Vacuum system pump redundancy level (%)
  integer :: redun_vac = 0
  !! redun_vac : Number of redundant vacuum pumps
  real(kind(1.0D0)), bind(C) :: t_operation = 0.0D0
  !! t_operation : Operational time (yrs)
  real(kind(1.0D0)) :: tbktrepl = 0.5D0
  !! tbktrepl /0.5/ : time taken to replace blanket (y)
  !!                (iavail=1)
  real(kind(1.0D0)) :: tcomrepl = 0.5D0
  !! tcomrepl /0.5/ : time taken to replace both blanket and divertor (y)
  !!                (iavail=1)
  real(kind(1.0D0)) :: tdivrepl = 0.25D0
  !! tdivrepl /0.25/ : time taken to replace divertor (y)
  !!                (iavail=1)
  real(kind(1.0D0)) :: uubop = 0.02D0
  !! uubop /0.02/ : unplanned unavailability factor for balance of plant
  !!                (iavail=1)
  real(kind(1.0D0)) :: uucd = 0.02D0
  !! uucd /0.02/ : unplanned unavailability factor for current drive
  !!                (iavail=1)
  real(kind(1.0D0)) :: uudiv = 0.04D0
  !! uudiv /0.04/ : unplanned unavailability factor for divertor
  !!                (iavail=1)
  real(kind(1.0D0)) :: uufuel = 0.02D0
  !! uufuel /0.02/ : unplanned unavailability factor for fuel system
  !!                (iavail=1)
  real(kind(1.0D0)) :: uufw = 0.04D0
  !! uufw /0.04/ : unplanned unavailability factor for first wall
  !!                (iavail=1)
  real(kind(1.0D0)) :: uumag = 0.02D0
  !! uumag /0.02/ : unplanned unavailability factor for magnets
  !!                (iavail=1)
  real(kind(1.0D0)) :: uuves = 0.04D0
  !! uuves /0.04/ : unplanned unavailability factor for vessel
  !!                (iavail=1)
  integer :: ifueltyp = 0
  !! ifueltyp /0/ : switch:<UL>
  !!           <LI> = 1 treat blanket divertor, first wall and
  !!                    fraction fcdfuel of CD equipment as fuel cost;
  !!           <LI> = 0 treat these as capital cost</UL>
  integer :: ipnet = 0
  !! ipnet /0/ : switch for net electric power calculation:<UL>
  !!        <LI> = 0 scale so that always > 0;
  !!        <LI> = 1 let go < 0 (no c-o-e)</UL>
  integer, bind(C) :: ireactor = 1
  !! ireactor /1/ : switch for net electric power and cost of
  !!                electricity calculations:<UL>
  !!           <LI> = 0 do not calculate MW(electric) or c-o-e;
  !!           <LI> = 1 calculate MW(electric) and c-o-e</UL>
  integer, bind(C) :: lsa = 4
  !! lsa /4/ : level of safety assurance switch (generally, use 3 or 4):<UL>
  !!      <LI> = 1 truly passively safe plant;
  !!      <LI> = 2,3 in-between;
  !!      <LI> = 4 like current fission plant</UL>
  real(kind(1.0D0)) :: moneyint = 0.0D0
  !! moneyint : interest portion of capital cost (M$)
  integer :: output_costs = 1
  !! output_costs /1/ : switch for costs output:<UL>
  !!           <LI> = 0 do not write cost-related outputs to file;
  !!           <LI> = 1 write cost-related outputs to file</UL>
  real(kind(1.0D0)) :: ratecdol = 0.0435D0
  !! ratecdol /0.0435/ : effective cost of money in constant dollars
  real(kind(1.0D0)) :: step_con = 1.5D-1
  !! step_con /0.15/ : Contingency Percentage
  real(kind(1.0D0)), dimension(68) :: step_ref = &
  !! step_ref(68) /.../ : Reference values for cost model 2
  (/ 3.0D0, 3.0D-1, 1.115D1, 1.5744D2, 3.592D1, 7.96D0, 9.16D0, 3.26D0, 5.369D1, &
  1.88D0, 6.6D-1, 8.63D0, 3.1D0, 2.05D0, 8.7D-1, 8.7D-1, 9.1D-1, 3.1D-1, 1.81D0, &
  8.236D1, 1.8607D2, 1.2572D2, 3.46D1, 7.25D0, 4.0D0, 3.349D1, 5.274D1, 4.86D0, &
  5.29D1, 2.45D0, 2.82D0, 1.676D1, 6.984D1, 7.7D0, 3.6D0, 2.8D0, 8.0D-1, 1.7D0, &
  1.8D0, 1.3D0, 3.86D1, 3.83D1, 0.0D0, 2.4D-1, 8.0D-2, 0.0D0, 2.0D0, 1.97D0, 1.16D0, &
  2.341D1, 7.733D1, 4.37D0, 4.434D1, 1.918D1, 9.39D0, 5.084D1, 8.7D0, 1.239D1, &
  1.704D1, 7.8D0, 2.11D0, 1.74D1, 3.599D1, 8.2D0, 1.568D1, 1.235D1, 6.22D0, 7.5D-1 /)
  real(kind(1.0D0)), bind(C) :: tlife = 30.0D0
  !! tlife /30.0/ : plant life (years)
  real(kind(1.0D0)), parameter :: ucad = 180.0D0
  !! ucad /180.0/ FIX : unit cost for administration buildings (M$/m3)
  real(kind(1.0D0)), parameter :: ucaf = 1.5D6
  !! ucaf /1.5e6/ FIX : unit cost for aux facility power equipment ($)
  real(kind(1.0D0)), parameter :: ucahts = 31.0D0
  !! ucahts /31.0/ FIX : unit cost for aux heat transport equipment ($/W**exphts)
  real(kind(1.0D0)), parameter :: ucap = 17.0D0
  !! ucap /17.0/ FIX : unit cost of auxiliary transformer ($/kVA)
  real(kind(1.0D0)) :: ucblbe = 260.0D0
  !! ucblbe /260.0/ : unit cost for blanket beryllium ($/kg)
  real(kind(1.0D0)) :: ucblbreed = 875.0D0
  !! ucblbreed /875.0/ : unit cost for breeder material ($/kg) (blktmodel>0)
  real(kind(1.0D0)) :: ucblli = 875.0D0
  !! ucblli /875.0/ : unit cost for blanket lithium ($/kg) (30% Li6)
  real(kind(1.0D0)) :: ucblli2o = 600.0D0
  !! ucblli2o /600.0/ : unit cost for blanket Li_2O ($/kg)
  real(kind(1.0D0)) :: ucbllipb = 10.3D0
  !! ucbllipb /10.3/ : unit cost for blanket Li-Pb ($/kg) (30% Li6)
  real(kind(1.0D0)) :: ucblss = 90.0D0
  !! ucblss /90.0/ : unit cost for blanket stainless steel ($/kg)
  real(kind(1.0D0)) :: ucblvd = 200.0D0
  !! ucblvd /200.0/ : unit cost for blanket vanadium ($/kg)
  real(kind(1.0D0)), parameter :: ucbpmp = 2.925D5
  !! ucbpmp /2.925e5/ FIX : vacuum system backing pump cost ($)
  real(kind(1.0D0)) :: ucbus = 0.123D0
  !! ucbus /0.123/ : cost of aluminium bus for TF coil ($/A-m)
  real(kind(1.0D0)) :: uccase = 50.0D0
  !! uccase /50.0/ : cost of superconductor case ($/kg)
  real(kind(1.0D0)), parameter :: ucco = 350.0D0
  !! ucco /350.0/ FIX : unit cost for control buildings (M$/m3)
  real(kind(1.0D0)) :: uccpcl1 = 250.0D0
  !! uccpcl1 /250.0/ : cost of high strength tapered copper ($/kg)
  real(kind(1.0D0)) :: uccpclb = 150.0D0
  !! uccpclb /150.0/ : cost of TF outboard leg plate coils ($/kg)
  real(kind(1.0D0)), parameter :: uccpmp = 3.9D5
  !! uccpmp /3.9e5/ FIX : vacuum system cryopump cost ($)
  real(kind(1.0D0)), parameter :: uccr = 460.0D0
  !! uccr /460.0/ FIX : unit cost for cryogenic building (M$/vol)
  real(kind(1.0D0)), bind(C) :: uccry = 9.3D4
  !! uccry /9.3e4/ : heat transport system cryoplant costs ($/W**expcry)
  real(kind(1.0D0)) :: uccryo = 32.0D0
  !! uccryo /32.0/ : unit cost for vacuum vessel ($/kg)
  real(kind(1.0D0)) :: uccu = 75.0D0
  !! uccu /75.0/ : unit cost for copper in superconducting cable ($/kg)
  real(kind(1.0D0)), parameter :: ucdgen = 1.7D6
  !! ucdgen /1.7e6/ FIX : cost per 8 MW diesel generator ($)
  real(kind(1.0D0)) :: ucdiv = 2.8D5
  !! ucdiv /2.8e5/ : cost of divertor blade ($)
  real(kind(1.0D0)), parameter :: ucdtc = 13.0D0
  !! ucdtc /13.0/ FIX : detritiation, air cleanup cost ($/10000m3/hr)
  real(kind(1.0D0)), parameter :: ucduct = 4.225D4
  !! ucduct /4.225e4/ FIX : vacuum system duct cost ($/m)
  real(kind(1.0D0)) :: ucech = 3.0D0
  !! ucech /3.0/ : ECH system cost ($/W)
  real(kind(1.0D0)), parameter :: ucel = 380.0D0
  !! ucel /380.0/ FIX : unit cost for electrical equipment building (M$/m3)
  real(kind(1.0D0)), parameter :: uces1 = 3.2D4
  !! uces1 /3.2e4/ FIX : MGF (motor-generator flywheel) cost factor ($/MVA**0.8)
  real(kind(1.0D0)), parameter :: uces2 = 8.8D3
  !! uces2 /8.8e3/ FIX : MGF (motor-generator flywheel) cost factor ($/MJ**0.8)
  real(kind(1.0D0)), bind(C) :: ucf1 = 2.23D7
  !! ucf1 /2.23e7/ : cost of fuelling system ($)
  real(kind(1.0D0)) :: ucfnc = 35.0D0
  !! ucfnc /35.0/ : outer PF coil fence support cost ($/kg)
  real(kind(1.0D0)), parameter :: ucfpr = 4.4D7
  !! ucfpr /4.4e7/ FIX : cost of 60g/day tritium processing unit ($)
  real(kind(1.0D0)) :: ucfuel = 3.45D0
  !! ucfuel /3.45/ : unit cost of D-T fuel (M$/year/1200MW)
  real(kind(1.0D0)), parameter :: ucfwa = 6.0D4
  !! ucfwa /6.0e4/ FIX : first wall armour cost ($/m2)
  real(kind(1.0D0)), parameter :: ucfwps = 1.0D7
  !! ucfwps /1.0e7/ FIX : first wall passive stabiliser cost ($)
  real(kind(1.0D0)), parameter :: ucfws = 5.3D4
  !! ucfws /5.3e4/ FIX : first wall structure cost ($/m2)
  real(kind(1.0D0)), parameter :: ucgss = 35.0D0
  !! ucgss /35.0/ FIX : cost of reactor structure ($/kg)
  real(kind(1.0D0)) :: uche3 = 1.0D6
  !! uche3 /1.0e6/ : cost of helium-3 ($/kg)
  real(kind(1.0D0)), bind(C) :: uchrs = 87.9D6
  !! uchrs /87.9e6/ : cost of heat rejection system ($)
  real(kind(1.0D0)), dimension(2) :: uchts = (/15.3D0, 19.1D0/)
  !! uchts(2) /15.3,19.1/ : cost of heat transport system equipment
  !!                        per loop ($/W); dependent on coolant type (coolwh)
  real(kind(1.0D0)), bind(C) :: uciac = 1.5D8
  !! uciac /1.5e8/ : cost of instrumentation, control & diagnostics ($)
  real(kind(1.0D0)) :: ucich = 3.0D0
  !! ucich /3.0/ : ICH system cost ($/W)
  real(kind(1.0D0)), parameter :: ucint = 35.0D0
  !! ucint /35.0/ FIX : superconductor intercoil structure cost ($/kg)
  real(kind(1.0D0)) :: uclh = 3.3D0
  !! uclh /3.3/ : lower hybrid system cost ($/W)
  real(kind(1.0D0)), parameter :: uclv = 16.0D0
  !! uclv /16.0/ FIX : low voltage system cost ($/kVA)
  real(kind(1.0D0)), parameter :: ucmb = 260.0D0
  !! ucmb /260.0/ FIX: unit cost for reactor maintenance building (M$/m3)
  real(kind(1.0D0)), bind(C) :: ucme = 1.25D8
  !! ucme /1.25e8/ : cost of maintenance equipment ($)
  real(kind(1.0D0)), bind(C) :: ucmisc = 2.5D7
  !! ucmisc /2.5e7/ : miscellaneous plant allowance ($)
  real(kind(1.0D0)) :: ucnbi = 3.3D0
  !! ucnbi /3.3/ : NBI system cost ($/W)
  real(kind(1.0D0)), parameter :: ucnbv = 1000.0D0
  !! ucnbv /1000.0/ FIX : cost of nuclear building ventilation ($/m3)
  real(kind(1.0D0)), dimension(4) :: ucoam = &
  !! ucoam(4) /68.8,68.8,68.8,74.4/ : annual cost of operation and
  !!                                  maintenance (M$/year/1200MW**0.5)
       (/68.8D0, 68.8D0, 68.8D0, 74.4D0/)
  real(kind(1.0D0)) :: ucpens = 32.0D0
  !! ucpens /32.0/ : penetration shield cost ($/kg)
  real(kind(1.0D0)) :: ucpfb = 210.0D0
  !! ucpfb /210.0/ : cost of PF coil buses ($/kA-m)
  real(kind(1.0D0)) :: ucpfbk = 1.66D4
  !! ucpfbk /1.66e4/ : cost of PF coil DC breakers ($/MVA**0.7)
  real(kind(1.0D0)) :: ucpfbs = 4.9D3
  !! ucpfbs /4.9e3/ : cost of PF burn power supplies ($/kW**0.7)
  real(kind(1.0D0)) :: ucpfcb = 7.5D4
  !! ucpfcb /7.5e4/ : cost of PF coil AC breakers ($/circuit)
  real(kind(1.0D0)) :: ucpfdr1 = 150.0D0
  !! ucpfdr1 /150.0/ : cost factor for dump resistors ($/MJ)
  real(kind(1.0D0)) :: ucpfic = 1.0D4
  !! ucpfic /1.0e4/ : cost of PF instrumentation and control ($/channel)
  real(kind(1.0D0)) :: ucpfps = 3.5D4
  !! ucpfps /3.5e4/ : cost of PF coil pulsed power supplies ($/MVA)
  real(kind(1.0D0)), parameter :: ucphx = 15.0D0
  !! ucphx /15.0/ FIX : primary heat transport cost ($/W**exphts)
  real(kind(1.0D0)), parameter :: ucpp = 48.0D0
  !! ucpp /48.0/ FIX : cost of primary power transformers ($/kVA**0.9)
  real(kind(1.0D0)) :: ucrb = 400.0D0
  !! ucrb /400.0/ : cost of reactor building (M$/m3)
  real(kind(1.0D0)), dimension(6) :: ucsc = &
  !! ucsc(6) /600.0,600.0,300.0,600.0/ : cost of superconductor ($/kg)
       (/600.0D0, 600.0D0, 300.0D0, 600.0D0, 600.0D0, 600.0D0/)
  real(kind(1.0D0)), parameter :: ucsh = 115.0D0
  !! ucsh /115.0/ FIX : cost of shops and warehouses (M$/m3)
  real(kind(1.0D0)) :: ucshld = 32.0D0
  !! ucshld /32.0/ : cost of shield structural steel ($/kg)
  real(kind(1.0D0)), parameter :: ucswyd = 1.84D7
  !! ucswyd /1.84e7/ FIX : switchyard equipment costs ($)
  real(kind(1.0D0)) :: uctfbr = 1.22D0
  !! uctfbr /1.22/ : cost of TF coil breakers ($/W**0.7)
  real(kind(1.0D0)) :: uctfbus = 100.0D0
  !! uctfbus /100.0/ : cost of TF coil bus ($/kg)
  real(kind(1.0D0)), parameter :: uctfdr = 1.75D-4
  !! uctfdr /1.75e-4/ FIX : cost of TF coil dump resistors ($/J)
  real(kind(1.0D0)), parameter :: uctfgr = 5000.0D0
  !! uctfgr /5000.0/ FIX : additional cost of TF coil dump resistors ($/coil)
  real(kind(1.0D0)), parameter :: uctfic = 1.0D4
  !! uctfic /1.0e4/ FIX : cost of TF coil instrumentation and control ($/coil/30)
  real(kind(1.0D0)) :: uctfps = 24.0D0
  !! uctfps /24.0/ : cost of TF coil power supplies ($/W**0.7)
  real(kind(1.0D0)) :: uctfsw = 1.0D0
  !! uctfsw /1.0/ : cost of TF coil slow dump switches ($/A)
  real(kind(1.0D0)), parameter :: uctpmp = 1.105D5
  !! uctpmp /1.105e5/ FIX : cost of turbomolecular pump ($)
  real(kind(1.0D0)), parameter :: uctr = 370.0D0
  !! uctr /370.0/ FIX : cost of tritium building ($/m3)
  real(kind(1.0D0)), dimension(2), bind(C) :: ucturb = (/230.0D6, 245.0D6/)
  !! ucturb(2) /230.0e6, 245.0e6/: cost of turbine plant equipment ($)
  !!                              (dependent on coolant type coolwh)
  real(kind(1.0D0)), parameter :: ucvalv = 3.9D5
  !! ucvalv /3.9e5/ FIX : vacuum system valve cost ($)
  real(kind(1.0D0)), parameter :: ucvdsh = 26.0D0
  !! ucvdsh /26.0/ FIX : vacuum duct shield cost ($/kg)
  real(kind(1.0D0)), parameter :: ucviac = 1.3D6
  !! ucviac /1.3e6/ FIX : vacuum system instrumentation and control cost ($)
  real(kind(1.0D0)) :: ucwindpf = 465.0D0
  !! ucwindpf /465.0/ : cost of PF coil superconductor windings ($/m)
  real(kind(1.0D0)) :: ucwindtf = 480.0D0
  !! ucwindtf /480.0/ : cost of TF coil superconductor windings ($/m)
  real(kind(1.0D0)), parameter :: ucws = 460.0D0
  !! ucws /460.0/ FIX : cost of active assembly shop ($/m3)
  real(kind(1.0D0)), dimension(4) :: ucwst = &
  !! ucwst(4) /0.0,3.94,5.91,7.88/ : cost of waste disposal (M$/y/1200MW)
       (/0.0D0, 3.94D0, 5.91D0, 7.88D0/)

end module cost_variables

! !!!!!!!!!!!!!!!!!!!!!!!!!!!!!!!!!!!!!!!!!!!!!!!!!!!!!!!!!!!!!!!!!!

module constraint_variables

  !! Module containing global variables relating to the
  !! constraint equations
  !! This module contains global variables relating to the
  !! constraint equations (f-values, limits, etc.).
  !! AEA FUS 251: A User's Guide to the PROCESS Systems Code
  !
  ! !!!!!!!!!!!!!!!!!!!!!!!!!!!!!!!!!!!!!!!!!!!!!!!

  implicit none

  public

  real(kind(1.0D0)) :: auxmin = 0.1D0
  !! auxmin /0.1/ : minimum auxiliary power (MW)
  !!                (constraint equation 40)
  real(kind(1.0D0)) :: betpmx = 0.19D0
  !! betpmx /0.19/ : maximum poloidal beta
  !!                 (constraint equation 48)
  real(kind(1.0D0)) :: bigqmin = 10.0D0
  !! bigqmin /10.0/ : minimum fusion gain Q
  !!                 (constraint equation 28)
  real(kind(1.0D0)) :: bmxlim = 12.0D0
  !! bmxlim /12.0/ : maximum peak toroidal field (T)
  !!                 (constraint equation 25)
  real(kind(1.0D0)) :: fauxmn = 1.0D0
  !! fauxmn /1.0/ : f-value for minimum auxiliary power
  !!                (constraint equation 40, iteration variable 64)
  real(kind(1.0D0)) :: fbeta = 1.0D0
  !! fbeta /1.0/ : f-value for epsilon beta-poloidal
  !!               (constraint equation 6, iteration variable 8)
  real(kind(1.0D0)) :: fbetap = 1.0D0
  !! fbetap /1.0/ : f-value for poloidal beta
  !!                (constraint equation 48, iteration variable 79)
  real(kind(1.0D0)) :: fbetatry = 1.0D0
  !! fbetatry /1.0/ : f-value for beta limit
  !!                  (constraint equation 24, iteration variable 36)
  real(kind(1.0D0)) :: fcpttf = 1.0D0
  !! fcpttf /1.0/ : f-value for TF coil current per turn upper limit
  !!              (constraint equation 77, iteration variable 146)
  real(kind(1.0D0)) :: fcwr = 1.0D0
  !! fcwr /1.0/ : f-value for conducting wall radius / rminor limit
  !!              (constraint equation 23, iteration variable 104)
  real(kind(1.0D0)) :: fdene = 1.0D0
  !! fdene /1.0/ : f-value for density limit
  !!               (constraint equation 5, iteration variable 9)
  !!               (invalid if ipedestal = 3)
  real(kind(1.0D0)) :: fdivcol = 1.0D0
  !! fdivcol /1.0/ : f-value for divertor collisionality
  !!                 (constraint equation 22, iteration variable 34)
  real(kind(1.0D0)) :: fdtmp = 1.0D0
  !! fdtmp /1.0/ : f-value for first wall coolant temperature rise
  !!               (constraint equation 38, iteration variable 62)
  real(kind(1.0D0)) :: fflutf = 1.0D0
  !! fflutf /1.0/ : f-value for neutron fluence on TF coil
  !!                 (constraint equation 53, iteration variable 92)
  real(kind(1.0D0)) :: ffuspow = 1.0D0
  !! ffuspow /1.0/ : f-value for maximum fusion power
  !!                 (constraint equation 9, iteration variable 26)
  real(kind(1.0D0)) :: fgamcd = 1.0D0
  !! fgamcd /1.0/ : f-value for current drive gamma
  !!                (constraint equation 37, iteration variable 40)
  real(kind(1.0D0)) :: fhldiv = 1.0D0
  !! fhldiv /1.0/ : f-value for divertor heat load
  !!                (constraint equation 18, iteration variable 27)
  real(kind(1.0D0)) :: fiooic = 0.5D0
  !! fiooic /0.5/ : f-value for TF coil operating current / critical
  !!                current ratio
  !!                (constraint equation 33, iteration variable 50)
  real(kind(1.0D0)) :: fipir = 1.0D0
  !! fipir /1.0/ : f-value for Ip/Irod limit
  !!               (constraint equation 46, iteration variable 72)
  real(kind(1.0D0)) :: fjohc = 1.0D0
  !! fjohc /1.0/ : f-value for central solenoid current at end-of-flattop
  !!               (constraint equation 26, iteration variable 38)
  real(kind(1.0D0)) :: fjohc0 = 1.0D0
  !! fjohc0 /1.0/ : f-value for central solenoid current at beginning of pulse
  !!                (constraint equation 27, iteration variable 39)
  real(kind(1.0D0)) :: fjprot = 1.0D0
  !! fjprot /1.0/ : f-value for TF coil winding pack current density
  !!                (constraint equation 35, iteration variable 53)
  real(kind(1.0D0)) :: flhthresh = 1.0D0
  !! flhthresh /1.0/ : f-value for L-H power threshold
  !!                   (constraint equation 15, iteration variable 103)
  real(kind(1.0D0)) :: fmva = 1.0D0
  !! fmva /1.0/ : f-value for maximum MVA
  !!              (constraint equation 19, iteration variable 30)
  real(kind(1.0D0)) :: fnbshinef = 1.0D0
  !! fnbshinef /1.0/ : f-value for maximum neutral beam shine-through fraction
  !!                   (constraint equation 59, iteration variable 105)
  real(kind(1.0D0)) :: fnesep = 1.0D0
  !! fnesep /1.0/ : f-value for Eich critical separatrix density
  !!                   (constraint equation 76, iteration variable 144)
  real(kind(1.0D0)) :: foh_stress = 1.0D0
  !! foh_stress /1.0/ : f-value for Tresca stress in Central Solenoid
  !!                   (constraint equation 72, iteration variable 123)
  real(kind(1.0D0)) :: fpeakb = 1.0D0
  !! fpeakb /1.0/ : f-value for maximum toroidal field
  !!                (constraint equation 25, iteration variable 35)
  real(kind(1.0D0)) :: fpinj = 1.0D0
  !! fpinj /1.0/ : f-value for injection power
  !!               (constraint equation 30, iteration variable 46)
  real(kind(1.0D0)) :: fpnetel = 1.0D0
  !! fpnetel /1.0/ : f-value for net electric power
  !!                 (constraint equation 16, iteration variable 25)
  real(kind(1.0D0)) :: fportsz = 1.0D0
  !! fportsz /1.0/ : f-value for neutral beam tangency radius limit
  !!                 (constraint equation 20, iteration variable 33)
  real(kind(1.0D0)) :: fpsepbqar = 1.0D0
  !! fpsepbqar /1.0/ : f-value for maximum Psep*Bt/qAR limit
  !!                (constraint equation 68, iteration variable 117)
  real(kind(1.0D0)) :: fpsepr = 1.0D0
  !! fpsepr /1.0/ : f-value for maximum Psep/R limit
  !!                (constraint equation 56, iteration variable 97)
  real(kind(1.0D0)) :: fptemp = 1.0D0
  !! fptemp /1.0/ : f-value for peak centrepost temperature
  !!                (constraint equation 44, iteration variable 68)
  real(kind(1.0D0)) :: fptfnuc = 1.0D0
  !! fptfnuc /1.0/ : f-value for maximum TF coil nuclear heating
  !!                 (constraint equation 54, iteration variable 95)
  real(kind(1.0D0)) :: fq = 1.0D0
  !! fq /1.0/ : f-value for edge safety factor
  !!            (constraint equation 45, iteration variable 71)
  real(kind(1.0D0)) :: fqval = 1.0D0
  !! fqval /1.0/ : f-value for Q
  !!               (constraint equation 28, iteration variable 45)
  real(kind(1.0D0)) :: fradpwr = 1.0D0
  !! fradpwr /1.0/ : f-value for core radiation power limit
  !!                 (constraint equation 17, iteration variable 28)
  real(kind(1.0D0)) :: fradwall = 1.0D0
  !! fradwall /1.0/ : f-value for upper limit on radiation wall load
  !!                  (constr. equ. 67, iteration variable 116 )
  real(kind(1.0D0)) :: freinke = 1.0D0
  !! freinke /1.0/ : f-value for Reinke detachment criterion
  !!                  (constr. equ. 78, iteration variable 147)
  real(kind(1.0D0)) :: frminor = 1.0D0
  !! frminor /1.0/ : f-value for minor radius limit
  !!                 (constraint equation 21, iteration variable 32)
  real(kind(1.0D0)) :: fstrcase = 1.0D0
  !! fstrcase /1.0/ : f-value for TF coil case stress
  !!                  (constraint equation 31, iteration variable 48)
  real(kind(1.0D0)) :: fstrcond = 1.0D0
  !! fstrcond /1.0/ : f-value for TF coil conduit stress
  !!                  (constraint equation 32, iteration variable 49)
  real(kind(1.0D0)) :: ftaucq = 1.0D0
  !! ftaucq /1.0/ : f-value for calculated minimum TF quench time
  !!                (constraint equation 65, iteration variable 113)
  real(kind(1.0D0)) :: ftbr = 1.0D0
  !! ftbr /1.0/ : f-value for minimum tritium breeding ratio
  !!                (constraint equation 52, iteration variable 89)
  real(kind(1.0D0)) :: ftburn = 1.0D0
  !! ftburn /1.0/ : f-value for minimum burn time
  !!                (constraint equation 13, iteration variable 21)
  real(kind(1.0D0)) :: ftcycl = 1.0D0
  !! ftcycl /1.0/ : f-value for cycle time
  !!                (constraint equation 42, iteration variable 67)
  real(kind(1.0D0)) :: ftmargoh = 1.0D0
  !! ftmargoh /1.0/ : f-value for central solenoid temperature margin
  !!                  (constraint equation 60, iteration variable 106)
  real(kind(1.0D0)) :: ftmargtf = 1.0D0
  !! ftmargtf /1.0/ : f-value for TF coil temperature margin
  !!                  (constraint equation 36, iteration variable 54)
  real(kind(1.0D0)) :: ftohs = 1.0D0
  !! ftohs /1.0/ : f-value for plasma current ramp-up time
  !!               (constraint equation 41, iteration variable 66)
  real(kind(1.0D0)) :: ftpeak = 1.0D0
  !! ftpeak /1.0/ : f-value for first wall peak temperature
  !!                (constraint equation 39, iteration variable 63)
  real(kind(1.0D0)) :: fvdump = 1.0D0
  !! fvdump /1.0/ : f-value for dump voltage
  !!                (constraint equation 34, iteration variable 51)
  real(kind(1.0D0)) :: fvs = 1.0D0
  !! fvs /1.0/ : f-value for flux-swing (V-s) requirement (STEADY STATE)
  !!             (constraint equation 12, iteration variable 15)
  real(kind(1.0D0)) :: fvvhe = 1.0D0
  !! fvvhe /1.0/ : f-value for vacuum vessel He concentration limit
  !!               (iblanket = 2)
  !!               (constraint equation 55, iteration variable 96)
  real(kind(1.0D0)) :: fwalld = 1.0D0
  !! fwalld /1.0/ : f-value for maximum wall load
  !!                (constraint equation 8, iteration variable 14)
  real(kind(1.0D0)) :: fzeffmax = 1.0D0
  !! fzeffmax /1.0/ : f-value for maximum zeff
  !!                (constraint equation 64, iteration variable 112)
  real(kind(1.0D0)) :: gammax = 2.0D0
  !! gammax /2.0/ : maximum current drive gamma
  !!                (constraint equation 37)
  real(kind(1.0D0)) :: maxradwallload = 1.0D0
  !!maxradwallload /1.0/ :  Maximum permitted radiation wall load (MW/m^2)
  !!                        (constraint equation 67)
  real(kind(1.0D0)) :: mvalim = 40.0D0
  !! mvalim /40.0/ : maximum MVA limit
  !!                 (constraint equation 19)
  real(kind(1.0D0)) :: nbshinefmax = 1.0D-3
  !! nbshinefmax /1.0e-3/ : maximum neutral beam shine-through fraction
  !!                        (constraint equation 59)
  real(kind(1.0D0)) :: nflutfmax = 1.0D23
  !! nflutfmax /1.0e23/ : max fast neutron fluence on TF coil (n/m2)
  !!                     (blktmodel>0)
  !!                     (constraint equation 53)
  real(kind(1.0D0)) :: pdivtlim = 150.0D0
  !! pdivtlim /150.0/  : Minimum pdivt [MW] (constraint equation 80)
  real(kind(1.0D0)) :: peakfactrad = 3.33D0
  !! peakfactrad /3.33/  : peaking factor for radiation wall load
  !!                      (constraint equation 67)
  real(kind(1.0D0)) :: peakradwallload = 0.0D0
  !! peakradwallload : Peak radiation wall load (MW/m^2)
  !!                       (constraint equation 67)
  real(kind(1.0D0)) :: pnetelin = 1.0D3
  !! pnetelin /1000.0/ : required net electric power (MW)
  !!                     (constraint equation 16)
  real(kind(1.0D0)) :: powfmax = 1.5D3
  !! powfmax /1500.0/ : maximum fusion power (MW)
  !!                    (constraint equation 9)
  real(kind(1.0D0)) :: psepbqarmax = 9.5D0
  !! psepbqarmax /9.5/ : maximum ratio of Psep*Bt/qAR (MWT/m)
  !!                     (constraint equation 68)
  real(kind(1.0D0)) :: pseprmax = 25.0D0
  !! pseprmax /25.0/ : maximum ratio of power crossing the separatrix to
  !!                     plasma major radius (Psep/R) (MW/m)
  !!                     (constraint equation 56)
  real(kind(1.0D0)) :: ptfnucmax = 1.0D-3
  !! ptfnucmax /1.0e-3/ : maximum nuclear heating in TF coil (MW/m3)
  !!                      (constraint equation 54)
  real(kind(1.0D0)) :: tbrmin = 1.1D0
  !! tbrmin /1.1/ : minimum tritium breeding ratio
  !!                (constraint equation 52)
  real(kind(1.0D0)) :: tbrnmn = 1.0D0
  !! tbrnmn /1.0/ : minimum burn time (s)
  !!                (KE - no longer itv., see issue 706)
  real(kind(1.0D0)) :: tcycmn = 0.0D0
  !! tcycmn : minimum cycle time (s)
  !!          (constraint equation 42)
  real(kind(1.0D0)) :: tohsmn = 1.0D0
  !! tohsmn : minimum plasma current ramp-up time (s)
  !!          (constraint equation 41)
  real(kind(1.0D0)) :: vvhealw = 1.0D0
  !! vvhealw /1.0/ : allowed maximum helium concentration in vacuum vessel
  !!                 at end of plant life (appm) (iblanket =2)
  !!                 (constraint equation 55)
  real(kind(1.0D0)) :: walalw = 1.0D0
  !! walalw /1.0/ : allowable wall-load (MW/m2)
  !!                (constraint equation 8)

  real(kind(1.0D0)) :: taulimit = 5.0D0
  !! taulimit /5.0/ : Lower limit on taup/taueff the ratio of alpha particle
  !!                 to energy confinement times (constraint equation 62)
  real(kind(1.0D0)) :: ftaulimit = 1.0D0
  !! ftaulimit /1.0/ : f-value for lower limit on taup/taueff the ratio
  !!                   of alpha particle to energy confinement times
  !!                  (constraint equation 62, iteration variable 110)

  real(kind(1.0D0)) :: fniterpump = 1.0D0
  !! fniterpump /1.0/ : f-value for constraint that number of pumps < tfno
  !!                  (constraint equation 63, iteration variable 111)
  real(kind(1.0D0)) :: zeffmax = 3.6D0
  !! zeffmax /3.6/ : maximum value for Zeff
  !!                  (constraint equation 64)
  real(kind(1.0D0)) :: fpoloidalpower = 1.0D0
  !! fpoloidalpower /1.0/ : f-value for constraint on rate of change of energy in poloidal field
  !!                  (constraint equation 66, iteration variable 115)

  real(kind(1.0D0)) :: fpsep = 1.0D0
  !! fpsep /1.0/ : f-value to ensure separatrix power is less than value from Kallenbach divertor
  !!                  (Not required as constraint 69 is an equality)

  real(kind(1.0D0)) :: fcqt = 1.0D0
  !! fcqt /1.0/ : f-value: TF coil quench temparature remains below tmax_croco
  !!                  (constraint equation 74, iteration variable 141)


end module constraint_variables

! !!!!!!!!!!!!!!!!!!!!!!!!!!!!!!!!!!!!!!!!!!!!!!!!!!!!!!!!!!!!!!!!!!

module stellarator_variables

  !! Module containing global variables relating to the
  !! stellarator model
  !! This module contains global variables relating to the
  !! stellarator model.
  !! Stellarator Plasma Geometry Model for the Systems
  !! Code PROCESS, F. Warmer, 19/06/2013
  !! Stellarator Divertor Model for the Systems
  !! Code PROCESS, F. Warmer, 21/06/2013
  !! Stellarator Coil Model for the Systems
  !! Code PROCESS, F. Warmer and F. Schauer, 07/10/2013
  !
  ! !!!!!!!!!!!!!!!!!!!!!!!!!!!!!!!!!!!!!!!!!!!!!!!

  implicit none

  public

  integer :: istell = 0
  !! istell /0/ : switch for stellarator option
  !!              (set via <CODE>device.dat</CODE>):<UL>
  !!         <LI> = 0 use tokamak model;
  !!         <LI> = 1 use stellarator model</UL>

  real(kind(1.0D0)) :: bmn = 1.0D-3
  !! bmn /0.001/ : relative radial field perturbation
  real(kind(1.0D0)) :: f_asym = 1.0D0
  !! f_asym /1.0/ : divertor heat load peaking factor
  real(kind(1.0D0)) :: f_rad = 0.85D0
  !! f_rad /0.85/ : radiated power fraction in SOL
  real(kind(1.0D0)) :: f_w = 0.5D0
  !! f_w /0.5/ : island size fraction factor
  real(kind(1.0D0)) :: fdivwet = 0.33333333333333333333333333333D0
  !! fdivwet /0.3333/ : wetted fraction of the divertor area
  real(kind(1.0D0)) :: flpitch = 1.0D-3
  !! flpitch /0.001/ : field line pitch (rad)
  real(kind(1.0D0)) :: hportamax = 0.0D0
  !! hportamax : maximum available area for horizontal ports (m2)
  real(kind(1.0D0)) :: hportpmax = 0.0D0
  !! hportpmax : maximum available poloidal extent for horizontal ports (m)
  real(kind(1.0D0)) :: hporttmax = 0.0D0
  !! hporttmax : maximum available toroidal extent for horizontal ports (m)
  real(kind(1.0D0)) :: iotabar = 1.0D0
  !! iotabar /1.0/ : rotational transform (reciprocal of tokamak q)
  !!                 for stellarator confinement time scaling laws
  integer :: isthtr = 3
  !! isthtr /3/ : switch for stellarator auxiliary heating method:<UL>
  !!         <LI> = 1 electron cyclotron resonance heating;
  !!         <LI> = 2 lower hybrid heating;
  !!         <LI> = 3 neutral beam injection</UL>
  integer :: m_res = 5
  !! m_res /5/ : poloidal resonance number
  integer :: n_res = 5
  !! n_res /5/ : toroidal resonance number
  real(kind(1.0D0)) :: shear = 0.5D0
  !! shear /0.5/ : magnetic shear, derivative of iotabar
  character(len=48) :: vmec_info_file = 'vmec_info.dat'
  !! vmec_info_file /vmec_info.dat/ : file containing general VMEC settings
  character(len=48) :: vmec_rmn_file = 'vmec_Rmn.dat'
  !! vmec_rmn_file /vmec_Rmn.dat/ : file containing plasma boundary R(m,n)
  !!                                Fourier components
  character(len=48) :: vmec_zmn_file = 'vmec_Zmn.dat'
  !! vmec_zmn_file /vmec_Zmn.dat/ : file containing plasma boundary Z(m,n)
  !!                                Fourier components
  real(kind(1.0D0)) :: vportamax = 0.0D0
  !! vportamax : maximum available area for vertical ports (m2)
  real(kind(1.0D0)) :: vportpmax = 0.0D0
  !! vportpmax : maximum available poloidal extent for vertical ports (m)
  real(kind(1.0D0)) :: vporttmax = 0.0D0
  !! vporttmax : maximum available toroidal extent for vertical ports (m)

end module stellarator_variables

! !!!!!!!!!!!!!!!!!!!!!!!!!!!!!!!!!!!!!!!!!!!!!!!!!!!!!!!!!!!!!!!!!!

! Issue #508 Remove RFP option: module rfp_variables

! !!!!!!!!!!!!!!!!!!!!!!!!!!!!!!!!!!!!!!!!!!!!!!!!!!!!!!!!!!!!!!!!!!

module ife_variables

     !! Module containing global variables relating to the
     !! inertial fusion energy model
     !! This module contains global variables relating to the
     !! inertial fusion energy model.
     !! AEA FUS 251: A User's Guide to the PROCESS Systems Code
     !
     ! !!!!!!!!!!!!!!!!!!!!!!!!!!!!!!!!!!!!!!!!!!!!!!!
   
     implicit none
   
     public
   
   
     !! Default IFE builds and material volumes are those for the SOMBRERO device.
     !! The 2-dimensional arrays have indices (region, material), where 'region'
     !! is the region and maxmat is the 'material'<UL>
     !! <LI>'region' = 1 radially outside chamber
     !! <LI>         = 2 above chamber
     !! <LI>         = 3 below chamber</UL>
     integer, parameter ::  maxmat = 8
     !! maxmat /8/ FIX : total number of materials in IFE device.
     !!                  Material numbers are as follows:<UL>
     !!             <LI> = 0 void;
     !!             <LI> = 1 steel;
     !!             <LI> = 2 carbon cloth;
     !!             <LI> = 3 FLiBe;
     !!             <LI> = 4 lithium oxide Li2O;
     !!             <LI> = 5 concrete;
     !!             <LI> = 6 helium;
     !!             <LI> = 7 xenon;
     !!             <LI> = 8 lithium </UL>
   
<<<<<<< HEAD
     real(kind(1.0D0)) :: bldr   = 1.0D0
     !! bldr /1.0/ : radial thickness of IFE blanket (m)
=======
     !+ad_vars  bldr /1.0/ : radial thickness of IFE blanket (m; calculated if ifetyp=4)
     real(kind(1.0D0)) :: bldr   = 1.0D0
     !+ad_vars  bldrc /1.0/ : radial thickness of IFE curtain (m; ifetyp=4)
     real(kind(1.0D0)) :: bldrc   = 1.0D0
     !+ad_vars  bldzl /4.0/ : vertical thickness of IFE blanket below chamber (m)
>>>>>>> 02d91182
     real(kind(1.0D0)) :: bldzl  = 4.0D0
     !! bldzl /4.0/ : vertical thickness of IFE blanket below chamber (m)
     real(kind(1.0D0)) :: bldzu  = 4.0D0
     !! bldzu /4.0/ : vertical thickness of IFE blanket above chamber (m)
     real(kind(1.0D0)), dimension(3,0:maxmat) :: blmatf = reshape( (/ &
     !! blmatf(3,0:maxmat) /.../ : IFE blanket material fractions
          0.05D0,0.05D0,0.05D0, &
          0.0D0, 0.0D0, 0.0D0,  &
          0.45D0,0.45D0,0.45D0, &
          0.0D0, 0.0D0, 0.0D0,  &
          0.20D0,0.20D0,0.20D0, &
          0.0D0, 0.0D0, 0.0D0,  &
          0.30D0,0.30D0,0.30D0, &
          0.0D0,0.0D0,0.0D0,    &
          0.0D0, 0.0D0, 0.0D0  /), shape(blmatf))
     real(kind(1.0D0)), dimension(3,0:maxmat) :: blmatm = 0.0D0
     !! blmatm(3,0:maxmat) : IFE blanket material masses (kg)
     real(kind(1.0D0)), dimension(3,0:maxmat) :: blmatv = 0.0D0
     !! blmatv(3,0:maxmat) : IFE blanket material volumes (m3)
     real(kind(1.0D0)), dimension(3) :: blvol = 0.0D0
     !! blvol(3) : IFE blanket volume (m3)
     real(kind(1.0D0)) :: cdriv0 = 154.3D0
     !! cdriv0 /154.3/ : IFE generic/laser driver cost at edrive=0 (M$)
     real(kind(1.0D0)) :: cdriv1 = 163.2D0
     !! cdriv1 /163.2/ : IFE low energy heavy ion beam driver cost
     !!                  extrapolated to edrive=0 (M$)
     real(kind(1.0D0)) :: cdriv2 = 244.9D0
<<<<<<< HEAD
     !! cdriv2 /244.9/ : IFE high energy heavy ion beam driver cost
     !!                  extrapolated to edrive=0 (M$)
=======
     !+ad_vars  cdriv3 /1.463/ : IFE driver cost ($/J wall plug) (ifedrv==3)
     real(kind(1.0D0)) :: cdriv3 = 1.463D0
     !+ad_vars  chdzl /9.0/ : vertical thickness of IFE chamber below centre (m)
>>>>>>> 02d91182
     real(kind(1.0D0)) :: chdzl = 9.0D0
     !! chdzl /9.0/ : vertical thickness of IFE chamber below centre (m)
     real(kind(1.0D0)) :: chdzu = 9.0D0
     !! chdzu /9.0/ : vertical thickness of IFE chamber above centre (m)
     real(kind(1.0D0)), dimension(0:maxmat) :: chmatf = &
     !! chmatf(0:maxmat) : IFE chamber material fractions
          (/1.0D0,0.0D0,0.0D0,0.0D0,0.0D0,0.0D0,0.0D0,0.0D0,0.0D0/)
     real(kind(1.0D0)), dimension(0:maxmat) :: chmatm = 0.0D0
     !! chmatm(0:maxmat) : IFE chamber material masses (kg)
     real(kind(1.0D0)), dimension(0:maxmat) :: chmatv = 0.0D0
     !! chmatv(0:maxmat) : IFE chamber material volumes (m3)
     real(kind(1.0D0)) :: chrad = 6.5D0
     !! chrad /6.5/ : radius of IFE chamber (m)
     !!               (iteration variable 84)
     real(kind(1.0D0)) :: chvol = 0.0D0
     !! chvol : IFE chamber volume (m3)
     real(kind(1.0D0)) :: dcdrv0 = 111.4D0
     !! dcdrv0 /111.4/ : IFE generic/laser driver cost gradient (M$/MJ)
     real(kind(1.0D0)) :: dcdrv1 = 78.0D0
     !! dcdrv1 /78.0/ : HIB driver cost gradient at low energy (M$/MJ)
     real(kind(1.0D0)) :: dcdrv2 = 59.9D0
     !! dcdrv2 /59.9/ : HIB driver cost gradient at high energy (M$/MJ)
     real(kind(1.0D0)) :: drveff = 0.28D0
     !! drveff /0.28/ : IFE driver wall plug to target efficiency (ifedrv=0,3)
     !!                 (iteration variable 82)
     real(kind(1.0D0)) :: edrive = 5.0D6
     !! edrive /5.0D6/ : IFE driver energy (J)
     !!                  (iteration variable 81)
     real(kind(1.0D0)) :: etadrv = 0.0D0
<<<<<<< HEAD
     !! etadrv : IFE driver wall plug to target efficiency
=======
     !+ad_vars  etali /0.40/ : IFE lithium pump wall plug efficiency (ifetyp=4)
     real(kind(1.0D0)) :: etali = 0.4D0
     !+ad_vars  etave(10) : IFE driver efficiency vs driver energy (ifedrv=-1)
>>>>>>> 02d91182
     real(kind(1.0D0)), dimension(10) :: etave = (/ &
     !! etave(10) : IFE driver efficiency vs driver energy (ifedrv=-1)
          0.082D0,0.079D0,0.076D0,0.073D0,0.069D0, &
          0.066D0,0.062D0,0.059D0,0.055D0,0.051D0 /)
     real(kind(1.0D0)) :: fauxbop = 0.06D0
     !! fauxbop /0.06/ : fraction of gross electric power to balance-of-plant (IFE)
     real(kind(1.0D0)) :: fbreed = 0.51D0
     !! fbreed /0.51/ : fraction of breeder external to device core
     real(kind(1.0D0)) :: fburn  = 0.3333D0
     !! fburn /0.3333/ : IFE burn fraction (fraction of tritium fused/target)
     real(kind(1.0D0)) :: flirad = 0.78D0
     !! flirad /0.78/ : radius of FLiBe/lithium inlet (m) (ifetyp=3,4)
     real(kind(1.0D0)) :: frrmax = 1.0D0
     !! frrmax /1.0/ : f-value for maximum IFE repetition rate
     !!                (constraint equation 50, iteration variable 86)
     real(kind(1.0D0)) :: fwdr = 0.01D0
     !! fwdr /0.01/ : radial thickness of IFE first wall (m)
     real(kind(1.0D0)) :: fwdzl = 0.01D0
     !! fwdzl /0.01/ : vertical thickness of IFE first wall below chamber (m)
     real(kind(1.0D0)) :: fwdzu = 0.01D0
     !! fwdzu /0.01/ : vertical thickness of IFE first wall above chamber (m)
     real(kind(1.0D0)), dimension(3,0:maxmat) :: fwmatf = reshape( (/ &
     !! fwmatf(3,0:maxmat) /.../ : IFE first wall material fractions
          0.05D0,0.05D0,0.05D0, &
          0.0D0, 0.0D0, 0.0D0,  &
          0.95D0,0.95D0,0.95D0, &
          0.0D0, 0.0D0, 0.0D0,  &
          0.0D0, 0.0D0, 0.0D0,  &
          0.0D0, 0.0D0, 0.0D0,  &
          0.0D0, 0.0D0, 0.0D0,  &
          0.0D0, 0.0D0, 0.0D0,  &
          0.0D0, 0.0D0, 0.0D0  /), shape(fwmatf))
     real(kind(1.0D0)), dimension(3,0:maxmat) :: fwmatm = 0.0D0
     !! fwmatm(3,0:maxmat) : IFE first wall material masses (kg)
     real(kind(1.0D0)), dimension(3,0:maxmat) :: fwmatv = 0.0D0
     !! fwmatv(3,0:maxmat) : IFE first wall material volumes (kg)
     real(kind(1.0D0)), dimension(3) :: fwvol = 0.0D0
     !! fwvol(3) : IFE first wall volume (m3)
     real(kind(1.0D0)) :: gain = 0.0D0
     !! gain : IFE target gain
     real(kind(1.0D0)), dimension(10) :: gainve = (/ &
     !! gainve(10) /.../ : IFE target gain vs driver energy (ifedrv=-1)
           60.0D0, 95.0D0,115.0D0,125.0D0,133.0D0, &
          141.0D0,152.0D0,160.0D0,165.0D0,170.0D0 /)
     real(kind(1.0D0)) :: htpmw_ife = 0.0D0         
     !! htpmw_ife /0.0/ : IFE heat transport system electrical pump power (MW)
     integer :: ife = 0
     !! ife /0/ : switch for IFE option
     !!           (set via <CODE>device.dat</CODE>):<UL>
     !!      <LI> = 0 use tokamak, RFP or stellarator model;
     !!      <LI> = 1 use IFE model</UL>
     integer :: ifedrv = 2
     !! ifedrv /2/ : switch for type of IFE driver:<UL>
     !!         <LI> = -1 use gainve, etave for gain and driver efficiency;
     !!         <LI> =  0 use tgain, drveff for gain and driver efficiency;
     !!         <LI> =  1 use laser driver based on SOMBRERO design;
     !!         <LI> =  2 use heavy ion beam driver based on OSIRIS;
     !!         <LI> =  3 Input pfusife, rrin and drveff</UL>
     integer :: ifetyp = 0
<<<<<<< HEAD
     !! ifetyp /0/ : switch for type of IFE device build:<UL>
     !!         <LI> = 0 generic (cylindrical) build;
     !!         <LI> = 1 OSIRIS-like build;
     !!         <LI> = 2 SOMBRERO-like build;
     !!         <LI> = 3 HYLIFE-II-like build;
     !!         <LI> = 4 2019 build</UL>
=======
     !+ad_vars  lipmw : IFE lithium pump power (MW; ifetyp=4)
     real(kind(1.0D0)) :: lipmw = 0.0D0
     !+ad_vars  mcdriv /1.0/ : IFE driver cost multiplier
>>>>>>> 02d91182
     real(kind(1.0D0)) :: mcdriv = 1.0D0
     !! mcdriv /1.0/ : IFE driver cost multiplier
     real(kind(1.0D0)) :: mflibe = 0.0D0
     !! mflibe : total mass of FLiBe (kg)
     real(kind(1.0D0)) :: pdrive = 23.0D6
     !! pdrive /23.0D6/ : IFE driver power reaching target (W)
     !!                   (iteration variable 85)
     real(kind(1.0D0)) :: pfusife = 1000.0D0
     !! pfusife /1000.0/ : IFE input fusion power (MW) (ifedrv=3 only; itv 155)
     real(kind(1.0D0)) :: pifecr = 10.0D0
     !! pifecr /10.0/ : IFE cryogenic power requirements (MW)
     real(kind(1.0D0)), bind(C) :: ptargf = 2.0D0
     !! ptargf /2.0/ : IFE target factory power at 6 Hz repetition rate (MW)
     real(kind(1.0D0)) :: r1 = 0.0D0
     !! r1 : IFE device radial build (m)
     real(kind(1.0D0)) :: r2 = 0.0D0
     !! r2 : IFE device radial build (m)
     real(kind(1.0D0)) :: r3 = 0.0D0
     !! r3 : IFE device radial build (m)
     real(kind(1.0D0)) :: r4 = 0.0D0
     !! r4 : IFE device radial build (m)
     real(kind(1.0D0)) :: r5 = 0.0D0
     !! r5 : IFE device radial build (m)
     real(kind(1.0D0)) :: r6 = 0.0D0
     !! r6 : IFE device radial build (m)
     real(kind(1.0D0)) :: r7 = 0.0D0
     !! r7 : IFE device radial build (m)
     real(kind(1.0D0)), bind(C) :: reprat = 0.0D0
     !! reprat : IFE driver repetition rate (Hz)
     real(kind(1.0D0)) :: rrin = 6.0D0
     !! rrin /6.0/ : Input IFE repetition rate (Hz) (ifedrv=3 only; itv 156)
     real(kind(1.0D0)) :: rrmax = 20.0D0
     !! rrmax /20.0/ : maximum IFE repetition rate (Hz)
     real(kind(1.0D0)) :: shdr = 1.7D0
     !! shdr /1.7/ : radial thickness of IFE shield (m)
     real(kind(1.0D0)) :: shdzl = 5.0D0
     !! shdzl /5.0/ : vertical thickness of IFE shield below chamber (m)
     real(kind(1.0D0)) :: shdzu  = 5.0D0
     !! shdzu /5.0/ : vertical thickness of IFE shield above chamber (m)
     real(kind(1.0D0)), dimension(3,0:maxmat) :: shmatf = reshape( (/ &
     !! shmatf(3,0:maxmat) /.../ : IFE shield material fractions
          0.05D0,0.05D0,0.05D0, &
          0.19D0,0.19D0,0.19D0, &
          0.0D0, 0.0D0, 0.0D0,  &
          0.0D0, 0.0D0, 0.0D0,  &
          0.0D0, 0.0D0, 0.0D0,  &
          0.665D0,0.665D0,0.665D0, &
          0.095D0,0.095D0,0.095D0, &
          0.0D0, 0.0D0, 0.0D0,  &
          0.0D0, 0.0D0, 0.0D0  /), shape(shmatf))
     real(kind(1.0D0)), dimension(3,0:maxmat) :: shmatm = 0.0D0
     !! shmatm(3,0:maxmat) : IFE shield material masses (kg)
     real(kind(1.0D0)), dimension(3,0:maxmat) :: shmatv = 0.0D0
     !! shmatv(3,0:maxmat) : IFE shield material volumes (kg)
     real(kind(1.0D0)), dimension(3) :: shvol = 0.0D0
     !! shvol(3) : IFE shield volume (m3)
     real(kind(1.0D0)) :: sombdr = 2.7D0
     !! sombdr /2.7/ : radius of cylindrical blanket section below chamber (ifetyp=2)
     real(kind(1.0D0)) :: somtdr = 2.7D0
<<<<<<< HEAD
     !! somtdr /2.7/ : radius of cylindrical blanket section above chamber (ifetyp=2)
=======
     !+ad_vars  taufall : Lithium Fall Time (s)
     real(kind(1.0D0)) :: taufall = 0.0D0
     !+ad_vars  tdspmw /0.01/ FIX : IFE target delivery system power (MW)
>>>>>>> 02d91182
     real(kind(1.0D0)) :: tdspmw = 0.01D0
     !! tdspmw /0.01/ FIX : IFE target delivery system power (MW)
     real(kind(1.0D0)), bind(C) :: tfacmw = 0.0D0
     !! tfacmw : IFE target factory power (MW)
     real(kind(1.0D0)) :: tgain = 85.0D0
     !! tgain /85.0/ : IFE target gain (if ifedrv = 0)
     !!                (iteration variable 83)
     real(kind(1.0D0)) :: uccarb = 50.0D0
     !! uccarb /50.0/ : cost of carbon cloth ($/kg)
     real(kind(1.0D0)) :: ucconc = 0.1D0
     !! ucconc /0.1/ : cost of concrete ($/kg)
     real(kind(1.0D0)) :: ucflib = 84.0D0
     !! ucflib /84.0/ : cost of FLiBe ($/kg)
     real(kind(1.0D0)) :: uctarg = 0.3D0
     !! uctarg /0.3/ : cost of IFE target ($/target)
     real(kind(1.0D0)) :: v1dr = 0.0D0
     !! v1dr /0.0/ : radial thickness of IFE void between first wall and blanket (m)
     real(kind(1.0D0)) :: v1dzl = 0.0D0
     !! v1dzl /0.0/ : vertical thickness of IFE void 1 below chamber (m)
     real(kind(1.0D0)) :: v1dzu = 0.0D0
     !! v1dzu /0.0/ : vertical thickness of IFE void 1 above chamber (m)
     real(kind(1.0D0)), dimension(3,0:maxmat) :: v1matf = reshape( (/ &
     !! v1matf(3,0:maxmat) /.../ : IFE void 1 material fractions
          1.0D0, 1.0D0, 1.0D0, &
          0.0D0, 0.0D0, 0.0D0, &
          0.0D0, 0.0D0, 0.0D0, &
          0.0D0, 0.0D0, 0.0D0, &
          0.0D0, 0.0D0, 0.0D0, &
          0.0D0, 0.0D0, 0.0D0, &
          0.0D0, 0.0D0, 0.0D0, &
          0.0D0, 0.0D0, 0.0D0, &
          0.0D0, 0.0D0, 0.0D0  /), shape(v1matf))
     real(kind(1.0D0)), dimension(3,0:maxmat) :: v1matm = 0.0D0
     !! v1matm(3,0:maxmat) : IFE void 1 material masses (kg)
     real(kind(1.0D0)), dimension(3,0:maxmat) :: v1matv = 0.0D0
     !! v1matv(3,0:maxmat) : IFE void 1 material volumes (kg)
     real(kind(1.0D0)), dimension(3) :: v1vol = 0.0D0
     !! v1vol(3) : IFE void 1 volume (m3)
     real(kind(1.0D0)) :: v2dr = 2.0D0
     !! v2dr /2.0/ : radial thickness of IFE void between blanket and shield (m)
     real(kind(1.0D0)) :: v2dzl = 7.0D0
     !! v2dzl /7.0/ : vertical thickness of IFE void 2 below chamber (m)
     real(kind(1.0D0)) :: v2dzu = 7.0D0
     !! v2dzu /7.0/ : vertical thickness of IFE void 2 above chamber (m)
     real(kind(1.0D0)), dimension(3,0:maxmat) :: v2matf = reshape( (/ &
     !! v2matf(3,0:maxmat) /.../ : IFE void 2 material fractions
          1.0D0, 1.0D0, 1.0D0, &
          0.0D0, 0.0D0, 0.0D0, &
          0.0D0, 0.0D0, 0.0D0, &
          0.0D0, 0.0D0, 0.0D0, &
          0.0D0, 0.0D0, 0.0D0, &
          0.0D0, 0.0D0, 0.0D0, &
          0.0D0, 0.0D0, 0.0D0, &
          0.0D0, 0.0D0, 0.0D0, &
          0.0D0, 0.0D0, 0.0D0  /), shape(v2matf))
     real(kind(1.0D0)), dimension(3,0:maxmat) :: v2matm = 0.0D0
     !! v2matm(3,0:maxmat) : IFE void 2 material masses (kg)
     real(kind(1.0D0)), dimension(3,0:maxmat) :: v2matv = 0.0D0
     !! v2matv(3,0:maxmat) : IFE void 2 material volumes (kg)
     real(kind(1.0D0)), dimension(3) :: v2vol = 0.0D0
     !! v2vol(3) : IFE void 2 volume (m3)
     real(kind(1.0D0)) :: v3dr   = 43.3D0
     !! v3dr /43.3/ : radial thickness of IFE void outside shield (m)
     real(kind(1.0D0)) :: v3dzl  = 30.0D0
     !! v3dzl /30.0/ : vertical thickness of IFE void 3 below chamber (m)
     real(kind(1.0D0)) :: v3dzu  = 20.0D0
     !! v3dzu /20.0/ : vertical thickness of IFE void 3 above chamber (m)
     real(kind(1.0D0)), dimension(3,0:maxmat) :: v3matf = reshape( (/ &
     !! v3matf(3,0:maxmat) /.../ : IFE void 3 material fractions
          1.0D0, 1.0D0, 1.0D0, &
          0.0D0, 0.0D0, 0.0D0, &
          0.0D0, 0.0D0, 0.0D0, &
          0.0D0, 0.0D0, 0.0D0, &
          0.0D0, 0.0D0, 0.0D0, &
          0.0D0, 0.0D0, 0.0D0, &
          0.0D0, 0.0D0, 0.0D0, &
          0.0D0, 0.0D0, 0.0D0, &
          0.0D0, 0.0D0, 0.0D0  /), shape(v3matf))
     real(kind(1.0D0)), dimension(3,0:maxmat) :: v3matm = 0.0D0
     !! v3matm(3,0:maxmat) : IFE void 3 material masses (kg)
     real(kind(1.0D0)), dimension(3,0:maxmat) :: v3matv = 0.0D0
     !! v3matv(3,0:maxmat) : IFE void 3 material volumes (kg)
     real(kind(1.0D0)), dimension(3) :: v3vol = 0.0D0
     !! v3vol(3) : IFE void 3 volume (m3)
     real(kind(1.0D0)) :: zl1 = 0.0D0
     !! zl1 : IFE vertical build below centre (m)
     real(kind(1.0D0)) :: zl2 = 0.0D0
     !! zl2 : IFE vertical build below centre (m)
     real(kind(1.0D0)) :: zl3 = 0.0D0
     !! zl3 : IFE vertical build below centre (m)
     real(kind(1.0D0)) :: zl4 = 0.0D0
     !! zl4 : IFE vertical build below centre (m)
     real(kind(1.0D0)) :: zl5 = 0.0D0
     !! zl5 : IFE vertical build below centre (m)
     real(kind(1.0D0)) :: zl6 = 0.0D0
     !! zl6 : IFE vertical build below centre (m)
     real(kind(1.0D0)) :: zl7 = 0.0D0
     !! zl7 : IFE vertical build below centre (m)
     real(kind(1.0D0)) :: zu1 = 0.0D0
     !! zu1 : IFE vertical build above centre (m)
     real(kind(1.0D0)) :: zu2 = 0.0D0
     !! zu2 : IFE vertical build above centre (m)
     real(kind(1.0D0)) :: zu3 = 0.0D0
     !! zu3 : IFE vertical build above centre (m)
     real(kind(1.0D0)) :: zu4 = 0.0D0
     !! zu4 : IFE vertical build above centre (m)
     real(kind(1.0D0)) :: zu5 = 0.0D0
     !! zu5 : IFE vertical build above centre (m)
     real(kind(1.0D0)) :: zu6 = 0.0D0
     !! zu6 : IFE vertical build above centre (m)
     real(kind(1.0D0)) :: zu7 = 0.0D0
     !! zu7 : IFE vertical build above centre (m)
   
   end module ife_variables

! !!!!!!!!!!!!!!!!!!!!!!!!!!!!!!!!!!!!!!!!!!!!!!!!!!!!!!!!!!!!!!!!!!

module pulse_variables

  !! Module containing global variables relating to the
  !! pulsed reactor model
  !! This module contains global variables relating to the
  !! pulsed reactor model.
  !! Work File Notes in F/MPE/MOD/CAG/PROCESS/PULSE
  !! AEA FUS 251: A User's Guide to the PROCESS Systems Code
  !
  ! !!!!!!!!!!!!!!!!!!!!!!!!!!!!!!!!!!!!!!!!!!!!!!!

  implicit none

  public

  real(kind(1.0D0)) :: bctmp = 320.0D0
  !! bctmp /320.0/ : first wall bulk coolant temperature (C)
  real(kind(1.0D0)) :: bfw = 0.0D0
  !! bfw : outer radius of each first wall structural tube (m)
  !!       (0.5 * average of fwith and fwoth)
  real(kind(1.0D0)) :: dtstor = 300.0D0
  !! dtstor /300.0/ : maximum allowable temperature change in stainless
  !!                  steel thermal storage block (K) (istore=3)
  integer :: istore = 1
  !! istore /1/ : switch for thermal storage method:<UL>
  !!         <LI> = 1 option 1 of Electrowatt report, AEA FUS 205;
  !!         <LI> = 2 option 2 of Electrowatt report, AEA FUS 205;
  !!         <LI> = 3 stainless steel block</UL>
  integer :: itcycl = 1
  !! itcycl /1/ : switch for first wall axial stress model:<UL>
  !!         <LI> = 1 total axial constraint, no bending;
  !!         <LI> = 2 no axial constraint, no bending;
  !!         <LI> = 3 no axial constraint, bending</UL>
  integer :: lpulse = 0
  !! lpulse /0/ : switch for reactor model:<UL>
  !!         <LI> = 0 continuous operation;
  !!         <LI> = 1 pulsed operation</UL>

end module pulse_variables

! !!!!!!!!!!!!!!!!!!!!!!!!!!!!!!!!!!!!!!!!!!!!!!!!!!!!!!!!!!!!!!!!!!

module startup_variables

  !! Module containing global variables relating to the
  !! plasma start-up model
  !! This module contains global variables relating to the
  !! plasma start-up model.
  !! Work File Notes in F/MPE/MOD/CAG/PROCESS/PULSE
  !! AEA FUS 251: A User's Guide to the PROCESS Systems Code
  !
  ! !!!!!!!!!!!!!!!!!!!!!!!!!!!!!!!!!!!!!!!!!!!!!!!

  implicit none

  public

  real(kind(1.0D0)) :: ftaue = 0.0D0
  !! ftaue : factor in energy confinement time formula
  real(kind(1.0D0)) :: gtaue  = 0.0D0
  !! gtaue : offset term in energy confinement time scaling
  real(kind(1.0D0)) :: nign  = 0.0D0
  !! nign : electron density at ignition (start-up) (/m3)
  real(kind(1.0D0)) :: ptaue  = 0.0D0
  !! ptaue : exponent for density term in energy confinement time formula
  real(kind(1.0D0)) :: qtaue  = 0.0D0
  !! qtaue : exponent for temperature term in energy confinement time formula
  real(kind(1.0D0)) :: rtaue  = 0.0D0
  !! rtaue : exponent for power term in energy confinement time formula
  real(kind(1.0D0)) :: tign  = 0.0D0
  !! tign : electron temperature at ignition (start-up) (keV)

end module startup_variables

! !!!!!!!!!!!!!!!!!!!!!!!!!!!!!!!!!!!!!!!!!!!!!!!!!!!!!!!!!!!!!!!!!!

module fispact_variables

  !! Module containing global variables relating to the
  !! fispact routines
  !! This module contains global variables relating to the
  !! nuclear data (fispact) routines.
  !! AEA FUS 251: A User's Guide to the PROCESS Systems Code
  !
  ! !!!!!!!!!!!!!!!!!!!!!!!!!!!!!!!!!!!!!!!!!!!!!!!

  implicit none

  public


  !! Fispact arrays with 3 elements contain the results at the following times:
  !!   (1) - at end of component life
  !!   (2) - after 3 months cooling time
  !!   (3) - 100 years after end of plant life
  real(kind(1.0D0)), dimension(3) :: bliact = 0.0D0
  !! bliact(3) : inboard blanket total activity (Bq)
  real(kind(1.0D0)), dimension(3) :: bligdr = 0.0D0
  !! bligdr(3) : inboard blanket total gamma dose rate (Sv/hr)
  real(kind(1.0D0)), dimension(3) :: blihkw = 0.0D0
  !! blihkw(3) : inboard blanket total heat output (kW)
  real(kind(1.0D0)) :: bliizp = 0.0D0
  !! bliizp : inboard blanket integrated zone power / neutron
  real(kind(1.0D0)) :: blimzp = 0.0D0
  !! blimzp : inboard blanket mean zone power density / neutron
  real(kind(1.0D0)), dimension(3) :: bloact = 0.0D0
  !! bloact(3) : outboard blanket total activity (Bq)
  real(kind(1.0D0)), dimension(3) :: blogdr = 0.0D0
  !! blogdr(3) : outboard blanket total gamma dose rate (Sv/hr)
  real(kind(1.0D0)), dimension(3) :: blohkw = 0.0D0
  !! blohkw(3) : outboard blanket total heat output (kW)
  real(kind(1.0D0)) :: bloizp = 0.0D0
  !! bloizp : outboard blanket integrated zone power / neutron
  real(kind(1.0D0)) :: blomzp = 0.0D0
  !! blomzp : outboard blanket mean zone power density / neutron
  real(kind(1.0D0)), dimension(3) :: fwiact = 0.0D0
  !! fwiact(3) : inboard first wall total activity (Bq)
  real(kind(1.0D0)), dimension(3) :: fwigdr = 0.0D0
  !! fwigdr(3) : inboard first wall total gamma dose rate (Sv/hr)
  real(kind(1.0D0)), dimension(3) :: fwihkw = 0.0D0
  !! fwihkw(3) : inboard first wall total heat output (kW)
  real(kind(1.0D0)) :: fwiizp = 0.0D0
  !! fwiizp : inboard first wall integrated zone power / neutron
  real(kind(1.0D0)) :: fwimzp = 0.0D0
  !! fwimzp : inboard first wall mean zone power density/neutron
  real(kind(1.0D0)), dimension(3) :: fwoact = 0.0D0
  !! fwoact(3) : outboard first wall total activity (Bq)
  real(kind(1.0D0)), dimension(3) :: fwogdr = 0.0D0
  !! fwogdr(3) : outboard first wall total gamma dose rate (Sv/hr)
  real(kind(1.0D0)), dimension(3) :: fwohkw = 0.0D0
  !! fwohkw(3) : outboard first wall total heat output (kW)
  real(kind(1.0D0)) :: fwoizp = 0.0D0
  !! fwoizp : outboard first wall integrated zone power / neutron
  real(kind(1.0D0)) :: fwomzp = 0.0D0
  !! fwomzp : outboard first wall mean zone power density/neutron
  real(kind(1.0D0)) :: fwtemp = 0.0D0
  !! fwtemp : outboard first wall temperature after a LOCA (K)

end module fispact_variables

!------------------------------------------------------------------------

module rebco_variables

  !! Variables relating to the REBCO HTS tape, strand and conductor
  !! Conduit information is in the modules relating to each coil.
  !! TODO
  implicit none ! ---------------------------------------------------------
  ! Updated 13/11/18 using data from Lewandowska et al 2018.

  real(kind(1.0D0)) :: rebco_thickness = 1.0D-6
  !! rebco_thickness /1.0e-6/ : thickness of REBCO layer in tape (m) (iteration variable 138)
  real(kind(1.0D0)) :: copper_thick = 100.0D-6
  !! copper_thick /100e-6/ : thickness of copper layer in tape (m) (iteration variable 139)
  real(kind(1.0D0)) :: hastelloy_thickness = 50.0D-6
  !! hastelloy_thickness /50/e-6 : thickness of Hastelloy layer in tape (m)
  real(kind(1.0D0)) :: tape_width = 0.0D0
  !! tape_width : Mean width of tape (m)

  real(kind(1.0D0)) :: croco_od = 0.0D0
  !! croco_od : Outer diameter of CroCo strand (m)
  real(kind(1.0D0)) :: croco_id = 0.0D0
  !! croco_id : Inner diameter of CroCo copper tube (m)
  real(kind(1.0D0)) :: croco_thick = 2.5D-3
  !! croco_thick /2.5e-3/ : Thickness of CroCo copper tube (m) (iteration variable 149)

  !real(kind(1.0D0)) :: copper_bar = 0.23d0
  ! !! copper_bar /1.0/ : area of central copper bar, as a fraction of the cable space
  real(kind(1.0D0)) :: copper_rrr = 100d0
  !! copper_rrr /100.0/ : residual resistivity ratio copper in TF superconducting cable

  !real(kind(1.0D0)) :: cable_helium_fraction = 0.284D0
  ! !! cable_helium_fraction /0.284/ : Helium area as a fraction of the cable space.

  real(kind(1.0D0)) :: coppera_m2_max = 1D8
  !! copperA_m2_max /1e8/ : Maximum TF coil current / copper area (A/m2)
  real(kind(1.0D0)) :: f_coppera_m2 = 1d0
  !! f_copperA_m2 /1/ : f-value for constraint 75: TF coil current / copper area < copperA_m2_max


  real(kind(1.0D0)) :: tape_thickness
  real(kind(1.0D0)) :: stack_thickness
  real(kind(1.0D0)) :: tapes
  real(kind(1.0D0)) :: rebco_area
  real(kind(1.0D0)) :: copper_area
  real(kind(1.0D0)) :: hastelloy_area
  real(kind(1.0D0)) :: solder_area
  real(kind(1.0D0)) :: croco_area
  real(kind(1.0D0)) :: copperA_m2       ! TF coil current / copper area (A/m2)
  !real(kind(1.0D0)) :: croco_od

end module rebco_variables

!------------------------------------------------------------------------

module resistive_materials

  !! Variables relating to resistive materials in superconducting conductors
  !! TODO
  implicit none ! ---------------------------------------------------------
  type resistive_material
     real(kind(1.0D0)) :: cp            ! Specific heat capacity J/(K kg).
     real(kind(1.0D0)) :: rrr           ! Residual resistivity ratio
     real(kind(1.0D0)) :: resistivity   ! ohm.m
     real(kind(1.0D0)) :: density       ! kg/m3
     real(kind(1.0D0)) :: cp_density    ! Cp x density J/K/m3
  end type resistive_material
  type supercon_strand
     real(kind(1.0D0)) :: area
     real(kind(1.0D0)) :: critical_current
  end type supercon_strand
  type volume_fractions
     real(kind(1.0D0)) :: copper_area,    copper_fraction
     real(kind(1.0D0)) :: copper_bar_area  !,copper_bar_fraction
     real(kind(1.0D0)) :: hastelloy_area, hastelloy_fraction
     real(kind(1.0D0)) :: helium_area,    helium_fraction
     real(kind(1.0D0)) :: solder_area,    solder_fraction
     real(kind(1.0D0)) :: jacket_area,    jacket_fraction
     real(kind(1.0D0)) :: rebco_area,     rebco_fraction
     real(kind(1.0D0)) :: critical_current
     !real(kind(1.0D0)) :: number_croco         ! Number of CroCo strands (not an integer)
     real(kind(1.0D0)) :: acs                  ! area of cable space inside jacket
     real(kind(1.0D0)) :: area
     !real(kind(1.0D0)) :: tmax                 ! Maximum permitted temperature in quench
  end type volume_fractions
end module resistive_materials

!------------------------------------------------------------------------

module reinke_variables
  !! Module containing global variables relating to the
  !! Reinke Criterion
  !! This module contains global variables relating to the
  !! minimum impurity fraction for detached divertor conditions
  !! Reinke criterion. It furthermore uses several parameters from
  !! Kallenbach model like netau and empurity_enrichment.
  !! M.L. Reinke 2017 Nucl. Fusion 57 034004
  !
  ! !!!!!!!!!!!!!!!!!!!!!!!!!!!!!!!!!!!!!!!!!!!!!!!

  implicit none

  public


  integer       :: impvardiv = 9
  !! impvardiv /9/ : index of impurity to be iterated for
  !!          Reinke divertor detachment criterion

  real(kind(1.0D0)) :: lhat = 4.33D0
  !! lhat /4.33/ : connection length factor L|| = lhat qstar R
  !!               for Reinke criterion, default value from
  !!               Post et al. 1995 J. Nucl. Mat.  220-2 1014

  real(kind(1.0D0)) :: fzmin = 0.0D0
  !! fzmin : Minimum impurity fraction necessary for detachment
  !!         This is the impurity at the SOL/Div

  real(kind(1.0D0)) :: fzactual = 0.001D0
  !! fzactual : Actual impurity fraction of divertor impurity
  !!            (impvardiv) in the SoL (taking impurity_enrichment
  !!            into account) (iteration variable 148)

  integer       :: reinke_mode = 0
  !! reinke_mode /0/ : Switch for Reinke criterion H/I mode
  !!         <LI> = 0 H-mode;
  !!         <LI> = 1 I-mode;</UL>

end module reinke_variables

  !------------------------------------------------------------------------<|MERGE_RESOLUTION|>--- conflicted
+++ resolved
@@ -212,18 +212,10 @@
   real(kind(1.0D0)) :: falpi = 0.0D0
   !! falpi : fraction of alpha power to ions
   real(kind(1.0D0)) :: fdeut = 0.5D0
-<<<<<<< HEAD
   !! fdeut /0.5/ : deuterium fuel fraction
-  real(kind(1.0D0)) :: ftar = 0.5D0
-  !! ftar  /0.5/ : fraction of power to the  lower divertor in double null
-  !!               configuration (snull = 0 only)
-=======
-  !+ad_vars  ftar  /1.0/ : fraction of power to the  lower divertor in double null
-  !+ad_vars                configuration (snull = 0 only) (default assumes SN)
   real(kind(1.0D0)) :: ftar = 1.0D0
-  !+ad_vars  ffwal /0.92/ : factor to convert plasma surface area to first wall
-  !+ad_varc                 area in neutron wall load calculation (iwalld=1)
->>>>>>> 02d91182
+  !! ftar  /1.0/ : fraction of power to the  lower divertor in double null
+  !!               configuration (snull = 0 only) (default assumes SN)
   real(kind(1.0D0)) :: ffwal = 0.92D0
   !! ffwal /0.92/ : factor to convert plasma surface area to first wall
   !!                area in neutron wall load calculation (iwalld=1)
@@ -1875,16 +1867,9 @@
   real(kind(1.0D0)) :: fcuohsu = 0.7D0
   !! fcuohsu /0.7/ : copper fraction of strand in central solenoid
   real(kind(1.0D0)) :: fcupfsu = 0.69D0
-<<<<<<< HEAD
   !! fcupfsu /0.69/ : copper fraction of cable conductor (PF coils)
-=======
-  !+ad_vars  fvssu   /1.0/  : F-value for constraint equation 51 
   real(kind(1.0D0)) :: fvssu = 1.0
-  !+ad_vars  ipfloc(ngc) /2,2,3/ : switch for locating scheme of PF coil group i:<UL>
-  !+ad_varc                   <LI> = 1 PF coil on top of central solenoid;
-  !+ad_varc                   <LI> = 2 PF coil on top of TF coil;
-  !+ad_varc                   <LI> = 3 PF coil outside of TF coil</UL>
->>>>>>> 02d91182
+  !! fvssu   /1.0/  : F-value for constraint equation 51 
   integer, dimension(ngc) :: ipfloc = (/2,2,3,0,0,0,0,0,0,0,0,0,0,0,0,0/)
   !! ipfloc(ngc) /2,2,3/ : switch for locating scheme of PF coil group i:<UL>
   !!                  <LI> = 1 PF coil on top of central solenoid;
@@ -4067,16 +4052,10 @@
      !!             <LI> = 7 xenon;
      !!             <LI> = 8 lithium </UL>
    
-<<<<<<< HEAD
      real(kind(1.0D0)) :: bldr   = 1.0D0
-     !! bldr /1.0/ : radial thickness of IFE blanket (m)
-=======
-     !+ad_vars  bldr /1.0/ : radial thickness of IFE blanket (m; calculated if ifetyp=4)
-     real(kind(1.0D0)) :: bldr   = 1.0D0
-     !+ad_vars  bldrc /1.0/ : radial thickness of IFE curtain (m; ifetyp=4)
+     !! bldr /1.0/ : radial thickness of IFE blanket (m; calculated if ifetyp=4)
      real(kind(1.0D0)) :: bldrc   = 1.0D0
-     !+ad_vars  bldzl /4.0/ : vertical thickness of IFE blanket below chamber (m)
->>>>>>> 02d91182
+     !! bldrc /1.0/ : radial thickness of IFE curtain (m; ifetyp=4)
      real(kind(1.0D0)) :: bldzl  = 4.0D0
      !! bldzl /4.0/ : vertical thickness of IFE blanket below chamber (m)
      real(kind(1.0D0)) :: bldzu  = 4.0D0
@@ -4104,14 +4083,10 @@
      !! cdriv1 /163.2/ : IFE low energy heavy ion beam driver cost
      !!                  extrapolated to edrive=0 (M$)
      real(kind(1.0D0)) :: cdriv2 = 244.9D0
-<<<<<<< HEAD
      !! cdriv2 /244.9/ : IFE high energy heavy ion beam driver cost
      !!                  extrapolated to edrive=0 (M$)
-=======
-     !+ad_vars  cdriv3 /1.463/ : IFE driver cost ($/J wall plug) (ifedrv==3)
      real(kind(1.0D0)) :: cdriv3 = 1.463D0
-     !+ad_vars  chdzl /9.0/ : vertical thickness of IFE chamber below centre (m)
->>>>>>> 02d91182
+     !! cdriv3 /1.463/ : IFE driver cost ($/J wall plug) (ifedrv==3)
      real(kind(1.0D0)) :: chdzl = 9.0D0
      !! chdzl /9.0/ : vertical thickness of IFE chamber below centre (m)
      real(kind(1.0D0)) :: chdzu = 9.0D0
@@ -4141,17 +4116,13 @@
      !! edrive /5.0D6/ : IFE driver energy (J)
      !!                  (iteration variable 81)
      real(kind(1.0D0)) :: etadrv = 0.0D0
-<<<<<<< HEAD
      !! etadrv : IFE driver wall plug to target efficiency
-=======
-     !+ad_vars  etali /0.40/ : IFE lithium pump wall plug efficiency (ifetyp=4)
      real(kind(1.0D0)) :: etali = 0.4D0
-     !+ad_vars  etave(10) : IFE driver efficiency vs driver energy (ifedrv=-1)
->>>>>>> 02d91182
+     !! etali /0.40/ : IFE lithium pump wall plug efficiency (ifetyp=4)
      real(kind(1.0D0)), dimension(10) :: etave = (/ &
+      0.082D0,0.079D0,0.076D0,0.073D0,0.069D0, &
+      0.066D0,0.062D0,0.059D0,0.055D0,0.051D0 /)
      !! etave(10) : IFE driver efficiency vs driver energy (ifedrv=-1)
-          0.082D0,0.079D0,0.076D0,0.073D0,0.069D0, &
-          0.066D0,0.062D0,0.059D0,0.055D0,0.051D0 /)
      real(kind(1.0D0)) :: fauxbop = 0.06D0
      !! fauxbop /0.06/ : fraction of gross electric power to balance-of-plant (IFE)
      real(kind(1.0D0)) :: fbreed = 0.51D0
@@ -4207,18 +4178,14 @@
      !!         <LI> =  2 use heavy ion beam driver based on OSIRIS;
      !!         <LI> =  3 Input pfusife, rrin and drveff</UL>
      integer :: ifetyp = 0
-<<<<<<< HEAD
      !! ifetyp /0/ : switch for type of IFE device build:<UL>
      !!         <LI> = 0 generic (cylindrical) build;
      !!         <LI> = 1 OSIRIS-like build;
      !!         <LI> = 2 SOMBRERO-like build;
      !!         <LI> = 3 HYLIFE-II-like build;
      !!         <LI> = 4 2019 build</UL>
-=======
-     !+ad_vars  lipmw : IFE lithium pump power (MW; ifetyp=4)
      real(kind(1.0D0)) :: lipmw = 0.0D0
-     !+ad_vars  mcdriv /1.0/ : IFE driver cost multiplier
->>>>>>> 02d91182
+     !! lipmw : IFE lithium pump power (MW; ifetyp=4)
      real(kind(1.0D0)) :: mcdriv = 1.0D0
      !! mcdriv /1.0/ : IFE driver cost multiplier
      real(kind(1.0D0)) :: mflibe = 0.0D0
@@ -4278,13 +4245,9 @@
      real(kind(1.0D0)) :: sombdr = 2.7D0
      !! sombdr /2.7/ : radius of cylindrical blanket section below chamber (ifetyp=2)
      real(kind(1.0D0)) :: somtdr = 2.7D0
-<<<<<<< HEAD
      !! somtdr /2.7/ : radius of cylindrical blanket section above chamber (ifetyp=2)
-=======
-     !+ad_vars  taufall : Lithium Fall Time (s)
      real(kind(1.0D0)) :: taufall = 0.0D0
-     !+ad_vars  tdspmw /0.01/ FIX : IFE target delivery system power (MW)
->>>>>>> 02d91182
+     !! taufall : Lithium Fall Time (s)
      real(kind(1.0D0)) :: tdspmw = 0.01D0
      !! tdspmw /0.01/ FIX : IFE target delivery system power (MW)
      real(kind(1.0D0)), bind(C) :: tfacmw = 0.0D0
