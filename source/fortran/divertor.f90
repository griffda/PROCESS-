--- conflicted
+++ resolved
@@ -11,19 +11,7 @@
   !
   ! !!!!!!!!!!!!!!!!!!!!!!!!!!!!!!!!!!!!!!!!!!!!!!!
 
-<<<<<<< HEAD
-=======
   use, intrinsic :: iso_fortran_env, only: dp=>real64
-  
-  use build_variables
-  use constants
-  use divertor_variables
-  use tfcoil_variables, only : drtop
-  use error_handling
-  use physics_variables
-  use process_output
-
->>>>>>> f4536883
   implicit none
 
   private
