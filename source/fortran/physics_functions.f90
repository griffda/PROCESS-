module physics_functions_module

  !! Module containing physics subfunctions
  !! author: K Ellis, CCFE, Culham Science Centre
  !! N/A
  !! This module contains physics routines which can be called by physics or
  !! other modules (e.g. PLASMOD).
  !! AEA FUS 251: A User's Guide to the PROCESS Systems Code
  !
  ! !!!!!!!!!!!!!!!!!!!!!!!!!!!!!!!!!!!!!!!!!!!!!!!
  use, intrinsic :: iso_fortran_env, only: dp=>real64
  implicit none

  public :: beamfus, palph, palph2

  !  Module-level variables
  real(dp) :: vcritx

contains

  ! !!!!!!!!!!!!!!!!!!!!!!!!!!!!!!!!!!!!!!!!!!!!!!!!!!!!!!!!!!!!!!!!!!

  subroutine pthresh(dene,dnla,bt,rmajor,kappa,sarea,aion,aspect,pthrmw)
    !! author: P J Knight, CCFE, Culham Science Centre
    !! L-mode to H-mode power threshold calculation
    !! dene   : input real :  volume-averaged electron density (/m3)
    !! dnla   : input real :  line-averaged electron density (/m3)
    !! bt     : input real :  toroidal field on axis (T)
    !! rmajor : input real :  plasma major radius (m)
    !! kappa  : input real :  plasma elongation
    !! sarea  : input real :  plasma surface area (m**2)
    !! aion   : input real :  average mass of all ions (amu)
    !! aspect : input real :  aspect ratio
    !! pthrmw(17) : output real array : power threshold (different scalings)
    !! This routine calculates the power threshold for the L-mode to
    !! H-mode transition.
    !! ITER Physics Design Description Document, p.2-2
    !! ITER-FDR Plasma Performance Assessments, p.III-9
    !! Snipes, 24th EPS Conference, Berchtesgaden 1997, p.961
    !! Martin et al, 11th IAEA Tech. Meeting on H-mode Physics and
    !! Transport Barriers, Journal of Physics: Conference Series
    !! 123 (2008) 012033
    !! J A Snipes and the International H-mode Threshold Database
    !! Working Group, 2000, Plasma Phys. Control. Fusion, 42, A299
    !! AEA FUS 251: A User's Guide to the PROCESS Systems Code
    !
    ! !!!!!!!!!!!!!!!!!!!!!!!!!!!!!!!!!!!!!!!!!!!!!!!

    use physics_variables, only: rminor, plascur
    implicit none

    !  Arguments

<<<<<<< HEAD
    real(kind(1.0D0)), intent(in) :: dene,dnla,bt,rmajor,kappa,sarea,aion,aspect
    real(kind(1.0D0)), dimension(21), intent(out) :: pthrmw
=======
    real(dp), intent(in) :: dene,dnla,bt,rmajor,kappa,sarea,aion
    real(dp), dimension(18), intent(out) :: pthrmw
>>>>>>> 83919a70

    !  Local variables

    real(dp) :: dene20,dnla20,marterr

    ! !!!!!!!!!!!!!!!!!!!!!!!!!!!!!!!!!!!!!!!!!!!!!!!

    dene20 = 1.0D-20*dene
    dnla20 = 1.0D-20*dnla

    !  ITER-DDD, D.Boucher
    !  Fit to 1996 H-mode power threshold database: nominal

    pthrmw(1) = 0.45D0 * dene20**0.75D0 * bt * rmajor**2

    !  Fit to 1996 H-mode power threshold database: upper bound

    pthrmw(2) = 0.37D0 * dene20 * bt * rmajor**2.5D0

    !  Fit to 1996 H-mode power threshold database: lower bound

    pthrmw(3) = 0.54D0 * dene20**0.5D0 * bt * rmajor**1.5D0

    !  J. A. Snipes, ITER H-mode Threshold Database Working Group,
    !  Controlled Fusion and Plasma Physics, 24th EPS Conference,
    !  Berchtesgaden, June 1997, vol.21A, part III, p.961

    pthrmw(4) = 0.65D0 * dnla20**0.93D0 * bt**0.86D0 * rmajor**2.15D0

    pthrmw(5) = 0.42D0 * dnla20**0.80D0 * bt**0.90D0 * rmajor**1.99D0 &
         * kappa**0.76D0

    !  Martin et al (2008) for recent ITER scaling, with mass correction
    !  and 95% confidence limits

    pthrmw(6) = 0.0488D0 * dnla20**0.717D0 * bt**0.803D0 &
         * sarea**0.941D0 * (2.0D0/aion)

    marterr = 0.057D0**2 + (0.035D0 * log(dnla20))**2 &
         + (0.032D0 * log(bt))**2 + (0.019D0 * log(sarea))**2
    marterr = sqrt(marterr) * pthrmw(6)

    pthrmw(7) = pthrmw(6) + 2.0D0*marterr
    pthrmw(8) = pthrmw(6) - 2.0D0*marterr

    ! Snipes et al (2000) scaling with mass correction
    ! Nominal, upper and lower

    pthrmw(9) = 1.42D0 * dnla20**0.58D0 * bt**0.82D0 * rmajor &
               * rminor**0.81D0 * (2.0D0/aion)

    pthrmw(10) = 1.547D0 * dnla20**0.615D0 * bt**0.851D0 &
              * rmajor**1.089D0 * rminor**0.876D0 * (2.0D0/aion)

    pthrmw(11) = 1.293D0 * dnla20**0.545D0 * bt**0.789D0 &
              * rmajor**0.911D0 * rminor**0.744D0 * (2.0D0/aion)

    ! Snipes et al (2000) scaling (closed divertor) with mass correction
    ! Nominal, upper and lower

    pthrmw(12) = 0.8D0 * dnla20**0.5D0 * bt**0.53D0 * rmajor**1.51D0 &
               * (2.0D0/aion)

    pthrmw(13) = 0.867D0 * dnla20**0.561D0 * bt**0.588D0 * rmajor**1.587D0 &
               * (2.0D0/aion)

    pthrmw(14) = 0.733D0 * dnla20**0.439D0 * bt**0.472D0 * rmajor**1.433D0 &
               * (2.0D0/aion)

    ! Hubbard et al. 2012 L-I threshold scaling

    ! Nominal
    pthrmw(15) = 2.11 * (plascur/1.0D6)**0.94 * dnla20**0.65

    ! Lower bound
    pthrmw(16) = 2.11 * (plascur/1.0D6)**0.70 * dnla20**0.47

    ! Upper bound
    pthrmw(17) = 2.11 * (plascur/1.0D6)**1.18 * dnla20**0.83

    ! Hubbard et al. 2017 L-I threshold scaling
    pthrmw(18) = 0.162 * dnla20 * sarea * (bt)**0.26

    !  Aspect ratio corrected Martin et al (2008)
    !  Correction: Takizuka 2004, Plasma Phys. Control Fusion 46 A227
    if (aspect.le.2.7D0) then
        pthrmw(19) = pthrmw(6) * (0.098D0 * aspect / (1.0D0 - (2.0D0/(1.0D0 + aspect))**0.5D0))
        pthrmw(20) = pthrmw(7) * (0.098D0 * aspect / (1.0D0 - (2.0D0/(1.0D0 + aspect))**0.5D0))
        pthrmw(21) = pthrmw(8) * (0.098D0 * aspect / (1.0D0 - (2.0D0/(1.0D0 + aspect))**0.5D0))
    else
        pthrmw(19) = pthrmw(6)
        pthrmw(20) = pthrmw(7)
        pthrmw(21) = pthrmw(8)
    end if

  end subroutine pthresh

  ! !!!!!!!!!!!!!!!!!!!!!!!!!!!!!!!!!!!!!!!!!!!!!!!!!!!!!!!!!!!!!!!!!!

  subroutine palph(alphan,alphat,deni,fdeut,fhe3,ftrit,ti, &
       palppv,pchargepv,pneutpv,sigvdt,fusionrate,alpharate,protonrate, &
       pdtpv,pdhe3pv,pddpv)

    !! (Initial part of) fusion power and fast alpha pressure calculations
    !! author: P J Knight, CCFE, Culham Science Centre
    !! alphan     : input real :  density profile index
    !! alphat     : input real :  temperature profile index
    !! deni       : input real :  fuel ion density (/m3)
    !! fdeut      : input real :  deuterium fuel fraction
    !! fhe3       : input real :  helium-3 fuel fraction
    !! ftrit      : input real :  tritium fuel fraction
    !! ti         : input real :  ion temperature (keV)
    !! palppv     : output real : alpha particle fusion power per volume (MW/m3)
    !! pchargepv  : output real : other charged particle fusion power/volume (MW/m3)
    !! pneutpv    : output real : neutron fusion power per volume (MW/m3)
    !! sigvdt     : output real : profile averaged <sigma v DT> (m3/s)
    !! fusionrate : output real : fusion reaction rate (reactions/m3/s)
    !! alpharate  : output real : alpha particle production rate (/m3/s)
    !! protonrate : output real : proton production rate (/m3/s)
    !! pdtpv      : output real : D-T fusion power (MW/m3)
    !! pdhe3pv    : output real : D-He3 fusion power (MW/m3)
    !! pddpv      : output real : D-D fusion power (MW/m3)
    !! This subroutine numerically integrates over plasma cross-section to
    !! find the core plasma fusion power.
    !! T&amp;M/PKNIGHT/LOGBOOK24, p.6
    !
    ! !!!!!!!!!!!!!!!!!!!!!!!!!!!!!!!!!!!!!!!!!!!!!!!
    
    use constants, only: echarge
    use maths_library, only: quanc8
    implicit none

    !  Arguments

    real(dp), intent(in) :: alphan, alphat, deni, fdeut, &
         fhe3, ftrit, ti
    real(dp), intent(out) :: palppv, pchargepv, pneutpv, sigvdt, &
         fusionrate, alpharate, protonrate, pdtpv, pdhe3pv, pddpv

    !  Local variables

    integer, parameter :: DT=1, DHE3=2, DD1=3, DD2=4
    integer :: ireaction,nofun
    real(dp) :: alow,arate,bhigh,epsq8,errest,etot,flag, &
         fpow,frate,pa,pc,pn,prate,sigmav

    ! !!!!!!!!!!!!!!!!!!!!!!!!!!!!!!!!!!!!!!!!!!!!!!!
        ! Initialise local quantities
         alow = 0.0D0
         bhigh = 1.0D0
         epsq8 = 1.0D-9
 
         ! Find fusion power
         ! Integrate over plasma profiles to obtain fusion reaction rate
         palppv = 0.0D0
         pchargepv = 0.0D0
         pneutpv = 0.0D0
         fusionrate = 0.0D0
         alpharate = 0.0D0
         protonrate = 0.0D0
         pddpv = 0.0D0
 
         do ireaction = 1,4
             ! Fusion reaction rate (m3/s) is calculated in fint for each ireaction
             ! sigmav is the volume-averaged fusion reaction rate (m3/s)
             ! = integral(2 rho sigv(rho).ni(rho)^2 drho) / (deni**2)
 
             call quanc8(fint,alow,bhigh,epsq8,epsq8,sigmav,errest,nofun,flag)
             if (ireaction == DT) sigvdt = sigmav
 
             select case (ireaction)
 
                 case (DT)  ! D + T --> 4He + n reaction
 
                     etot = 17.59D0 * echarge  ! MJ
                     fpow = 1.0D0 * sigmav * etot * fdeut*ftrit * deni*deni  ! MW/m3
                     pa = 0.2D0 * fpow
                     pc = 0.0D0
                     pn = 0.8D0 * fpow
                     frate = fpow/etot  ! reactions/m3/second
                     arate = frate
                     prate = 0.0D0
                     pdtpv = fpow
 
                 case (DHE3)  ! D + 3He --> 4He + p reaction
 
                     etot = 18.35D0 * echarge  ! MJ
                     fpow = 1.0D0 * sigmav * etot * fdeut*fhe3 * deni*deni  ! MW/m3
                     pa = 0.2D0 * fpow
                     pc = 0.8D0 * fpow
                     pn = 0.0D0
                     frate = fpow/etot  ! reactions/m3/second
                     arate = frate
                     prate = frate      ! proton production /m3/second
                     pdhe3pv = fpow
 
                 case (DD1)  ! D + D --> 3He + n reaction
                     
                     ! The 0.5 branching ratio is assumed to be included in sigmav
                     etot = 3.27D0 * echarge  ! MJ
                     fpow = 1.0D0 * sigmav * etot * 0.5D0*fdeut*fdeut * deni*deni  ! MW/m3
                     pa = 0.0D0
                     pc = 0.25D0 * fpow
                     pn = 0.75D0 * fpow
                     frate = fpow/etot  ! reactions/m3/second
                     arate = 0.0D0
                     prate = 0.0D0      ! Issue #557: No proton production
                     pddpv = pddpv + fpow
 
                 case (DD2)  !  D + D --> T + p reaction
                 
                     ! The 0.5 branching ratio is assumed to be included in sigmav
                     etot = 4.03D0 * echarge  ! MJ
                     fpow = 1.0D0 * sigmav * etot * 0.5D0*fdeut*fdeut * deni*deni  ! MW/m3
                     pa = 0.0D0
                     pc = fpow
                     pn = 0.0D0
                     frate = fpow/etot  ! reactions/m3/second
                     arate = 0.0D0
                     prate = frate      ! proton production /m3/second
                     pddpv = pddpv + fpow
 
             end select
 
             palppv = palppv + pa
             pchargepv = pchargepv + pc
             pneutpv = pneutpv + pn
             fusionrate = fusionrate + frate
             alpharate = alpharate + arate
             protonrate = protonrate + prate
 
         end do
 
     contains
 
         ! !!!!!!!!!!!!!!!!!!!!!!!!!!!!!!!!!!!!!!!!!!!!!!!!!!!!!!!!!!!!!!!!!!
 
    function fint(rho)

      !! Integrand for fusion power integration
      !! author: P J Knight, CCFE, Culham Science Centre
      !! rho : input real :  Abscissa of the integration, = normalised
      !! plasma minor radius (0.0 <= rho < 1.0)
      !! This function evaluates the integrand for the fusion power
      !! integration, performed using routine
      !! <A HREF="quanc8.html">QUANC8</A>
      !! in routine <A HREF="palph.html">PALPH</A>.
      !! The fusion reaction assumed is controlled by flag
      !! <CODE>ireaction</CODE> set in <CODE>PALPH</CODE>.
      !! AEA FUS 251: A User's Guide to the PROCESS Systems Code
      !
      ! !!!!!!!!!!!!!!!!!!!!!!!!!!!!!!!!!!!!!!!!!!!!!!!
      use physics_variables, only: te, rhopedt, te0, teped, tesep, tbeta, &
        dene, rhopedn, ne0, neped, nesep
      use profiles_module, only: tprofile, nprofile
      implicit none

      real(dp) :: fint

      !  Arguments

      real(dp), intent(in) :: rho

      !  Local variables

      real(dp) :: nprof, nprofsq, sigv, tiofr

      ! !!!!!!!!!!!!!!!!!!!!!!!!!!!!!!!!!!!!!!!!!!!!!!!

      !  Local ion temperature (keV) at r/a = rho

      tiofr = ti/te * tprofile(rho,rhopedt,te0,teped,tesep,alphat,tbeta)

      !  Fusion reaction rate (m3/s)

      sigv = bosch_hale(tiofr,ireaction)

      !  Integrand for the volume averaged fusion reaction rate sigmav:
      !  sigmav = integral(2 rho (sigv(rho) ni(rho)^2) drho),
      !  divided by the square of the volume-averaged ion density
      !  to retain the dimensions m3/s (this is multiplied back in later)

      nprof = 1.0D0/dene * nprofile(rho,rhopedn,ne0,neped,nesep,alphan)
      nprofsq = nprof*nprof

      fint = 2.0D0 * rho * sigv * nprofsq

    end function fint

  end subroutine palph

  ! !!!!!!!!!!!!!!!!!!!!!!!!!!!!!!!!!!!!!!!!!!!!!!!!!!!!!!!!!!!!!!!!!!

  subroutine palph2(bt,bp,dene,deni,dnitot,falpe,falpi,palpnb, &
       ifalphap,pchargepv,pneutpv,ten,tin,vol,palpmw,pneutmw,pchargemw, &
       betaft,palppv,palpipv,palpepv,pfuscmw,powfmw)

    !! (Concluding part of) fusion power and fast alpha pressure
    !! calculations
    !! author: P J Knight, CCFE, Culham Science Centre
    !! bp       : input real :  poloidal field (T)
    !! bt       : input real :  toroidal field on axis (T)
    !! dene     : input real :  electron density (/m3)
    !! deni     : input real :  fuel ion density (/m3)
    !! dnitot   : input real :  total ion density (/m3)
    !! falpe    : input real :  fraction of alpha energy to electrons
    !! falpi    : input real :  fraction of alpha energy to ions
    !! ifalphap : input integer :  switch for fast alpha pressure method
    !! palpnb   : input real :  alpha power from hot neutral beam ions (MW)
    !! pchargepv : input real : other charged particle fusion power/volume (MW/m3)
    !! pneutpv  : input/output real : neutron fusion power per volume (MW/m3)
    !! ten      : input real :  density-weighted electron temperature (keV)
    !! tin      : input real :  density-weighted ion temperature (keV)
    !! vol      : input real :  plasma volume (m3)
    !! palpmw   : output real : alpha power (MW)
    !! pneutmw  : output real : neutron fusion power (MW)
    !! pchargemw : output real : other charged particle fusion power (MW)
    !! betaft   : output real : fast alpha beta component
    !! palppv   : input/output real : alpha power per volume (MW/m3)
    !! palpepv  : output real : alpha power per volume to electrons (MW/m3)
    !! palpipv  : output real : alpha power per volume to ions (MW/m3)
    !! pfuscmw  : output real : charged particle fusion power (MW)
    !! powfmw   : output real : fusion power (MW)
    !! This subroutine completes the calculation of the fusion power
    !! fast alpha pressure, and determines other alpha particle quantities.
    !! ITER Physics Design Guidelines: 1989 [IPDG89], N. A. Uckan et al,
    !! ITER Documentation Series No.10, IAEA/ITER/DS/10, IAEA, Vienna, 1990
    !! D J Ward, UKAEA Fusion: F/PL/PJK/PROCESS/CODE/050
    !
    ! !!!!!!!!!!!!!!!!!!!!!!!!!!!!!!!!!!!!!!!!!!!!!!!

    use constants, only: echarge, rmu0
    use physics_variables, only: falpha, fdeut
    implicit none

    !  Arguments

    integer, intent(in) :: ifalphap
    real(dp), intent(in) :: bp, bt, dene, deni, dnitot, falpe, &
         falpi, palpnb, pchargepv, ten, tin, vol
    real(dp), intent(inout) :: palppv, pneutpv
    real(dp), intent(out) :: palpmw, pneutmw, pchargemw, betaft, palpepv, &
         palpipv, pfuscmw, powfmw

    !  Local variables

    real(dp) :: betath, fact, fact2, palppv_no_nb

    ! !!!!!!!!!!!!!!!!!!!!!!!!!!!!!!!!!!!!!!!!!!!!!!!

    ! Store the palppv value without the NB alpha power
    palppv_no_nb = palppv

    !  Add neutral beam alpha power / volume
    palppv = palppv + palpnb/vol

    !  Add extra neutron power
    pneutpv = pneutpv + 4.0D0*palpnb/vol

    !  Total alpha power
    palpmw = palppv*vol

    !  Total non-alpha charged particle power
    pchargemw = pchargepv*vol

    !  Total neutron power
    pneutmw = pneutpv*vol

    !  Total fusion power
    powfmw = palpmw + pneutmw + pchargemw

    !  Charged particle fusion power
    pfuscmw = palpmw + pchargemw

    !  Alpha power to electrons and ions (used with electron
    !  and ion power balance equations only)
    !  No consideration of pchargepv here...
    palpipv = falpha * palppv*falpi
    palpepv = falpha * palppv*falpe

    !  Determine average fast alpha density
    if (fdeut < 1.0D0) then

       betath = 2.0D3*rmu0*echarge * (dene*ten + dnitot*tin)/(bt**2 + bp**2)

       ! IPDG89 fast alpha scaling
       if (ifalphap == 0) then
          fact = min( 0.30D0, &
               0.29D0*(deni/dene)**2 * ( (ten+tin)/20.0D0 - 0.37D0) )

       ! Modified scaling, D J Ward
       else
          fact = min( 0.30D0, &
               0.26D0*(deni/dene)**2 * &
               sqrt( max(0.0D0, ((ten+tin)/20.0D0 - 0.65D0)) ) )
       end if

       fact = max(fact,0.0D0)
       fact2 = palppv / palppv_no_nb
       betaft = betath * fact*fact2

    else  !  negligible alpha production, palppv = palpnb = 0
       betaft = 0.0D0
    end if

  end subroutine palph2

  ! !!!!!!!!!!!!!!!!!!!!!!!!!!!!!!!!!!!!!!!!!!!!!!!!!!!!!!!!!!!!!!!!!!

  function bosch_hale(t,reaction)

    !! Routine to calculate the fusion reaction rate
    !! author: R Kemp, CCFE, Culham Science Centre
    !! author: P J Knight, CCFE, Culham Science Centre
    !! t : input real : Maxwellian density-weighted ion temperature (keV)
    !! reaction : input integer : flag for fusion reaction to use:
    !! 1 : D-T reaction
    !! 2 : D-3He reaction
    !! 3 : D-D 1st reaction (50% probability)
    !! 4 : D-D 2nd reaction (50% probability)
    !! This routine calculates the volumetric fusion reaction rate
    !! <I>&lt;sigma v&gt;</I> in m3/s for one of four nuclear reactions,
    !! using the Bosch-Hale parametrization.
    !! <P>The valid range of the fit is 0.2 keV < t < 100 keV
    !! Bosch and Hale, Nuclear Fusion 32 (1992) 611-631
    !
    ! !!!!!!!!!!!!!!!!!!!!!!!!!!!!!!!!!!!!!!!!!!!!!!!

    implicit none

    real(dp) :: bosch_hale

    !  Arguments

    real(dp), intent(in) :: t
    integer, intent(in) :: reaction

    !  Local variables

    integer, parameter :: DT=1, DHE3=2, DD1=3, DD2=4
    real(dp) :: theta1, theta, xi
    real(dp), dimension(4) :: bg, mrc2
    real(dp), dimension(4,7) :: cc

    ! !!!!!!!!!!!!!!!!!!!!!!!!!!!!!!!!!!!!!!!!!!!!!!!

    if  (t == 0.0D0) then
       bosch_hale = 0.0D0
       return
    end if

    !  Gamov constant, BG

    bg(DT)   = 34.3827D0  !  D + T --> 4He + n reaction
    bg(DHE3) = 68.7508D0  !  D + 3He --> 4He + p reaction
    bg(DD1)  = 31.3970D0  !  D + D --> 3He + n reaction
    bg(DD2)  = 31.3970D0  !  D + D --> T + p reaction

    !  Reduced mass of the particles, keV

    mrc2(DT)   = 1.124656D6
    mrc2(DHE3) = 1.124572D6
    mrc2(DD1)  = 0.937814D6
    mrc2(DD2)  = 0.937814D6

    !  Parametrization coefficients

    cc(DT,1) =  1.17302D-9
    cc(DT,2) =  1.51361D-2
    cc(DT,3) =  7.51886D-2
    cc(DT,4) =  4.60643D-3
    cc(DT,5) =  1.35000D-2
    cc(DT,6) = -1.06750D-4
    cc(DT,7) =  1.36600D-5

    cc(DHE3,1) =  5.51036D-10
    cc(DHE3,2) =  6.41918D-3
    cc(DHE3,3) = -2.02896D-3
    cc(DHE3,4) = -1.91080D-5
    cc(DHE3,5) =  1.35776D-4
    cc(DHE3,6) =  0.00000D0
    cc(DHE3,7) =  0.00000D0

    cc(DD1,1) =  5.43360D-12
    cc(DD1,2) =  5.85778D-3
    cc(DD1,3) =  7.68222D-3
    cc(DD1,4) =  0.00000D0
    cc(DD1,5) = -2.96400D-6
    cc(DD1,6) =  0.00000D0
    cc(DD1,7) =  0.00000D0

    cc(DD2,1) =  5.65718D-12
    cc(DD2,2) =  3.41267D-3
    cc(DD2,3) =  1.99167D-3
    cc(DD2,4) =  0.00000D0
    cc(DD2,5) =  1.05060D-5
    cc(DD2,6) =  0.00000D0
    cc(DD2,7) =  0.00000D0

    theta1 = t*(cc(reaction,2) + t*(cc(reaction,4) + t*cc(reaction,6))) / &
         (1.0D0 + t*(cc(reaction,3) + t*(cc(reaction,5) + t*cc(reaction,7))))
    theta = t/(1.0D0 - theta1)

    xi = ((bg(reaction)**2)/(4.0D0*theta))**0.3333333333D0

    !  Volumetric reaction rate <sigma v> (m3/s)

    bosch_hale = 1.0D-6 * cc(reaction,1) * theta * &
         sqrt( xi/(mrc2(reaction)*t**3) ) * exp(-3.0D0*xi)

  end function bosch_hale

  ! !!!!!!!!!!!!!!!!!!!!!!!!!!!!!!!!!!!!!!!!!!!!!!!!!!!!!!!!!!!!!!!!!!

  subroutine beamfus(beamfus0,betbm0,bp,bt,cnbeam,dene,deni,dlamie, &
       ealphadt,enbeam,fdeut,ftrit,ftritbm,sigvdt,ten,tin,vol,zeffai, &
       betanb,dnbeam2,palpnb)

    !! Routine to calculate beam slowing down properties
    !! author: P J Knight, CCFE, Culham Science Centre
    !! beamfus0: input real : multiplier for beam-background fusion calculation
    !! betbm0 : input real :  leading coefficient for neutral beam beta fraction
    !! bp     : input real :  poloidal field (T)
    !! bt     : input real :  toroidal field on axis (T)
    !! cnbeam : input real :  neutral beam current (A)
    !! dene   : input real :  electron density (/m3)
    !! deni   : input real :  fuel ion density (/m3)
    !! dlamie : input real :  ion-electron coulomb logarithm
    !! ealphadt : input real :  alpha particle birth energy (D-T) (keV)
    !! enbeam : input real :  neutral beam energy (keV)
    !! fdeut  : input real :  deuterium fraction of main plasma
    !! ftrit  : input real :  tritium fraction of main plasma
    !! ftritbm: input real :  tritium fraction of neutral beam
    !! sigvdt : input real :  profile averaged <sigma v> for D-T (m3/s)
    !! ten    : input real :  density weighted average electron temperature (keV)
    !! tin    : input real :  density weighted average ion temperature (keV)
    !! vol    : input real :  plasma volume (m3)
    !! zeffai : input real :  mass weighted plasma effective charge
    !! betanb : output real : neutral beam beta component
    !! dnbeam2: output real : hot beam ion density (/m3)
    !! palpnb : output real : alpha power from hot neutral beam ions (MW)
    !! This routine calculates the beam slowing down properties.
    !! AEA FUS 251: A User's Guide to the PROCESS Systems Code
    !
    ! !!!!!!!!!!!!!!!!!!!!!!!!!!!!!!!!!!!!!!!!!!!!!!!

    implicit none

    !  Arguments

    real(dp), intent(in) :: beamfus0, betbm0, bp, bt, cnbeam, &
         dene, deni, dlamie, ealphadt, enbeam, fdeut, ftrit, ftritbm, &
         sigvdt, ten, tin, vol, zeffai
    real(dp), intent(out) :: betanb, dnbeam2, palpnb

    !  Local variables

    real(dp) :: denid,denit,ecritd,ecritt,ehotnb,palpdb, &
         palptb,tausl

    ! !!!!!!!!!!!!!!!!!!!!!!!!!!!!!!!!!!!!!!!!!!!!!!!

    !  Velocity slowing down time

    tausl = 1.99D19 * (2.0D0*(1.0D0-ftritbm) + 3.0D0*ftritbm) * &
         ten**1.5D0 / dene / dlamie

    !  Critical energy for electron/ion slowing down of the beam ion
    !  (deuterium and tritium neutral beams, respectively) (keV)

    ecritd = 14.8D0 * ten * 2.0D0 * zeffai**0.6666D0 * &
         (dlamie+4.0D0)/dlamie
    ecritt = ecritd * 1.5D0

    !  Deuterium and tritium ion densities

    denid = deni * fdeut
    denit = deni * ftrit

    !  Perform beam calculations

    call beamcalc(denid,denit,ealphadt,enbeam,ecritd,ecritt,tausl, &
         ftritbm,cnbeam,tin,vol,sigvdt,palpdb,palptb,dnbeam2,ehotnb)

    !  Neutral beam alpha power

    palpnb = beamfus0 * (palpdb + palptb)

    !  Neutral beam beta

    betanb = betbm0 * 4.03D-22 * 0.66666D0 * dnbeam2 * ehotnb / &
         (bt**2 + bp**2)

  end subroutine beamfus

  ! !!!!!!!!!!!!!!!!!!!!!!!!!!!!!!!!!!!!!!!!!!!!!!!!!!!!!!!!!!!!!!!!!!

  subroutine beamcalc(nd,nt,ealphadt,ebeam,ecritd,ecritt,tausbme, &
       ftritbm,ibeam,ti,vol,svdt,palfdb,palftb,nhot,ehot)

    !! Neutral beam alpha power and ion energy
    !! author: P J Knight, CCFE, Culham Science Centre
    !! ealphadt : input real :  alpha particle birth energy (D-T) (keV)
    !! ebeam  : input real :  beam energy (keV)
    !! ecritd : input real :  critical energy for electron/ion slowing down of
    !! the beam ion (deuterium neutral beam) (keV)
    !! ecritt : input real :  critical energy for beam slowing down
    !! (tritium neutral beam) (keV)
    !! ftritbm: input real :  beam tritium fraction (0.0 = deuterium beam)
    !! ibeam  : input real :  beam current (A)
    !! nd     : input real :  thermal deuterium density (/m3)
    !! nt     : input real :  thermal tritium density   (/m3)
    !! svdt   : input real :  profile averaged <sigma v> for D-T (m3/s)
    !! tausbme: input real :  beam ion slowing down time on electrons (s)
    !! ti     : input real :  thermal ion temperature (keV)
    !! vol    : input real :  plasma volume (m3) (95% flux surface)
    !! ehot   : output real : average hot beam ion energy (keV)
    !! nhot   : output real : hot beam ion density (/m3)
    !! palfdb : output real : alpha power from deut. beam-background fusion (MW)
    !! palftb : output real : alpha power from trit. beam-background fusion (MW)
    !! This routine calculates the neutral beam alpha power and ion energy.
    !! AEA FUS 251: A User's Guide to the PROCESS Systems Code
    !
    ! !!!!!!!!!!!!!!!!!!!!!!!!!!!!!!!!!!!!!!!!!!!!!!!

        use constants, only: echarge, mproton
       
        implicit none

        ! Arguments
        real(kind(1.0D0)), intent(in) :: ealphadt, ebeam, ecritd, ecritt, &
            ftritbm, ibeam, nd, nt, svdt, tausbme, ti, vol
        real(kind(1.0D0)), intent(out) :: ehot, nhot, palfdb, palftb

        ! Local variables
        integer :: iabm
        real(kind(1.0D0)) :: ebmratd, ebmratt, ehotd, ehott, ifbmd, ifbmt, &
            ndhot, nhotmsd, nhotmst, nthot, presd, prest, s0d, s0t, svdhotn, &
            svthotn, tauseffd, tausefft, vcds, vcritd, vcritt, vcts, xcoefd, &
            xcoeft
        real(kind(1.0D0)) :: atmd, atmt, epsabs, epsrel

        ! !!!!!!!!!!!!!!!!!!!!!!!!!!!!!!!!!!!!!!!!!!!!!!!

        ! Initialise shared variables
        atmd = 2.0D0   !  atomic mass of deuterium
        atmt = 3.0D0   !  atomic mass of tritium
        epsabs = 1.0D-7  !  absolute error
        epsrel = 1.0D-7  !  relative error

        ! D and T beam current fractions
        ifbmd = ibeam * (1.0D0 - ftritbm)
        ifbmt = ibeam * ftritbm

        ebmratd = ebeam/ecritd
        vcritd = sqrt(2.0D0*echarge*1000.0D0*ecritd/(mproton*atmd))
        tauseffd = tausbme/3.0D0 * log(1.0D0+(ebmratd)**1.5D0)
        nhotmsd = (1.0D0-ftritbm) * ibeam * tauseffd/(echarge * vol)

        ebmratt = ebeam/ecritt
        vcritt = sqrt(2.0D0*echarge*1000.0D0*ecritt/(mproton*atmt))
        tausefft = tausbme/3.0D0 * log(1.0D0+(ebmratt)**1.5D0)
        nhotmst = ftritbm * ibeam * tausefft/(echarge * vol)

        nhot = nhotmsd + nhotmst
        ndhot = nhotmsd
        nthot = nhotmst

        ! Average hot ion energy from Deng & Emmert, UWFDM-718, Jan 87
        vcds = 2.0D0 * ecritd * echarge * 1000.0D0/(2.0D0 * mproton)
        vcts = 2.0D0 * ecritt * echarge * 1000.0D0/(3.0D0 * mproton)

        s0d = ifbmd/(echarge * vol)
        s0t = ifbmt/(echarge * vol)

        xcoefd = atmd * mproton * tausbme * vcds * s0d / &
            (echarge * 1000.0D0 * 3.0D0)
        xcoeft = atmt * mproton * tausbme * vcts * s0t / &
            (echarge * 1000.0D0 * 3.0D0)

        presd = xcoefd * xbrak(ebeam,ecritd)
        prest = xcoeft * xbrak(ebeam,ecritt)

        ehotd = 1.5D0 * presd/ndhot
        ehott = 1.5D0 * prest/nthot
        ehot = (ndhot*ehotd + nthot*ehott)/nhot

        iabm = 2 ; svdhotn = 1.0D-4 * sgvhot(iabm,vcritd,ebeam)
        iabm = 3 ; svthotn = 1.0D-4 * sgvhot(iabm,vcritt,ebeam)

        palfdb = palphabm(ealphadt,ndhot,nt,svdhotn,vol,ti,svdt)
        palftb = palphabm(ealphadt,nthot,nd,svthotn,vol,ti,svdt)

    contains

        ! !!!!!!!!!!!!!!!!!!!!!!!!!!!!!!!!!!!!!!!!!!!!!!!!!!!!!!!!!!!!!!!!!!

        function xbrak(e0,ec)
            !! Hot ion energy parameter
            !! author: P J Knight, CCFE, Culham Science Centre
            !! e0 : input real :  neutral beam energy (keV)
            !! ec : input real :  critical energy for electron/ion slowing down of
            !! the beam ion (keV)
            !! This routine calculates something to do with the hot ion energy...
            !! AEA FUS 251: A User's Guide to the PROCESS Systems Code
            !
            ! !!!!!!!!!!!!!!!!!!!!!!!!!!!!!!!!!!!!!!!!!!!!!!!

            implicit none

            real(dp) :: xbrak
            
            ! Arguments
            real(dp), intent(in) :: e0, ec

      real(dp) :: ans,t1,t2,t3,t4,xarg,xc,xcs

            ! !!!!!!!!!!!!!!!!!!!!!!!!!!!!!!!!!!!!!!!!!!!!!!!

            xcs = e0/ec
            xc = sqrt(xcs)

            t1 = xcs/2.0D0
            t2 = (log((xcs + 2.0D0*xc + 1.0D0)/(xcs - xc + 1.0D0)))/6.0D0

            xarg = (2.0D0*xc -1.0D0)/sqrt(3.0D0)
            t3 = (atan(xarg))/sqrt(3.0D0)
            t4 = 0.3022999D0

            ans = t1 + t2 - t3 - t4
            xbrak = ans

        end function xbrak

        ! !!!!!!!!!!!!!!!!!!!!!!!!!!!!!!!!!!!!!!!!!!!!!!!!!!!!!!!!!!!!!!!!!!

    function palphabm(ealphadt,nbm,nblk,sigv,vol,ti,svdt)

      !! Alpha power from beam-background fusion
      !! author: P J Knight, CCFE, Culham Science Centre
      !! ealphadt : input real :  alpha particle birth energy (D-T) (keV)
      !! nblk   : input real :  thermal ion density (/m3)
      !! nbm    : input real :  hot beam ion density (/m3)
      !! sigv   : input real :  hot beam fusion reaction rate (m3/s)
      !! svdt   : input real :  profile averaged <sigma v> for D-T (m3/s)
      !! ti     : input real :  thermal ion temperature (keV)
      !! vol    : input real :  plasma volume (m3)
      !! This routine calculates the alpha power from
      !! beam-background fusion.
      !! AEA FUS 251: A User's Guide to the PROCESS Systems Code
      !
      ! !!!!!!!!!!!!!!!!!!!!!!!!!!!!!!!!!!!!!!!!!!!!!!!

      implicit none

      real(dp) :: palphabm

      !  Arguments

      real(dp), intent(in) :: ealphadt,nblk,nbm,sigv,svdt,ti,vol

      !  Local variables

      real(dp) :: ratio

      ! !!!!!!!!!!!!!!!!!!!!!!!!!!!!!!!!!!!!!!!!!!!!!!!

      ratio = svdt / bosch_hale(ti,1)

      palphabm = echarge/1000.0D0 * nbm * nblk * sigv * ealphadt * vol * ratio

    end function palphabm

    ! !!!!!!!!!!!!!!!!!!!!!!!!!!!!!!!!!!!!!!!!!!!!!!!!!!!!!!!!!!!!!!!!!!

    function sgvhot(iabm,vcrx,ebeam)

      !! Hot beam fusion reaction rate
      !! author: P J Knight, CCFE, Culham Science Centre
      !! ebeam  : input real :  neutral beam energy (keV)
      !! iabm   : input integer : switch denoting type of ion (2=D,3=T)
      !! vcrx   : input real :  critical velocity for electron/ion slowing down of
      !! the beam ion (m/s)
      !! This routine calculates the hot beam fusion reaction rate in m3/s.
      !! AEA FUS 251: A User's Guide to the PROCESS Systems Code
      !
      ! !!!!!!!!!!!!!!!!!!!!!!!!!!!!!!!!!!!!!!!!!!!!!!!

      use error_handling, only: idiags, report_error
      use maths_library, only: quanc8

      implicit none

      real(dp) :: sgvhot

      !  Arguments
      integer, intent(in) :: iabm
      real(dp), intent(in) :: ebeam, vcrx

      !  Local variables

      integer :: nofun
      real(dp) :: abm,abserr,epsabs1,flag,svint,t1,t2, &
           vbeam,vbeams,xv

      ! !!!!!!!!!!!!!!!!!!!!!!!!!!!!!!!!!!!!!!!!!!!!!!!

      epsabs1 = 1.0D-33

      if (iabm == 2) then
         abm = atmd
      else if (iabm == 3) then
         abm = atmt
      else
         idiags(1) = iabm ; call report_error(84)
      end if

      !  Initialise global variables

      vcritx = vcrx

      !  Beam velocity

      vbeams = ebeam * echarge * 1000.0D0 * 2.0D0/(abm * mproton)
      vbeam = sqrt(vbeams)

      xv = vbeam/vcrx
      t1 = 3.0D0 * vcrx/log(1.0D0+(xv**3))

      call quanc8(fsv,0.0D0,xv,epsabs1,epsrel,svint,abserr,nofun,flag)
      t2 = svint

      sgvhot = t1 * t2

    end function sgvhot

    end subroutine beamcalc

  ! !!!!!!!!!!!!!!!!!!!!!!!!!!!!!!!!!!!!!!!!!!!!!!!!!!!!!!!!!!!!!!!!!!

  function fsv(u)

    !! Integrand function for the hot beam fusion reaction rate
    !! author: P J Knight, CCFE, Culham Science Centre
    !! u : input real : abscissa of integration, = ratio of beam velocity
    !! to the critical velocity
    !! This is the integrand function for the hot beam fusion reaction rate.
    !! AEA FUS 251: A User's Guide to the PROCESS Systems Code
    !
    ! !!!!!!!!!!!!!!!!!!!!!!!!!!!!!!!!!!!!!!!!!!!!!!!

    use constants, only: mproton, echarge
    
    implicit none

    real(dp) :: fsv

    !  Arguments

    real(dp), intent(in) :: u

    !  Local variables

    real(dp) :: t1,t2,xvc,xvcs

    ! !!!!!!!!!!!!!!!!!!!!!!!!!!!!!!!!!!!!!!!!!!!!!!!

    t1 = (u**3)/(1.0D0+u**3)

    !  vcritx : critical velocity for electron/ion slowing down of beam ion (m/s)

    xvc = vcritx*u
    xvcs = xvc * xvc * mproton/(echarge * 1000.0D0)
    t2 = sigbmfus(xvcs)

    fsv = t1 * t2

  contains

    ! !!!!!!!!!!!!!!!!!!!!!!!!!!!!!!!!!!!!!!!!!!!!!!!!!!!!!!!!!!!!!!!!!!

    function sigbmfus(vrelsq)

      !! Fusion reaction cross-section
      !! author: P J Knight, CCFE, Culham Science Centre
      !! vrelsq : input real :  square of the speed of the beam ion (keV/amu)
      !! This function evaluates the fusion reaction cross-section as a
      !! function of beam ion velocity (squared).
      !! The functional form of the cross-section is in terms of the equivalent
      !! deuterium energy, i.e. for a tritium beam at 500 keV the energy
      !! used in the cross-section function is 333 keV.
      !! AEA FUS 251: A User's Guide to the PROCESS Systems Code
      !
      ! !!!!!!!!!!!!!!!!!!!!!!!!!!!!!!!!!!!!!!!!!!!!!!!

      implicit none

      real(dp) :: sigbmfus

      !  Arguments

      real(dp), intent(in) :: vrelsq

      !  Local variables

      real(dp) :: a1,a2,a3,a4,a5,atmd,ebm,t1,t2

      ! !!!!!!!!!!!!!!!!!!!!!!!!!!!!!!!!!!!!!!!!!!!!!!!

      a1 = 45.95D0
      a2 = 5.02D4
      a3 = 1.368D-2
      a4 = 1.076D0
      a5 = 4.09D2

      !  Deuterium atomic mass

      atmd = 2.0D0

      !  Beam kinetic energy

      ebm = 0.5D0 * atmd * vrelsq

      !  Set limits on cross-section at low and high beam energies

      if (ebm < 10.0D0) then
         sigbmfus = 1.0D-27
      else if (ebm > 1.0D4) then
         sigbmfus = 8.0D-26
      else
         t1 = a2/(1.0D0 + (a3 * ebm - a4)**2) + a5
         t2 = ebm * (exp (a1/sqrt(ebm)) - 1.0D0)
         sigbmfus = 1.0D-24 * t1/t2
      end if

    end function sigbmfus

  end function fsv

  ! !!!!!!!!!!!!!!!!!!!!!!!!!!!!!!!!!!!!!!!!!!!!!!!!!!!!!!!!!!!!!!!!!!

  function t_eped_scaling() bind(C, name="c_t_eped_scaling")
    !! Scaling function for calculation of pedestal temperature
    !! author: P J Knight, CCFE, Culham Science Centre
    !! author: J Morris, CCFE, Culham Science Centre
    !! None
    !! This function calculates pedestal temperature using a scaling formula
    !! Issue #413.  See also comment dated 7/8/17
    !! Predictive pedestal modelling for DEMO,  Samuli Saarelma.
    !! https://idm.euro-fusion.org/?uid=2MSZ4T
    ! !!!!!!!!!!!!!!!!!!!!!!!!!!!!!!!!!!!!!!!!!!!!!!!!!!!!!!!!!!!!!!!!

    use physics_variables, only: triang, plascur, rmajor, kappa, & 
        normalised_total_beta, rminor, eped_sf
    implicit none

    real(dp) :: t_eped_scaling

    ! Scaling constant and exponents
    real(dp) :: c0, a_delta, a_ip, a_r, a_beta, a_kappa, a_a

    c0 = 2.16d0
    a_delta = 0.82D0
    a_ip = 0.26D0
    a_r = -0.39D0
    a_beta = 0.43D0
    a_kappa = 0.50d0
    a_a = 0.88D0

    !corrected_n_tot_beta = normalised_total_beta * 1.2566
    ! KE, 19/06/18 Reverting correction noted below. Samuli decided this
    ! was not an error afterall.
    ! KE, 25/04/18 Correction to normalised_total _beta applied as specified in the
    ! email from Samuli which is reproduced in issue #413

    ! Correction for single null and for ELMs = 0.65
    ! Elongation and triangularity are defined at the plasma boundary.
    ! Total normalised plasma beta is used.
    t_eped_scaling =  0.65d0 * c0 * triang**a_delta * (plascur/1.0d6)**a_ip * & 
                      rmajor**a_r * kappa**a_kappa  * &
                      normalised_total_beta**a_beta  * rminor**a_a

    !Issue #730 - add scaling factor to eped model
    t_eped_scaling = eped_sf * t_eped_scaling
    
  end function t_eped_scaling

  ! !!!!!!!!!!!!!!!!!!!!!!!!!!!!!!!!!!!!!!!!!!!!!!!!!!!!!!!!!!!!!!!!!!

  function p_eped_scaling(betan_pl,kappa_pl,delta_pl,ip_pl)
    !! Scaling function for calculation of pedestal pressure
    !! author: E Fable, Max Planck Institute of Plasma Physics Garching
    !! This currently has PLASMOD inputs - could they come from global variables?
    !! This function calculates pedestal pressure using a scaling formula
    !! Issue #413.  See also comment dated 7/8/17
    !! Predictive pedestal modelling for DEMO,  Samuli Saarelma.
    !! https://idm.euro-fusion.org/?uid=2MSZ4T

    use physics_variables, only: rmajor, rminor, eped_sf
    implicit none

    real(dp) :: p_eped_scaling !pressure in kev*10¹9*m¯3
    ! Scaling constant and exponents
    real(dp) :: c0, a_delta, a_ip, a_r, a_beta, a_kappa, a_a
    real(dp) :: betan_pl,kappa_pl,delta_pl,ip_pl

    c0 = 9.4d0
    a_delta = 0.82D0
    a_ip = 1.25D0
    a_r = -0.39D0
    a_beta = 0.43D0
    a_kappa = 0.50d0
    a_a = -1.11d0

    !corrected_n_tot_beta = betan_pl * 1.2566
    ! KE, 19/06/18 Reverting correction noted below. Samuli decided this
    ! was not an error afterall.
    ! KE, 25/04/18 Correction to normalised_total _beta applied as specified in the
    ! email from Samuli which is reproduced in issue #413

    ! Correction for single null and for ELMs = 0.65
    ! Elongation and triangularity are defined at the plasma boundary.
    ! Total normalised plasma beta is used.
    p_eped_scaling =  0.65d0 * c0 * delta_pl**a_delta * ip_pl**a_ip * rmajor**a_r * &
         kappa_pl**a_kappa  * betan_pl**a_beta * rminor**a_a

    !Issue #730 - add scaling factor to eped model
    p_eped_scaling = eped_sf * p_eped_scaling

  end function p_eped_scaling

  ! !!!!!!!!!!!!!!!!!!!!!!!!!!!!!!!!!!!!!!!!!!!!!!!!!!!!!!!!!!!!!!!!!!

  subroutine radpwr(pbrempv,plinepv,psyncpv,pcoreradpv,pedgeradpv,pradpv)

    !! Radiation power interface routine
    !! author: P J Knight, CCFE, Culham Science Centre
    !! pbrempv    : output real : bremsstrahlung radiation power/volume (MW/m3)
    !! plinepv    : output real : line radiation power/volume (MW/m3)
    !! psyncpv    : output real : synchrotron radiation power/volume (MW/m3)
    !! pcoreradpv : output real : total core radiation power/volume (MW/m3)
    !! pedgeradpv : output real : edge (non-core) radiation power/volume (MW/m3)
    !! pradpv     : output real : total radiation power/volume (MW/m3)
    !! This routine finds the radiation powers in MW/m3 by calling
    !! relevant routines.
    !! None
    !
    ! !!!!!!!!!!!!!!!!!!!!!!!!!!!!!!!!!!!!!!!!!!!!!!!

    implicit none

    !  Arguments
    real(dp), intent(out) :: pbrempv,plinepv,psyncpv,pcoreradpv, &
         pedgeradpv,pradpv

    !  Local variables

    real(dp) :: pimpcore, pimptot

    ! !!!!!!!!!!!!!!!!!!!!!!!!!!!!!!!!!!!!!!!!!!!!!!!

    !  Bremsstrahlung and line radiation

    call imprad(pbrempv, plinepv, pimpcore, pimptot)
    pedgeradpv = pimptot - pimpcore

    !  Synchrotron radiation power/volume; assumed to be from core only

    call psync_albajar_fidone(psyncpv)

    !  Total core radiation power/volume

    pcoreradpv = pimpcore + psyncpv

    !  Total radiation power/volume

    pradpv = pimptot + psyncpv ! pcoreradpv + pedgeradpv !

  end subroutine radpwr

  ! !!!!!!!!!!!!!!!!!!!!!!!!!!!!!!!!!!!!!!!!!!!!!!!!!!!!!!!!!!!!!!!!!!

  subroutine psync_albajar_fidone(psyncpv)

    !! Synchrotron radiation power calculation
    !! author: P J Knight, CCFE, Culham Science Centre
    !! author: R Kemp, CCFE, Culham Science Centre
    !! psyncpv  : output real : synchrotron radiation power/volume (MW/m3)
    !! This routine finds the synchrotron radiation power in MW/m3,
    !! using the method of Albajar and Fidone.
    !! Albajar, Nuclear Fusion 41 (2001) 665
    !! Fidone, Giruzzi, Granata, Nuclear Fusion 41 (2001) 1755
    !
    ! !!!!!!!!!!!!!!!!!!!!!!!!!!!!!!!!!!!!!!!!!!!!!!!

    use constants, only: pi
    use physics_variables, only: vol, rmajor, rminor, ne0, bt, alphan, alphat, &
        te0, ssync

    implicit none

    !  Arguments

    real(dp), intent(out) :: psyncpv

    !  Local variables

    real(dp) :: de2o,dum,gfun,kap,kfun,pao,psync,rpow,tbet

    ! !!!!!!!!!!!!!!!!!!!!!!!!!!!!!!!!!!!!!!!!!!!!!!!

    !  tbet is betaT in Albajar, not to be confused with plasma beta

    tbet = 2.0D0

    !  rpow is the (1-Rsyn) power dependence based on plasma shape
    !  (see Fidone)

    rpow = 0.62D0

    kap = vol / (2.0D0 * pi**2 * rmajor * rminor**2)

    !  No account is taken of pedestal profiles here, other than use of
    !  the correct ne0 and te0...

    de2o = 1.0D-20*ne0
    pao = 6.04D3 * (rminor*de2o)/bt
    gfun = 0.93D0 * ( 1.0D0 + 0.85D0*exp(-0.82D0 * rmajor/rminor) )
    kfun = (alphan + 3.87D0*alphat + 1.46D0)**(-0.79D0)
    kfun = kfun * (1.98D0+alphat)**1.36D0 * tbet**2.14D0
    kfun = kfun*(tbet**1.53D0 + 1.87D0*alphat - 0.16D0)**(-1.33D0)
    dum = (1.0D0+0.12D0*(te0/(pao**0.41D0))*(1.0D0-ssync)**0.41D0)

    !  Very high T modification, from Fidone

    dum = dum**(-1.51D0)

    psync = 3.84D-8 * (1.0D0-ssync)**rpow * rmajor * rminor**1.38D0
    psync = psync * kap**0.79D0 * bt**2.62D0 * de2o**0.38D0
    psync = psync * te0 *(16.0D0+te0)**2.61D0 * dum * gfun * kfun

    !  psyncpv should be per unit volume; Albajar gives it as total

    psyncpv = psync/vol

  end subroutine psync_albajar_fidone

  ! !!!!!!!!!!!!!!!!!!!!!!!!!!!!!!!!!!!!!!!!!!!!!!!!!!!!!!!!!!!!!!!!!!

  subroutine imprad(radb, radl, radcore, radtot)
    !! author: H Lux (UKAEA)
!!
    !! This routine calculates the total radiation losses from impurity line 
    !! radiation and bremsstrahlung for all elements for a given temperature 
    !! and density profile.
    !!
!! **References**
    !!
    !! - Bremsstrahlung equation from Johner, Fusion Science and Technology 59 (2011), pp 308-349
    !! - L(z) data (coronal equilibrium) from Marco Sertoli, ASDEX-U, private communication
!! - Kallenbach et al., Plasma Phys. Control. Fus. 55 (2013) 124041

    use impurity_radiation_module, only: impurity_arr, coreradius, &
        coreradiationfraction, fradcore, impradprofile
    use physics_variables, only: rhopedt, rhopedn, te0, teped, tesep, alphan, &
        alphat, tbeta, ne0, neped, nesep
    use profiles_module, only: tprofile, nprofile

    implicit none
    
    real(dp), intent(out) :: radb
    !! bremsstrahlung only [MW/m\(^3\)]

    real(dp), intent(out) :: radl
    !! line radiation only [MW/m\(^3\)]

    real(dp), intent(out) :: radcore
    !! total impurity radiation from core [MW/m\(^3\)]

    real(dp), intent(out) :: radtot
    !! total impurity radiation [MW/m\(^3\)]

    ! Local variables
    real(dp) :: rho, drho, trho,  nrho
    real(dp) :: pimp, pbrem, pline
    integer :: i, imp, npts

    ! !!!!!!!!!!!!!!!!!!!!!!!!!!!!!!!!!!!!!!!!!!!!!!!

    npts = 200  ! originally 1000; no significant difference found
    drho = 1.0D0/real(npts,kind(1.0D0))

    radtot = 0.0D0
    radcore = 0.0D0
    radb = 0.0D0
    radl = 0.0D0

    !  Numerical integration using the midpoint rule
    !  Consider using the maths_library integrator in the future...
    !    quanc8(fun,0.0D0,1.0D0,abserr,relerr,result,errest,nofun,flag)

    do i = 0, npts-1

      rho = (0.5D0 + i)/npts
      trho = tprofile(rho, rhopedt, te0, teped, tesep, alphat, tbeta)
      nrho = nprofile(rho, rhopedn, ne0, neped, nesep, alphan)

      do imp = 1, size(impurity_arr)

        if (impurity_arr(imp)%frac > 1.0D-30) then

          call impradprofile(impurity_arr(imp), nrho, trho, pimp, pbrem, pline)

          radtot  = radtot  + pimp*rho
          radcore = radcore + pimp*rho * fradcore(rho,coreradius,coreradiationfraction)
          radb = radb + pbrem*rho
          radl = radl + pline*rho
        end if

      end do
    end do

    !  Radiation powers in MW/m3
    radtot  = 2.0D-6 * drho * radtot
    radcore = 2.0D-6 * drho * radcore
    radb    = 2.0D-6 * drho * radb
    radl    = 2.0D-6 * drho * radl

  end subroutine imprad

  ! !!!!!!!!!!!!!!!!!!!!!!!!!!!!!!!!!!!!!!!!!!!!!!!!!!!!!!!!!!!!!!!!!!

  function plasma_elongation_IPB() &
    bind (C, name="c_plasma_elongation_IPB")
    !! author: H Lux (UKAEA)
    !!
    !! Volume measure of plasma elongation using the IPB definition
    !!
    !! See Otto Kardaun et al 2008 Nucl. Fusion 48 099801
     
    ! Module variables
    use physics_variables, only : vol, rminor, rmajor
    use constants, only : pi

    real(dp) :: plasma_elongation_IPB
    !! Plasma elongation (IPB)

    plasma_elongation_IPB = vol / ( 2.0D0 * pi*pi * rminor*rminor * rmajor ) 
    !! \begin{equation} \kappa_{IPB} = \frac{V}{2\pi a^2 R_0} \end{equation}
    !!
    !! - \( V \) -- Plasma volume [m\(^3\)]
    !! - \( a \) -- Plasma minor radius [m]
    !! - \( R_0 \) -- Plasma major radius [m]
    
  end function plasma_elongation_IPB

  ! !!!!!!!!!!!!!!!!!!!!!!!!!!!!!!!!!!!!!!!!!!!!!!!!!!!!!!!!!!!!!!!!!!

  function total_mag_field() &
    bind (C, name="c_total_mag_field")
    !! author: J. Morris (UKAEA)
    !! 
    !! Calculates the total magnetic field
     
    ! Module variables
    use physics_variables, only : bt, bp

     ! Return value
     real(dp) :: total_mag_field

    total_mag_field = sqrt(bt**2 + bp**2)
    !! \begin{equation} B_{tot} = \sqrt{B_T^2 + B_p^2} \end{equation}

  end function total_mag_field

  ! !!!!!!!!!!!!!!!!!!!!!!!!!!!!!!!!!!!!!!!!!!!!!!!!!!!!!!!!!!!!!!!!!!

  function beta_poloidal() &
    bind (C, name="c_beta_poloidal")
    !! author: J. Morris (UKAEA)
    !!
    !! Calculates total poloidal beta
     
    ! Module variables
    use physics_variables, only : btot, bp, beta

     ! Return value
     real(dp) :: beta_poloidal

    beta_poloidal = beta * ( btot/bp )**2
    !! \begin{equation} \beta_p = \beta \left( \frac{B_{tot}}{B_p} \right)^2 \end{equation}
    !! See J.P. Freidberg, "Plasma physics and fusion energy", Cambridge University Press (2007) 
    !! Page 270 ISBN 0521851076

  end function beta_poloidal

  ! !!!!!!!!!!!!!!!!!!!!!!!!!!!!!!!!!!!!!!!!!!!!!!!!!!!!!!!!!!!!!!!!!!

  function res_diff_time() &
    bind (C, name="c_res_diff_time")
    !! author: J. Morris (UKAEA)
    !!
    !! Calculates resistive diffusion time
     
    ! Module variables
    use physics_variables, only : rmajor, rplas, kappa95
    use constants, only : rmu0

    ! Return value
    real(dp) :: res_diff_time

    res_diff_time = 2.0D0*rmu0*rmajor / (rplas*kappa95)
    !! Resistive diffusion time equals the current penetration time which is approximated by:
    !! \begin{equation} t_{\text{res-diff}} \sim 
    !! \frac{2\mu_0.R_0}{\rho_{\text{plasma}}\kappa_{95}}\end{equation}
    !!
    !! * \( \mu_0 \) -- permittivity of free space [H/m]
    !! * \( R_0 \) -- plasma major radius [m]
    !! - \( \rho_{\text{plasma}} \) -- plasma resistivity [Ohms]
    !! - \( \kappa_{95} \) -- plasma elongation at 95% flux surface
    !!
    !! #TODO Reference needed

  end function res_diff_time

end module physics_functions_module<|MERGE_RESOLUTION|>--- conflicted
+++ resolved
@@ -51,13 +51,8 @@
 
     !  Arguments
 
-<<<<<<< HEAD
-    real(kind(1.0D0)), intent(in) :: dene,dnla,bt,rmajor,kappa,sarea,aion,aspect
-    real(kind(1.0D0)), dimension(21), intent(out) :: pthrmw
-=======
-    real(dp), intent(in) :: dene,dnla,bt,rmajor,kappa,sarea,aion
-    real(dp), dimension(18), intent(out) :: pthrmw
->>>>>>> 83919a70
+    real(dp), intent(in) :: dene,dnla,bt,rmajor,kappa,sarea,aion,aspect
+    real(dp), dimension(21), intent(out) :: pthrmw
 
     !  Local variables
 
