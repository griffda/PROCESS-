module physics_functions_module
<<<<<<< HEAD
    !! Module containing physics subfunctions
    !! author: K Ellis, CCFE, Culham Science Centre
    !! author: J Morris, CCFE, Culham Science Centre
    !! N/A
    !! This module contains physics routines which can be called by physics or
    !! other modules (e.g. PLASMOD).
=======

  !! Module containing physics subfunctions
  !! author: K Ellis, CCFE, Culham Science Centre
  !! N/A
  !! This module contains physics routines which can be called by physics or
  !! other modules (e.g. PLASMOD).
  !! AEA FUS 251: A User's Guide to the PROCESS Systems Code
  !
  ! !!!!!!!!!!!!!!!!!!!!!!!!!!!!!!!!!!!!!!!!!!!!!!!

  use constants
  use error_handling
  use impurity_radiation_module
  use maths_library
  use physics_variables
  use profiles_module
  use read_and_get_atomic_data

  implicit none

  public :: beamfus, palph, palph2

  !  Module-level variables
  real(dp) :: vcritx

contains

  ! !!!!!!!!!!!!!!!!!!!!!!!!!!!!!!!!!!!!!!!!!!!!!!!!!!!!!!!!!!!!!!!!!!

  subroutine pthresh(dene,dnla,bt,rmajor,kappa,sarea,aion,pthrmw)

    !! L-mode to H-mode power threshold calculation
    !! author: P J Knight, CCFE, Culham Science Centre
    !! dene   : input real :  volume-averaged electron density (/m3)
    !! dnla   : input real :  line-averaged electron density (/m3)
    !! bt     : input real :  toroidal field on axis (T)
    !! rmajor : input real :  plasma major radius (m)
    !! kappa  : input real :  plasma elongation
    !! sarea  : input real :  plasma surface area (m**2)
    !! aion   : input real :  average mass of all ions (amu)
    !! pthrmw(17) : output real array : power threshold (different scalings)
    !! This routine calculates the power threshold for the L-mode to
    !! H-mode transition.
    !! ITER Physics Design Description Document, p.2-2
    !! ITER-FDR Plasma Performance Assessments, p.III-9
    !! Snipes, 24th EPS Conference, Berchtesgaden 1997, p.961
    !! Martin et al, 11th IAEA Tech. Meeting on H-mode Physics and
    !! Transport Barriers, Journal of Physics: Conference Series
    !! 123 (2008) 012033
    !! J A Snipes and the International H-mode Threshold Database
    !! Working Group, 2000, Plasma Phys. Control. Fusion, 42, A299
>>>>>>> f4536883
    !! AEA FUS 251: A User's Guide to the PROCESS Systems Code
    !
    ! !!!!!!!!!!!!!!!!!!!!!!!!!!!!!!!!!!!!!!!!!!!!!!!

    implicit none

<<<<<<< HEAD
    public :: beamfus, palph, palph2

    ! Module-level variables
    real(kind(1.0D0)) :: vcritx
=======
    !  Arguments

    real(dp), intent(in) :: dene,dnla,bt,rmajor,kappa,sarea,aion
    real(dp), dimension(18), intent(out) :: pthrmw

    !  Local variables

    real(dp) :: dene20,dnla20,marterr

    ! !!!!!!!!!!!!!!!!!!!!!!!!!!!!!!!!!!!!!!!!!!!!!!!

    dene20 = 1.0D-20*dene
    dnla20 = 1.0D-20*dnla

    !  ITER-DDD, D.Boucher
    !  Fit to 1996 H-mode power threshold database: nominal

    pthrmw(1) = 0.45D0 * dene20**0.75D0 * bt * rmajor**2

    !  Fit to 1996 H-mode power threshold database: upper bound

    pthrmw(2) = 0.37D0 * dene20 * bt * rmajor**2.5D0

    !  Fit to 1996 H-mode power threshold database: lower bound

    pthrmw(3) = 0.54D0 * dene20**0.5D0 * bt * rmajor**1.5D0

    !  J. A. Snipes, ITER H-mode Threshold Database Working Group,
    !  Controlled Fusion and Plasma Physics, 24th EPS Conference,
    !  Berchtesgaden, June 1997, vol.21A, part III, p.961

    pthrmw(4) = 0.65D0 * dnla20**0.93D0 * bt**0.86D0 * rmajor**2.15D0

    pthrmw(5) = 0.42D0 * dnla20**0.80D0 * bt**0.90D0 * rmajor**1.99D0 &
         * kappa**0.76D0

    !  Martin et al (2008) for recent ITER scaling, with mass correction
    !  and 95% confidence limits

    pthrmw(6) = 0.0488D0 * dnla20**0.717D0 * bt**0.803D0 &
         * sarea**0.941D0 * (2.0D0/aion)

    marterr = 0.057D0**2 + (0.035D0 * log(dnla20))**2 &
         + (0.032D0 * log(bt))**2 + (0.019D0 * log(sarea))**2
    marterr = sqrt(marterr) * pthrmw(6)

    pthrmw(7) = pthrmw(6) + 2.0D0*marterr
    pthrmw(8) = pthrmw(6) - 2.0D0*marterr

    ! Snipes et al (2000) scaling with mass correction
    ! Nominal, upper and lower

    pthrmw(9) = 1.42D0 * dnla20**0.58D0 * bt**0.82D0 * rmajor &
               * rminor**0.81D0 * (2.0D0/aion)

    pthrmw(10) = 1.547D0 * dnla20**0.615D0 * bt**0.851D0 &
              * rmajor**1.089D0 * rminor**0.876D0 * (2.0D0/aion)

    pthrmw(11) = 1.293D0 * dnla20**0.545D0 * bt**0.789D0 &
              * rmajor**0.911D0 * rminor**0.744D0 * (2.0D0/aion)

    ! Snipes et al (2000) scaling (closed divertor) with mass correction
    ! Nominal, upper and lower

    pthrmw(12) = 0.8D0 * dnla20**0.5D0 * bt**0.53D0 * rmajor**1.51D0 &
               * (2.0D0/aion)

    pthrmw(13) = 0.867D0 * dnla20**0.561D0 * bt**0.588D0 * rmajor**1.587D0 &
               * (2.0D0/aion)

    pthrmw(14) = 0.733D0 * dnla20**0.439D0 * bt**0.472D0 * rmajor**1.433D0 &
               * (2.0D0/aion)

    ! Hubbard et al. 2012 L-I threshold scaling

    ! Nominal
    pthrmw(15) = 2.11 * (plascur/1.0D6)**0.94 * dnla20**0.65

    ! Lower bound
    pthrmw(16) = 2.11 * (plascur/1.0D6)**0.70 * dnla20**0.47

    ! Upper bound
    pthrmw(17) = 2.11 * (plascur/1.0D6)**1.18 * dnla20**0.83

    ! Hubbard et al. 2017 L-I threshold scaling
    pthrmw(18) = 0.162 * dnla20 * sarea * (bt)**0.26

  end subroutine pthresh

  ! !!!!!!!!!!!!!!!!!!!!!!!!!!!!!!!!!!!!!!!!!!!!!!!!!!!!!!!!!!!!!!!!!!

  subroutine palph(alphan,alphat,deni,fdeut,fhe3,ftrit,ti, &
       palppv,pchargepv,pneutpv,sigvdt,fusionrate,alpharate,protonrate, &
       pdtpv,pdhe3pv,pddpv)

    !! (Initial part of) fusion power and fast alpha pressure calculations
    !! author: P J Knight, CCFE, Culham Science Centre
    !! alphan     : input real :  density profile index
    !! alphat     : input real :  temperature profile index
    !! deni       : input real :  fuel ion density (/m3)
    !! fdeut      : input real :  deuterium fuel fraction
    !! fhe3       : input real :  helium-3 fuel fraction
    !! ftrit      : input real :  tritium fuel fraction
    !! ti         : input real :  ion temperature (keV)
    !! palppv     : output real : alpha particle fusion power per volume (MW/m3)
    !! pchargepv  : output real : other charged particle fusion power/volume (MW/m3)
    !! pneutpv    : output real : neutron fusion power per volume (MW/m3)
    !! sigvdt     : output real : profile averaged <sigma v DT> (m3/s)
    !! fusionrate : output real : fusion reaction rate (reactions/m3/s)
    !! alpharate  : output real : alpha particle production rate (/m3/s)
    !! protonrate : output real : proton production rate (/m3/s)
    !! pdtpv      : output real : D-T fusion power (MW/m3)
    !! pdhe3pv    : output real : D-He3 fusion power (MW/m3)
    !! pddpv      : output real : D-D fusion power (MW/m3)
    !! This subroutine numerically integrates over plasma cross-section to
    !! find the core plasma fusion power.
    !! T&amp;M/PKNIGHT/LOGBOOK24, p.6
    !
    ! !!!!!!!!!!!!!!!!!!!!!!!!!!!!!!!!!!!!!!!!!!!!!!!

    implicit none

    !  Arguments

    real(dp), intent(in) :: alphan, alphat, deni, fdeut, &
         fhe3, ftrit, ti
    real(dp), intent(out) :: palppv, pchargepv, pneutpv, sigvdt, &
         fusionrate, alpharate, protonrate, pdtpv, pdhe3pv, pddpv

    !  Local variables

    integer, parameter :: DT=1, DHE3=2, DD1=3, DD2=4
    integer :: ireaction,nofun
    real(dp) :: alow,arate,bhigh,epsq8,errest,etot,flag, &
         fpow,frate,pa,pc,pn,prate,sigmav

    ! !!!!!!!!!!!!!!!!!!!!!!!!!!!!!!!!!!!!!!!!!!!!!!!
>>>>>>> f4536883

contains

    ! !!!!!!!!!!!!!!!!!!!!!!!!!!!!!!!!!!!!!!!!!!!!!!!!!!!!!!!!!!!!!!!!!!

<<<<<<< HEAD
    subroutine pthresh(dene,dnla,bt,rmajor,kappa,sarea,aion,pthrmw)
        !! L-mode to H-mode power threshold calculation
        !! author: P J Knight, CCFE, Culham Science Centre
        !! dene   : input real :  volume-averaged electron density (/m3)
        !! dnla   : input real :  line-averaged electron density (/m3)
        !! bt     : input real :  toroidal field on axis (T)
        !! rmajor : input real :  plasma major radius (m)
        !! kappa  : input real :  plasma elongation
        !! sarea  : input real :  plasma surface area (m**2)
        !! aion   : input real :  average mass of all ions (amu)
        !! pthrmw(17) : output real array : power threshold (different scalings)
        !! This routine calculates the power threshold for the L-mode to
        !! H-mode transition.
        !! ITER Physics Design Description Document, p.2-2
        !! ITER-FDR Plasma Performance Assessments, p.III-9
        !! Snipes, 24th EPS Conference, Berchtesgaden 1997, p.961
        !! Martin et al, 11th IAEA Tech. Meeting on H-mode Physics and
        !! Transport Barriers, Journal of Physics: Conference Series
        !! 123 (2008) 012033
        !! J A Snipes and the International H-mode Threshold Database
        !! Working Group, 2000, Plasma Phys. Control. Fusion, 42, A299
        !! AEA FUS 251: A User's Guide to the PROCESS Systems Code
        !
        ! !!!!!!!!!!!!!!!!!!!!!!!!!!!!!!!!!!!!!!!!!!!!!!!

        use physics_variables, only: rminor, plascur

        implicit none

        ! Arguments
        real(kind(1.0D0)), intent(in) :: dene,dnla,bt,rmajor,kappa,sarea,aion
        real(kind(1.0D0)), dimension(18), intent(out) :: pthrmw

        ! Local variables
        real(kind(1.0D0)) :: dene20,dnla20,marterr

        ! !!!!!!!!!!!!!!!!!!!!!!!!!!!!!!!!!!!!!!!!!!!!!!!

        dene20 = 1.0D-20*dene
        dnla20 = 1.0D-20*dnla

        ! ITER-DDD, D.Boucher
        ! Fit to 1996 H-mode power threshold database: nominal
        pthrmw(1) = 0.45D0 * dene20**0.75D0 * bt * rmajor**2

        ! Fit to 1996 H-mode power threshold database: upper bound
        pthrmw(2) = 0.37D0 * dene20 * bt * rmajor**2.5D0

        ! Fit to 1996 H-mode power threshold database: lower bound
        pthrmw(3) = 0.54D0 * dene20**0.5D0 * bt * rmajor**1.5D0

        ! J. A. Snipes, ITER H-mode Threshold Database Working Group,
        ! Controlled Fusion and Plasma Physics, 24th EPS Conference,
        ! Berchtesgaden, June 1997, vol.21A, part III, p.961
        pthrmw(4) = 0.65D0 * dnla20**0.93D0 * bt**0.86D0 * rmajor**2.15D0

        pthrmw(5) = 0.42D0 * dnla20**0.80D0 * bt**0.90D0 * rmajor**1.99D0 &
            * kappa**0.76D0

        ! Martin et al (2008) for recent ITER scaling, with mass correction
        ! and 95% confidence limits
        pthrmw(6) = 0.0488D0 * dnla20**0.717D0 * bt**0.803D0 &
            * sarea**0.941D0 * (2.0D0/aion)

        marterr = 0.057D0**2 + (0.035D0 * log(dnla20))**2 &
            + (0.032D0 * log(bt))**2 + (0.019D0 * log(sarea))**2
        marterr = sqrt(marterr) * pthrmw(6)

        pthrmw(7) = pthrmw(6) + 2.0D0*marterr
        pthrmw(8) = pthrmw(6) - 2.0D0*marterr

        ! Snipes et al (2000) scaling with mass correction
        ! Nominal, upper and lower
        pthrmw(9) = 1.42D0 * dnla20**0.58D0 * bt**0.82D0 * rmajor &
            * rminor**0.81D0 * (2.0D0/aion)

        pthrmw(10) = 1.547D0 * dnla20**0.615D0 * bt**0.851D0 &
            * rmajor**1.089D0 * rminor**0.876D0 * (2.0D0/aion)

        pthrmw(11) = 1.293D0 * dnla20**0.545D0 * bt**0.789D0 &
            * rmajor**0.911D0 * rminor**0.744D0 * (2.0D0/aion)

        ! Snipes et al (2000) scaling (closed divertor) with mass correction
        ! Nominal, upper and lower
        pthrmw(12) = 0.8D0 * dnla20**0.5D0 * bt**0.53D0 * rmajor**1.51D0 &
            * (2.0D0/aion)

        pthrmw(13) = 0.867D0 * dnla20**0.561D0 * bt**0.588D0 * rmajor**1.587D0 &
            * (2.0D0/aion)

        pthrmw(14) = 0.733D0 * dnla20**0.439D0 * bt**0.472D0 * rmajor**1.433D0 &
            * (2.0D0/aion)

        ! Hubbard et al. 2012 L-I threshold scaling
        pthrmw(15) = 2.11 * (plascur/1.0D6)**0.94 * dnla20**0.65  ! Nominal
        pthrmw(16) = 2.11 * (plascur/1.0D6)**0.70 * dnla20**0.47  ! Lower bound
        pthrmw(17) = 2.11 * (plascur/1.0D6)**1.18 * dnla20**0.83  ! Upper bound

        ! Hubbard et al. 2017 L-I threshold scaling
        pthrmw(18) = 0.162 * dnla20 * sarea * (bt)**0.26

    end subroutine pthresh

    ! !!!!!!!!!!!!!!!!!!!!!!!!!!!!!!!!!!!!!!!!!!!!!!!!!!!!!!!!!!!!!!!!!!
=======
    function fint(rho)

      !! Integrand for fusion power integration
      !! author: P J Knight, CCFE, Culham Science Centre
      !! rho : input real :  Abscissa of the integration, = normalised
      !! plasma minor radius (0.0 <= rho < 1.0)
      !! This function evaluates the integrand for the fusion power
      !! integration, performed using routine
      !! <A HREF="quanc8.html">QUANC8</A>
      !! in routine <A HREF="palph.html">PALPH</A>.
      !! The fusion reaction assumed is controlled by flag
      !! <CODE>ireaction</CODE> set in <CODE>PALPH</CODE>.
      !! AEA FUS 251: A User's Guide to the PROCESS Systems Code
      !
      ! !!!!!!!!!!!!!!!!!!!!!!!!!!!!!!!!!!!!!!!!!!!!!!!

      implicit none

      real(dp) :: fint

      !  Arguments

      real(dp), intent(in) :: rho

      !  Local variables

      real(dp) :: nprof, nprofsq, sigv, tiofr

      ! !!!!!!!!!!!!!!!!!!!!!!!!!!!!!!!!!!!!!!!!!!!!!!!

      !  Local ion temperature (keV) at r/a = rho

      tiofr = ti/te * tprofile(rho,rhopedt,te0,teped,tesep,alphat,tbeta)

      !  Fusion reaction rate (m3/s)

      sigv = bosch_hale(tiofr,ireaction)

      !  Integrand for the volume averaged fusion reaction rate sigmav:
      !  sigmav = integral(2 rho (sigv(rho) ni(rho)^2) drho),
      !  divided by the square of the volume-averaged ion density
      !  to retain the dimensions m3/s (this is multiplied back in later)

      nprof = 1.0D0/dene * nprofile(rho,rhopedn,ne0,neped,nesep,alphan)
      nprofsq = nprof*nprof

      fint = 2.0D0 * rho * sigv * nprofsq

    end function fint

  end subroutine palph

  ! !!!!!!!!!!!!!!!!!!!!!!!!!!!!!!!!!!!!!!!!!!!!!!!!!!!!!!!!!!!!!!!!!!

  subroutine palph2(bt,bp,dene,deni,dnitot,falpe,falpi,palpnb, &
       ifalphap,pchargepv,pneutpv,ten,tin,vol,palpmw,pneutmw,pchargemw, &
       betaft,palppv,palpipv,palpepv,pfuscmw,powfmw)

    !! (Concluding part of) fusion power and fast alpha pressure
    !! calculations
    !! author: P J Knight, CCFE, Culham Science Centre
    !! bp       : input real :  poloidal field (T)
    !! bt       : input real :  toroidal field on axis (T)
    !! dene     : input real :  electron density (/m3)
    !! deni     : input real :  fuel ion density (/m3)
    !! dnitot   : input real :  total ion density (/m3)
    !! falpe    : input real :  fraction of alpha energy to electrons
    !! falpi    : input real :  fraction of alpha energy to ions
    !! ifalphap : input integer :  switch for fast alpha pressure method
    !! palpnb   : input real :  alpha power from hot neutral beam ions (MW)
    !! pchargepv : input real : other charged particle fusion power/volume (MW/m3)
    !! pneutpv  : input/output real : neutron fusion power per volume (MW/m3)
    !! ten      : input real :  density-weighted electron temperature (keV)
    !! tin      : input real :  density-weighted ion temperature (keV)
    !! vol      : input real :  plasma volume (m3)
    !! palpmw   : output real : alpha power (MW)
    !! pneutmw  : output real : neutron fusion power (MW)
    !! pchargemw : output real : other charged particle fusion power (MW)
    !! betaft   : output real : fast alpha beta component
    !! palppv   : input/output real : alpha power per volume (MW/m3)
    !! palpepv  : output real : alpha power per volume to electrons (MW/m3)
    !! palpipv  : output real : alpha power per volume to ions (MW/m3)
    !! pfuscmw  : output real : charged particle fusion power (MW)
    !! powfmw   : output real : fusion power (MW)
    !! This subroutine completes the calculation of the fusion power
    !! fast alpha pressure, and determines other alpha particle quantities.
    !! ITER Physics Design Guidelines: 1989 [IPDG89], N. A. Uckan et al,
    !! ITER Documentation Series No.10, IAEA/ITER/DS/10, IAEA, Vienna, 1990
    !! D J Ward, UKAEA Fusion: F/PL/PJK/PROCESS/CODE/050
    !
    ! !!!!!!!!!!!!!!!!!!!!!!!!!!!!!!!!!!!!!!!!!!!!!!!

    implicit none

    !  Arguments

    integer, intent(in) :: ifalphap
    real(dp), intent(in) :: bp, bt, dene, deni, dnitot, falpe, &
         falpi, palpnb, pchargepv, ten, tin, vol
    real(dp), intent(inout) :: palppv, pneutpv
    real(dp), intent(out) :: palpmw, pneutmw, pchargemw, betaft, palpepv, &
         palpipv, pfuscmw, powfmw

    !  Local variables

    real(dp) :: betath, fact, fact2, palppv_no_nb

    ! !!!!!!!!!!!!!!!!!!!!!!!!!!!!!!!!!!!!!!!!!!!!!!!

    ! Store the palppv value without the NB alpha power
    palppv_no_nb = palppv

    !  Add neutral beam alpha power / volume
    palppv = palppv + palpnb/vol

    !  Add extra neutron power
    pneutpv = pneutpv + 4.0D0*palpnb/vol

    !  Total alpha power
    palpmw = palppv*vol

    !  Total non-alpha charged particle power
    pchargemw = pchargepv*vol

    !  Total neutron power
    pneutmw = pneutpv*vol

    !  Total fusion power
    powfmw = palpmw + pneutmw + pchargemw

    !  Charged particle fusion power
    pfuscmw = palpmw + pchargemw

    !  Alpha power to electrons and ions (used with electron
    !  and ion power balance equations only)
    !  No consideration of pchargepv here...
    palpipv = falpha * palppv*falpi
    palpepv = falpha * palppv*falpe

    !  Determine average fast alpha density
    if (fdeut < 1.0D0) then

       betath = 2.0D3*rmu0*echarge * (dene*ten + dnitot*tin)/(bt**2 + bp**2)

       ! IPDG89 fast alpha scaling
       if (ifalphap == 0) then
          fact = min( 0.30D0, &
               0.29D0*(deni/dene)**2 * ( (ten+tin)/20.0D0 - 0.37D0) )

       ! Modified scaling, D J Ward
       else
          fact = min( 0.30D0, &
               0.26D0*(deni/dene)**2 * &
               sqrt( max(0.0D0, ((ten+tin)/20.0D0 - 0.65D0)) ) )
       end if

       fact = max(fact,0.0D0)
       fact2 = palppv / palppv_no_nb
       betaft = betath * fact*fact2

    else  !  negligible alpha production, palppv = palpnb = 0
       betaft = 0.0D0
    end if

  end subroutine palph2

  ! !!!!!!!!!!!!!!!!!!!!!!!!!!!!!!!!!!!!!!!!!!!!!!!!!!!!!!!!!!!!!!!!!!

  function bosch_hale(t,reaction)

    !! Routine to calculate the fusion reaction rate
    !! author: R Kemp, CCFE, Culham Science Centre
    !! author: P J Knight, CCFE, Culham Science Centre
    !! t : input real : Maxwellian density-weighted ion temperature (keV)
    !! reaction : input integer : flag for fusion reaction to use:
    !! 1 : D-T reaction
    !! 2 : D-3He reaction
    !! 3 : D-D 1st reaction (50% probability)
    !! 4 : D-D 2nd reaction (50% probability)
    !! This routine calculates the volumetric fusion reaction rate
    !! <I>&lt;sigma v&gt;</I> in m3/s for one of four nuclear reactions,
    !! using the Bosch-Hale parametrization.
    !! <P>The valid range of the fit is 0.2 keV < t < 100 keV
    !! Bosch and Hale, Nuclear Fusion 32 (1992) 611-631
    !
    ! !!!!!!!!!!!!!!!!!!!!!!!!!!!!!!!!!!!!!!!!!!!!!!!

    implicit none

    real(dp) :: bosch_hale

    !  Arguments

    real(dp), intent(in) :: t
    integer, intent(in) :: reaction

    !  Local variables

    integer, parameter :: DT=1, DHE3=2, DD1=3, DD2=4
    real(dp) :: theta1, theta, xi
    real(dp), dimension(4) :: bg, mrc2
    real(dp), dimension(4,7) :: cc

    ! !!!!!!!!!!!!!!!!!!!!!!!!!!!!!!!!!!!!!!!!!!!!!!!

    if  (t == 0.0D0) then
       bosch_hale = 0.0D0
       return
    end if

    !  Gamov constant, BG

    bg(DT)   = 34.3827D0  !  D + T --> 4He + n reaction
    bg(DHE3) = 68.7508D0  !  D + 3He --> 4He + p reaction
    bg(DD1)  = 31.3970D0  !  D + D --> 3He + n reaction
    bg(DD2)  = 31.3970D0  !  D + D --> T + p reaction

    !  Reduced mass of the particles, keV

    mrc2(DT)   = 1.124656D6
    mrc2(DHE3) = 1.124572D6
    mrc2(DD1)  = 0.937814D6
    mrc2(DD2)  = 0.937814D6

    !  Parametrization coefficients

    cc(DT,1) =  1.17302D-9
    cc(DT,2) =  1.51361D-2
    cc(DT,3) =  7.51886D-2
    cc(DT,4) =  4.60643D-3
    cc(DT,5) =  1.35000D-2
    cc(DT,6) = -1.06750D-4
    cc(DT,7) =  1.36600D-5

    cc(DHE3,1) =  5.51036D-10
    cc(DHE3,2) =  6.41918D-3
    cc(DHE3,3) = -2.02896D-3
    cc(DHE3,4) = -1.91080D-5
    cc(DHE3,5) =  1.35776D-4
    cc(DHE3,6) =  0.00000D0
    cc(DHE3,7) =  0.00000D0

    cc(DD1,1) =  5.43360D-12
    cc(DD1,2) =  5.85778D-3
    cc(DD1,3) =  7.68222D-3
    cc(DD1,4) =  0.00000D0
    cc(DD1,5) = -2.96400D-6
    cc(DD1,6) =  0.00000D0
    cc(DD1,7) =  0.00000D0

    cc(DD2,1) =  5.65718D-12
    cc(DD2,2) =  3.41267D-3
    cc(DD2,3) =  1.99167D-3
    cc(DD2,4) =  0.00000D0
    cc(DD2,5) =  1.05060D-5
    cc(DD2,6) =  0.00000D0
    cc(DD2,7) =  0.00000D0

    theta1 = t*(cc(reaction,2) + t*(cc(reaction,4) + t*cc(reaction,6))) / &
         (1.0D0 + t*(cc(reaction,3) + t*(cc(reaction,5) + t*cc(reaction,7))))
    theta = t/(1.0D0 - theta1)

    xi = ((bg(reaction)**2)/(4.0D0*theta))**0.3333333333D0

    !  Volumetric reaction rate <sigma v> (m3/s)

    bosch_hale = 1.0D-6 * cc(reaction,1) * theta * &
         sqrt( xi/(mrc2(reaction)*t**3) ) * exp(-3.0D0*xi)

  end function bosch_hale

  ! !!!!!!!!!!!!!!!!!!!!!!!!!!!!!!!!!!!!!!!!!!!!!!!!!!!!!!!!!!!!!!!!!!

  subroutine beamfus(beamfus0,betbm0,bp,bt,cnbeam,dene,deni,dlamie, &
       ealphadt,enbeam,fdeut,ftrit,ftritbm,sigvdt,ten,tin,vol,zeffai, &
       betanb,dnbeam2,palpnb)

    !! Routine to calculate beam slowing down properties
    !! author: P J Knight, CCFE, Culham Science Centre
    !! beamfus0: input real : multiplier for beam-background fusion calculation
    !! betbm0 : input real :  leading coefficient for neutral beam beta fraction
    !! bp     : input real :  poloidal field (T)
    !! bt     : input real :  toroidal field on axis (T)
    !! cnbeam : input real :  neutral beam current (A)
    !! dene   : input real :  electron density (/m3)
    !! deni   : input real :  fuel ion density (/m3)
    !! dlamie : input real :  ion-electron coulomb logarithm
    !! ealphadt : input real :  alpha particle birth energy (D-T) (keV)
    !! enbeam : input real :  neutral beam energy (keV)
    !! fdeut  : input real :  deuterium fraction of main plasma
    !! ftrit  : input real :  tritium fraction of main plasma
    !! ftritbm: input real :  tritium fraction of neutral beam
    !! sigvdt : input real :  profile averaged <sigma v> for D-T (m3/s)
    !! ten    : input real :  density weighted average electron temperature (keV)
    !! tin    : input real :  density weighted average ion temperature (keV)
    !! vol    : input real :  plasma volume (m3)
    !! zeffai : input real :  mass weighted plasma effective charge
    !! betanb : output real : neutral beam beta component
    !! dnbeam2: output real : hot beam ion density (/m3)
    !! palpnb : output real : alpha power from hot neutral beam ions (MW)
    !! This routine calculates the beam slowing down properties.
    !! AEA FUS 251: A User's Guide to the PROCESS Systems Code
    !
    ! !!!!!!!!!!!!!!!!!!!!!!!!!!!!!!!!!!!!!!!!!!!!!!!

    implicit none

    !  Arguments

    real(dp), intent(in) :: beamfus0, betbm0, bp, bt, cnbeam, &
         dene, deni, dlamie, ealphadt, enbeam, fdeut, ftrit, ftritbm, &
         sigvdt, ten, tin, vol, zeffai
    real(dp), intent(out) :: betanb, dnbeam2, palpnb

    !  Local variables

    real(dp) :: denid,denit,ecritd,ecritt,ehotnb,palpdb, &
         palptb,tausl

    ! !!!!!!!!!!!!!!!!!!!!!!!!!!!!!!!!!!!!!!!!!!!!!!!

    !  Velocity slowing down time

    tausl = 1.99D19 * (2.0D0*(1.0D0-ftritbm) + 3.0D0*ftritbm) * &
         ten**1.5D0 / dene / dlamie

    !  Critical energy for electron/ion slowing down of the beam ion
    !  (deuterium and tritium neutral beams, respectively) (keV)

    ecritd = 14.8D0 * ten * 2.0D0 * zeffai**0.6666D0 * &
         (dlamie+4.0D0)/dlamie
    ecritt = ecritd * 1.5D0

    !  Deuterium and tritium ion densities

    denid = deni * fdeut
    denit = deni * ftrit

    !  Perform beam calculations

    call beamcalc(denid,denit,ealphadt,enbeam,ecritd,ecritt,tausl, &
         ftritbm,cnbeam,tin,vol,sigvdt,palpdb,palptb,dnbeam2,ehotnb)

    !  Neutral beam alpha power

    palpnb = beamfus0 * (palpdb + palptb)

    !  Neutral beam beta

    betanb = betbm0 * 4.03D-22 * 0.66666D0 * dnbeam2 * ehotnb / &
         (bt**2 + bp**2)

  end subroutine beamfus

  ! !!!!!!!!!!!!!!!!!!!!!!!!!!!!!!!!!!!!!!!!!!!!!!!!!!!!!!!!!!!!!!!!!!

  subroutine beamcalc(nd,nt,ealphadt,ebeam,ecritd,ecritt,tausbme, &
       ftritbm,ibeam,ti,vol,svdt,palfdb,palftb,nhot,ehot)

    !! Neutral beam alpha power and ion energy
    !! author: P J Knight, CCFE, Culham Science Centre
    !! ealphadt : input real :  alpha particle birth energy (D-T) (keV)
    !! ebeam  : input real :  beam energy (keV)
    !! ecritd : input real :  critical energy for electron/ion slowing down of
    !! the beam ion (deuterium neutral beam) (keV)
    !! ecritt : input real :  critical energy for beam slowing down
    !! (tritium neutral beam) (keV)
    !! ftritbm: input real :  beam tritium fraction (0.0 = deuterium beam)
    !! ibeam  : input real :  beam current (A)
    !! nd     : input real :  thermal deuterium density (/m3)
    !! nt     : input real :  thermal tritium density   (/m3)
    !! svdt   : input real :  profile averaged <sigma v> for D-T (m3/s)
    !! tausbme: input real :  beam ion slowing down time on electrons (s)
    !! ti     : input real :  thermal ion temperature (keV)
    !! vol    : input real :  plasma volume (m3) (95% flux surface)
    !! ehot   : output real : average hot beam ion energy (keV)
    !! nhot   : output real : hot beam ion density (/m3)
    !! palfdb : output real : alpha power from deut. beam-background fusion (MW)
    !! palftb : output real : alpha power from trit. beam-background fusion (MW)
    !! This routine calculates the neutral beam alpha power and ion energy.
    !! AEA FUS 251: A User's Guide to the PROCESS Systems Code
    !
    ! !!!!!!!!!!!!!!!!!!!!!!!!!!!!!!!!!!!!!!!!!!!!!!!

    implicit none

    !  Arguments

    real(dp), intent(in) :: ealphadt, ebeam, ecritd, ecritt, &
         ftritbm, ibeam, nd, nt, svdt, tausbme, ti, vol
    real(dp), intent(out) :: ehot, nhot, palfdb, palftb

    !  Local variables

    integer :: iabm
    real(dp) :: ebmratd,ebmratt,ehotd,ehott,ifbmd,ifbmt, &
         ndhot,nhotmsd,nhotmst,nthot,presd,prest,s0d,s0t,svdhotn, &
         svthotn,tauseffd,tausefft,vcds,vcritd,vcritt,vcts,xcoefd, &
         xcoeft
    real(dp) :: atmd,atmt,epsabs,epsrel

    ! !!!!!!!!!!!!!!!!!!!!!!!!!!!!!!!!!!!!!!!!!!!!!!!

    !  Initialise shared variables

    atmd = 2.0D0   !  atomic mass of deuterium
    atmt = 3.0D0   !  atomic mass of tritium
    epsabs = 1.0D-7  !  absolute error
    epsrel = 1.0D-7  !  relative error

    !  D and T beam current fractions

    ifbmd = ibeam * (1.0D0 - ftritbm)
    ifbmt = ibeam * ftritbm

    ebmratd = ebeam/ecritd
    vcritd = sqrt(2.0D0*echarge*1000.0D0*ecritd/(mproton*atmd))
    tauseffd = tausbme/3.0D0 * log(1.0D0+(ebmratd)**1.5D0)
    nhotmsd = (1.0D0-ftritbm) * ibeam * tauseffd/(echarge * vol)

    ebmratt = ebeam/ecritt
    vcritt = sqrt(2.0D0*echarge*1000.0D0*ecritt/(mproton*atmt))
    tausefft = tausbme/3.0D0 * log(1.0D0+(ebmratt)**1.5D0)
    nhotmst = ftritbm * ibeam * tausefft/(echarge * vol)

    nhot = nhotmsd + nhotmst
    ndhot = nhotmsd
    nthot = nhotmst

    !  Average hot ion energy from Deng & Emmert, UWFDM-718, Jan 87

    vcds = 2.0D0 * ecritd * echarge * 1000.0D0/(2.0D0 * mproton)
    vcts = 2.0D0 * ecritt * echarge * 1000.0D0/(3.0D0 * mproton)

    s0d = ifbmd/(echarge * vol)
    s0t = ifbmt/(echarge * vol)

    xcoefd = atmd * mproton * tausbme * vcds * s0d / &
         (echarge * 1000.0D0 * 3.0D0)
    xcoeft = atmt * mproton * tausbme * vcts * s0t / &
         (echarge * 1000.0D0 * 3.0D0)

    presd = xcoefd * xbrak(ebeam,ecritd)
    prest = xcoeft * xbrak(ebeam,ecritt)

    ehotd = 1.5D0 * presd/ndhot
    ehott = 1.5D0 * prest/nthot
    ehot = (ndhot*ehotd + nthot*ehott)/nhot
>>>>>>> f4536883

    subroutine palph(alphan,alphat,deni,fdeut,fhe3,ftrit,ti, &
        palppv,pchargepv,pneutpv,sigvdt,fusionrate,alpharate,protonrate, &
        pdtpv,pdhe3pv,pddpv)
        !! (Initial part of) fusion power and fast alpha pressure calculations
        !! author: P J Knight, CCFE, Culham Science Centre
        !! alphan     : input real :  density profile index
        !! alphat     : input real :  temperature profile index
        !! deni       : input real :  fuel ion density (/m3)
        !! fdeut      : input real :  deuterium fuel fraction
        !! fhe3       : input real :  helium-3 fuel fraction
        !! ftrit      : input real :  tritium fuel fraction
        !! ti         : input real :  ion temperature (keV)
        !! palppv     : output real : alpha particle fusion power per volume (MW/m3)
        !! pchargepv  : output real : other charged particle fusion power/volume (MW/m3)
        !! pneutpv    : output real : neutron fusion power per volume (MW/m3)
        !! sigvdt     : output real : profile averaged <sigma v DT> (m3/s)
        !! fusionrate : output real : fusion reaction rate (reactions/m3/s)
        !! alpharate  : output real : alpha particle production rate (/m3/s)
        !! protonrate : output real : proton production rate (/m3/s)
        !! pdtpv      : output real : D-T fusion power (MW/m3)
        !! pdhe3pv    : output real : D-He3 fusion power (MW/m3)
        !! pddpv      : output real : D-D fusion power (MW/m3)
        !! This subroutine numerically integrates over plasma cross-section to
        !! find the core plasma fusion power.
        !! T&amp;M/PKNIGHT/LOGBOOK24, p.6
        !
        ! !!!!!!!!!!!!!!!!!!!!!!!!!!!!!!!!!!!!!!!!!!!!!!!

        use constants, only: echarge
        use maths_library, only: quanc8

        implicit none

        ! Arguments
        real(kind(1.0D0)), intent(in) :: alphan, alphat, deni, fdeut, &
            fhe3, ftrit, ti
        real(kind(1.0D0)), intent(out) :: palppv, pchargepv, pneutpv, sigvdt, &
            fusionrate, alpharate, protonrate, pdtpv, pdhe3pv, pddpv

        ! Local variables
        integer, parameter :: DT=1, DHE3=2, DD1=3, DD2=4
        integer :: ireaction, nofun
        real(kind(1.0D0)) :: alow, arate, bhigh, epsq8, errest, etot, flag, &
            fpow, frate, pa, pc, pn, prate, sigmav

        ! !!!!!!!!!!!!!!!!!!!!!!!!!!!!!!!!!!!!!!!!!!!!!!!

        ! Initialise local quantities
        alow = 0.0D0
        bhigh = 1.0D0
        epsq8 = 1.0D-9

        ! Find fusion power
        ! Integrate over plasma profiles to obtain fusion reaction rate
        palppv = 0.0D0
        pchargepv = 0.0D0
        pneutpv = 0.0D0
        fusionrate = 0.0D0
        alpharate = 0.0D0
        protonrate = 0.0D0
        pddpv = 0.0D0

        do ireaction = 1,4
            ! Fusion reaction rate (m3/s) is calculated in fint for each ireaction
            ! sigmav is the volume-averaged fusion reaction rate (m3/s)
            ! = integral(2 rho sigv(rho).ni(rho)^2 drho) / (deni**2)

            call quanc8(fint,alow,bhigh,epsq8,epsq8,sigmav,errest,nofun,flag)
            if (ireaction == DT) sigvdt = sigmav

            select case (ireaction)

                case (DT)  ! D + T --> 4He + n reaction

                    etot = 17.59D0 * echarge  ! MJ
                    fpow = 1.0D0 * sigmav * etot * fdeut*ftrit * deni*deni  ! MW/m3
                    pa = 0.2D0 * fpow
                    pc = 0.0D0
                    pn = 0.8D0 * fpow
                    frate = fpow/etot  ! reactions/m3/second
                    arate = frate
                    prate = 0.0D0
                    pdtpv = fpow

                case (DHE3)  ! D + 3He --> 4He + p reaction

                    etot = 18.35D0 * echarge  ! MJ
                    fpow = 1.0D0 * sigmav * etot * fdeut*fhe3 * deni*deni  ! MW/m3
                    pa = 0.2D0 * fpow
                    pc = 0.8D0 * fpow
                    pn = 0.0D0
                    frate = fpow/etot  ! reactions/m3/second
                    arate = frate
                    prate = frate      ! proton production /m3/second
                    pdhe3pv = fpow

                case (DD1)  ! D + D --> 3He + n reaction
                    
                    ! The 0.5 branching ratio is assumed to be included in sigmav
                    etot = 3.27D0 * echarge  ! MJ
                    fpow = 1.0D0 * sigmav * etot * 0.5D0*fdeut*fdeut * deni*deni  ! MW/m3
                    pa = 0.0D0
                    pc = 0.25D0 * fpow
                    pn = 0.75D0 * fpow
                    frate = fpow/etot  ! reactions/m3/second
                    arate = 0.0D0
                    prate = 0.0D0      ! Issue #557: No proton production
                    pddpv = pddpv + fpow

                case (DD2)  !  D + D --> T + p reaction
                
                    ! The 0.5 branching ratio is assumed to be included in sigmav
                    etot = 4.03D0 * echarge  ! MJ
                    fpow = 1.0D0 * sigmav * etot * 0.5D0*fdeut*fdeut * deni*deni  ! MW/m3
                    pa = 0.0D0
                    pc = fpow
                    pn = 0.0D0
                    frate = fpow/etot  ! reactions/m3/second
                    arate = 0.0D0
                    prate = frate      ! proton production /m3/second
                    pddpv = pddpv + fpow

            end select

            palppv = palppv + pa
            pchargepv = pchargepv + pc
            pneutpv = pneutpv + pn
            fusionrate = fusionrate + frate
            alpharate = alpharate + arate
            protonrate = protonrate + prate

        end do

    contains

        ! !!!!!!!!!!!!!!!!!!!!!!!!!!!!!!!!!!!!!!!!!!!!!!!!!!!!!!!!!!!!!!!!!!

        function fint(rho)
            !! Integrand for fusion power integration
            !! author: P J Knight, CCFE, Culham Science Centre
            !! rho : input real :  Abscissa of the integration, = normalised
            !! plasma minor radius (0.0 <= rho < 1.0)
            !! This function evaluates the integrand for the fusion power
            !! integration, performed using routine
            !! <A HREF="quanc8.html">QUANC8</A>
            !! in routine <A HREF="palph.html">PALPH</A>.
            !! The fusion reaction assumed is controlled by flag
            !! <CODE>ireaction</CODE> set in <CODE>PALPH</CODE>.
            !! AEA FUS 251: A User's Guide to the PROCESS Systems Code
            !
            ! !!!!!!!!!!!!!!!!!!!!!!!!!!!!!!!!!!!!!!!!!!!!!!!

            use physics_variables, only: te, rhopedt, te0, teped, tesep, tbeta, &
                dene, rhopedn, ne0, neped, nesep
            use profiles_module, only: tprofile, nprofile

            implicit none

            real(kind(1.0D0)) :: fint

            ! Arguments
            real(kind(1.0D0)), intent(in) :: rho

            ! Local variables
            real(kind(1.0D0)) :: nprof, nprofsq, sigv, tiofr

            ! !!!!!!!!!!!!!!!!!!!!!!!!!!!!!!!!!!!!!!!!!!!!!!!

            ! Local ion temperature (keV) at r/a = rho
            tiofr = ti/te * tprofile(rho,rhopedt,te0,teped,tesep,alphat,tbeta)

            ! Fusion reaction rate (m3/s)
            sigv = bosch_hale(tiofr,ireaction)

            ! Integrand for the volume averaged fusion reaction rate sigmav:
            ! sigmav = integral(2 rho (sigv(rho) ni(rho)^2) drho),
            ! divided by the square of the volume-averaged ion density
            ! to retain the dimensions m3/s (this is multiplied back in later)
            nprof = 1.0D0/dene * nprofile(rho,rhopedn,ne0,neped,nesep,alphan)
            nprofsq = nprof*nprof

            fint = 2.0D0 * rho * sigv * nprofsq

        end function fint

    end subroutine palph

    ! !!!!!!!!!!!!!!!!!!!!!!!!!!!!!!!!!!!!!!!!!!!!!!!!!!!!!!!!!!!!!!!!!!

    subroutine palph2(bt,bp,dene,deni,dnitot,falpe,falpi,palpnb, &
        ifalphap,pchargepv,pneutpv,ten,tin,vol,palpmw,pneutmw,pchargemw, &
        betaft,palppv,palpipv,palpepv,pfuscmw,powfmw)
        !! (Concluding part of) fusion power and fast alpha pressure calculations
        !! author: P J Knight, CCFE, Culham Science Centre
        !! bp       : input real :  poloidal field (T)
        !! bt       : input real :  toroidal field on axis (T)
        !! dene     : input real :  electron density (/m3)
        !! deni     : input real :  fuel ion density (/m3)
        !! dnitot   : input real :  total ion density (/m3)
        !! falpe    : input real :  fraction of alpha energy to electrons
        !! falpi    : input real :  fraction of alpha energy to ions
        !! ifalphap : input integer :  switch for fast alpha pressure method
        !! palpnb   : input real :  alpha power from hot neutral beam ions (MW)
        !! pchargepv : input real : other charged particle fusion power/volume (MW/m3)
        !! pneutpv  : input/output real : neutron fusion power per volume (MW/m3)
        !! ten      : input real :  density-weighted electron temperature (keV)
        !! tin      : input real :  density-weighted ion temperature (keV)
        !! vol      : input real :  plasma volume (m3)
        !! palpmw   : output real : alpha power (MW)
        !! pneutmw  : output real : neutron fusion power (MW)
        !! pchargemw : output real : other charged particle fusion power (MW)
        !! betaft   : output real : fast alpha beta component
        !! palppv   : input/output real : alpha power per volume (MW/m3)
        !! palpepv  : output real : alpha power per volume to electrons (MW/m3)
        !! palpipv  : output real : alpha power per volume to ions (MW/m3)
        !! pfuscmw  : output real : charged particle fusion power (MW)
        !! powfmw   : output real : fusion power (MW)
        !! This subroutine completes the calculation of the fusion power
        !! fast alpha pressure, and determines other alpha particle quantities.
        !! ITER Physics Design Guidelines: 1989 [IPDG89], N. A. Uckan et al,
        !! ITER Documentation Series No.10, IAEA/ITER/DS/10, IAEA, Vienna, 1990
        !! D J Ward, UKAEA Fusion: F/PL/PJK/PROCESS/CODE/050
        !
        ! !!!!!!!!!!!!!!!!!!!!!!!!!!!!!!!!!!!!!!!!!!!!!!!

        use constants, only: echarge, rmu0
        use physics_variables, only: falpha, fdeut

        implicit none

        ! Arguments
        integer, intent(in) :: ifalphap
        real(kind(1.0D0)), intent(in) :: bp, bt, dene, deni, dnitot, falpe, &
            falpi, palpnb, pchargepv, ten, tin, vol
        real(kind(1.0D0)), intent(inout) :: palppv, pneutpv
        real(kind(1.0D0)), intent(out) :: palpmw, pneutmw, pchargemw, betaft, palpepv, &
            palpipv, pfuscmw, powfmw

        ! Local variables
        real(kind(1.0D0)) :: betath, fact, fact2, palppv_no_nb

        ! !!!!!!!!!!!!!!!!!!!!!!!!!!!!!!!!!!!!!!!!!!!!!!!

        ! Store the palppv value without the NB alpha power
        palppv_no_nb = palppv

        ! Add neutral beam alpha power / volume
        palppv = palppv + palpnb/vol

        ! Add extra neutron power
        pneutpv = pneutpv + 4.0D0*palpnb/vol

        ! Total alpha power
        palpmw = palppv*vol

        ! Total non-alpha charged particle power
        pchargemw = pchargepv*vol

        ! Total neutron power
        pneutmw = pneutpv*vol

        ! Total fusion power
        powfmw = palpmw + pneutmw + pchargemw

        ! Charged particle fusion power
        pfuscmw = palpmw + pchargemw

        ! Alpha power to electrons and ions (used with electron
        ! and ion power balance equations only)
        ! No consideration of pchargepv here...
        palpipv = falpha * palppv*falpi
        palpepv = falpha * palppv*falpe

        ! Determine average fast alpha density
        if (fdeut < 1.0D0) then

            betath = 2.0D3*rmu0*echarge * (dene*ten + dnitot*tin)/(bt**2 + bp**2)

            ! IPDG89 fast alpha scaling
            if (ifalphap == 0) then
                fact = min(0.30D0, &
                    0.29D0*(deni/dene)**2 * ((ten+tin)/20.0D0 - 0.37D0))

            ! Modified scaling, D J Ward
            else
                fact = min( 0.30D0, &
                    0.26D0*(deni/dene)**2 * &
                    sqrt( max(0.0D0, ((ten+tin)/20.0D0 - 0.65D0)) ) )
            end if

            fact = max(fact,0.0D0)
            fact2 = palppv / palppv_no_nb
            betaft = betath * fact*fact2

        else  ! negligible alpha production, palppv = palpnb = 0
            betaft = 0.0D0
        end if

    end subroutine palph2

    ! !!!!!!!!!!!!!!!!!!!!!!!!!!!!!!!!!!!!!!!!!!!!!!!!!!!!!!!!!!!!!!!!!!

    function bosch_hale(t,reaction)
        !! Routine to calculate the fusion reaction rate
        !! author: R Kemp, CCFE, Culham Science Centre
        !! author: P J Knight, CCFE, Culham Science Centre
        !! t : input real : Maxwellian density-weighted ion temperature (keV)
        !! reaction : input integer : flag for fusion reaction to use:
        !! 1 : D-T reaction
        !! 2 : D-3He reaction
        !! 3 : D-D 1st reaction (50% probability)
        !! 4 : D-D 2nd reaction (50% probability)
        !! This routine calculates the volumetric fusion reaction rate
        !! <I>&lt;sigma v&gt;</I> in m3/s for one of four nuclear reactions,
        !! using the Bosch-Hale parametrization.
        !! <P>The valid range of the fit is 0.2 keV < t < 100 keV
        !! Bosch and Hale, Nuclear Fusion 32 (1992) 611-631
        !
        ! !!!!!!!!!!!!!!!!!!!!!!!!!!!!!!!!!!!!!!!!!!!!!!!

        implicit none

        real(kind(1.0D0)) :: bosch_hale

        ! Arguments
        real(kind(1.0D0)), intent(in) :: t
        integer, intent(in) :: reaction

        ! Local variables
        integer, parameter :: DT=1, DHE3=2, DD1=3, DD2=4
        real(kind(1.0D0)) :: theta1, theta, xi
        real(kind(1.0D0)), dimension(4) :: bg, mrc2
        real(kind(1.0D0)), dimension(4,7) :: cc

        ! !!!!!!!!!!!!!!!!!!!!!!!!!!!!!!!!!!!!!!!!!!!!!!!

        if (t == 0.0D0) then
            bosch_hale = 0.0D0
            return
        end if

        ! Gamov constant, BG
        bg(DT)   = 34.3827D0  !  D + T --> 4He + n reaction
        bg(DHE3) = 68.7508D0  !  D + 3He --> 4He + p reaction
        bg(DD1)  = 31.3970D0  !  D + D --> 3He + n reaction
        bg(DD2)  = 31.3970D0  !  D + D --> T + p reaction

        ! Reduced mass of the particles, keV
        mrc2(DT)   = 1.124656D6
        mrc2(DHE3) = 1.124572D6
        mrc2(DD1)  = 0.937814D6
        mrc2(DD2)  = 0.937814D6

        ! Parametrization coefficients
        cc(DT,1) =  1.17302D-9
        cc(DT,2) =  1.51361D-2
        cc(DT,3) =  7.51886D-2
        cc(DT,4) =  4.60643D-3
        cc(DT,5) =  1.35000D-2
        cc(DT,6) = -1.06750D-4
        cc(DT,7) =  1.36600D-5

        cc(DHE3,1) =  5.51036D-10
        cc(DHE3,2) =  6.41918D-3
        cc(DHE3,3) = -2.02896D-3
        cc(DHE3,4) = -1.91080D-5
        cc(DHE3,5) =  1.35776D-4
        cc(DHE3,6) =  0.00000D0
        cc(DHE3,7) =  0.00000D0

        cc(DD1,1) =  5.43360D-12
        cc(DD1,2) =  5.85778D-3
        cc(DD1,3) =  7.68222D-3
        cc(DD1,4) =  0.00000D0
        cc(DD1,5) = -2.96400D-6
        cc(DD1,6) =  0.00000D0
        cc(DD1,7) =  0.00000D0

        cc(DD2,1) =  5.65718D-12
        cc(DD2,2) =  3.41267D-3
        cc(DD2,3) =  1.99167D-3
        cc(DD2,4) =  0.00000D0
        cc(DD2,5) =  1.05060D-5
        cc(DD2,6) =  0.00000D0
        cc(DD2,7) =  0.00000D0

        theta1 = t*(cc(reaction,2) + t*(cc(reaction,4) + t*cc(reaction,6))) / &
            (1.0D0 + t*(cc(reaction,3) + t*(cc(reaction,5) + t*cc(reaction,7))))
        theta = t/(1.0D0 - theta1)

        xi = ((bg(reaction)**2)/(4.0D0*theta))**0.3333333333D0

        ! Volumetric reaction rate <sigma v> (m3/s)

        bosch_hale = 1.0D-6 * cc(reaction,1) * theta * &
            sqrt( xi/(mrc2(reaction)*t**3) ) * exp(-3.0D0*xi)

    end function bosch_hale

    ! !!!!!!!!!!!!!!!!!!!!!!!!!!!!!!!!!!!!!!!!!!!!!!!!!!!!!!!!!!!!!!!!!!

<<<<<<< HEAD
    subroutine beamfus(beamfus0,betbm0,bp,bt,cnbeam,dene,deni,dlamie, &
        ealphadt,enbeam,fdeut,ftrit,ftritbm,sigvdt,ten,tin,vol,zeffai, &
        betanb,dnbeam2,palpnb)
        !! Routine to calculate beam slowing down properties
        !! author: P J Knight, CCFE, Culham Science Centre
        !! beamfus0: input real : multiplier for beam-background fusion calculation
        !! betbm0 : input real :  leading coefficient for neutral beam beta fraction
        !! bp     : input real :  poloidal field (T)
        !! bt     : input real :  toroidal field on axis (T)
        !! cnbeam : input real :  neutral beam current (A)
        !! dene   : input real :  electron density (/m3)
        !! deni   : input real :  fuel ion density (/m3)
        !! dlamie : input real :  ion-electron coulomb logarithm
        !! ealphadt : input real :  alpha particle birth energy (D-T) (keV)
        !! enbeam : input real :  neutral beam energy (keV)
        !! fdeut  : input real :  deuterium fraction of main plasma
        !! ftrit  : input real :  tritium fraction of main plasma
        !! ftritbm: input real :  tritium fraction of neutral beam
        !! sigvdt : input real :  profile averaged <sigma v> for D-T (m3/s)
        !! ten    : input real :  density weighted average electron temperature (keV)
        !! tin    : input real :  density weighted average ion temperature (keV)
        !! vol    : input real :  plasma volume (m3)
        !! zeffai : input real :  mass weighted plasma effective charge
        !! betanb : output real : neutral beam beta component
        !! dnbeam2: output real : hot beam ion density (/m3)
        !! palpnb : output real : alpha power from hot neutral beam ions (MW)
        !! This routine calculates the beam slowing down properties.
        !! AEA FUS 251: A User's Guide to the PROCESS Systems Code
        !
        ! !!!!!!!!!!!!!!!!!!!!!!!!!!!!!!!!!!!!!!!!!!!!!!!

        implicit none

        ! Arguments
        real(kind(1.0D0)), intent(in) :: beamfus0, betbm0, bp, bt, cnbeam, &
            dene, deni, dlamie, ealphadt, enbeam, fdeut, ftrit, ftritbm, &
            sigvdt, ten, tin, vol, zeffai
        real(kind(1.0D0)), intent(out) :: betanb, dnbeam2, palpnb

        ! Local variables
        real(kind(1.0D0)) :: denid, denit, ecritd, ecritt, ehotnb, palpdb, &
            palptb, tausl

        ! !!!!!!!!!!!!!!!!!!!!!!!!!!!!!!!!!!!!!!!!!!!!!!!

        ! Velocity slowing down time
        tausl = 1.99D19 * (2.0D0*(1.0D0-ftritbm) + 3.0D0*ftritbm) * &
            ten**1.5D0 / dene / dlamie

        ! Critical energy for electron/ion slowing down of the beam ion
        ! (deuterium and tritium neutral beams, respectively) (keV)
        ecritd = 14.8D0 * ten * 2.0D0 * zeffai**0.6666D0 * &
            (dlamie+4.0D0)/dlamie
        ecritt = ecritd * 1.5D0

        ! Deuterium and tritium ion densities
        denid = deni * fdeut
        denit = deni * ftrit

        ! Perform beam calculations
        call beamcalc(denid,denit,ealphadt,enbeam,ecritd,ecritt,tausl, &
            ftritbm,cnbeam,tin,vol,sigvdt,palpdb,palptb,dnbeam2,ehotnb)

        ! Neutral beam alpha power
        palpnb = beamfus0 * (palpdb + palptb)

        ! Neutral beam beta
        betanb = betbm0 * 4.03D-22 * 0.66666D0 * dnbeam2 * ehotnb / &
            (bt**2 + bp**2)

    end subroutine beamfus
=======
      real(dp) :: xbrak
>>>>>>> f4536883

    ! !!!!!!!!!!!!!!!!!!!!!!!!!!!!!!!!!!!!!!!!!!!!!!!!!!!!!!!!!!!!!!!!!!

<<<<<<< HEAD
    subroutine beamcalc(nd,nt,ealphadt,ebeam,ecritd,ecritt,tausbme, &
        ftritbm,ibeam,ti,vol,svdt,palfdb,palftb,nhot,ehot)
        !! Neutral beam alpha power and ion energy
        !! author: P J Knight, CCFE, Culham Science Centre
        !! ealphadt : input real :  alpha particle birth energy (D-T) (keV)
        !! ebeam  : input real :  beam energy (keV)
        !! ecritd : input real :  critical energy for electron/ion slowing down of
        !! the beam ion (deuterium neutral beam) (keV)
        !! ecritt : input real :  critical energy for beam slowing down
        !! (tritium neutral beam) (keV)
        !! ftritbm: input real :  beam tritium fraction (0.0 = deuterium beam)
        !! ibeam  : input real :  beam current (A)
        !! nd     : input real :  thermal deuterium density (/m3)
        !! nt     : input real :  thermal tritium density   (/m3)
        !! svdt   : input real :  profile averaged <sigma v> for D-T (m3/s)
        !! tausbme: input real :  beam ion slowing down time on electrons (s)
        !! ti     : input real :  thermal ion temperature (keV)
        !! vol    : input real :  plasma volume (m3) (95% flux surface)
        !! ehot   : output real : average hot beam ion energy (keV)
        !! nhot   : output real : hot beam ion density (/m3)
        !! palfdb : output real : alpha power from deut. beam-background fusion (MW)
        !! palftb : output real : alpha power from trit. beam-background fusion (MW)
        !! This routine calculates the neutral beam alpha power and ion energy.
        !! AEA FUS 251: A User's Guide to the PROCESS Systems Code
        !
        ! !!!!!!!!!!!!!!!!!!!!!!!!!!!!!!!!!!!!!!!!!!!!!!!

        use constants, only: echarge, mproton
       
        implicit none

        ! Arguments
        real(kind(1.0D0)), intent(in) :: ealphadt, ebeam, ecritd, ecritt, &
            ftritbm, ibeam, nd, nt, svdt, tausbme, ti, vol
        real(kind(1.0D0)), intent(out) :: ehot, nhot, palfdb, palftb

        ! Local variables
        integer :: iabm
        real(kind(1.0D0)) :: ebmratd, ebmratt, ehotd, ehott, ifbmd, ifbmt, &
            ndhot, nhotmsd, nhotmst, nthot, presd, prest, s0d, s0t, svdhotn, &
            svthotn, tauseffd, tausefft, vcds, vcritd, vcritt, vcts, xcoefd, &
            xcoeft
        real(kind(1.0D0)) :: atmd, atmt, epsabs, epsrel

        ! !!!!!!!!!!!!!!!!!!!!!!!!!!!!!!!!!!!!!!!!!!!!!!!

        ! Initialise shared variables
        atmd = 2.0D0   !  atomic mass of deuterium
        atmt = 3.0D0   !  atomic mass of tritium
        epsabs = 1.0D-7  !  absolute error
        epsrel = 1.0D-7  !  relative error

        ! D and T beam current fractions
        ifbmd = ibeam * (1.0D0 - ftritbm)
        ifbmt = ibeam * ftritbm

        ebmratd = ebeam/ecritd
        vcritd = sqrt(2.0D0*echarge*1000.0D0*ecritd/(mproton*atmd))
        tauseffd = tausbme/3.0D0 * log(1.0D0+(ebmratd)**1.5D0)
        nhotmsd = (1.0D0-ftritbm) * ibeam * tauseffd/(echarge * vol)

        ebmratt = ebeam/ecritt
        vcritt = sqrt(2.0D0*echarge*1000.0D0*ecritt/(mproton*atmt))
        tausefft = tausbme/3.0D0 * log(1.0D0+(ebmratt)**1.5D0)
        nhotmst = ftritbm * ibeam * tausefft/(echarge * vol)

        nhot = nhotmsd + nhotmst
        ndhot = nhotmsd
        nthot = nhotmst

        ! Average hot ion energy from Deng & Emmert, UWFDM-718, Jan 87
        vcds = 2.0D0 * ecritd * echarge * 1000.0D0/(2.0D0 * mproton)
        vcts = 2.0D0 * ecritt * echarge * 1000.0D0/(3.0D0 * mproton)

        s0d = ifbmd/(echarge * vol)
        s0t = ifbmt/(echarge * vol)

        xcoefd = atmd * mproton * tausbme * vcds * s0d / &
            (echarge * 1000.0D0 * 3.0D0)
        xcoeft = atmt * mproton * tausbme * vcts * s0t / &
            (echarge * 1000.0D0 * 3.0D0)

        presd = xcoefd * xbrak(ebeam,ecritd)
        prest = xcoeft * xbrak(ebeam,ecritt)

        ehotd = 1.5D0 * presd/ndhot
        ehott = 1.5D0 * prest/nthot
        ehot = (ndhot*ehotd + nthot*ehott)/nhot

        iabm = 2 ; svdhotn = 1.0D-4 * sgvhot(iabm,vcritd,ebeam)
        iabm = 3 ; svthotn = 1.0D-4 * sgvhot(iabm,vcritt,ebeam)

        palfdb = palphabm(ealphadt,ndhot,nt,svdhotn,vol,ti,svdt)
        palftb = palphabm(ealphadt,nthot,nd,svthotn,vol,ti,svdt)

    contains

        ! !!!!!!!!!!!!!!!!!!!!!!!!!!!!!!!!!!!!!!!!!!!!!!!!!!!!!!!!!!!!!!!!!!

        function xbrak(e0,ec)
            !! Hot ion energy parameter
            !! author: P J Knight, CCFE, Culham Science Centre
            !! e0 : input real :  neutral beam energy (keV)
            !! ec : input real :  critical energy for electron/ion slowing down of
            !! the beam ion (keV)
            !! This routine calculates something to do with the hot ion energy...
            !! AEA FUS 251: A User's Guide to the PROCESS Systems Code
            !
            ! !!!!!!!!!!!!!!!!!!!!!!!!!!!!!!!!!!!!!!!!!!!!!!!

            implicit none

            real(kind(1.0D0)) :: xbrak
=======
      real(dp), intent(in) :: e0, ec
>>>>>>> f4536883

            ! Arguments
            real(kind(1.0D0)), intent(in) :: e0, ec

<<<<<<< HEAD
            ! Local variables
            real(kind(1.0D0)) :: ans,t1,t2,t3,t4,xarg,xc,xcs
=======
      real(dp) :: ans,t1,t2,t3,t4,xarg,xc,xcs
>>>>>>> f4536883

            ! !!!!!!!!!!!!!!!!!!!!!!!!!!!!!!!!!!!!!!!!!!!!!!!

            xcs = e0/ec
            xc = sqrt(xcs)

            t1 = xcs/2.0D0
            t2 = (log((xcs + 2.0D0*xc + 1.0D0)/(xcs - xc + 1.0D0)))/6.0D0

            xarg = (2.0D0*xc -1.0D0)/sqrt(3.0D0)
            t3 = (atan(xarg))/sqrt(3.0D0)
            t4 = 0.3022999D0

            ans = t1 + t2 - t3 - t4
            xbrak = ans

        end function xbrak

        ! !!!!!!!!!!!!!!!!!!!!!!!!!!!!!!!!!!!!!!!!!!!!!!!!!!!!!!!!!!!!!!!!!!

    function palphabm(ealphadt,nbm,nblk,sigv,vol,ti,svdt)

      !! Alpha power from beam-background fusion
      !! author: P J Knight, CCFE, Culham Science Centre
      !! ealphadt : input real :  alpha particle birth energy (D-T) (keV)
      !! nblk   : input real :  thermal ion density (/m3)
      !! nbm    : input real :  hot beam ion density (/m3)
      !! sigv   : input real :  hot beam fusion reaction rate (m3/s)
      !! svdt   : input real :  profile averaged <sigma v> for D-T (m3/s)
      !! ti     : input real :  thermal ion temperature (keV)
      !! vol    : input real :  plasma volume (m3)
      !! This routine calculates the alpha power from
      !! beam-background fusion.
      !! AEA FUS 251: A User's Guide to the PROCESS Systems Code
      !
      ! !!!!!!!!!!!!!!!!!!!!!!!!!!!!!!!!!!!!!!!!!!!!!!!

      implicit none

      real(dp) :: palphabm

      !  Arguments

      real(dp), intent(in) :: ealphadt,nblk,nbm,sigv,svdt,ti,vol

      !  Local variables

      real(dp) :: ratio

      ! !!!!!!!!!!!!!!!!!!!!!!!!!!!!!!!!!!!!!!!!!!!!!!!

      ratio = svdt / bosch_hale(ti,1)

      palphabm = echarge/1000.0D0 * nbm * nblk * sigv * ealphadt * vol * ratio

    end function palphabm

    ! !!!!!!!!!!!!!!!!!!!!!!!!!!!!!!!!!!!!!!!!!!!!!!!!!!!!!!!!!!!!!!!!!!

    function sgvhot(iabm,vcrx,ebeam)

      !! Hot beam fusion reaction rate
      !! author: P J Knight, CCFE, Culham Science Centre
      !! ebeam  : input real :  neutral beam energy (keV)
      !! iabm   : input integer : switch denoting type of ion (2=D,3=T)
      !! vcrx   : input real :  critical velocity for electron/ion slowing down of
      !! the beam ion (m/s)
      !! This routine calculates the hot beam fusion reaction rate in m3/s.
      !! AEA FUS 251: A User's Guide to the PROCESS Systems Code
      !
      ! !!!!!!!!!!!!!!!!!!!!!!!!!!!!!!!!!!!!!!!!!!!!!!!

      use error_handling, only: idiags, report_error
      use maths_library, only: quanc8

      implicit none

      real(dp) :: sgvhot

      !  Arguments
      integer, intent(in) :: iabm
      real(dp), intent(in) :: ebeam, vcrx

      !  Local variables

      integer :: nofun
      real(dp) :: abm,abserr,epsabs1,flag,svint,t1,t2, &
           vbeam,vbeams,xv

      ! !!!!!!!!!!!!!!!!!!!!!!!!!!!!!!!!!!!!!!!!!!!!!!!

      epsabs1 = 1.0D-33

      if (iabm == 2) then
         abm = atmd
      else if (iabm == 3) then
         abm = atmt
      else
         idiags(1) = iabm ; call report_error(84)
      end if

      !  Initialise global variables

      vcritx = vcrx

      !  Beam velocity

      vbeams = ebeam * echarge * 1000.0D0 * 2.0D0/(abm * mproton)
      vbeam = sqrt(vbeams)

      xv = vbeam/vcrx
      t1 = 3.0D0 * vcrx/log(1.0D0+(xv**3))

      call quanc8(fsv,0.0D0,xv,epsabs1,epsrel,svint,abserr,nofun,flag)
      t2 = svint

      sgvhot = t1 * t2

    end function sgvhot

    end subroutine beamcalc

  ! !!!!!!!!!!!!!!!!!!!!!!!!!!!!!!!!!!!!!!!!!!!!!!!!!!!!!!!!!!!!!!!!!!

  function fsv(u)

    !! Integrand function for the hot beam fusion reaction rate
    !! author: P J Knight, CCFE, Culham Science Centre
    !! u : input real : abscissa of integration, = ratio of beam velocity
    !! to the critical velocity
    !! This is the integrand function for the hot beam fusion reaction rate.
    !! AEA FUS 251: A User's Guide to the PROCESS Systems Code
    !
    ! !!!!!!!!!!!!!!!!!!!!!!!!!!!!!!!!!!!!!!!!!!!!!!!

    use constants, only: mproton, echarge
    
    implicit none

    real(dp) :: fsv

    !  Arguments

    real(dp), intent(in) :: u

    !  Local variables

    real(dp) :: t1,t2,xvc,xvcs

    ! !!!!!!!!!!!!!!!!!!!!!!!!!!!!!!!!!!!!!!!!!!!!!!!

    t1 = (u**3)/(1.0D0+u**3)

    !  vcritx : critical velocity for electron/ion slowing down of beam ion (m/s)

    xvc = vcritx*u
    xvcs = xvc * xvc * mproton/(echarge * 1000.0D0)
    t2 = sigbmfus(xvcs)

    fsv = t1 * t2

  contains

    ! !!!!!!!!!!!!!!!!!!!!!!!!!!!!!!!!!!!!!!!!!!!!!!!!!!!!!!!!!!!!!!!!!!

    function sigbmfus(vrelsq)

      !! Fusion reaction cross-section
      !! author: P J Knight, CCFE, Culham Science Centre
      !! vrelsq : input real :  square of the speed of the beam ion (keV/amu)
      !! This function evaluates the fusion reaction cross-section as a
      !! function of beam ion velocity (squared).
      !! The functional form of the cross-section is in terms of the equivalent
      !! deuterium energy, i.e. for a tritium beam at 500 keV the energy
      !! used in the cross-section function is 333 keV.
      !! AEA FUS 251: A User's Guide to the PROCESS Systems Code
      !
      ! !!!!!!!!!!!!!!!!!!!!!!!!!!!!!!!!!!!!!!!!!!!!!!!

      implicit none

      real(dp) :: sigbmfus

      !  Arguments

      real(dp), intent(in) :: vrelsq

      !  Local variables

      real(dp) :: a1,a2,a3,a4,a5,atmd,ebm,t1,t2

      ! !!!!!!!!!!!!!!!!!!!!!!!!!!!!!!!!!!!!!!!!!!!!!!!

      a1 = 45.95D0
      a2 = 5.02D4
      a3 = 1.368D-2
      a4 = 1.076D0
      a5 = 4.09D2

      !  Deuterium atomic mass

      atmd = 2.0D0

      !  Beam kinetic energy

      ebm = 0.5D0 * atmd * vrelsq

      !  Set limits on cross-section at low and high beam energies

      if (ebm < 10.0D0) then
         sigbmfus = 1.0D-27
      else if (ebm > 1.0D4) then
         sigbmfus = 8.0D-26
      else
         t1 = a2/(1.0D0 + (a3 * ebm - a4)**2) + a5
         t2 = ebm * (exp (a1/sqrt(ebm)) - 1.0D0)
         sigbmfus = 1.0D-24 * t1/t2
      end if

    end function sigbmfus

  end function fsv

  ! !!!!!!!!!!!!!!!!!!!!!!!!!!!!!!!!!!!!!!!!!!!!!!!!!!!!!!!!!!!!!!!!!!

  function t_eped_scaling() bind(C, name="c_t_eped_scaling")
    !! Scaling function for calculation of pedestal temperature
    !! author: P J Knight, CCFE, Culham Science Centre
    !! author: J Morris, CCFE, Culham Science Centre
    !! None
    !! This function calculates pedestal temperature using a scaling formula
    !! Issue #413.  See also comment dated 7/8/17
    !! Predictive pedestal modelling for DEMO,  Samuli Saarelma.
    !! https://idm.euro-fusion.org/?uid=2MSZ4T
    ! !!!!!!!!!!!!!!!!!!!!!!!!!!!!!!!!!!!!!!!!!!!!!!!!!!!!!!!!!!!!!!!!

<<<<<<< HEAD
    use physics_variables, only: triang, plascur, rmajor, kappa, & 
        normalised_total_beta, rminor, eped_sf

    implicit none

    real(kind(1.0D0)) :: t_eped_scaling
=======
    real(dp) :: t_eped_scaling
>>>>>>> f4536883

    ! Scaling constant and exponents
    real(dp) :: c0, a_delta, a_ip, a_r, a_beta, a_kappa, a_a

    c0 = 2.16d0
    a_delta = 0.82D0
    a_ip = 0.26D0
    a_r = -0.39D0
    a_beta = 0.43D0
    a_kappa = 0.50d0
    a_a = 0.88D0

    !corrected_n_tot_beta = normalised_total_beta * 1.2566
    ! KE, 19/06/18 Reverting correction noted below. Samuli decided this
    ! was not an error afterall.
    ! KE, 25/04/18 Correction to normalised_total _beta applied as specified in the
    ! email from Samuli which is reproduced in issue #413

    ! Correction for single null and for ELMs = 0.65
    ! Elongation and triangularity are defined at the plasma boundary.
    ! Total normalised plasma beta is used.
    t_eped_scaling =  0.65d0 * c0 * triang**a_delta * (plascur/1.0d6)**a_ip * & 
                      rmajor**a_r * kappa**a_kappa  * &
                      normalised_total_beta**a_beta  * rminor**a_a

    !Issue #730 - add scaling factor to eped model
    t_eped_scaling = eped_sf * t_eped_scaling
    
  end function t_eped_scaling

  ! !!!!!!!!!!!!!!!!!!!!!!!!!!!!!!!!!!!!!!!!!!!!!!!!!!!!!!!!!!!!!!!!!!

  function p_eped_scaling(betan_pl,kappa_pl,delta_pl,ip_pl)
    !! Scaling function for calculation of pedestal pressure
    !! author: E Fable, Max Planck Institute of Plasma Physics Garching
    !! This currently has PLASMOD inputs - could they come from global variables?
    !! This function calculates pedestal pressure using a scaling formula
    !! Issue #413.  See also comment dated 7/8/17
    !! Predictive pedestal modelling for DEMO,  Samuli Saarelma.
    !! https://idm.euro-fusion.org/?uid=2MSZ4T

<<<<<<< HEAD
    use physics_variables, only: rmajor, rminor, eped_sf

    implicit none

    real(kind(1.0D0)) :: p_eped_scaling !pressure in kev*10¹9*m¯3
=======
    real(dp) :: p_eped_scaling !pressure in kev*10¹9*m¯3
>>>>>>> f4536883
    ! Scaling constant and exponents
    real(dp) :: c0, a_delta, a_ip, a_r, a_beta, a_kappa, a_a
    real(dp) :: betan_pl,kappa_pl,delta_pl,ip_pl

    c0 = 9.4d0
    a_delta = 0.82D0
    a_ip = 1.25D0
    a_r = -0.39D0
    a_beta = 0.43D0
    a_kappa = 0.50d0
    a_a = -1.11d0

    !corrected_n_tot_beta = betan_pl * 1.2566
    ! KE, 19/06/18 Reverting correction noted below. Samuli decided this
    ! was not an error afterall.
    ! KE, 25/04/18 Correction to normalised_total _beta applied as specified in the
    ! email from Samuli which is reproduced in issue #413

    ! Correction for single null and for ELMs = 0.65
    ! Elongation and triangularity are defined at the plasma boundary.
    ! Total normalised plasma beta is used.
    p_eped_scaling =  0.65d0 * c0 * delta_pl**a_delta * ip_pl**a_ip * rmajor**a_r * &
         kappa_pl**a_kappa  * betan_pl**a_beta * rminor**a_a

    !Issue #730 - add scaling factor to eped model
    p_eped_scaling = eped_sf * p_eped_scaling

  end function p_eped_scaling

  ! !!!!!!!!!!!!!!!!!!!!!!!!!!!!!!!!!!!!!!!!!!!!!!!!!!!!!!!!!!!!!!!!!!

  subroutine radpwr(pbrempv,plinepv,psyncpv,pcoreradpv,pedgeradpv,pradpv)

    !! Radiation power interface routine
    !! author: P J Knight, CCFE, Culham Science Centre
    !! pbrempv    : output real : bremsstrahlung radiation power/volume (MW/m3)
    !! plinepv    : output real : line radiation power/volume (MW/m3)
    !! psyncpv    : output real : synchrotron radiation power/volume (MW/m3)
    !! pcoreradpv : output real : total core radiation power/volume (MW/m3)
    !! pedgeradpv : output real : edge (non-core) radiation power/volume (MW/m3)
    !! pradpv     : output real : total radiation power/volume (MW/m3)
    !! This routine finds the radiation powers in MW/m3 by calling
    !! relevant routines.
    !! None
    !
    ! !!!!!!!!!!!!!!!!!!!!!!!!!!!!!!!!!!!!!!!!!!!!!!!

    implicit none

    !  Arguments
    real(dp), intent(out) :: pbrempv,plinepv,psyncpv,pcoreradpv, &
         pedgeradpv,pradpv

    !  Local variables

    real(dp) :: pimpcore, pimptot

    ! !!!!!!!!!!!!!!!!!!!!!!!!!!!!!!!!!!!!!!!!!!!!!!!

    !  Bremsstrahlung and line radiation

    call imprad(pbrempv, plinepv, pimpcore, pimptot)
    pedgeradpv = pimptot - pimpcore

    !  Synchrotron radiation power/volume; assumed to be from core only

    call psync_albajar_fidone(psyncpv)

    !  Total core radiation power/volume

    pcoreradpv = pimpcore + psyncpv

    !  Total radiation power/volume

    pradpv = pimptot + psyncpv ! pcoreradpv + pedgeradpv !

  end subroutine radpwr

  ! !!!!!!!!!!!!!!!!!!!!!!!!!!!!!!!!!!!!!!!!!!!!!!!!!!!!!!!!!!!!!!!!!!

  subroutine psync_albajar_fidone(psyncpv)

    !! Synchrotron radiation power calculation
    !! author: P J Knight, CCFE, Culham Science Centre
    !! author: R Kemp, CCFE, Culham Science Centre
    !! psyncpv  : output real : synchrotron radiation power/volume (MW/m3)
    !! This routine finds the synchrotron radiation power in MW/m3,
    !! using the method of Albajar and Fidone.
    !! Albajar, Nuclear Fusion 41 (2001) 665
    !! Fidone, Giruzzi, Granata, Nuclear Fusion 41 (2001) 1755
    !
    ! !!!!!!!!!!!!!!!!!!!!!!!!!!!!!!!!!!!!!!!!!!!!!!!

    use constants, only: pi
    use physics_variables, only: vol, rmajor, rminor, ne0, bt, alphan, alphat, &
        te0, ssync

    implicit none

    !  Arguments
<<<<<<< HEAD
    real(kind(1.0D0)), intent(out) :: psyncpv

    !  Local variables
    real(kind(1.0D0)) :: de2o,dum,gfun,kap,kfun,pao,psync,rpow,tbet
=======

    real(dp), intent(out) :: psyncpv

    !  Local variables

    real(dp) :: de2o,dum,gfun,kap,kfun,pao,psync,rpow,tbet
>>>>>>> f4536883

    ! !!!!!!!!!!!!!!!!!!!!!!!!!!!!!!!!!!!!!!!!!!!!!!!

    !  tbet is betaT in Albajar, not to be confused with plasma beta

    tbet = 2.0D0

    !  rpow is the (1-Rsyn) power dependence based on plasma shape
    !  (see Fidone)

    rpow = 0.62D0

    kap = vol / (2.0D0 * pi**2 * rmajor * rminor**2)

    !  No account is taken of pedestal profiles here, other than use of
    !  the correct ne0 and te0...

    de2o = 1.0D-20*ne0
    pao = 6.04D3 * (rminor*de2o)/bt
    gfun = 0.93D0 * ( 1.0D0 + 0.85D0*exp(-0.82D0 * rmajor/rminor) )
    kfun = (alphan + 3.87D0*alphat + 1.46D0)**(-0.79D0)
    kfun = kfun * (1.98D0+alphat)**1.36D0 * tbet**2.14D0
    kfun = kfun*(tbet**1.53D0 + 1.87D0*alphat - 0.16D0)**(-1.33D0)
    dum = (1.0D0+0.12D0*(te0/(pao**0.41D0))*(1.0D0-ssync)**0.41D0)

    !  Very high T modification, from Fidone

    dum = dum**(-1.51D0)

    psync = 3.84D-8 * (1.0D0-ssync)**rpow * rmajor * rminor**1.38D0
    psync = psync * kap**0.79D0 * bt**2.62D0 * de2o**0.38D0
    psync = psync * te0 *(16.0D0+te0)**2.61D0 * dum * gfun * kfun

    !  psyncpv should be per unit volume; Albajar gives it as total

    psyncpv = psync/vol

  end subroutine psync_albajar_fidone

  ! !!!!!!!!!!!!!!!!!!!!!!!!!!!!!!!!!!!!!!!!!!!!!!!!!!!!!!!!!!!!!!!!!!

  subroutine imprad(radb, radl, radcore, radtot)
<<<<<<< HEAD

    !! Total impurity line radiation and bremsstrahlung
    !! author: H Lux, CCFE, Culham Science Centre
    !! author: P J Knight, CCFE, Culham Science Centre
    !! radb    : output real : bremsstrahlung only (MW/m3)
    !! radl    : output real : line radiation only (MW/m3)
    !! radcore : output real : total impurity radiation from core (MW/m3)
    !! radtot  : output real : total impurity radiation (MW/m3)
    !! This routine calculates the total radiation losses from
    !! impurity line radiation and bremsstrahlung for all elements
    !! for a given temperature and density profile.
    !! <P>Bremsstrahlung equation from Johner
    !! <P>L(z) data (coronal equilibrium) from Marco Sertoli, ASDEX-U,
    !! ref. Kallenbach et al.
    !! Johner, Fusion Science and Technology 59 (2011), pp 308-349
    !! Sertoli, private communication
    !! Kallenbach et al., Plasma Phys. Control. Fus. 55 (2013) 124041
    !
    ! !!!!!!!!!!!!!!!!!!!!!!!!!!!!!!!!!!!!!!!!!!!!!!!

    use impurity_radiation_module, only: impurity_arr, coreradius, &
        coreradiationfraction, fradcore, impradprofile
    use physics_variables, only: rhopedt, rhopedn, te0, teped, tesep, alphan, &
        alphat, tbeta, ne0, neped, nesep
    use profiles_module, only: tprofile, nprofile

    implicit none

    !  Arguments
    real(kind(1.0D0)), intent(out) :: radb, radl, radcore, radtot

    !  Local variables

    real(kind(1.0D0)) :: rho, drho, trho,  nrho
    real(kind(1.0D0)) :: pimp, pbrem, pline
=======
    !! author: H Lux (UKAEA)
    !!
    !! This routine calculates the total radiation losses from impurity line 
    !! radiation and bremsstrahlung for all elements for a given temperature 
    !! and density profile.
    !!
    !! **References**
    !!
    !! - Bremsstrahlung equation from Johner, Fusion Science and Technology 59 (2011), pp 308-349
    !! - L(z) data (coronal equilibrium) from Marco Sertoli, ASDEX-U, private communication
    !! - Kallenbach et al., Plasma Phys. Control. Fus. 55 (2013) 124041
  
    real(dp), intent(out) :: radb
    !! bremsstrahlung only [MW/m\(^3\)]

    real(dp), intent(out) :: radl
    !! line radiation only [MW/m\(^3\)]

    real(dp), intent(out) :: radcore
    !! total impurity radiation from core [MW/m\(^3\)]

    real(dp), intent(out) :: radtot
    !! total impurity radiation [MW/m\(^3\)]

    ! Local variables
    real(dp) :: rho, drho, trho,  nrho
    real(dp) :: pimp, pbrem, pline
>>>>>>> f4536883
    integer :: i, imp, npts

    ! !!!!!!!!!!!!!!!!!!!!!!!!!!!!!!!!!!!!!!!!!!!!!!!

    npts = 200  ! originally 1000; no significant difference found
    drho = 1.0D0/real(npts,kind(1.0D0))

    radtot = 0.0D0
    radcore = 0.0D0
    radb = 0.0D0
    radl = 0.0D0

    !  Numerical integration using the midpoint rule
    !  Consider using the maths_library integrator in the future...
    !    quanc8(fun,0.0D0,1.0D0,abserr,relerr,result,errest,nofun,flag)

    do i = 0, npts-1

      rho = (0.5D0 + i)/npts
      trho = tprofile(rho, rhopedt, te0, teped, tesep, alphat, tbeta)
      nrho = nprofile(rho, rhopedn, ne0, neped, nesep, alphan)

      do imp = 1, size(impurity_arr)

        if (impurity_arr(imp)%frac > 1.0D-30) then

          call impradprofile(impurity_arr(imp), nrho, trho, pimp, pbrem, pline)

          radtot  = radtot  + pimp*rho
          radcore = radcore + pimp*rho * fradcore(rho,coreradius,coreradiationfraction)
          radb = radb + pbrem*rho
          radl = radl + pline*rho
        end if

      end do
    end do

    !  Radiation powers in MW/m3
    radtot  = 2.0D-6 * drho * radtot
    radcore = 2.0D-6 * drho * radcore
    radb    = 2.0D-6 * drho * radb
    radl    = 2.0D-6 * drho * radl

  end subroutine imprad

  ! !!!!!!!!!!!!!!!!!!!!!!!!!!!!!!!!!!!!!!!!!!!!!!!!!!!!!!!!!!!!!!!!!!

  function plasma_elongation_IPB() &
    bind (C, name="c_plasma_elongation_IPB")
    !! author: H Lux (UKAEA)
    !!
    !! Volume measure of plasma elongation using the IPB definition
    !!
    !! See Otto Kardaun et al 2008 Nucl. Fusion 48 099801
     
    ! Module variables
    use physics_variables, only : vol, rminor, rmajor
    use constants, only : pi

    real(dp) :: plasma_elongation_IPB
    !! Plasma elongation (IPB)

    plasma_elongation_IPB = vol / ( 2.0D0 * pi*pi * rminor*rminor * rmajor ) 
    !! \begin{equation} \kappa_{IPB} = \frac{V}{2\pi a^2 R_0} \end{equation}
    !!
    !! - \( V \) -- Plasma volume [m\(^3\)]
    !! - \( a \) -- Plasma minor radius [m]
    !! - \( R_0 \) -- Plasma major radius [m]
    
  end function plasma_elongation_IPB

  ! !!!!!!!!!!!!!!!!!!!!!!!!!!!!!!!!!!!!!!!!!!!!!!!!!!!!!!!!!!!!!!!!!!

  function total_mag_field() &
    bind (C, name="c_total_mag_field")
    !! author: J. Morris (UKAEA)
    !! 
    !! Calculates the total magnetic field
     
    ! Module variables
    use physics_variables, only : bt, bp

     ! Return value
     real(dp) :: total_mag_field

    total_mag_field = sqrt(bt**2 + bp**2)
    !! \begin{equation} B_{tot} = \sqrt{B_T^2 + B_p^2} \end{equation}

  end function total_mag_field

  ! !!!!!!!!!!!!!!!!!!!!!!!!!!!!!!!!!!!!!!!!!!!!!!!!!!!!!!!!!!!!!!!!!!

  function beta_poloidal() &
    bind (C, name="c_beta_poloidal")
    !! author: J. Morris (UKAEA)
    !!
    !! Calculates total poloidal beta
     
    ! Module variables
    use physics_variables, only : btot, bp, beta

     ! Return value
     real(dp) :: beta_poloidal

    beta_poloidal = beta * ( btot/bp )**2
    !! \begin{equation} \beta_p = \beta \left( \frac{B_{tot}}{B_p} \right)^2 \end{equation}
    !! See J.P. Freidberg, "Plasma physics and fusion energy", Cambridge University Press (2007) 
    !! Page 270 ISBN 0521851076

  end function beta_poloidal

  ! !!!!!!!!!!!!!!!!!!!!!!!!!!!!!!!!!!!!!!!!!!!!!!!!!!!!!!!!!!!!!!!!!!

  function res_diff_time() &
    bind (C, name="c_res_diff_time")
    !! author: J. Morris (UKAEA)
    !!
    !! Calculates resistive diffusion time
     
    ! Module variables
    use physics_variables, only : rmajor, rplas, kappa95
    use constants, only : rmu0

    ! Return value
    real(dp) :: res_diff_time

    res_diff_time = 2.0D0*rmu0*rmajor / (rplas*kappa95)
    !! Resistive diffusion time equals the current penetration time which is approximated by:
    !! \begin{equation} t_{\text{res-diff}} \sim 
    !! \frac{2\mu_0.R_0}{\rho_{\text{plasma}}\kappa_{95}}\end{equation}
    !!
    !! * \( \mu_0 \) -- permittivity of free space [H/m]
    !! * \( R_0 \) -- plasma major radius [m]
    !! - \( \rho_{\text{plasma}} \) -- plasma resistivity [Ohms]
    !! - \( \kappa_{95} \) -- plasma elongation at 95% flux surface
    !!
    !! #TODO Reference needed

  end function res_diff_time

end module physics_functions_module<|MERGE_RESOLUTION|>--- conflicted
+++ resolved
@@ -1,12 +1,4 @@
 module physics_functions_module
-<<<<<<< HEAD
-    !! Module containing physics subfunctions
-    !! author: K Ellis, CCFE, Culham Science Centre
-    !! author: J Morris, CCFE, Culham Science Centre
-    !! N/A
-    !! This module contains physics routines which can be called by physics or
-    !! other modules (e.g. PLASMOD).
-=======
 
   !! Module containing physics subfunctions
   !! author: K Ellis, CCFE, Culham Science Centre
@@ -16,15 +8,7 @@
   !! AEA FUS 251: A User's Guide to the PROCESS Systems Code
   !
   ! !!!!!!!!!!!!!!!!!!!!!!!!!!!!!!!!!!!!!!!!!!!!!!!
-
-  use constants
-  use error_handling
-  use impurity_radiation_module
-  use maths_library
-  use physics_variables
-  use profiles_module
-  use read_and_get_atomic_data
-
+  use, intrinsic :: iso_fortran_env, only: dp=>real64
   implicit none
 
   public :: beamfus, palph, palph2
@@ -58,19 +42,13 @@
     !! 123 (2008) 012033
     !! J A Snipes and the International H-mode Threshold Database
     !! Working Group, 2000, Plasma Phys. Control. Fusion, 42, A299
->>>>>>> f4536883
     !! AEA FUS 251: A User's Guide to the PROCESS Systems Code
     !
     ! !!!!!!!!!!!!!!!!!!!!!!!!!!!!!!!!!!!!!!!!!!!!!!!
 
+    use physics_variables, only: rminor, plascur
     implicit none
 
-<<<<<<< HEAD
-    public :: beamfus, palph, palph2
-
-    ! Module-level variables
-    real(kind(1.0D0)) :: vcritx
-=======
     !  Arguments
 
     real(dp), intent(in) :: dene,dnla,bt,rmajor,kappa,sarea,aion
@@ -190,7 +168,9 @@
     !! T&amp;M/PKNIGHT/LOGBOOK24, p.6
     !
     ! !!!!!!!!!!!!!!!!!!!!!!!!!!!!!!!!!!!!!!!!!!!!!!!
-
+    
+    use constants, only: echarge
+    use maths_library, only: quanc8
     implicit none
 
     !  Arguments
@@ -208,118 +188,96 @@
          fpow,frate,pa,pc,pn,prate,sigmav
 
     ! !!!!!!!!!!!!!!!!!!!!!!!!!!!!!!!!!!!!!!!!!!!!!!!
->>>>>>> f4536883
-
-contains
-
-    ! !!!!!!!!!!!!!!!!!!!!!!!!!!!!!!!!!!!!!!!!!!!!!!!!!!!!!!!!!!!!!!!!!!
-
-<<<<<<< HEAD
-    subroutine pthresh(dene,dnla,bt,rmajor,kappa,sarea,aion,pthrmw)
-        !! L-mode to H-mode power threshold calculation
-        !! author: P J Knight, CCFE, Culham Science Centre
-        !! dene   : input real :  volume-averaged electron density (/m3)
-        !! dnla   : input real :  line-averaged electron density (/m3)
-        !! bt     : input real :  toroidal field on axis (T)
-        !! rmajor : input real :  plasma major radius (m)
-        !! kappa  : input real :  plasma elongation
-        !! sarea  : input real :  plasma surface area (m**2)
-        !! aion   : input real :  average mass of all ions (amu)
-        !! pthrmw(17) : output real array : power threshold (different scalings)
-        !! This routine calculates the power threshold for the L-mode to
-        !! H-mode transition.
-        !! ITER Physics Design Description Document, p.2-2
-        !! ITER-FDR Plasma Performance Assessments, p.III-9
-        !! Snipes, 24th EPS Conference, Berchtesgaden 1997, p.961
-        !! Martin et al, 11th IAEA Tech. Meeting on H-mode Physics and
-        !! Transport Barriers, Journal of Physics: Conference Series
-        !! 123 (2008) 012033
-        !! J A Snipes and the International H-mode Threshold Database
-        !! Working Group, 2000, Plasma Phys. Control. Fusion, 42, A299
-        !! AEA FUS 251: A User's Guide to the PROCESS Systems Code
-        !
-        ! !!!!!!!!!!!!!!!!!!!!!!!!!!!!!!!!!!!!!!!!!!!!!!!
-
-        use physics_variables, only: rminor, plascur
-
-        implicit none
-
-        ! Arguments
-        real(kind(1.0D0)), intent(in) :: dene,dnla,bt,rmajor,kappa,sarea,aion
-        real(kind(1.0D0)), dimension(18), intent(out) :: pthrmw
-
-        ! Local variables
-        real(kind(1.0D0)) :: dene20,dnla20,marterr
-
-        ! !!!!!!!!!!!!!!!!!!!!!!!!!!!!!!!!!!!!!!!!!!!!!!!
-
-        dene20 = 1.0D-20*dene
-        dnla20 = 1.0D-20*dnla
-
-        ! ITER-DDD, D.Boucher
-        ! Fit to 1996 H-mode power threshold database: nominal
-        pthrmw(1) = 0.45D0 * dene20**0.75D0 * bt * rmajor**2
-
-        ! Fit to 1996 H-mode power threshold database: upper bound
-        pthrmw(2) = 0.37D0 * dene20 * bt * rmajor**2.5D0
-
-        ! Fit to 1996 H-mode power threshold database: lower bound
-        pthrmw(3) = 0.54D0 * dene20**0.5D0 * bt * rmajor**1.5D0
-
-        ! J. A. Snipes, ITER H-mode Threshold Database Working Group,
-        ! Controlled Fusion and Plasma Physics, 24th EPS Conference,
-        ! Berchtesgaden, June 1997, vol.21A, part III, p.961
-        pthrmw(4) = 0.65D0 * dnla20**0.93D0 * bt**0.86D0 * rmajor**2.15D0
-
-        pthrmw(5) = 0.42D0 * dnla20**0.80D0 * bt**0.90D0 * rmajor**1.99D0 &
-            * kappa**0.76D0
-
-        ! Martin et al (2008) for recent ITER scaling, with mass correction
-        ! and 95% confidence limits
-        pthrmw(6) = 0.0488D0 * dnla20**0.717D0 * bt**0.803D0 &
-            * sarea**0.941D0 * (2.0D0/aion)
-
-        marterr = 0.057D0**2 + (0.035D0 * log(dnla20))**2 &
-            + (0.032D0 * log(bt))**2 + (0.019D0 * log(sarea))**2
-        marterr = sqrt(marterr) * pthrmw(6)
-
-        pthrmw(7) = pthrmw(6) + 2.0D0*marterr
-        pthrmw(8) = pthrmw(6) - 2.0D0*marterr
-
-        ! Snipes et al (2000) scaling with mass correction
-        ! Nominal, upper and lower
-        pthrmw(9) = 1.42D0 * dnla20**0.58D0 * bt**0.82D0 * rmajor &
-            * rminor**0.81D0 * (2.0D0/aion)
-
-        pthrmw(10) = 1.547D0 * dnla20**0.615D0 * bt**0.851D0 &
-            * rmajor**1.089D0 * rminor**0.876D0 * (2.0D0/aion)
-
-        pthrmw(11) = 1.293D0 * dnla20**0.545D0 * bt**0.789D0 &
-            * rmajor**0.911D0 * rminor**0.744D0 * (2.0D0/aion)
-
-        ! Snipes et al (2000) scaling (closed divertor) with mass correction
-        ! Nominal, upper and lower
-        pthrmw(12) = 0.8D0 * dnla20**0.5D0 * bt**0.53D0 * rmajor**1.51D0 &
-            * (2.0D0/aion)
-
-        pthrmw(13) = 0.867D0 * dnla20**0.561D0 * bt**0.588D0 * rmajor**1.587D0 &
-            * (2.0D0/aion)
-
-        pthrmw(14) = 0.733D0 * dnla20**0.439D0 * bt**0.472D0 * rmajor**1.433D0 &
-            * (2.0D0/aion)
-
-        ! Hubbard et al. 2012 L-I threshold scaling
-        pthrmw(15) = 2.11 * (plascur/1.0D6)**0.94 * dnla20**0.65  ! Nominal
-        pthrmw(16) = 2.11 * (plascur/1.0D6)**0.70 * dnla20**0.47  ! Lower bound
-        pthrmw(17) = 2.11 * (plascur/1.0D6)**1.18 * dnla20**0.83  ! Upper bound
-
-        ! Hubbard et al. 2017 L-I threshold scaling
-        pthrmw(18) = 0.162 * dnla20 * sarea * (bt)**0.26
-
-    end subroutine pthresh
-
-    ! !!!!!!!!!!!!!!!!!!!!!!!!!!!!!!!!!!!!!!!!!!!!!!!!!!!!!!!!!!!!!!!!!!
-=======
+        ! Initialise local quantities
+         alow = 0.0D0
+         bhigh = 1.0D0
+         epsq8 = 1.0D-9
+ 
+         ! Find fusion power
+         ! Integrate over plasma profiles to obtain fusion reaction rate
+         palppv = 0.0D0
+         pchargepv = 0.0D0
+         pneutpv = 0.0D0
+         fusionrate = 0.0D0
+         alpharate = 0.0D0
+         protonrate = 0.0D0
+         pddpv = 0.0D0
+ 
+         do ireaction = 1,4
+             ! Fusion reaction rate (m3/s) is calculated in fint for each ireaction
+             ! sigmav is the volume-averaged fusion reaction rate (m3/s)
+             ! = integral(2 rho sigv(rho).ni(rho)^2 drho) / (deni**2)
+ 
+             call quanc8(fint,alow,bhigh,epsq8,epsq8,sigmav,errest,nofun,flag)
+             if (ireaction == DT) sigvdt = sigmav
+ 
+             select case (ireaction)
+ 
+                 case (DT)  ! D + T --> 4He + n reaction
+ 
+                     etot = 17.59D0 * echarge  ! MJ
+                     fpow = 1.0D0 * sigmav * etot * fdeut*ftrit * deni*deni  ! MW/m3
+                     pa = 0.2D0 * fpow
+                     pc = 0.0D0
+                     pn = 0.8D0 * fpow
+                     frate = fpow/etot  ! reactions/m3/second
+                     arate = frate
+                     prate = 0.0D0
+                     pdtpv = fpow
+ 
+                 case (DHE3)  ! D + 3He --> 4He + p reaction
+ 
+                     etot = 18.35D0 * echarge  ! MJ
+                     fpow = 1.0D0 * sigmav * etot * fdeut*fhe3 * deni*deni  ! MW/m3
+                     pa = 0.2D0 * fpow
+                     pc = 0.8D0 * fpow
+                     pn = 0.0D0
+                     frate = fpow/etot  ! reactions/m3/second
+                     arate = frate
+                     prate = frate      ! proton production /m3/second
+                     pdhe3pv = fpow
+ 
+                 case (DD1)  ! D + D --> 3He + n reaction
+                     
+                     ! The 0.5 branching ratio is assumed to be included in sigmav
+                     etot = 3.27D0 * echarge  ! MJ
+                     fpow = 1.0D0 * sigmav * etot * 0.5D0*fdeut*fdeut * deni*deni  ! MW/m3
+                     pa = 0.0D0
+                     pc = 0.25D0 * fpow
+                     pn = 0.75D0 * fpow
+                     frate = fpow/etot  ! reactions/m3/second
+                     arate = 0.0D0
+                     prate = 0.0D0      ! Issue #557: No proton production
+                     pddpv = pddpv + fpow
+ 
+                 case (DD2)  !  D + D --> T + p reaction
+                 
+                     ! The 0.5 branching ratio is assumed to be included in sigmav
+                     etot = 4.03D0 * echarge  ! MJ
+                     fpow = 1.0D0 * sigmav * etot * 0.5D0*fdeut*fdeut * deni*deni  ! MW/m3
+                     pa = 0.0D0
+                     pc = fpow
+                     pn = 0.0D0
+                     frate = fpow/etot  ! reactions/m3/second
+                     arate = 0.0D0
+                     prate = frate      ! proton production /m3/second
+                     pddpv = pddpv + fpow
+ 
+             end select
+ 
+             palppv = palppv + pa
+             pchargepv = pchargepv + pc
+             pneutpv = pneutpv + pn
+             fusionrate = fusionrate + frate
+             alpharate = alpharate + arate
+             protonrate = protonrate + prate
+ 
+         end do
+ 
+     contains
+ 
+         ! !!!!!!!!!!!!!!!!!!!!!!!!!!!!!!!!!!!!!!!!!!!!!!!!!!!!!!!!!!!!!!!!!!
+ 
     function fint(rho)
 
       !! Integrand for fusion power integration
@@ -335,7 +293,9 @@
       !! AEA FUS 251: A User's Guide to the PROCESS Systems Code
       !
       ! !!!!!!!!!!!!!!!!!!!!!!!!!!!!!!!!!!!!!!!!!!!!!!!
-
+      use physics_variables, only: te, rhopedt, te0, teped, tesep, tbeta, &
+        dene, rhopedn, ne0, neped, nesep
+      use profiles_module, only: tprofile, nprofile
       implicit none
 
       real(dp) :: fint
@@ -412,6 +372,8 @@
     !
     ! !!!!!!!!!!!!!!!!!!!!!!!!!!!!!!!!!!!!!!!!!!!!!!!
 
+    use constants, only: echarge, rmu0
+    use physics_variables, only: falpha, fdeut
     implicit none
 
     !  Arguments
@@ -704,579 +666,6 @@
     !
     ! !!!!!!!!!!!!!!!!!!!!!!!!!!!!!!!!!!!!!!!!!!!!!!!
 
-    implicit none
-
-    !  Arguments
-
-    real(dp), intent(in) :: ealphadt, ebeam, ecritd, ecritt, &
-         ftritbm, ibeam, nd, nt, svdt, tausbme, ti, vol
-    real(dp), intent(out) :: ehot, nhot, palfdb, palftb
-
-    !  Local variables
-
-    integer :: iabm
-    real(dp) :: ebmratd,ebmratt,ehotd,ehott,ifbmd,ifbmt, &
-         ndhot,nhotmsd,nhotmst,nthot,presd,prest,s0d,s0t,svdhotn, &
-         svthotn,tauseffd,tausefft,vcds,vcritd,vcritt,vcts,xcoefd, &
-         xcoeft
-    real(dp) :: atmd,atmt,epsabs,epsrel
-
-    ! !!!!!!!!!!!!!!!!!!!!!!!!!!!!!!!!!!!!!!!!!!!!!!!
-
-    !  Initialise shared variables
-
-    atmd = 2.0D0   !  atomic mass of deuterium
-    atmt = 3.0D0   !  atomic mass of tritium
-    epsabs = 1.0D-7  !  absolute error
-    epsrel = 1.0D-7  !  relative error
-
-    !  D and T beam current fractions
-
-    ifbmd = ibeam * (1.0D0 - ftritbm)
-    ifbmt = ibeam * ftritbm
-
-    ebmratd = ebeam/ecritd
-    vcritd = sqrt(2.0D0*echarge*1000.0D0*ecritd/(mproton*atmd))
-    tauseffd = tausbme/3.0D0 * log(1.0D0+(ebmratd)**1.5D0)
-    nhotmsd = (1.0D0-ftritbm) * ibeam * tauseffd/(echarge * vol)
-
-    ebmratt = ebeam/ecritt
-    vcritt = sqrt(2.0D0*echarge*1000.0D0*ecritt/(mproton*atmt))
-    tausefft = tausbme/3.0D0 * log(1.0D0+(ebmratt)**1.5D0)
-    nhotmst = ftritbm * ibeam * tausefft/(echarge * vol)
-
-    nhot = nhotmsd + nhotmst
-    ndhot = nhotmsd
-    nthot = nhotmst
-
-    !  Average hot ion energy from Deng & Emmert, UWFDM-718, Jan 87
-
-    vcds = 2.0D0 * ecritd * echarge * 1000.0D0/(2.0D0 * mproton)
-    vcts = 2.0D0 * ecritt * echarge * 1000.0D0/(3.0D0 * mproton)
-
-    s0d = ifbmd/(echarge * vol)
-    s0t = ifbmt/(echarge * vol)
-
-    xcoefd = atmd * mproton * tausbme * vcds * s0d / &
-         (echarge * 1000.0D0 * 3.0D0)
-    xcoeft = atmt * mproton * tausbme * vcts * s0t / &
-         (echarge * 1000.0D0 * 3.0D0)
-
-    presd = xcoefd * xbrak(ebeam,ecritd)
-    prest = xcoeft * xbrak(ebeam,ecritt)
-
-    ehotd = 1.5D0 * presd/ndhot
-    ehott = 1.5D0 * prest/nthot
-    ehot = (ndhot*ehotd + nthot*ehott)/nhot
->>>>>>> f4536883
-
-    subroutine palph(alphan,alphat,deni,fdeut,fhe3,ftrit,ti, &
-        palppv,pchargepv,pneutpv,sigvdt,fusionrate,alpharate,protonrate, &
-        pdtpv,pdhe3pv,pddpv)
-        !! (Initial part of) fusion power and fast alpha pressure calculations
-        !! author: P J Knight, CCFE, Culham Science Centre
-        !! alphan     : input real :  density profile index
-        !! alphat     : input real :  temperature profile index
-        !! deni       : input real :  fuel ion density (/m3)
-        !! fdeut      : input real :  deuterium fuel fraction
-        !! fhe3       : input real :  helium-3 fuel fraction
-        !! ftrit      : input real :  tritium fuel fraction
-        !! ti         : input real :  ion temperature (keV)
-        !! palppv     : output real : alpha particle fusion power per volume (MW/m3)
-        !! pchargepv  : output real : other charged particle fusion power/volume (MW/m3)
-        !! pneutpv    : output real : neutron fusion power per volume (MW/m3)
-        !! sigvdt     : output real : profile averaged <sigma v DT> (m3/s)
-        !! fusionrate : output real : fusion reaction rate (reactions/m3/s)
-        !! alpharate  : output real : alpha particle production rate (/m3/s)
-        !! protonrate : output real : proton production rate (/m3/s)
-        !! pdtpv      : output real : D-T fusion power (MW/m3)
-        !! pdhe3pv    : output real : D-He3 fusion power (MW/m3)
-        !! pddpv      : output real : D-D fusion power (MW/m3)
-        !! This subroutine numerically integrates over plasma cross-section to
-        !! find the core plasma fusion power.
-        !! T&amp;M/PKNIGHT/LOGBOOK24, p.6
-        !
-        ! !!!!!!!!!!!!!!!!!!!!!!!!!!!!!!!!!!!!!!!!!!!!!!!
-
-        use constants, only: echarge
-        use maths_library, only: quanc8
-
-        implicit none
-
-        ! Arguments
-        real(kind(1.0D0)), intent(in) :: alphan, alphat, deni, fdeut, &
-            fhe3, ftrit, ti
-        real(kind(1.0D0)), intent(out) :: palppv, pchargepv, pneutpv, sigvdt, &
-            fusionrate, alpharate, protonrate, pdtpv, pdhe3pv, pddpv
-
-        ! Local variables
-        integer, parameter :: DT=1, DHE3=2, DD1=3, DD2=4
-        integer :: ireaction, nofun
-        real(kind(1.0D0)) :: alow, arate, bhigh, epsq8, errest, etot, flag, &
-            fpow, frate, pa, pc, pn, prate, sigmav
-
-        ! !!!!!!!!!!!!!!!!!!!!!!!!!!!!!!!!!!!!!!!!!!!!!!!
-
-        ! Initialise local quantities
-        alow = 0.0D0
-        bhigh = 1.0D0
-        epsq8 = 1.0D-9
-
-        ! Find fusion power
-        ! Integrate over plasma profiles to obtain fusion reaction rate
-        palppv = 0.0D0
-        pchargepv = 0.0D0
-        pneutpv = 0.0D0
-        fusionrate = 0.0D0
-        alpharate = 0.0D0
-        protonrate = 0.0D0
-        pddpv = 0.0D0
-
-        do ireaction = 1,4
-            ! Fusion reaction rate (m3/s) is calculated in fint for each ireaction
-            ! sigmav is the volume-averaged fusion reaction rate (m3/s)
-            ! = integral(2 rho sigv(rho).ni(rho)^2 drho) / (deni**2)
-
-            call quanc8(fint,alow,bhigh,epsq8,epsq8,sigmav,errest,nofun,flag)
-            if (ireaction == DT) sigvdt = sigmav
-
-            select case (ireaction)
-
-                case (DT)  ! D + T --> 4He + n reaction
-
-                    etot = 17.59D0 * echarge  ! MJ
-                    fpow = 1.0D0 * sigmav * etot * fdeut*ftrit * deni*deni  ! MW/m3
-                    pa = 0.2D0 * fpow
-                    pc = 0.0D0
-                    pn = 0.8D0 * fpow
-                    frate = fpow/etot  ! reactions/m3/second
-                    arate = frate
-                    prate = 0.0D0
-                    pdtpv = fpow
-
-                case (DHE3)  ! D + 3He --> 4He + p reaction
-
-                    etot = 18.35D0 * echarge  ! MJ
-                    fpow = 1.0D0 * sigmav * etot * fdeut*fhe3 * deni*deni  ! MW/m3
-                    pa = 0.2D0 * fpow
-                    pc = 0.8D0 * fpow
-                    pn = 0.0D0
-                    frate = fpow/etot  ! reactions/m3/second
-                    arate = frate
-                    prate = frate      ! proton production /m3/second
-                    pdhe3pv = fpow
-
-                case (DD1)  ! D + D --> 3He + n reaction
-                    
-                    ! The 0.5 branching ratio is assumed to be included in sigmav
-                    etot = 3.27D0 * echarge  ! MJ
-                    fpow = 1.0D0 * sigmav * etot * 0.5D0*fdeut*fdeut * deni*deni  ! MW/m3
-                    pa = 0.0D0
-                    pc = 0.25D0 * fpow
-                    pn = 0.75D0 * fpow
-                    frate = fpow/etot  ! reactions/m3/second
-                    arate = 0.0D0
-                    prate = 0.0D0      ! Issue #557: No proton production
-                    pddpv = pddpv + fpow
-
-                case (DD2)  !  D + D --> T + p reaction
-                
-                    ! The 0.5 branching ratio is assumed to be included in sigmav
-                    etot = 4.03D0 * echarge  ! MJ
-                    fpow = 1.0D0 * sigmav * etot * 0.5D0*fdeut*fdeut * deni*deni  ! MW/m3
-                    pa = 0.0D0
-                    pc = fpow
-                    pn = 0.0D0
-                    frate = fpow/etot  ! reactions/m3/second
-                    arate = 0.0D0
-                    prate = frate      ! proton production /m3/second
-                    pddpv = pddpv + fpow
-
-            end select
-
-            palppv = palppv + pa
-            pchargepv = pchargepv + pc
-            pneutpv = pneutpv + pn
-            fusionrate = fusionrate + frate
-            alpharate = alpharate + arate
-            protonrate = protonrate + prate
-
-        end do
-
-    contains
-
-        ! !!!!!!!!!!!!!!!!!!!!!!!!!!!!!!!!!!!!!!!!!!!!!!!!!!!!!!!!!!!!!!!!!!
-
-        function fint(rho)
-            !! Integrand for fusion power integration
-            !! author: P J Knight, CCFE, Culham Science Centre
-            !! rho : input real :  Abscissa of the integration, = normalised
-            !! plasma minor radius (0.0 <= rho < 1.0)
-            !! This function evaluates the integrand for the fusion power
-            !! integration, performed using routine
-            !! <A HREF="quanc8.html">QUANC8</A>
-            !! in routine <A HREF="palph.html">PALPH</A>.
-            !! The fusion reaction assumed is controlled by flag
-            !! <CODE>ireaction</CODE> set in <CODE>PALPH</CODE>.
-            !! AEA FUS 251: A User's Guide to the PROCESS Systems Code
-            !
-            ! !!!!!!!!!!!!!!!!!!!!!!!!!!!!!!!!!!!!!!!!!!!!!!!
-
-            use physics_variables, only: te, rhopedt, te0, teped, tesep, tbeta, &
-                dene, rhopedn, ne0, neped, nesep
-            use profiles_module, only: tprofile, nprofile
-
-            implicit none
-
-            real(kind(1.0D0)) :: fint
-
-            ! Arguments
-            real(kind(1.0D0)), intent(in) :: rho
-
-            ! Local variables
-            real(kind(1.0D0)) :: nprof, nprofsq, sigv, tiofr
-
-            ! !!!!!!!!!!!!!!!!!!!!!!!!!!!!!!!!!!!!!!!!!!!!!!!
-
-            ! Local ion temperature (keV) at r/a = rho
-            tiofr = ti/te * tprofile(rho,rhopedt,te0,teped,tesep,alphat,tbeta)
-
-            ! Fusion reaction rate (m3/s)
-            sigv = bosch_hale(tiofr,ireaction)
-
-            ! Integrand for the volume averaged fusion reaction rate sigmav:
-            ! sigmav = integral(2 rho (sigv(rho) ni(rho)^2) drho),
-            ! divided by the square of the volume-averaged ion density
-            ! to retain the dimensions m3/s (this is multiplied back in later)
-            nprof = 1.0D0/dene * nprofile(rho,rhopedn,ne0,neped,nesep,alphan)
-            nprofsq = nprof*nprof
-
-            fint = 2.0D0 * rho * sigv * nprofsq
-
-        end function fint
-
-    end subroutine palph
-
-    ! !!!!!!!!!!!!!!!!!!!!!!!!!!!!!!!!!!!!!!!!!!!!!!!!!!!!!!!!!!!!!!!!!!
-
-    subroutine palph2(bt,bp,dene,deni,dnitot,falpe,falpi,palpnb, &
-        ifalphap,pchargepv,pneutpv,ten,tin,vol,palpmw,pneutmw,pchargemw, &
-        betaft,palppv,palpipv,palpepv,pfuscmw,powfmw)
-        !! (Concluding part of) fusion power and fast alpha pressure calculations
-        !! author: P J Knight, CCFE, Culham Science Centre
-        !! bp       : input real :  poloidal field (T)
-        !! bt       : input real :  toroidal field on axis (T)
-        !! dene     : input real :  electron density (/m3)
-        !! deni     : input real :  fuel ion density (/m3)
-        !! dnitot   : input real :  total ion density (/m3)
-        !! falpe    : input real :  fraction of alpha energy to electrons
-        !! falpi    : input real :  fraction of alpha energy to ions
-        !! ifalphap : input integer :  switch for fast alpha pressure method
-        !! palpnb   : input real :  alpha power from hot neutral beam ions (MW)
-        !! pchargepv : input real : other charged particle fusion power/volume (MW/m3)
-        !! pneutpv  : input/output real : neutron fusion power per volume (MW/m3)
-        !! ten      : input real :  density-weighted electron temperature (keV)
-        !! tin      : input real :  density-weighted ion temperature (keV)
-        !! vol      : input real :  plasma volume (m3)
-        !! palpmw   : output real : alpha power (MW)
-        !! pneutmw  : output real : neutron fusion power (MW)
-        !! pchargemw : output real : other charged particle fusion power (MW)
-        !! betaft   : output real : fast alpha beta component
-        !! palppv   : input/output real : alpha power per volume (MW/m3)
-        !! palpepv  : output real : alpha power per volume to electrons (MW/m3)
-        !! palpipv  : output real : alpha power per volume to ions (MW/m3)
-        !! pfuscmw  : output real : charged particle fusion power (MW)
-        !! powfmw   : output real : fusion power (MW)
-        !! This subroutine completes the calculation of the fusion power
-        !! fast alpha pressure, and determines other alpha particle quantities.
-        !! ITER Physics Design Guidelines: 1989 [IPDG89], N. A. Uckan et al,
-        !! ITER Documentation Series No.10, IAEA/ITER/DS/10, IAEA, Vienna, 1990
-        !! D J Ward, UKAEA Fusion: F/PL/PJK/PROCESS/CODE/050
-        !
-        ! !!!!!!!!!!!!!!!!!!!!!!!!!!!!!!!!!!!!!!!!!!!!!!!
-
-        use constants, only: echarge, rmu0
-        use physics_variables, only: falpha, fdeut
-
-        implicit none
-
-        ! Arguments
-        integer, intent(in) :: ifalphap
-        real(kind(1.0D0)), intent(in) :: bp, bt, dene, deni, dnitot, falpe, &
-            falpi, palpnb, pchargepv, ten, tin, vol
-        real(kind(1.0D0)), intent(inout) :: palppv, pneutpv
-        real(kind(1.0D0)), intent(out) :: palpmw, pneutmw, pchargemw, betaft, palpepv, &
-            palpipv, pfuscmw, powfmw
-
-        ! Local variables
-        real(kind(1.0D0)) :: betath, fact, fact2, palppv_no_nb
-
-        ! !!!!!!!!!!!!!!!!!!!!!!!!!!!!!!!!!!!!!!!!!!!!!!!
-
-        ! Store the palppv value without the NB alpha power
-        palppv_no_nb = palppv
-
-        ! Add neutral beam alpha power / volume
-        palppv = palppv + palpnb/vol
-
-        ! Add extra neutron power
-        pneutpv = pneutpv + 4.0D0*palpnb/vol
-
-        ! Total alpha power
-        palpmw = palppv*vol
-
-        ! Total non-alpha charged particle power
-        pchargemw = pchargepv*vol
-
-        ! Total neutron power
-        pneutmw = pneutpv*vol
-
-        ! Total fusion power
-        powfmw = palpmw + pneutmw + pchargemw
-
-        ! Charged particle fusion power
-        pfuscmw = palpmw + pchargemw
-
-        ! Alpha power to electrons and ions (used with electron
-        ! and ion power balance equations only)
-        ! No consideration of pchargepv here...
-        palpipv = falpha * palppv*falpi
-        palpepv = falpha * palppv*falpe
-
-        ! Determine average fast alpha density
-        if (fdeut < 1.0D0) then
-
-            betath = 2.0D3*rmu0*echarge * (dene*ten + dnitot*tin)/(bt**2 + bp**2)
-
-            ! IPDG89 fast alpha scaling
-            if (ifalphap == 0) then
-                fact = min(0.30D0, &
-                    0.29D0*(deni/dene)**2 * ((ten+tin)/20.0D0 - 0.37D0))
-
-            ! Modified scaling, D J Ward
-            else
-                fact = min( 0.30D0, &
-                    0.26D0*(deni/dene)**2 * &
-                    sqrt( max(0.0D0, ((ten+tin)/20.0D0 - 0.65D0)) ) )
-            end if
-
-            fact = max(fact,0.0D0)
-            fact2 = palppv / palppv_no_nb
-            betaft = betath * fact*fact2
-
-        else  ! negligible alpha production, palppv = palpnb = 0
-            betaft = 0.0D0
-        end if
-
-    end subroutine palph2
-
-    ! !!!!!!!!!!!!!!!!!!!!!!!!!!!!!!!!!!!!!!!!!!!!!!!!!!!!!!!!!!!!!!!!!!
-
-    function bosch_hale(t,reaction)
-        !! Routine to calculate the fusion reaction rate
-        !! author: R Kemp, CCFE, Culham Science Centre
-        !! author: P J Knight, CCFE, Culham Science Centre
-        !! t : input real : Maxwellian density-weighted ion temperature (keV)
-        !! reaction : input integer : flag for fusion reaction to use:
-        !! 1 : D-T reaction
-        !! 2 : D-3He reaction
-        !! 3 : D-D 1st reaction (50% probability)
-        !! 4 : D-D 2nd reaction (50% probability)
-        !! This routine calculates the volumetric fusion reaction rate
-        !! <I>&lt;sigma v&gt;</I> in m3/s for one of four nuclear reactions,
-        !! using the Bosch-Hale parametrization.
-        !! <P>The valid range of the fit is 0.2 keV < t < 100 keV
-        !! Bosch and Hale, Nuclear Fusion 32 (1992) 611-631
-        !
-        ! !!!!!!!!!!!!!!!!!!!!!!!!!!!!!!!!!!!!!!!!!!!!!!!
-
-        implicit none
-
-        real(kind(1.0D0)) :: bosch_hale
-
-        ! Arguments
-        real(kind(1.0D0)), intent(in) :: t
-        integer, intent(in) :: reaction
-
-        ! Local variables
-        integer, parameter :: DT=1, DHE3=2, DD1=3, DD2=4
-        real(kind(1.0D0)) :: theta1, theta, xi
-        real(kind(1.0D0)), dimension(4) :: bg, mrc2
-        real(kind(1.0D0)), dimension(4,7) :: cc
-
-        ! !!!!!!!!!!!!!!!!!!!!!!!!!!!!!!!!!!!!!!!!!!!!!!!
-
-        if (t == 0.0D0) then
-            bosch_hale = 0.0D0
-            return
-        end if
-
-        ! Gamov constant, BG
-        bg(DT)   = 34.3827D0  !  D + T --> 4He + n reaction
-        bg(DHE3) = 68.7508D0  !  D + 3He --> 4He + p reaction
-        bg(DD1)  = 31.3970D0  !  D + D --> 3He + n reaction
-        bg(DD2)  = 31.3970D0  !  D + D --> T + p reaction
-
-        ! Reduced mass of the particles, keV
-        mrc2(DT)   = 1.124656D6
-        mrc2(DHE3) = 1.124572D6
-        mrc2(DD1)  = 0.937814D6
-        mrc2(DD2)  = 0.937814D6
-
-        ! Parametrization coefficients
-        cc(DT,1) =  1.17302D-9
-        cc(DT,2) =  1.51361D-2
-        cc(DT,3) =  7.51886D-2
-        cc(DT,4) =  4.60643D-3
-        cc(DT,5) =  1.35000D-2
-        cc(DT,6) = -1.06750D-4
-        cc(DT,7) =  1.36600D-5
-
-        cc(DHE3,1) =  5.51036D-10
-        cc(DHE3,2) =  6.41918D-3
-        cc(DHE3,3) = -2.02896D-3
-        cc(DHE3,4) = -1.91080D-5
-        cc(DHE3,5) =  1.35776D-4
-        cc(DHE3,6) =  0.00000D0
-        cc(DHE3,7) =  0.00000D0
-
-        cc(DD1,1) =  5.43360D-12
-        cc(DD1,2) =  5.85778D-3
-        cc(DD1,3) =  7.68222D-3
-        cc(DD1,4) =  0.00000D0
-        cc(DD1,5) = -2.96400D-6
-        cc(DD1,6) =  0.00000D0
-        cc(DD1,7) =  0.00000D0
-
-        cc(DD2,1) =  5.65718D-12
-        cc(DD2,2) =  3.41267D-3
-        cc(DD2,3) =  1.99167D-3
-        cc(DD2,4) =  0.00000D0
-        cc(DD2,5) =  1.05060D-5
-        cc(DD2,6) =  0.00000D0
-        cc(DD2,7) =  0.00000D0
-
-        theta1 = t*(cc(reaction,2) + t*(cc(reaction,4) + t*cc(reaction,6))) / &
-            (1.0D0 + t*(cc(reaction,3) + t*(cc(reaction,5) + t*cc(reaction,7))))
-        theta = t/(1.0D0 - theta1)
-
-        xi = ((bg(reaction)**2)/(4.0D0*theta))**0.3333333333D0
-
-        ! Volumetric reaction rate <sigma v> (m3/s)
-
-        bosch_hale = 1.0D-6 * cc(reaction,1) * theta * &
-            sqrt( xi/(mrc2(reaction)*t**3) ) * exp(-3.0D0*xi)
-
-    end function bosch_hale
-
-    ! !!!!!!!!!!!!!!!!!!!!!!!!!!!!!!!!!!!!!!!!!!!!!!!!!!!!!!!!!!!!!!!!!!
-
-<<<<<<< HEAD
-    subroutine beamfus(beamfus0,betbm0,bp,bt,cnbeam,dene,deni,dlamie, &
-        ealphadt,enbeam,fdeut,ftrit,ftritbm,sigvdt,ten,tin,vol,zeffai, &
-        betanb,dnbeam2,palpnb)
-        !! Routine to calculate beam slowing down properties
-        !! author: P J Knight, CCFE, Culham Science Centre
-        !! beamfus0: input real : multiplier for beam-background fusion calculation
-        !! betbm0 : input real :  leading coefficient for neutral beam beta fraction
-        !! bp     : input real :  poloidal field (T)
-        !! bt     : input real :  toroidal field on axis (T)
-        !! cnbeam : input real :  neutral beam current (A)
-        !! dene   : input real :  electron density (/m3)
-        !! deni   : input real :  fuel ion density (/m3)
-        !! dlamie : input real :  ion-electron coulomb logarithm
-        !! ealphadt : input real :  alpha particle birth energy (D-T) (keV)
-        !! enbeam : input real :  neutral beam energy (keV)
-        !! fdeut  : input real :  deuterium fraction of main plasma
-        !! ftrit  : input real :  tritium fraction of main plasma
-        !! ftritbm: input real :  tritium fraction of neutral beam
-        !! sigvdt : input real :  profile averaged <sigma v> for D-T (m3/s)
-        !! ten    : input real :  density weighted average electron temperature (keV)
-        !! tin    : input real :  density weighted average ion temperature (keV)
-        !! vol    : input real :  plasma volume (m3)
-        !! zeffai : input real :  mass weighted plasma effective charge
-        !! betanb : output real : neutral beam beta component
-        !! dnbeam2: output real : hot beam ion density (/m3)
-        !! palpnb : output real : alpha power from hot neutral beam ions (MW)
-        !! This routine calculates the beam slowing down properties.
-        !! AEA FUS 251: A User's Guide to the PROCESS Systems Code
-        !
-        ! !!!!!!!!!!!!!!!!!!!!!!!!!!!!!!!!!!!!!!!!!!!!!!!
-
-        implicit none
-
-        ! Arguments
-        real(kind(1.0D0)), intent(in) :: beamfus0, betbm0, bp, bt, cnbeam, &
-            dene, deni, dlamie, ealphadt, enbeam, fdeut, ftrit, ftritbm, &
-            sigvdt, ten, tin, vol, zeffai
-        real(kind(1.0D0)), intent(out) :: betanb, dnbeam2, palpnb
-
-        ! Local variables
-        real(kind(1.0D0)) :: denid, denit, ecritd, ecritt, ehotnb, palpdb, &
-            palptb, tausl
-
-        ! !!!!!!!!!!!!!!!!!!!!!!!!!!!!!!!!!!!!!!!!!!!!!!!
-
-        ! Velocity slowing down time
-        tausl = 1.99D19 * (2.0D0*(1.0D0-ftritbm) + 3.0D0*ftritbm) * &
-            ten**1.5D0 / dene / dlamie
-
-        ! Critical energy for electron/ion slowing down of the beam ion
-        ! (deuterium and tritium neutral beams, respectively) (keV)
-        ecritd = 14.8D0 * ten * 2.0D0 * zeffai**0.6666D0 * &
-            (dlamie+4.0D0)/dlamie
-        ecritt = ecritd * 1.5D0
-
-        ! Deuterium and tritium ion densities
-        denid = deni * fdeut
-        denit = deni * ftrit
-
-        ! Perform beam calculations
-        call beamcalc(denid,denit,ealphadt,enbeam,ecritd,ecritt,tausl, &
-            ftritbm,cnbeam,tin,vol,sigvdt,palpdb,palptb,dnbeam2,ehotnb)
-
-        ! Neutral beam alpha power
-        palpnb = beamfus0 * (palpdb + palptb)
-
-        ! Neutral beam beta
-        betanb = betbm0 * 4.03D-22 * 0.66666D0 * dnbeam2 * ehotnb / &
-            (bt**2 + bp**2)
-
-    end subroutine beamfus
-=======
-      real(dp) :: xbrak
->>>>>>> f4536883
-
-    ! !!!!!!!!!!!!!!!!!!!!!!!!!!!!!!!!!!!!!!!!!!!!!!!!!!!!!!!!!!!!!!!!!!
-
-<<<<<<< HEAD
-    subroutine beamcalc(nd,nt,ealphadt,ebeam,ecritd,ecritt,tausbme, &
-        ftritbm,ibeam,ti,vol,svdt,palfdb,palftb,nhot,ehot)
-        !! Neutral beam alpha power and ion energy
-        !! author: P J Knight, CCFE, Culham Science Centre
-        !! ealphadt : input real :  alpha particle birth energy (D-T) (keV)
-        !! ebeam  : input real :  beam energy (keV)
-        !! ecritd : input real :  critical energy for electron/ion slowing down of
-        !! the beam ion (deuterium neutral beam) (keV)
-        !! ecritt : input real :  critical energy for beam slowing down
-        !! (tritium neutral beam) (keV)
-        !! ftritbm: input real :  beam tritium fraction (0.0 = deuterium beam)
-        !! ibeam  : input real :  beam current (A)
-        !! nd     : input real :  thermal deuterium density (/m3)
-        !! nt     : input real :  thermal tritium density   (/m3)
-        !! svdt   : input real :  profile averaged <sigma v> for D-T (m3/s)
-        !! tausbme: input real :  beam ion slowing down time on electrons (s)
-        !! ti     : input real :  thermal ion temperature (keV)
-        !! vol    : input real :  plasma volume (m3) (95% flux surface)
-        !! ehot   : output real : average hot beam ion energy (keV)
-        !! nhot   : output real : hot beam ion density (/m3)
-        !! palfdb : output real : alpha power from deut. beam-background fusion (MW)
-        !! palftb : output real : alpha power from trit. beam-background fusion (MW)
-        !! This routine calculates the neutral beam alpha power and ion energy.
-        !! AEA FUS 251: A User's Guide to the PROCESS Systems Code
-        !
-        ! !!!!!!!!!!!!!!!!!!!!!!!!!!!!!!!!!!!!!!!!!!!!!!!
-
         use constants, only: echarge, mproton
        
         implicit none
@@ -1362,20 +751,12 @@
 
             implicit none
 
-            real(kind(1.0D0)) :: xbrak
-=======
-      real(dp), intent(in) :: e0, ec
->>>>>>> f4536883
-
+            real(dp) :: xbrak
+            
             ! Arguments
-            real(kind(1.0D0)), intent(in) :: e0, ec
-
-<<<<<<< HEAD
-            ! Local variables
-            real(kind(1.0D0)) :: ans,t1,t2,t3,t4,xarg,xc,xcs
-=======
+            real(dp), intent(in) :: e0, ec
+
       real(dp) :: ans,t1,t2,t3,t4,xarg,xc,xcs
->>>>>>> f4536883
 
             ! !!!!!!!!!!!!!!!!!!!!!!!!!!!!!!!!!!!!!!!!!!!!!!!
 
@@ -1612,16 +993,11 @@
     !! https://idm.euro-fusion.org/?uid=2MSZ4T
     ! !!!!!!!!!!!!!!!!!!!!!!!!!!!!!!!!!!!!!!!!!!!!!!!!!!!!!!!!!!!!!!!!
 
-<<<<<<< HEAD
     use physics_variables, only: triang, plascur, rmajor, kappa, & 
         normalised_total_beta, rminor, eped_sf
-
     implicit none
 
-    real(kind(1.0D0)) :: t_eped_scaling
-=======
     real(dp) :: t_eped_scaling
->>>>>>> f4536883
 
     ! Scaling constant and exponents
     real(dp) :: c0, a_delta, a_ip, a_r, a_beta, a_kappa, a_a
@@ -1663,15 +1039,10 @@
     !! Predictive pedestal modelling for DEMO,  Samuli Saarelma.
     !! https://idm.euro-fusion.org/?uid=2MSZ4T
 
-<<<<<<< HEAD
     use physics_variables, only: rmajor, rminor, eped_sf
-
     implicit none
 
-    real(kind(1.0D0)) :: p_eped_scaling !pressure in kev*10¹9*m¯3
-=======
     real(dp) :: p_eped_scaling !pressure in kev*10¹9*m¯3
->>>>>>> f4536883
     ! Scaling constant and exponents
     real(dp) :: c0, a_delta, a_ip, a_r, a_beta, a_kappa, a_a
     real(dp) :: betan_pl,kappa_pl,delta_pl,ip_pl
@@ -1772,19 +1143,12 @@
     implicit none
 
     !  Arguments
-<<<<<<< HEAD
-    real(kind(1.0D0)), intent(out) :: psyncpv
+
+    real(dp), intent(out) :: psyncpv
 
     !  Local variables
-    real(kind(1.0D0)) :: de2o,dum,gfun,kap,kfun,pao,psync,rpow,tbet
-=======
-
-    real(dp), intent(out) :: psyncpv
-
-    !  Local variables
 
     real(dp) :: de2o,dum,gfun,kap,kfun,pao,psync,rpow,tbet
->>>>>>> f4536883
 
     ! !!!!!!!!!!!!!!!!!!!!!!!!!!!!!!!!!!!!!!!!!!!!!!!
 
@@ -1827,26 +1191,17 @@
   ! !!!!!!!!!!!!!!!!!!!!!!!!!!!!!!!!!!!!!!!!!!!!!!!!!!!!!!!!!!!!!!!!!!
 
   subroutine imprad(radb, radl, radcore, radtot)
-<<<<<<< HEAD
-
-    !! Total impurity line radiation and bremsstrahlung
-    !! author: H Lux, CCFE, Culham Science Centre
-    !! author: P J Knight, CCFE, Culham Science Centre
-    !! radb    : output real : bremsstrahlung only (MW/m3)
-    !! radl    : output real : line radiation only (MW/m3)
-    !! radcore : output real : total impurity radiation from core (MW/m3)
-    !! radtot  : output real : total impurity radiation (MW/m3)
-    !! This routine calculates the total radiation losses from
-    !! impurity line radiation and bremsstrahlung for all elements
-    !! for a given temperature and density profile.
-    !! <P>Bremsstrahlung equation from Johner
-    !! <P>L(z) data (coronal equilibrium) from Marco Sertoli, ASDEX-U,
-    !! ref. Kallenbach et al.
-    !! Johner, Fusion Science and Technology 59 (2011), pp 308-349
-    !! Sertoli, private communication
-    !! Kallenbach et al., Plasma Phys. Control. Fus. 55 (2013) 124041
-    !
-    ! !!!!!!!!!!!!!!!!!!!!!!!!!!!!!!!!!!!!!!!!!!!!!!!
+    !! author: H Lux (UKAEA)
+!!
+    !! This routine calculates the total radiation losses from impurity line 
+    !! radiation and bremsstrahlung for all elements for a given temperature 
+    !! and density profile.
+    !!
+!! **References**
+    !!
+    !! - Bremsstrahlung equation from Johner, Fusion Science and Technology 59 (2011), pp 308-349
+    !! - L(z) data (coronal equilibrium) from Marco Sertoli, ASDEX-U, private communication
+!! - Kallenbach et al., Plasma Phys. Control. Fus. 55 (2013) 124041
 
     use impurity_radiation_module, only: impurity_arr, coreradius, &
         coreradiationfraction, fradcore, impradprofile
@@ -1855,27 +1210,7 @@
     use profiles_module, only: tprofile, nprofile
 
     implicit none
-
-    !  Arguments
-    real(kind(1.0D0)), intent(out) :: radb, radl, radcore, radtot
-
-    !  Local variables
-
-    real(kind(1.0D0)) :: rho, drho, trho,  nrho
-    real(kind(1.0D0)) :: pimp, pbrem, pline
-=======
-    !! author: H Lux (UKAEA)
-    !!
-    !! This routine calculates the total radiation losses from impurity line 
-    !! radiation and bremsstrahlung for all elements for a given temperature 
-    !! and density profile.
-    !!
-    !! **References**
-    !!
-    !! - Bremsstrahlung equation from Johner, Fusion Science and Technology 59 (2011), pp 308-349
-    !! - L(z) data (coronal equilibrium) from Marco Sertoli, ASDEX-U, private communication
-    !! - Kallenbach et al., Plasma Phys. Control. Fus. 55 (2013) 124041
-  
+    
     real(dp), intent(out) :: radb
     !! bremsstrahlung only [MW/m\(^3\)]
 
@@ -1891,7 +1226,6 @@
     ! Local variables
     real(dp) :: rho, drho, trho,  nrho
     real(dp) :: pimp, pbrem, pline
->>>>>>> f4536883
     integer :: i, imp, npts
 
     ! !!!!!!!!!!!!!!!!!!!!!!!!!!!!!!!!!!!!!!!!!!!!!!!
