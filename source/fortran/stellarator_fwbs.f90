--- conflicted
+++ resolved
@@ -17,13 +17,7 @@
   !! EFDA IDM reference EFDA_D_2LKMCT, v1.0 (Appendix 2)
   !
   ! !!!!!!!!!!!!!!!!!!!!!!!!!!!!!!!!!!!!!!!!!!!!!!!
-<<<<<<< HEAD
-=======
-
   use, intrinsic :: iso_fortran_env, only: dp=>real64
-  use error_handling
-
->>>>>>> f4536883
   implicit none
 
   private
@@ -1024,6 +1018,7 @@
   !! AEA FUS 251: A User's Guide to the PROCESS Systems Code
   !
   ! !!!!!!!!!!!!!!!!!!!!!!!!!!!!!!!!!!!!!!!!!!!!!!!
+  use, intrinsic :: iso_fortran_env, only: dp=>real64
   implicit none
 
   private
