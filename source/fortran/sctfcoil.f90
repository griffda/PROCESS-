--- conflicted
+++ resolved
@@ -2955,51 +2955,8 @@
         case (1)
             call ocmmnt(outfile,'  -> Superconducting coil (SC)')
         case (2)
-<<<<<<< HEAD
-            call ocmmnt(outfile,'  (Bi-2212 high temperature superconductor)')
-        case (3)
-            call ocmmnt(outfile,'  (NbTi)')
-        case (4)
-            call ocmmnt(outfile, &
-            '  (ITER Nb3Sn critical surface model, user-defined parameters)')
-        case (5)
-            call ocmmnt(outfile, ' (WST Nb3Sn)')
-        case (6)
-            call ocmmnt(outfile, ' (High temperature superconductor: REBCO HTS tape in CroCo strand)')
-        case (7)
-            call ocmmnt(outfile, ' (Durham Ginzburg-Landau critical surface model)')
-        end select
-
-        call ocmmnt(outfile,'Current Density :')
-        call oblnkl(outfile)
-        call ovarre(outfile,'Winding pack current density (A/m2)','(jwptf)',jwptf, 'OP ')
-        call ovarre(outfile,'Overall current density (A/m2)','(oacdcp)',oacdcp)
-
-        ! if (tfc_model == 0) then
-        !     call ovarre(outfile,'Allowable overall current density (A/m2)', '(jwdgcrt)',jwdgcrt, 'OP ')
-        ! end if
-
-        call osubhd(outfile,'General Coil Parameters :')
-        call ovarre(outfile,'Number of TF coils','(n_tf)',n_tf)
-        call ovarre(outfile,'Total inboard leg radial thickness (m)','(tfcth)',tfcth)
-        call ovarre(outfile,'Total outboard leg radial thickness (m)','(tfthko)',tfthko)
-        call ovarre(outfile,'Inboard leg toroidal thickness at widest point (m)','(2*tficrn)',2d0*tficrn, 'OP ')
-        call ovarre(outfile,'Outboard leg toroidal thickness (m)','(tftort)',tftort, 'OP ')
-        call ovarre(outfile,'Mean coil circumference (m)','(tfleng)',tfleng, 'OP ')
-        call ovarre(outfile,'Total current in all TF coils (MA)','(ritfc/1.D6)',1.0D-6*ritfc, 'OP ')
-        call ovarre(outfile,'Nominal peak field assuming Amperes Law with toroidal symmetry (T)','(bmaxtf)',bmaxtf, 'OP ')
-        call ovarre(outfile,'Actual peak field at discrete conductor (T)','(bmaxtfrp)',bmaxtfrp, 'OP ')
-        call ovarre(outfile,'Max allowed ripple amplitude at plasma outboard midplane (%)','(ripmax)',ripmax)
-        call ovarre(outfile,'Ripple amplitude at plasma outboard midplane (%)','(ripple)',ripple, 'OP ')
-        call ovarre(outfile,'Total stored energy in TF coils (GJ)','(estotftgj)',estotftgj, 'OP ')
-        call ovarre(outfile,'Total mass of TF coils (kg)','(whttf)',whttf, 'OP ')
-        call ovarre(outfile,'Mass of each TF coil (kg)','(whttf/n_tf)',whttf/n_tf, 'OP ')
-        call ovarre(outfile,'Vertical separating force per leg (N)','(vforce)',vforce, 'OP ')
-        call ovarre(outfile,'Centring force per coil (N/m)','(cforce)',cforce, 'OP ')
-=======
             call ocmmnt(outfile,'  -> Reisitive coil : Helium cooled cryogenic aluminium')
     end select
->>>>>>> b1891c3c
 
     if ( i_tf_sup == 1 ) then
         call ovarin(outfile,'Superconductor material','(i_tf_sc_mat)',i_tf_sc_mat)
@@ -3018,6 +2975,9 @@
             case (6)
                 call ocmmnt(outfile, &
                     '  -> High temperature superconductor: REBCO HTS tape in CroCo strand')
+            case (7)
+                call ocmmnt(outfile, & 
+                    '  ->  Durham Ginzburg-Landau critical surface model for Nb-Ti')
         end select
     end if
 
