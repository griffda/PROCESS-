--- conflicted
+++ resolved
@@ -624,36 +624,6 @@
 
 subroutine peak_tf_with_ripple(n_tf,wwp1,thkwp,tfin,bmaxtf,bmaxtfrp,flag)
 
-<<<<<<< HEAD
-    !+ad_name  peak_tf_with_ripple
-    !+ad_summ  Peak toroidal field on the conductor
-    !+ad_type  Subroutine
-    !+ad_auth  P J Knight, CCFE, Culham Science Centre
-    !+ad_cont  N/A
-    !+ad_args  n_tf : input real : number of TF coils
-    !+ad_args  wwp1 : input real : width of plasma-facing face of winding pack (m)
-    !+ad_args  thkwp : input real : radial thickness of winding pack (m)
-    !+ad_args  tfin : input real : major radius of centre of winding pack (m)
-    !+ad_args  bmaxtf : input real : nominal (axisymmetric) peak toroidal field (T)
-    !+ad_args  bmaxtfrp : output real : peak toroidal field including ripple (T)
-    !+ad_args  flag : output integer : flag warning of applicability problems
-    !+ad_desc  This subroutine calculates the peak toroidal field at the
-    !+ad_desc  outboard edge of the inboard TF coil winding pack, including
-    !+ad_desc  the effects of ripple.
-    !+ad_desc  <P>For 16, 18 or 20 coils, the calculation uses fitting formulae
-    !+ad_desc  derived by M. Kovari using MAGINT calculations on coil sets based
-    !+ad_desc  on a DEMO1 case.
-    !+ad_desc  <P>For other numbers of coils, the original estimate using a 9%
-    !+ad_desc  increase due to ripple from the axisymmetric calculation is used.
-    !+ad_prob  None
-    !+ad_call  None
-    !+ad_hist  02/09/14 PJK Initial version
-    !+ad_hist  16/10/14 PJK Turned off output to screen
-    !+ad_hist  14/12/15 JM  Changed t,z,y var names for output at end of routine.
-    !+ad_stat  Okay
-    !+ad_docs  M. Kovari, Toroidal Field Coils - Maximum Field and Ripple -
-    !+ad_docc  Parametric Calculation, July 2014
-=======
     !! Peak toroidal field on the conductor
     !! author: P J Knight, CCFE, Culham Science Centre
     !! tfno : input real : number of TF coils
@@ -673,7 +643,6 @@
     !! increase due to ripple from the axisymmetric calculation is used.
     !! M. Kovari, Toroidal Field Coils - Maximum Field and Ripple -
     !! Parametric Calculation, July 2014
->>>>>>> 8a7e5724
     !
     ! !!!!!!!!!!!!!!!!!!!!!!!!!!!!!!!!!!!!!!!!!!!!!!!
 
