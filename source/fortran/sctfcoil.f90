module sctfcoil_module

!! Module containing superconducting TF coil routines
!! author: P J Knight, CCFE, Culham Science Centre
!! author: J Morris, CCFE, Culham Science Centre
!! author: S Kahn, CCFE, Culham Science Centre
!! N/A
!! This module contains routines for calculating the
!! parameters of a superconducting TF coil system for a
!! fusion power plant.
!! PROCESS Superconducting TF Coil Model, J. Morris, CCFE, 1st May 2014
!
! !!!!!!!!!!!!!!!!!!!!!!!!!!!!!!!!!!!!!!!!!!!!!!!

use, intrinsic :: iso_fortran_env, only: dp=>real64
use resistive_materials, only: resistive_material, volume_fractions, &
    supercon_strand
implicit none

private
public :: outtf, sctfcoil, stresscl, tfcind, tfspcall, initialise_cables, &
  init_sctfcoil_module

! Module variables
!-----------------

real(dp), private :: tf_fit_t
!! Dimensionless winding pack width

real(dp), private :: tf_fit_z
!! Dimensionless winding pack radial thickness

real(dp), private :: tf_fit_y
!! Ratio of peak field with ripple to nominal axisymmetric peak field

real(dp) :: tfc_current
!! Current in each TF coil

real(dp), private :: awpc
!! Total cross-sectional area of winding pack including
!! GW insulation and insertion gap [m2]

real(dp), private :: awptf
!! Total cross-sectional area of winding pack [m2]

real(dp), private :: a_tf_steel
!! Inboard coil steel coil cross-sectional area [m2]

real(dp), private :: a_tf_ins
!! Inboard coil insulation cross-section per coil [m2]

real(dp), private :: f_tf_steel
!! Inboard coil steel fraction [-]

real(dp), private :: f_tf_ins
!! Inboard coil insulation fraction [-]

real(dp), private :: h_cp_top
!! Vertical distance from the midplane to the top of the tapered section [m]

real(dp), private :: r_tf_outboard_in
!! Radial position of plasma-facing edge of TF coil outboard leg [m]

real(dp), private :: r_tf_outboard_out
!! Radial position of outer edge of TF coil inboard leg [m]

real(dp), private :: r_wp_inner
!! Radial position of inner edge and centre of winding pack [m]

real(dp), private :: r_wp_outer
!! Radial position of outer edge and centre of winding pack [m]

real(dp), private :: r_wp_centre
!! Radial position of centre and centre of winding pack [m]

real(dp), private :: dr_tf_wp_top
!! Conductor layer radial thickness at centercollumn top [m]
!! Ground insulation layer included, only defined for itart = 1

real(dp), private :: vol_ins_cp
!! CP turn insulation volume [m3]

real(dp), private :: vol_gr_ins_cp
!! CP ground insulation volume [m3]

real(dp), private :: vol_case_cp
!! Volume of the CP outer casing cylinder

real(dp), private :: t_wp_toroidal
!! Minimal toroidal thickness of of winding pack [m]

real(dp), private :: t_wp_toroidal_av
!! Averaged toroidal thickness of of winding pack [m]

real(dp), private :: t_lat_case_av
!! Average lateral casing thickness [m]

real(dp), private :: a_case_front
!! Front casing area [m2]

real(dp), private :: a_case_nose
!! Nose casing area [m2]

real(dp), private :: a_ground_ins
!! Inboard mid-plane cross-section area of the WP ground insulation [m2]

real(dp), private :: a_leg_ins
!! TF ouboard leg turn insulation area per coil [m2]

real(dp), private :: a_leg_gr_ins
!! TF outboard leg ground insulation area per coil [m2]

real(dp), private :: a_leg_cond
!! Exact TF ouboard leg conductor area [m2] 

real(dp), private :: theta_coil
!! Half toroidal angular extent of a single TF coil inboard leg

real(dp), private :: tan_theta_coil
!! Tan half toroidal angular extent of a single TF coil inboard leg

real(dp), private :: t_conductor_radial, t_conductor_toroidal
!! Conductor area radial and toroidal dimension (integer turn only) [m]

real(dp), private :: t_cable_radial, t_cable_toroidal
!! Cable area radial and toroidal dimension (integer turn only) [m]

real(dp), private :: t_turn_radial, t_turn_toroidal
!! Turn radial and toroidal dimension (integer turn only) [m]

real(dp), private :: t_cable
!! Cable area averaged dimension (square shape) [m]

real(dp), private :: vforce_inboard_tot
!! Total inboard vertical tension (all coils) [N] 

type(resistive_material):: copper
type(resistive_material):: hastelloy
type(resistive_material):: solder
type(resistive_material):: jacket
type(resistive_material):: helium
type(supercon_strand)::croco_strand

! conductor
    real(dp) :: conductor_copper_area,  conductor_copper_fraction
    real(dp) :: conductor_copper_bar_area
    real(dp) :: conductor_hastelloy_area, conductor_hastelloy_fraction
    real(dp) :: conductor_helium_area, conductor_helium_fraction
    real(dp) :: conductor_solder_area, conductor_solder_fraction
    real(dp) :: conductor_jacket_area, conductor_jacket_fraction
    real(dp) :: conductor_rebco_area,  conductor_rebco_fraction
    real(dp) :: conductor_critical_current
    real(dp) :: conductor_acs
    !! Area of cable space inside jacket
    real(dp) :: conductor_area      

real(dp):: T1, time2, tau2, estotft
! (OBSOLETE, but leave for moment)
! real (kind(1.0D0)) ::croco_quench_factor
! real(dp):: jwdgpro_1, jwdgpro_2,  etamax

! Var in tf_res_heating requiring re-initialisation on each new run
! Not sure what is really doing --> to be checked
integer :: is_leg_cp_temp_same

contains

  subroutine init_sctfcoil_module
    !! Initialise module variables
    implicit none

    is_leg_cp_temp_same = 0
    tf_fit_t = 0.0D0
    tf_fit_z = 0.0D0
    tf_fit_y = 0.0D0
    tfc_current = 0.0D0
    awpc = 0.0D0
    awptf = 0.0D0
    a_tf_steel = 0.0D0
    a_tf_ins = 0.0D0
    f_tf_steel = 0.0D0
    f_tf_ins = 0.0D0
    h_cp_top = 0.0D0
    r_tf_outboard_in = 0.0D0
    r_tf_outboard_out = 0.0D0
    r_wp_inner = 0.0D0
    r_wp_outer = 0.0D0
    r_wp_centre = 0.0D0
    dr_tf_wp_top = 0.0D0
    vol_ins_cp = 0.0d0
    vol_gr_ins_cp = 0.0D0
    vol_case_cp = 0.0D0
    t_wp_toroidal = 0.0D0
    t_wp_toroidal_av = 0.0D0
    t_lat_case_av = 0.0D0
    a_case_front = 0.0D0
    a_case_nose = 0.0D0
    a_ground_ins = 0.0D0
    a_leg_ins = 0.0D0
    a_leg_gr_ins = 0.0D0
    a_leg_cond = 0.0D0
    theta_coil = 0.0D0
    tan_theta_coil = 0.0D0
    t_conductor_radial = 0.0D0
    t_conductor_toroidal = 0.0D0
    t_cable_radial = 0.0D0
    t_cable_toroidal = 0.0D0
    t_turn_radial = 0.0D0
    t_turn_toroidal = 0.0D0
    t_cable = 0.0D0
    vforce_inboard_tot = 0.0D0
    T1 = 0.0D0
    time2 = 0.0D0
    tau2 = 0.0D0
    estotft = 0.0D0
  end subroutine init_sctfcoil_module

! --------------------------------------------------------------------------
subroutine initialise_cables()
    use rebco_variables, only: copper_rrr

    implicit none

    copper%rrr = copper_rrr
    copper%density = 8960.0d0
    hastelloy%density = 8890.0d0
    ! Solder: 60EN ie 60%Sn + 40%Pb solder (approx the same as eutectic 63/37)
    solder%density = 8400.0d0
    jacket%density = 8000.0d0       ! 304 stainless
end subroutine initialise_cables
! --------------------------------------------------------------------------

subroutine sctfcoil(outfile,iprint)

    !! TF coil module
    !! author: P J Knight, CCFE, Culham Science Centre
    !! author: J Galambos, FEDC/ORNL
    !! author: R Kemp, CCFE, Culham Science Centre
    !! author: J Morris, CCFE, Culham Science Centre
    !! author: S Kahn, CCFE, Culham Science Centre
    !! This subroutine calculates various parameters for a TF coil set.
    !! The primary outputs are coil size, shape, weight, stress and and fields.
    !! It is a variant from the original FEDC/Tokamak systems code.
    !
    ! !!!!!!!!!!!!!!!!!!!!!!!!!!!!!!!!!!!!!!!!!!!!!!!
    use build_variables, only: tfcth, tfthko, r_tf_outboard_mid, r_tf_inboard_mid, &
        hmax
    use tfcoil_variables, only: i_tf_turns_integer, wwp1, estotftgj, tfind, &
        ritfc, dr_tf_wp, n_tf, bmaxtfrp, bmaxtf, n_tf_stress_layers, n_rad_per_layer, &
        i_tf_sup, i_tf_shape, i_tf_wp_geom, i_tf_case_geom, tinstf, tfinsgap, &
        b_crit_upper_nbti, t_crit_nbti
    use constants, only: rmu0, pi
    use physics_variables, only: itart

    implicit none

    !  Arguments
    integer, intent(in) :: iprint
    !! switch for writing to output file (1=yes)

    integer, intent(in) :: outfile
    !! output file unit

    !  Local variables
    integer :: peaktfflag

    ! !!!!!!!!!!!!!!!!!!!!!!!!!!!!!!!!!!!!!!!!!!!!!!!

    ! Global radial geometry
    call tf_global_geometry

    ! Calculation of the TF current from bt
    call tf_current

    ! Conductor section internal geometry
    ! ---
    ! Superconducting magnets
    if ( i_tf_sup == 1 ) then 
        call sc_tf_internal_geom(i_tf_wp_geom, i_tf_case_geom, i_tf_turns_integer)

    ! Resitive magnets
    else
        call res_tf_internal_geom
    end if
    ! ---

    ! Coil vertical geometry
    call coilshap

    ! TF resistive heating (res TF only)
    if ( i_tf_sup /= 1 ) call tf_res_heating

    ! Vertical force
    call tf_field_and_force


    ! TF coil inductance
    ! ---
    if ( itart == 0 .and. i_tf_shape == 1 ) then 
        call tfcind(tfcth)
    else 
       tfind = ( hmax + tfthko ) * rmu0/pi * log(r_tf_outboard_mid/r_tf_inboard_mid)
    end if 

    ! Total TF coil stored magnetic energy [J]
    estotft = 0.5D0*tfind * ritfc**2

    ! Total TF coil stored magnetic energy [Gigajoule]
    estotftgj = 1.0D-9 * estotft
    ! ---


    ! Calculate TF coil areas and masses
    call tf_coil_area_and_masses


    ! Peak field including ripple
    ! Rem : as resistive magnets are axisymmetric, no inboard ripple is present 
    if ( i_tf_sup == 1 ) then 
       call peak_tf_with_ripple(n_tf, wwp1, dr_tf_wp - 2.0D0*(tinstf+tfinsgap), &
                                 r_wp_centre, bmaxtf, bmaxtfrp, peaktfflag)
    else
        bmaxtfrp = bmaxtf
    end if

    ! Do stress calculations (writes the stress output)
    if ( iprint == 1 ) n_rad_per_layer = 500
    call stresscl(n_tf_stress_layers, n_rad_per_layer, iprint, outfile)

    if ( iprint == 1 ) call outtf(outfile, peaktfflag)

end subroutine sctfcoil

! !!!!!!!!!!!!!!!!!!!!!!!!!!!!!!!!!!!!!!!!!!!!!!!!!!!!!!!!!!!!!!!!!!

subroutine tf_global_geometry()
    !! Subroutine for calculating the TF coil geometry
    !! This includes:
    !!   - Overall geometry of coil (radii and toroidal planes area)
    !!   - Winding Pack NOT included
    use physics_variables, only: rmajor, bt, kappa, itart, rminor
    use build_variables, only: tfcth, tfthko, r_tf_outboard_mid, r_cp_top, &
        r_tf_inboard_in, r_tf_inboard_mid, r_tf_inboard_out
    use tfcoil_variables, only: tinstf, tfc_sidewall_is_fraction, tfareain, &
        ritfc, tftort, n_tf, casthi_is_fraction, bmaxtf, arealeg, &
        casthi_fraction, casths_fraction, tfinsgap, rbmax, casthi, casths, i_tf_sup, &
        dztop, tinstf, tftort, tfinsgap, i_tf_case_geom
    use constants, only: pi
    implicit none
    


    ! Inner leg geometry
    ! ---
    ! Half toroidal angular extent of a single TF coil inboard leg
    theta_coil = pi / n_tf 
    tan_theta_coil = tan(theta_coil)

    ! TF coil inboard legs mid-plane cross-section area (WP + casing ) [m2]
    if ( i_tf_case_geom == 0 ) then
        ! Circular front case
        tfareain = pi * ( r_tf_inboard_out**2 - r_tf_inboard_in**2 )
    else
        ! Straight front case
        tfareain = n_tf * sin(theta_coil)*cos(theta_coil) * r_tf_inboard_out**2  &
                 - pi * r_tf_inboard_in**2 
    end if

    ! Vertical distance from the midplane to the top of the tapered section [m]
    if ( itart ==  1 ) h_cp_top = rminor * kappa + dztop 
    ! ---


    ! Outer leg geometry
    ! ---    
    ! Mid-plane inner/out radial position of the TF coil outer leg [m] 
    r_tf_outboard_in =  r_tf_outboard_mid - tfthko * 0.5D0 
    r_tf_outboard_out = r_tf_outboard_mid + tfthko * 0.5D0 


    ! TF coil width in toroidal direction at inboard leg outer edge [m]
    ! *** 
    ! Sliding joints geometry
    if ( itart == 1 .and. i_tf_sup /= 1 ) then 
        tftort = 2.0D0 * r_cp_top * sin(theta_coil) 

    ! Default thickness, initially written for DEMO SC magnets
    else if ( itart == 1 .and. i_tf_sup ==  1 ) then 
        tftort = 2.0D0 * r_tf_inboard_out * sin(theta_coil)
    else 
        tftort = 2.0D0 * r_tf_inboard_out * sin(theta_coil)    
    end if

    ! Area of rectangular cross-section TF outboard leg [m2]
    arealeg = tftort * tfthko
    ! ---

end subroutine tf_global_geometry

! !!!!!!!!!!!!!!!!!!!!!!!!!!!!!!!!!!!!!!!!!!!!!!!!!!!!!!!!!!!!!!!!!!

subroutine tf_current()
    !! Calculation of the maximum B field and the corresponding TF current
    use tfcoil_variables, only: casthi, ritfc, rbmax, i_tf_sup, casths_fraction, &
        tinstf, tftort, bmaxtf, tfinsgap, tfc_sidewall_is_fraction, casths, &
        casthi_is_fraction, casthi_fraction, n_tf, thicndut, thkcas, oacdcp, &
        tfareain
    use build_variables, only: r_tf_inboard_out, r_tf_inboard_in, tfcth
    use physics_variables, only: bt, rmajor
    use constants, only: pi
    implicit none


    ! Plasma-facing wall thickness if fraction option selected [m]
    if (casthi_is_fraction) casthi = casthi_fraction * tfcth

    ! Case thickness of side wall [m]
    if ( tfc_sidewall_is_fraction ) then
        casths = casths_fraction * ( r_tf_inboard_in + thkcas ) * tan(pi/n_tf)
    end if

    ! Radial position of peak toroidal field [m]
    if ( i_tf_sup == 1 ) then
        ! SC : conservative assumption as the radius is calculated with the
        ! WP radial distances defined at the TF middle (cos)
        rbmax = r_tf_inboard_out * cos(theta_coil) - casthi - tinstf - tfinsgap
    else 
        ! Resistive coils : No approx necessary as the symmetry is cylindrical 
        ! The turn insulation th (thicndut) is also subtracted too here 
        rbmax = r_tf_inboard_out - casthi - thicndut - tinstf
    end if

    ! Calculation of the maximum B field on the magnet [T]
    bmaxtf = bt * rmajor / rbmax  
    
    ! Total current in TF coils [A]
    ! rem SK : ritcf is no longer an input
    ritfc = bmaxtf * rbmax * 5.0D6 

    ! Current per TF coil [A]
    tfc_current = ritfc/n_tf

    ! Global inboard leg average current in TF coils [A/m2]
    oacdcp = ritfc / tfareain

end subroutine tf_current

! !!!!!!!!!!!!!!!!!!!!!!!!!!!!!!!!!!!!!!!!!!!!!!!!!!!!!!!!!!!!!!!!!!

subroutine sc_tf_internal_geom(i_tf_wp_geom, i_tf_case_geom, i_tf_turns_integer)
    !! Author : S. Kahn, CCFE
    !! Seting the WP, case and tunrs geometry for SC magnets
    
    use tfcoil_variables, only: acndttf, awphec, cpttf, insulation_area,     &
        n_layer, n_pancake, n_tf_turn, i_tf_sc_mat, jwptf, thicndut, thwcndut, &
        acasetf, acstf, acond, aiwp, avwp, dhecoil, n_tf, aswp, vftf, tfareain
    use constants, only: pi
       
    implicit none
    

    ! Inputs
    ! ------
    integer, intent(in) :: i_tf_case_geom
    !! Switch for TF case geometry selection

    integer, intent(in) :: i_tf_wp_geom
    !! Switch for TF WP geometry selection

    integer, intent(in) :: i_tf_turns_integer
    !! Switch for TF coil integer/non-integer turns
    ! ------


    ! Calculating the WP / ground insulation areas
    call tf_wp_geom(i_tf_wp_geom)

    ! Calculating the TF steel casing areas 
    call tf_case_geom(i_tf_wp_geom, i_tf_case_geom)

    ! WP/trun currents
    call tf_wp_currents
    
    ! Setting the WP turn geometry / areas 
    if ( i_tf_turns_integer == 0 ) then 
        ! Non-ingeger number of turns
        call tf_averaged_turn_geom( jwptf, thwcndut, thicndut, i_tf_sc_mat, &     ! Inputs
                                    acstf, acndttf, insulation_area, n_tf_turn )  ! Outputs
    else 
        ! Integer number of turns
        call tf_integer_turn_geom( n_layer, n_pancake, thwcndut, thicndut, & ! Inputs
                                   acstf, acndttf, insulation_area, &        ! Outputs
                                   cpttf, n_tf_turn )                        ! Outputs
    end if 
    
    
    ! Areas and fractions
    ! -------------------
    ! Central helium channel down the conductor core [m2]
    awphec = 0.25D0 * n_tf_turn * pi*dhecoil**2

    ! Total conductor cross-sectional area, taking account of void area
    ! and central helium channel [m2]
    acond = acstf * n_tf_turn * (1.0D0-vftf) - awphec

    ! Void area in conductor for He, not including central channel [m2]
    avwp = acstf * n_tf_turn * vftf

    ! Area of inter-turn insulation: total [m2]
    aiwp = n_tf_turn * insulation_area

    ! Area of steel structure in winding pack [m2]
    aswp = n_tf_turn * acndttf

    ! Inboard coil steel area [m2]
    a_tf_steel = acasetf + aswp

    ! Inboard coil steel fraction [-]
    f_tf_steel = n_tf * a_tf_steel / tfareain

    ! Inboard coil insulation cross-section [m2]
    a_tf_ins = aiwp + a_ground_ins

    !  Inboard coil insulation fraction [-]
    f_tf_ins = n_tf * a_tf_ins / tfareain 
    ! -------------------


    contains
    subroutine tf_wp_geom(i_tf_wp_geom)
        !! Author : S. Kahn, CCFE
        !! Seting the WP geometry and area for SC magnets

        use error_handling, only: fdiags, report_error
        use build_variables, only: tfcth, r_tf_inboard_in, r_tf_inboard_out
        use tfcoil_variables, only: dr_tf_wp, casthi, thkcas, casths, &
            wwp1, wwp2, tinstf, tfinsgap
        use numerics, only: nvar, ixc
            
        implicit none

        ! Inputs
        ! ------
        integer, intent(in) :: i_tf_wp_geom
        !! Switch for TF WP geometry selection
        !!   0 : Rectangular geometry 
        !!   1 : Double rectangular geometry 
        !!   2 : Trapezoidal geometry (constant lateral casing thickness)
        ! ------


        ! Local variables
        ! ------
        real(dp) :: t_tf_at_wp
        !! TF coil width at inner egde of winding pack toroidal direction [m]
        ! ------
    

        ! Radial position of inner edge of winding pack [m]
        r_wp_inner = r_tf_inboard_in + thkcas
  
        ! Radial position of outer edge of winding pack [m]
        r_wp_outer = r_wp_inner + dr_tf_wp
    
        ! Radius of geometrical centre of winding pack [m]
        r_wp_centre = 0.5D0 * ( r_wp_inner + r_wp_outer )

        ! TF toroidal thickness at the WP inner radius [m]
        t_tf_at_wp = 2.0D0 * r_wp_inner * tan_theta_coil    

        ! Minimal toroidal thickness of winding pack [m]
        t_wp_toroidal = t_tf_at_wp - 2.0D0 * casths

        ! Rectangular WP
        ! --------------
        if ( i_tf_wp_geom == 0 ) then
        
            ! Outer WP layer toroidal thickness [m]
            wwp1 = t_wp_toroidal

            ! Averaged toroidal thickness of of winding pack [m]
            t_wp_toroidal_av = t_wp_toroidal

            ! Total cross-sectional area of winding pack [m2]
            awpc = dr_tf_wp * t_wp_toroidal
            
            ! WP cross-section without insertion gap and ground insulation [m2]
            awptf = ( dr_tf_wp - 2.0D0 * ( tinstf + tfinsgap ) )  &
                  * ( t_wp_toroidal - 2.0D0 * ( tinstf + tfinsgap ) )
                    
            ! Cross-section area of the WP ground insulation [m2]
            a_ground_ins = ( dr_tf_wp - 2.0D0 * tfinsgap )  &
                         * ( t_wp_toroidal - 2.0D0 *  tfinsgap ) - awptf
         
        
        ! Double rectangular WP
        ! ---------------------
        else if ( i_tf_wp_geom == 1 ) then 

            ! Thickness of winding pack section at R > r_wp_centre [m]
            wwp1 = 2.0D0 * ( r_wp_centre * tan_theta_coil - casths )

            ! Thickness of winding pack section at R < r_wp_centre [m]
            wwp2 = 2.0D0 * ( r_wp_inner * tan_theta_coil - casths )

            ! Averaged toroidal thickness of of winding pack [m]
            t_wp_toroidal_av = 0.5D0 * ( wwp1 + wwp2 )

            ! Total cross-sectional area of winding pack [m2]
            ! Including ground insulation and insertion gap
            awpc = dr_tf_wp * t_wp_toroidal_av

            ! WP cross-section without insertion gap and ground insulation [m2]
            awptf = 0.5D0 * ( dr_tf_wp - 2.0D0 * ( tinstf + tfinsgap ) )  &
                          * ( wwp1 + wwp2 - 4.0D0 * ( tinstf + tfinsgap ) )

            ! Cross-section area of the WP ground insulation [m2]
            a_ground_ins = 0.5D0 * ( dr_tf_wp - 2.0D0 * tfinsgap )  &
                                 * ( wwp1 + wwp2 - 4.0D0 * tfinsgap ) - awptf

        
        ! Trapezoidal WP
        ! --------------
        else 

            ! Thickness of winding pack section at r_wp_outer [m]
            wwp1 = 2.0D0 * ( r_wp_outer * tan_theta_coil - casths )

            ! Thickness of winding pack section at r_wp_inner [m]
            wwp2 = 2.0D0 * ( r_wp_inner * tan_theta_coil - casths )
            
            ! Averaged toroidal thickness of of winding pack [m]
            t_wp_toroidal_av = 0.5D0 * ( wwp1 + wwp2 )

            ! Total cross-sectional area of winding pack [m2]
            ! Including ground insulation and insertion gap
            awpc = dr_tf_wp * ( wwp2 + 0.5D0 * ( wwp1 - wwp2 ) )
            
            ! WP cross-section without insertion gap and ground insulation [m2]
            awptf = ( dr_tf_wp - 2.0D0 * ( tinstf + tfinsgap ) ) &
                  * ( wwp2 - 2.0D0 * ( tinstf + tfinsgap ) + 0.5D0 * ( wwp1 - wwp2 ) )
            
            ! Cross-section area of the WP ground insulation [m2]
            a_ground_ins = ( dr_tf_wp - 2.0D0 * tfinsgap ) &
                         * ( wwp2 - 2.0D0 * tfinsgap  + 0.5D0 * ( wwp1 - wwp2 ) ) - awptf

        end if 
        ! --------------


        ! Negative WP area error reporting
        if ( awptf <= 0.0D0 .or. awpc <= 0.0D0 ) then
            fdiags(1) = awptf 
            fdiags(2) = awpc 
            call report_error(99)
        end if
        
    end subroutine tf_wp_geom

    subroutine tf_case_geom(i_tf_wp_geom, i_tf_case_geom)
        !! Author : S. Kahn, CCFE
        !! Seting the case geometry and area for SC magnets

        use error_handling, only: fdiags, report_error
        use tfcoil_variables, only: acasetf, acasetfo, arealeg, tfareain, n_tf, &
            casths, casthi, dr_tf_wp
        use build_variables, only: r_tf_inboard_in, r_tf_inboard_out
        implicit none

        ! Inputs
        ! ------
        integer, intent(in) :: i_tf_wp_geom
        !! Switch for TF WP geometry selection
        !!   0 : Rectangular geometry 
        !!   1 : Double rectangular geometry 
        !!   2 : Trapezoidal geometry (constant lateral casing thickness)

        integer, intent(in) :: i_tf_case_geom
        !! Switch for TF case geometry selection
        !!   0 : Circular front case (ITER design)
        !!   1 : Straight front case
        ! ------

        ! Inboard leg cross-sectional area of surrounding case [m2]
        acasetf = (tfareain / n_tf) - awpc
    
        ! Outboard leg cross-sectional area of surrounding case [m2]
        acasetfo = arealeg - awpc

        ! Front casing area [m2]
        if ( i_tf_case_geom == 0 ) then

            ! Circular front case
            a_case_front = theta_coil * r_tf_inboard_out**2  &
                         - tan_theta_coil * r_wp_outer**2 
        else
            
            ! Straight front case
            a_case_front = ( (r_wp_outer + casthi)**2 - r_wp_outer**2 ) * tan_theta_coil
        end if


        ! Nose casing area [m2]
        a_case_nose = tan_theta_coil * r_wp_inner**2  &
                    - theta_coil * r_tf_inboard_in**2

        ! Report error if the casing area is negative
        if ( acasetf <= 0.0D0 .or. acasetfo <= 0.0D0 ) then
            fdiags(1) = acasetf
            fdiags(2) = acasetfo
            call report_error(99)
        end if
        
        ! Average lateral casing thickness
        ! --------------
        ! Rectangular casing
        if ( i_tf_wp_geom == 0 ) then
            t_lat_case_av = casths + 0.5D0*tan_theta_coil * dr_tf_wp
    
        ! Double rectangular WP
        else if ( i_tf_wp_geom == 1 ) then 
            t_lat_case_av = casths + 0.25D0*tan_theta_coil * dr_tf_wp
             
        ! Trapezoidal WP
        else 
            t_lat_case_av = casths 
        end if 
        ! --------------
    end subroutine tf_case_geom

    subroutine tf_averaged_turn_geom( jwptf, thwcndut, thicndut, i_tf_sc_mat,    & ! Inputs
                                      acstf, acndttf, insulation_area, n_tf_turn ) ! Outputs

        !! Authors : J. Morris, CCFE
        !! Authors : S. Kahn, CCFE
        !! Setting the TF WP turn geometry for SC magnets from the number
        !! the current per turn.
        !! This calculation has two purposes, first to check if a turn can exist
        !! (positive cable space) and the second to provide its dimensions,
        !! areas and the (float) number of turns
        
        use error_handling, only: fdiags, report_error
        use constants, only: pi
        use tfcoil_variables, only : layer_ins, t_conductor, t_turn_tf, &
            t_turn_tf_is_input, cpttf, t_cable_tf, t_cable_tf_is_input
        
        implicit none

        ! Inputs
        ! ------
        integer, intent(in) :: i_tf_sc_mat
        !! Switch for superconductor material in TF coils

        real(dp), intent(in) :: jwptf
        !! Winding pack engineering current density [A/m2]

        real(dp), intent(in) :: thwcndut
        !! Steel conduit thickness [m]

        real(dp), intent(in) :: thicndut
        !! Turn insulation thickness [m]
        ! ------


        ! Outputs
        ! -------
        real(dp), intent(out) :: acstf
        !! Cable space area (per turn)  [m2]

        real(dp), intent(out) :: acndttf
        !! Steel conduit area (per turn) [m2]
        
        real(dp), intent(out) :: insulation_area
        !! Turn insulation area (per turn) [m2]

        real(dp), intent(out) :: n_tf_turn
        !! Number of turns per WP (float)
        ! -------


        ! Local variables
        !----------------
        real(dp) :: a_turn
        !! Turn squared dimension [m2]

        real(dp) :: rbcndut
        !! Radius of rounded corners of cable space inside conduit [m]
        !----------------
        ! !!!!!!!!!!!!!!!!!!!!!!!!!!!!!!!!!!!!!!!!!!!!!!!!!!!!!!!!!!!!!!


        ! Turn dimension is a an input
        if ( t_turn_tf_is_input ) then 

            ! Turn area [m2]
            a_turn = t_turn_tf**2

            ! Current per turn [A]
            cpttf = a_turn * jwptf

        ! Turn cable dimension is an input
        else if ( t_cable_tf_is_input ) then

            ! Turn squared dimension [m]
            t_turn_tf = t_cable_tf + 2.0D0 * ( thicndut + thwcndut )

            ! Turn area [m2]
            a_turn = t_turn_tf**2

            ! Current per turn [A]
            cpttf = a_turn * jwptf

        ! Current per turn is an input
        else                         
            ! Turn area [m2]
            ! Allow for additional inter-layer insulation MDK 13/11/18
            ! Area of turn including conduit and inter-layer insulation
            a_turn = cpttf / jwptf

            ! Dimension of square cross-section of each turn including inter-turn insulation [m]
            t_turn_tf = sqrt(a_turn)

        end if 
        
        ! Square turn assumption
        t_turn_radial = t_turn_tf
        t_turn_toroidal = t_turn_tf
            
        ! See derivation in the following document
        ! k:\power plant physics and technology\process\hts\hts coil module for process.docx
        t_conductor = (-layer_ins + sqrt(layer_ins**2 + 4.0D00*a_turn))/2.d0 &
                    - 2.0D0*thicndut
            
        ! Total number of turns per TF coil (not required to be an integer)
        n_tf_turn = awptf / a_turn

        ! Area of inter-turn insulation: single turn [m2]
        insulation_area = a_turn - t_conductor**2
        
        ! ITER like turn structure 
        if ( i_tf_sc_mat /= 6 ) then 

            ! Radius of rounded corners of cable space inside conduit [m]
            rbcndut = thwcndut * 0.75D0     
        
            ! Dimension of square cable space inside conduit [m]
            t_cable = t_conductor - 2.0D0*thwcndut
        
            ! Cross-sectional area of cable space per turn
            ! taking account of rounded inside corners [m2]
            acstf = t_cable**2 - (4.0D0-pi)*rbcndut**2
        
            if (acstf <= 0.0D0) then
                if ( t_conductor < 0.0D0 ) then
                    fdiags(1) = acstf
                    fdiags(2) = t_cable
                    call report_error(101)
                else
                    fdiags(1) = acstf
                    fdiags(2) = t_cable
                    call report_error(102)
                    rbcndut = 0.0D0
                    acstf = t_cable**2
                end if
            end if
        
            ! Cross-sectional area of conduit jacket per turn [m2]
            acndttf = t_conductor**2 - acstf

        ! REBCO turn structure
        else if (i_tf_sc_mat == 6 ) then  

            ! Diameter of circular cable space inside conduit [m]
            t_cable = t_conductor - 2.0D0*thwcndut
        
            ! Cross-sectional area of conduit jacket per turn [m2]
            acndttf = t_conductor**2 - acstf
        
        end if

    end subroutine tf_averaged_turn_geom

    subroutine tf_integer_turn_geom( n_layer, n_pancake, thwcndut, thicndut, & ! Inputs
                                     acstf, acndttf, insulation_area, & ! Outputs
                                     cpttf, n_tf_turn )                   ! Outputs

        !! Authors : J. Morris
        !! Authors : S. Kahn
        !! Setting the TF WP turn geometry for SC magnets from the number
        !! of turns rows in the radial direction. The turns can have any 
        !! rectangular shapes.
        !! This calculation has two purposes, first to check if a turn can exist
        !! (positive cable space) and the second to provide its dimenesions,
        !! areas and the its associated current

        use error_handling, only: fdiags, report_error
        use tfcoil_variables, only: dr_tf_wp, tinstf, tfinsgap, t_conductor, &
            t_turn_tf
        use constants, only: pi
        implicit none

        ! Inputs
        ! ------
        integer, intent(in) :: n_layer
        !! Number of turns in the radial direction
        
        integer, intent(in) :: n_pancake
        !! Number of turns in the toroidal direction

        real(dp), intent(in) :: thwcndut
        !! Steel conduit thickness [m]

        real(dp), intent(in) :: thicndut
        !! Turn insulation thickness [m]
        ! ------

        ! Outputs
        ! -------
        real(dp), intent(out) :: acstf
        !! Cable space area (per turn)  [m2]

        real(dp), intent(out) :: acndttf
        !! Steel conduit area (per turn) [m2]
        
        real(dp), intent(out) :: insulation_area
        !! Turn insulation area (per turn) [m2]

        real(dp), intent(out) :: cpttf
        !! TF turns current [A]

        real(dp), intent(out) :: n_tf_turn
        !! Number of turns
        ! -------

        ! Local variables
        ! ------
        real(dp) :: rbcndut
        !! Radius of rounded corners of cable space inside conduit [m]
        ! ------

        ! ************************************
        ! TODO: turn  compatibility with croco
        ! ************************************

        ! Radius of rounded corners of cable space inside conduit [m]
        rbcndut = thwcndut * 0.75D0

        ! Radial turn dimension [m]
        t_turn_radial = ( dr_tf_wp - 2.0D0 * ( tinstf + tfinsgap ) ) / n_layer

        if (t_turn_radial <= (2.0D0*thicndut + 2.0D0*thwcndut) ) then
            fdiags(1) = t_turn_radial
            fdiags(2) = thicndut
            fdiags(3) = thwcndut
            call report_error(100)
        end if
    
        ! Toroidal turn dimension [m]
        t_turn_toroidal = ( t_wp_toroidal - 2.0D0 * ( tinstf + tfinsgap ) ) / n_pancake
    
        if ( t_turn_toroidal <= (2.0D0*thicndut + 2.0D0*thwcndut) ) then
            fdiags(1) = t_turn_toroidal
            fdiags(2) = thicndut
            fdiags(3) = thwcndut
            call report_error(100)
        end if

        t_turn_tf = sqrt(t_turn_radial*t_turn_toroidal)
    
        ! Number of TF turns
        n_tf_turn = dble( n_layer * n_pancake )

        ! Current per turn [A/turn]
        cpttf = tfc_current/n_tf_turn
    
        ! Radial and toroidal dimension of conductor [m]
        t_conductor_radial = t_turn_radial - 2.0D0*thicndut
        t_conductor_toroidal = t_turn_toroidal - 2.0D0*thicndut
        t_conductor = sqrt(t_conductor_radial*t_conductor_toroidal)
    
        ! Dimension of square cable space inside conduit [m]
        t_cable_radial = t_conductor_radial - 2.0D0*thwcndut
        t_cable_toroidal = t_conductor_toroidal - 2.0D0*thwcndut
        t_cable = sqrt(t_cable_radial*t_cable_toroidal)

        ! Cross-sectional area of cable space per turn
        ! taking account of rounded inside corners [m2]
        acstf = (t_cable_radial*t_cable_toroidal) - (4.0D0-pi)*rbcndut**2
    
        if (acstf <= 0.0D0) then
            if ((t_cable_radial < 0.0D0).or.(t_cable_toroidal < 0.0D0)) then
                fdiags(1) = acstf
                fdiags(2) = t_cable_radial
                fdiags(3) = t_cable_toroidal
                call report_error(101)
            else
                fdiags(1) = acstf 
                fdiags(2) = t_cable_radial
                fdiags(2) = t_cable_toroidal
                call report_error(102)
                rbcndut = 0.0D0
                acstf = t_cable_radial * t_cable_toroidal
            end if
        end if
    
        ! Cross-sectional area of conduit jacket per turn [m2]
        acndttf = t_conductor_radial*t_conductor_toroidal - acstf
    
        ! Area of inter-turn insulation: single turn [m2]
        insulation_area = t_turn_radial*t_turn_toroidal - acndttf - acstf
        ! -------------
    
    end subroutine tf_integer_turn_geom

    subroutine tf_wp_currents()
        !! Author : S. Kahn, CCFE
        !! Turn engineering turn currents/densities

        use tfcoil_variables, only: ritfc, n_tf
        implicit none
    
        ! Winding pack current density (forced to be positive) [A/m2]
        jwptf = max(1.0D0, ritfc/(n_tf*awptf))
    
    end subroutine tf_wp_currents


end subroutine sc_tf_internal_geom

! !!!!!!!!!!!!!!!!!!!!!!!!!!!!!!!!!!!!!!!!!!!!!!!!!!!!!!!!!!!!!!!!!!

subroutine res_tf_internal_geom()
    !! Author : S. Kahn
    !! Resisitve TF turn geometry, equivalent to winding_pack subroutines
    use error_handling, only: fdiags, report_error 
    use numerics, only: nvar, ixc
    use tfcoil_variables, only: n_tf_turn, thicndut, thkcas, dr_tf_wp, tftort,   &
        tfareain, ritfc, fcoolcp, cpttf, cdtfleg, casthi, aiwp, acasetf, tinstf, &
        n_tf
    use build_variables, only: tfthko, r_tf_inboard_in, r_tf_inboard_out, r_cp_top
    use physics_variables, only: itart
    use constants, only: pi

    implicit none
            
    ! Inernal variables
    ! -----------------
    real(dp) :: a_tf_cond
    !! Exact mid-plane conductor cross-section area [m2]
    ! -----------------

            
    ! Radial position of inner/outer edge of winding pack [m]
    r_wp_inner = r_tf_inboard_in  + thkcas 
    r_wp_outer = r_tf_inboard_out - casthi 

    ! Conductor layer radial thickness at centercollumn top [m]
    if ( itart == 1 ) then 
        dr_tf_wp_top = r_cp_top - casthi - thkcas - r_tf_inboard_in
    end if 

    ! Number of turns
    ! Set by user (no turn structure by default, i.e. n_tf_turn = 1 ) 
    if ( abs(n_tf_turn) < epsilon(n_tf_turn) ) n_tf_turn = 1.0D0

    ! Total mid-plane cross-sectional area of winding pack, [m2]
    ! including the surrounding ground-wall insulation layer 
    awpc = pi * ( r_wp_outer**2 - r_wp_inner**2 ) / n_tf

    ! WP mid-plane cross-section excluding ground insulation per coil [m2]
    awptf = pi * ( ( r_wp_outer - tinstf )**2 - ( r_wp_inner + tinstf )**2 ) / n_tf &
          - 2.0D0 * tinstf * ( dr_tf_wp - 2.0D0 * tinstf )

    ! Ground insulation cross-section area per coil [m2]
    a_ground_ins = awpc - awptf

    ! Exact mid-plane cross-section area of the conductor per TF coil [m2]
    a_tf_cond = pi * ( ( r_wp_outer - tinstf - thicndut )**2          &
                     - ( r_wp_inner + tinstf + thicndut )**2 ) / n_tf &
              - ( dr_tf_wp - 2.0D0 * ( tinstf + thicndut ) )          &
              * 2.0D0 * ( tinstf + thicndut * n_tf_turn )
    a_tf_cond = a_tf_cond * ( 1.0D0 - fcoolcp )

    ! Inter turn insulation area per coil [m2]                    
    aiwp = awptf - a_tf_cond / ( 1.0D0 - fcoolcp )  

    ! Total insulation cross-section per coil [m2]
    a_tf_ins = aiwp + a_ground_ins

    ! Insulation fraction [-]
    f_tf_ins = n_tf * a_tf_ins / tfareain 

    ! Total cross-sectional area of the bucking cylindre and the outer support
    ! support structure per coil [m2] 
    ! itart = 1 : Only valid at mid-plane
    acasetf = ( tfareain / n_tf ) - awpc 

    ! Current per turn 
    cpttf = ritfc / ( n_tf_turn * n_tf )

    ! Exact current density on TF oubard legs
    cdtfleg = ritfc / ( ( 1.0D0 - fcoolcp )  &
                      * ( tftort - 2.0D0 * ( n_tf_turn * thicndut + tinstf ) ) &
                      * ( tfthko - 2.0D0 * ( thicndut + tinstf ) ) ) 

    ! Reporting negative WP areas issues
    if ( awpc < 0.0D0 ) then
        fdiags(1) = awpc
        fdiags(1) = dr_tf_wp
        call report_error(99)

    else if ( awptf < 0.0D0 ) then
        fdiags(1) = awptf
        call report_error(101)
    end if
       

end subroutine res_tf_internal_geom

! !!!!!!!!!!!!!!!!!!!!!!!!!!!!!!!!!!!!!!!!!!!!!!!!!!!!!!!!!!!!!!!!!!

subroutine tf_res_heating()
    !! Resitive magnet resitive heating calculations
    !! Rem SK : Clamped joined superconductors might have resistive power losses on the joints
    !! Rem SK : Sliding joints might have a region of high resistivity
    use tfcoil_variables, only: rhocp, tlegav, thicndut, th_joint_contact, rhotfleg, &
        vol_cond_cp, n_tf_turn, thkcas, tftort, tfleng, tflegres, tcpav, arealeg, &
        ritfc, rho_tf_joints, presleg, prescp, pres_joints, n_tf_joints_contact, &
        n_tf_joints, n_tf, i_tf_sup, frholeg, frhocp, fcoolcp, casthi, &
        a_cp_cool, fcoolleg, i_cp_joints, tinstf
    use build_variables, only: tfthko, tfcth, r_cp_top, hmax, &
        r_tf_inboard_in, r_tf_inboard_out
    use physics_variables, only: itart
    use constants, only: pi
    implicit none

    ! Internal variable
    ! ---
    real(dp) :: a_joints
    !! Total area of joint contact [m2]

    integer :: n_contact_tot
    !! Total number of contact area (4 joints section per legs)
    ! ---

        
    ! Copper : Copper resistivity degraded by 1/0.92 for the used of GLIDCOP A-15 
    !          Better structural properties at high temperature and radiation damage resilience
    if ( i_tf_sup == 0 ) rhocp = (frhocp/0.92D0) * ( 1.72D0 + 0.0039D0*(tcpav-273.15D0) ) * 1.0D-8

    ! Aluminium
    if ( i_tf_sup == 2 ) rhocp = frhocp * ( 2.00016D-14*tcpav**3 - 6.75384D-13*tcpav**2 + 8.89159D-12*tcpav )

    ! Calculations dedicated for configurations with CP
    if ( itart == 1 ) then 

        ! Tricky trick to make the leg / CP tempearture the same
        if ( abs(tlegav + 1.0D0) < epsilon(tlegav) ) then 
            is_leg_cp_temp_same = 1
            tlegav = tcpav
        end if

        ! Leg resistivity (different leg temperature as separate cooling channels) 
        if ( i_tf_sup == 0 ) rhotfleg = (frholeg/0.92D0) * ( 1.72D0 + 0.0039D0*(tlegav-273.15D0) ) * 1.0D-8              
        if ( i_tf_sup == 2 ) rhotfleg =  frholeg * ( 2.00016D-14*tlegav**3 - 6.75384D-13*tlegav**2 + 8.89159D-12*tlegav )

        ! Tricky trick to make the leg / CP tempearture the same
        if ( is_leg_cp_temp_same == 1 ) tlegav = -1.0D0  

        ! Centrepost resisitivity and conductor/insulation volume
        call cpost( r_tf_inboard_in, r_tf_inboard_out, r_cp_top, h_cp_top,    & ! Inputs 
                    hmax+tfthko, thkcas, casthi, tinstf, thicndut, n_tf_turn, & ! Inputs 
                    ritfc, rhocp, fcoolcp,                                    & ! Inputs
                    a_cp_cool, vol_cond_cp, prescp,        & ! Outputs
                    vol_ins_cp, vol_case_cp, vol_gr_ins_cp ) ! Outputs
    end if

    ! Leg cross-section areas
    ! Rem : For itart = 1, these quantitire corresponds to the outer leg only
    ! ---
    ! Leg ground insulation area per coil [m2]
    a_leg_gr_ins = arealeg - ( tftort - 2.0D0 * tinstf ) &
                           * ( tfthko - 2.0D0 * tinstf )

    ! Outboard leg turns insulation area per coil [m2]
    a_leg_ins = 2.0D0 * thicndut * ( tftort - 2.0D0 * tinstf )     &                    ! toroidal direction 
              + 2.0D0 * thicndut * n_tf_turn * ( tfthko - 2.0D0 * ( thicndut + tinstf ) ) ! radial direction

    ! Exact TF outboard leg conductor area per coil [m2]
    a_leg_cond = ( 1.0D0 - fcoolleg ) * ( arealeg - a_leg_gr_ins - a_leg_ins )  
    ! ---


    if ( itart == 1 ) then

        ! Outer leg resistive power loss
        ! ---
        ! TF outboard leg's resistance calculation (per leg) [ohm]
        tflegres = rhotfleg * tfleng / a_leg_cond

        ! TF outer leg resistive power (TOTAL) [W]   
        presleg = tflegres * ritfc**2 / n_tf 
        ! ---


        ! Sliding joints resistive heating
        ! ---
        if ( i_cp_joints /= 0 ) then

            ! Number of contact area per joint (all legs)
            n_contact_tot = n_tf_joints_contact * nint(n_tf_turn) * nint(n_tf)
            
            ! Area of joint contact (all legs)
            a_joints = tfthko * th_joint_contact * dble(n_contact_tot)

            ! Total joints resistive power losses
            pres_joints = dble(n_tf_joints) * rho_tf_joints * ritfc**2 / a_joints
        else 
            ! Joints resistance to be evaluated for SC
            pres_joints = 0.0D0
        end if
        ! ---


    ! Case of a resistive magnet without joints
    ! ***
    else          

        ! TF resistive powers
        prescp = rhocp * ritfc**2 * tfleng / ( a_leg_cond * n_tf )

        ! prescp containts the the total resistive power losses
        presleg = 0.0D0
                           
        ! No joints if itart = 0
        pres_joints = 0.0D0

    end if

end subroutine tf_res_heating

! !!!!!!!!!!!!!!!!!!!!!!!!!!!!!!!!!!!!!!!!!!!!!!!!!!!!!!!!!!!!!!!!!!

subroutine tf_field_and_force()
    !! Calculate the TF coil field, force and VV quench consideration, and the resistive magnets resistance/volume

    use physics_variables, only: rminor, rmajor, bt, itart
    use build_variables, only: r_tf_outboard_mid, r_vv_inboard_out, &
        r_tf_inboard_mid, r_cp_top
    use tfcoil_variables, only: vforce, n_tf, taucq, sigvvall, cforce, &
        ritfc, bmaxtf, rbmax, i_tf_sup, f_vforce_inboard, vforce_outboard, &
        tinstf, thicndut, dr_tf_wp, tfinsgap, i_cp_joints, casthi

    implicit none

    ! Local variables
    ! ---------------
    real(dp) :: r_in_wp
    !! Inner WP radius removing the insulation layer and the insertion gap [m]

    real(dp) :: r_out_wp
    !! Outer WP radius removing the insulation layer and the insertion gap [m]

    real(dp) :: dr_wp
    !! WP radial thickness removing the insulation layer and the insertion gap [m]

    real(dp) :: vforce_tot
    !! Total vertical force : inboard + outbord [N] 

    real(dp) :: r_in_outwp
    !! Plasma side radius of the outboard leg winding pack (at-midplane) [m]
    ! ---------------


    ! Quench time [s]
    ! Determine quench time (based on IDM: 2MBSE3)
    ! Resistive magnets : calculation of the resistive power losses added
    ! Issue #337: Force on the vessel wall due to TF coil quench
    if ( i_tf_sup == 1 ) taucq = (bt * ritfc * rminor * rminor) / (r_vv_inboard_out * sigvvall)
    
    ! Outer/inner WP radius removing the ground insulation layer and the insertion gap [m]
    if ( i_tf_sup == 1 ) then
        r_out_wp = r_wp_outer - tinstf - tfinsgap
        r_in_wp = r_wp_inner + tinstf + tfinsgap
    else
        r_out_wp = r_wp_outer - tinstf
        r_in_wp = r_wp_inner + tinstf
    end if

    ! Associated WP thickness
    dr_wp = r_out_wp - r_in_wp


    ! In plane forces 
    ! ---
    ! Centering force = net inwards radial force per meters per TF coil [N/m]
    cforce = 0.5D0 * bmaxtf*ritfc/n_tf 


    ! Vertical force per coil [N]
    ! ***
    ! Rem : this force does not depends on the TF shape or the presence of
    !        sliding joints, the in/outboard vertical tension repartition is
    !-!
    ! Ouboard leg WP plasma side radius without ground insulation/insertion gat [m]
    if ( i_tf_sup == 1 ) then
        r_in_outwp = r_tf_outboard_in + casthi + tinstf + tfinsgap
    else
        r_in_outwp = r_tf_outboard_in + tinstf
    end if
    
    ! If the TF coil has no bore it would induce division by 0.
    ! In this situation, the bore radius is set to a very small value : 1.0D-9 m
    if ( abs(r_in_wp) < epsilon(r_in_wp) ) r_in_wp = 1.0D-9

    ! May the force be with you
    vforce_tot = 0.5D0 * ( bt * rmajor * ritfc ) / ( n_tf * dr_wp**2 ) &
               * ( r_out_wp**2 * log( r_out_wp / r_in_wp )             &
                 + r_in_outwp**2 * log( (r_in_outwp + dr_wp) / r_in_outwp ) &
                 + dr_wp**2         * log( (r_in_outwp + dr_wp) / r_in_wp ) &
                 - dr_wp            * ( r_out_wp + r_in_outwp )             &
                 + 2.0D0 * dr_wp * ( r_out_wp     * log(r_in_wp / r_out_wp) &
                                   + r_in_outwp * log((r_in_outwp + dr_wp)  &
                                   / r_in_outwp))) 

    ! Case of a centrepost (itart == 1) with sliding joints (the CP vertical are separated from the leg ones)
    ! Rem SK : casing/insulation thickness not subtracted as part of the CP is genuinely connected to the legs..
    if ( itart == 1 .and. i_cp_joints == 1 ) then
        
        ! CP vertical tension [N]
        vforce = 0.25D0 * (bt * rmajor * ritfc) / (n_tf * dr_wp**2) & 
               * ( 2.0D0 * r_out_wp**2 * log(r_out_wp / r_in_wp )   &
                 + 2.0D0 * dr_wp**2 * log( r_cp_top / r_in_wp )     &
                 + 3.0D0 * dr_wp**2                                 &
                 - 2.0D0 * dr_wp * r_out_wp                         &
                 + 4.0D0 * dr_wp * r_out_wp *log( r_in_wp / r_out_wp ) )

        ! Vertical tension applied on the outer leg [N]
        vforce_outboard = vforce_tot - vforce

        ! Inboard vertical tension fraction
        f_vforce_inboard = vforce / vforce_tot

    ! Case of TF without joints or with clamped joints vertical tension
    else 

        ! Inboard vertical tension [N]
        vforce = f_vforce_inboard * vforce_tot

        ! Ouboard vertical tension [N]
        vforce_outboard = vforce * ( ( 1.0D0 / f_vforce_inboard ) - 1.0D0 )  
    end if
    ! ***

    ! Total vertical force
    vforce_inboard_tot = vforce * n_tf

end subroutine tf_field_and_force

! !!!!!!!!!!!!!!!!!!!!!!!!!!!!!!!!!!!!!!!!!!!!!!!!!!!!!!!!!!!!!!!!!!

subroutine tf_coil_area_and_masses()
    !! Subroutine to calculate the TF coil areas and masses
    use build_variables, only: hr1, r_tf_outboard_mid, tfcth, r_tf_inboard_mid, &
        r_tf_inboard_in, r_tf_inboard_out
    use fwbs_variables, only: denstl
    use tfcoil_variables, only: whtconsh, whttf, whtcas, tficrn, tfcryoarea, &
        tfsao, whtgw, tfocrn, whtconsc, whtconcu, whtcon, whtconin, &
        tfsai, vftf, whtconin, tfsai, dcond, dcondins, whtcon, &
        tfleng, dthet, dcase, acndttf, n_tf_turn, n_tf, aiwp, radctf, acasetfo, &
        acasetf, fcutfsu, awphec, acstf, whttflgs, whtcp, whtconal, vol_cond_cp, &
        i_tf_sup, i_tf_sc_mat, arealeg, thkcas, voltfleg
    use constants, only: twopi, dcopper, dalu, pi
    use physics_variables, only: itart
    implicit none

    ! Local Variables
    ! ---------------
    real(dp) :: cplen, wbtf

    real(dp) :: vol_case
    !! Total TF case volume [m3]

    real(dp) :: vol_ins
    !! Total leg turn insulation volume [m3]
    
    real(dp) :: vol_gr_ins
    !! Total leg turn insulation volume [m3]
    
    real(dp) :: vol_cond
    !! Total conductor insulator volume [m3]

    real(dp) :: vol_ins_leg
    !! Outboard leg turn isulation volume [m3]
    
    real(dp) :: vol_gr_ins_leg
    !! Outboard leg turn isulation volume [m3]

    real(dp) :: vol_cond_leg
    !! Outboard leg conductor insulator volume [m3]
    ! ---------------

    ! Initialization
    ! ---
    cplen = 0.0D0
    vol_case = 0.0D0
    vol_ins = 0.0D0
    vol_gr_ins = 0.0D0 
    vol_cond = 0.0D0
    vol_ins_leg = 0.0D0    
    vol_gr_ins_leg = 0.0D0
    vol_cond_leg = 0.0D0
    ! ---

    ! Surface areas (for cryo system) [m2]
    ! tfsai, tfsao are retained for the (obsolescent) TF coil nuclear heating calculation
    wbtf = r_tf_inboard_out*sin(theta_coil) - r_tf_inboard_in*tan_theta_coil
    tfocrn = r_tf_inboard_in * tan_theta_coil
    tficrn = tfocrn + wbtf
    tfsai = 4.0D0 * n_tf * tficrn * hr1
    tfsao = 2.0D0 * n_tf * tficrn * (tfleng - 2.0D0*hr1)

    ! Total surface area of two toroidal shells covering the TF coils [m2]
    ! (inside and outside surfaces)
    ! = 2 * centroid coil length * 2 pi R, where R is average of i/b and o/b centres
    ! (This will possibly be used to replace 2*tfsai in the calculation of qss
    ! in subroutine cryo - not done at present.)
    tfcryoarea = 2.0D0 * tfleng * twopi*0.5D0*(r_tf_inboard_mid+r_tf_outboard_mid)


    ! Superconductor coil design specific calculation
    ! ---
    if ( i_tf_sup == 1 ) then

        ! Mass of case [kg]
        ! ***

        ! Mass of ground-wall insulation [kg]
        ! (assumed to be same density/material as turn insulation)
        whtgw = tfleng * (awpc-awptf) * dcondins
        
        ! The length of the vertical section is that of the first (inboard) segment
        cplen = 2.0D0*(radctf(1) + 0.5D0*tfcth) * dthet(1)
        
        ! The 2.2 factor is used as a scaling factor to fit
        ! to the ITER-FDR value of 450 tonnes; see CCFE note T&M/PKNIGHT/PROCESS/026
        whtcas = 2.2D0 * dcase * (cplen * acasetf + (tfleng-cplen) * acasetfo)
        ! ***
        

        ! Masses of conductor constituents
        !---------------------------------    
        ! Superconductor mass [kg]
        ! Includes space allowance for central helium channel, area awphec
        whtconsc = (tfleng * n_tf_turn * acstf*(1.0D0-vftf) * &
                   (1.0D0-fcutfsu) - tfleng*awphec) * dcond(i_tf_sc_mat)

        ! Copper mass [kg]
        whtconcu = (tfleng * n_tf_turn * acstf*(1.0D0-vftf) * fcutfsu - tfleng*awphec) * dcopper
        if ( whtconcu <= 0.0D0 ) whtconcu = 0.0D0

        ! Steel conduit (sheath) mass [kg]
        whtconsh = tfleng * n_tf_turn * acndttf * denstl

        ! Conduit insulation mass [kg]
        ! (aiwp already contains n_tf_turn)
        whtconin = tfleng * aiwp * dcondins

        ! Total conductor mass [kg]
        whtcon = whtconsc + whtconcu + whtconsh + whtconin
        !---------------------------------
    
        ! Total TF coil mass [kg] (all coils)
        whttf = (whtcas + whtcon + whtgw) * n_tf

    ! Resitivive magnets weights
    ! ---
    ! Rem SK : No casing for the outboard leg is considered for now !
    else 
        
        ! Volumes
        ! -------
        ! CP with joints
        ! ---    
        if ( itart == 1 ) then

            ! Total volume of one outerleg [m3]
            voltfleg = tfleng * arealeg

            ! Outboard leg TF conductor volume [m3]
            vol_cond_leg = tfleng * a_leg_cond

            ! Total TF conductor volume [m3]
            vol_cond = vol_cond_cp + n_tf * vol_cond_leg

            ! Outboard leg TF turn insulation layer volume (per leg) [m3]
            vol_ins_leg = tfleng * a_leg_ins

            ! Total turn insulation layer volume [m3]
            vol_ins = vol_ins_cp + n_tf * vol_ins_leg

            ! Ouboard leg TF ground insulation layer volume (per leg) [m3]
            vol_gr_ins_leg = tfleng * a_leg_gr_ins

            ! Total ground insulation layer volume [m3]
            vol_gr_ins = vol_gr_ins_cp + n_tf * vol_gr_ins_leg

            ! Total volume of the CP casing [m3]
            ! Rem : no outer leg case
            vol_case = vol_case_cp
        
        ! No joints
        ! ---    
        else 
            ! Total TF outer leg conductor volume [m3]
            vol_cond = tfleng * a_leg_cond * n_tf 
    
            ! Total turn insulation layer volume [m3]
            vol_ins = tfleng * a_leg_ins * n_tf

            ! Total ground insulation volume [m3]
            vol_gr_ins = tfleng * a_leg_gr_ins * n_tf

            ! Total case volume [m3]
            vol_case = tfleng * acasetf * n_tf
        end if
        ! ---    
        ! -------


        ! Copper magnets casing/conductor weights per coil [kg]
        if ( i_tf_sup == 0 ) then 

            whtcas = denstl * vol_case / n_tf  ! Per TF leg, no casing for outer leg
            whtconcu = dcopper * vol_cond / n_tf
            whtconal = 0.0D0         

            ! Outer legs/CP weights
            if ( itart == 1 ) then

                ! Weight of all the TF legs
                whttflgs = n_tf * ( dcopper * vol_cond_leg &
                                  + dcondins * ( vol_ins_leg + vol_gr_ins_leg ) )

                ! CP weight 
                whtcp = dcopper * vol_cond_cp &
                      + dcondins * ( vol_ins_cp + vol_gr_ins_cp ) &
                      + vol_case_cp * denstl 
            end if

        ! Cryo-aluminium conductor weights
        ! Casing made of re-inforced aluminium alloy
        else if ( i_tf_sup == 2 ) then
            
            ! Casing weight (CP only if itart = 1)bper leg/coil
            whtcas = dalu * vol_case / n_tf
            whtconcu = 0.0D0            
            whtconal = dalu * vol_cond / n_tf

            ! Outer legs/CP weights
            if ( itart == 1 ) then

                ! Weight of all the TF legs
                whttflgs = n_tf * ( dalu * vol_cond_leg &
                                  + dcondins * ( vol_ins_leg + vol_gr_ins_leg ) )

                ! CP weight 
                whtcp = dalu * vol_cond_cp &
                      + dcondins * ( vol_ins_cp + vol_gr_ins_cp ) &
                      + vol_case_cp * denstl 
            end if
        end if

        ! Turn insulation mass [kg]
        whtconin = dcondins * vol_ins / n_tf
            
        ! Ground wall insulation layer weight
        whtgw = dcondins * vol_gr_ins / n_tf

        ! Total weight
        whttf = (whtcas + whtconcu + whtconal + whtconin + whtgw ) * n_tf

    end if 
    ! ---

end subroutine tf_coil_area_and_masses

! !!!!!!!!!!!!!!!!!!!!!!!!!!!!!!!!!!!!!!!!!!!!!!!!!!!!!!!!!!!!!!!!!!

subroutine peak_tf_with_ripple(n_tf,wwp1,dr_tf_wp,tfin,bmaxtf,bmaxtfrp,flag)

    !! Peak toroidal field on the conductor
    !! author: P J Knight, CCFE, Culham Science Centre
    !! tfno : input real : number of TF coils
    !! wwp1 : input real : width of plasma-facing face of winding pack (m)
    !! dr_tf_wp : input real : radial thickness of winding pack (m)
    !! tfin : input real : major radius of centre of winding pack (m)
    !! bmaxtf : input real : nominal (axisymmetric) peak toroidal field (T)
    !! bmaxtfrp : output real : peak toroidal field including ripple (T)
    !! flag : output integer : flag warning of applicability problems
    !! This subroutine calculates the peak toroidal field at the
    !! outboard edge of the inboard TF coil winding pack, including
    !! the effects of ripple.
    !! <P>For 16, 18 or 20 coils, the calculation uses fitting formulae
    !! derived by M. Kovari using MAGINT calculations on coil sets based
    !! on a DEMO1 case.
    !! <P>For other numbers of coils, the original estimate using a 9%
    !! increase due to ripple from the axisymmetric calculation is used.
    !! M. Kovari, Toroidal Field Coils - Maximum Field and Ripple -
    !! Parametric Calculation, July 2014
    !
    ! !!!!!!!!!!!!!!!!!!!!!!!!!!!!!!!!!!!!!!!!!!!!!!!

    use constants, only: pi
    implicit none

    !  Arguments

    real(dp), intent(in) :: n_tf,wwp1,dr_tf_wp,tfin,bmaxtf
    real(dp), intent(out) :: bmaxtfrp
    integer, intent(out) :: flag

    !  Local variables

    real(dp) :: wmax
    real(dp), dimension(4) :: a

    ! !!!!!!!!!!!!!!!!!!!!!!!!!!!!!!!!!!!!!!!!!!!!!!!

    flag = 0

    !  Set fitting coefficients for different numbers of TF coils

    select case (nint(n_tf))

    case (16)
        a(1) =  0.28101D0
        a(2) =  1.8481D0
        a(3) = -0.88159D0
        a(4) =  0.93834D0

    case (18)
        a(1) =  0.29153D0
        a(2) =  1.81600D0
        a(3) = -0.84178D0
        a(4) =  0.90426D0

    case (20)
        a(1) =  0.29853D0
        a(2) =  1.82130D0
        a(3) = -0.85031D0
        a(4) =  0.89808D0

    case default

        !  Original calculation - no fits were performed
        bmaxtfrp = 1.09D0 * bmaxtf
        return

    end select

    !  Maximum winding pack width before adjacent packs touch
    !  (ignoring the external case and ground wall thicknesses)

    wmax = (2.0D0 * tfin + dr_tf_wp) * tan(pi/n_tf)

    !  Dimensionless winding pack width

    tf_fit_t = wwp1/wmax
    if ((tf_fit_t < 0.3D0).or.(tf_fit_t > 1.1D0)) then
        !write(*,*) 'PEAK_TF_WITH_RIPPLE: fitting problem; t = ',t
        flag = 1
    end if

    !  Dimensionless winding pack radial thickness

    tf_fit_z = dr_tf_wp/wmax
    if ((tf_fit_z < 0.26D0).or.(tf_fit_z > 0.7D0)) then
        !write(*,*) 'PEAK_TF_WITH_RIPPLE: fitting problem; z = ',z
        flag = 2
    end if

    !  Ratio of peak field with ripple to nominal axisymmetric peak field

    tf_fit_y = a(1) + a(2)*exp(-tf_fit_t) + a(3)*tf_fit_z + a(4)*tf_fit_z*tf_fit_t

    bmaxtfrp = tf_fit_y * bmaxtf

end subroutine peak_tf_with_ripple

! !!!!!!!!!!!!!!!!!!!!!!!!!!!!!!!!!!!!!!!!!!!!!!!!!!!!!!!!!!!!!!!!!!

subroutine stresscl( n_tf_layer, n_radial_array, iprint, outfile )

    !! TF coil stress routine
    !! author: P J Knight, CCFE, Culham Science Centre
    !! author: J Morris, CCFE, Culham Science Centre
    !! author: S Kahn, CCFE, Culham Science Centre
    !! author: J Galambos, FEDC/ORNL
    !! This subroutine sets up the stress calculations for the
    !! TF coil set.
    !! PROCESS Superconducting TF Coil Model, J. Morris, CCFE, 1st May 2014
    !
    ! !!!!!!!!!!!!!!!!!!!!!!!!!!!!!!!!!!!!!!!!!!!!!!!
    use build_variables, only: tfcth, r_tf_inboard_mid, bore, ohcth, hmax, &
        r_tf_inboard_in
    use tfcoil_variables, only: eyzwp, casestr, windstrain, n_tf_turn, &
        dr_tf_wp, i_tf_tresca, acstf, vforce, &
        ritfc, jwptf, strtf0, strtf1, strtf2, &
        thwcndut, insstrain, strtf2, vforce, tinstf, &
        acstf, jwptf, insstrain, &
        strtf1, rbmax, thicndut, acndttf, tfinsgap, &
        acasetf, alstrtf, poisson_steel, poisson_copper, poisson_al, &
        n_tf_graded_layers, i_tf_sup, i_tf_bucking, fcoolcp, eyoung_winding, &
        eyoung_steel, eyoung_res_tf_buck, eyoung_ins, eyoung_al, eyoung_copper, &
        aiwp, aswp, cpttf, n_tf, i_tf_plane_stress
    use pfcoil_variables, only : ipfres, oh_steel_frac, ohhghf, coheof, &
        cohbop, ncls, cptdin
    use constants, only: pi, sig_file
    use error_handling, only: report_error
    implicit none

    !  Arguments

    ! Inputs
    ! ------
    integer, intent(in) :: iprint
    !! Print option (if 1, output quantities calculated)
    
    integer, intent(in) :: outfile
    !! output file unit

    integer, intent(in) :: n_radial_array
    !! Size of the arrays per layers storing the radial dependent 
    !! stress quantities (stresses, strain displacement etc..)
    
    integer, intent(in) :: n_tf_layer
    !! Number of layers considered for the inboard TF stress calculations
    ! ------


    ! Internal parameters
    ! ---
    real(dp), dimension(n_tf_layer*n_radial_array) :: radial_array
    !! Array refining the radii of the stress calculations arrays
    
    real(dp), dimension(n_tf_layer*n_radial_array) :: sig_tf_smeared_r
    !! TF Inboard leg radial smeared stress r distribution at mid-plane [Pa]
    
    real(dp), dimension(n_tf_layer*n_radial_array) :: sig_tf_smeared_t
    !! TF Inboard leg tangential smeared stress r distribution at mid-plane [Pa]

    real(dp), dimension(n_tf_layer*n_radial_array) :: sig_tf_smeared_z
    !! TF Inboard leg vertical smeared stress r distribution at mid-plane [Pa]
    
    real(dp), dimension((n_tf_layer-i_tf_bucking)*n_radial_array) :: sig_tf_wp_av_z
    !! TF Inboard leg WP smeared vertical stress r distribution at mid-plane [Pa]

    real(dp), dimension(n_tf_layer*n_radial_array) :: sig_tf_r
    !! TF Inboard leg radial stress r distribution at mid-plane [Pa]
    
    real(dp), dimension(n_tf_layer*n_radial_array) :: sig_tf_t
    !! TF Inboard leg tangential stress r distribution at mid-plane [Pa]
    
    real(dp), dimension(n_tf_layer*n_radial_array) :: sig_tf_z
    !! TF Inboard leg vertical tensile stress at mid-plane [Pa]
    
    real(dp), dimension(n_tf_layer*n_radial_array) :: deflect
    !! TF coil radial deflection (displacement) radial distribution [m]
    
    real(dp), dimension(n_tf_layer*n_radial_array) :: sig_tf_vmises
    !! TF Inboard leg Von-Mises stress r distribution at mid-plane [Pa]
        
    real(dp), dimension(n_tf_layer*n_radial_array) :: sig_tf_tresca 
    !! TF Inboard leg TRESCA stress r distribution at mid-plane [Pa]
    
    real(dp), dimension(n_tf_layer*n_radial_array) :: s_tresca_cond_cea
    !! Conduit Tresca stress with CEA adjustment factors [Pa]
    
    real(dp), dimension(n_tf_layer) :: sig_tf_r_max
    !! Radial stress of the point of maximum TRESCA stress (for each layers) [Pa]
    
    real(dp), dimension(n_tf_layer) :: sig_tf_t_max 
    !! Toroidal stress of the point of maximum TRESCA stress (for each layers) [Pa]
    
    real(dp), dimension(n_tf_layer) :: sig_tf_z_max
    !! Vertical stress of the point of maximum TRESCA stress (for each layers) [Pa]
    !! Rem : Currently constant but will be r dependent in the future
    
    real(dp), dimension(n_tf_layer) :: sig_tf_vmises_max 
    !! Von-Mises stress of the point of maximum TRESCA stress (for each layers) [Pa]
    
    real(dp), dimension(n_tf_layer) :: sig_tf_tresca_max
    !! Maximum TRESCA stress (for each layers) [Pa]
    !! If the CEA correction is addopted, the CEA corrected value is used
    
    real(dp), dimension(n_tf_layer*n_radial_array) :: strain_tf_r
    !! Radial normal strain radial distribution
    
    real(dp), dimension(n_tf_layer*n_radial_array) :: strain_tf_t
    !! Toroidal normal strain radial distribution
     
    real(dp), dimension(n_tf_layer*n_radial_array) :: strain_tf_z
    !! Vertical normal strain radial distribution

    real(dp) :: eyoung_wp_t
    !! Effective WP young modulus in the toroidal direction

    real(dp) :: eyoung_wp_z
    !! Smeared WP young modulus in the vertical direction [Pa]

    real(dp) :: eyoung_wp_z_eff
    !! Effective WP young modulus used in the stress calculations [Pa]

    real(dp), dimension(n_tf_layer+1) :: radtf
    !! Radii used to define the layers used in the stress models [m]
    !! Layers are labelled from inboard to outbard
    
    real(dp), dimension(n_tf_layer) :: eyoung_p
    !! Toroidal plan's Young modulae (one per layer) used in the stress models [Pa]
    
    real(dp), dimension(n_tf_layer) :: eyoung_z
    !! Vertical direction's Young modulae (one per layer) used in the stress models [Pa]
    
    real(dp), dimension(n_tf_layer) :: poisson_p
    !! Toroidal plan's Poisson's ratio (one per layer) used in the stress models
    
    real(dp), dimension(n_tf_layer) :: poisson_z
    !! Toroidal plan's Poisson's ratio (one per layer) used in the stress models

    real(dp), dimension(n_tf_layer) :: jeff
    !! Effective current density [A/m2]
  
    integer :: n_tf_bucking
    !! Number of layers without currents in stress calculation

    integer :: ii, jj
    !! do loop indexes

    integer :: ii_max
    !! Index of the maximum TRESCA stress

    real(dp) :: sig_max
    !! Working float to find maximum TRESCA stress index [Pa]

    real(dp) :: tcbs
    !! Radial cable dimension [m]

    real(dp) :: t_ins_eff
    !! Effective insulation thickness (turn + ground insulation per turn) [m]

    real(dp) :: a_oh
    !! CS vertical cross-section area [m2]

    real(dp) :: curr_oh_max
    !! Maximum CS current (absolute value) [A]

    real(dp) :: n_oh_turns
    !! Number of CS turn (float ...)

    real(dp) :: a_oh_turn
    !! CS turn vertica cross section area [m]

    real(dp) :: t_cond_oh
    !! Central Solenoid (OH) conduit thickness assuming square conduit [m]
    !! Used only for bucked and wedged design
    
    real(dp) :: t_cable_oh
    !! Central Solenoid (OH) turn cable thickness assming square conduit [m]
    !! Used only for bucked and wedged design

    real(dp) :: t_turn_oh
    !! Central Solenoid (OH) turn dimension [m]

    real(dp) :: fac_sig_t
    !! Toroidal WP steel conduit stress unsmearing factor

    real(dp) :: fac_sig_r
    !! Radial WP steel conduit stress unsmearing factor

    real(dp) :: fac_sig_z
    !! Vertical WP steel conduit stress unsmearing factor

    real(dp) :: fac_sig_z_wp_av
    !! WP averaged vertical stress unsmearing factor

    real(dp) :: fac_oh
    !! Central Solenoid (OH) steel conduit stress unsmearing factor

    real(dp) :: svmxz
    !! Von-mises stress in steel setting the radial stress to 0

    real(dp) :: svmyz
    !! Von-mises stress in stell setting the toroidal stress to 0

    real(dp) :: dr_wp_layer
    !! Size of WP layer with homogeneous smeared property 

    real(dp) :: a_steel_eff
    !! Effective coil steel area used in stress calculations [m2]
    !! defined as the total steel area - the front casing 

    real(dp) :: a_wp_steel_eff
    !! Winding pack stress layer effective steel area [m2] 
    !! WP steel + latera casing area

    real(dp) :: a_wp_eff
    !! WP area using the stress model circular geometry [m2]
    !! WP + lateral casing area

    real(dp) :: f_vforce_case
    !! Correction factor for plasma side case vertical stress contribution

    real(dp) :: vforce_eff
    !! Effective vertical tension used in stess calculation [N]

    real(dp) :: eyoung_cond
    !! Resistive conductors Young modulus [Pa]

    real(dp) :: eyoung_wp_t_eff
    !! WP young modulus in toroidal direction with lateral casing effect [Pa]

    real(dp) :: r_wp_inner_eff
    !! Inner radius of the stress model effective WP layer [m]
    
    real(dp) :: r_wp_outer_eff
    !! Inner radius of the stress model effective WP layer [m]

    real(dp) :: dr_tf_wp_eff
    !! Width of the effective WP layer used in the stress calculations [m] 
    ! ---
    ! !!!!!!!!!!!!!!!!!!!!!!!!!!!!!!!!!!!!!!!!!!!!!!!

    ! Stress model not valid the TF does not contain any hole
    ! Rem SK : Can be easily ameneded playing around the boundary conditions
    if ( abs(r_tf_inboard_in) < epsilon(r_tf_inboard_in) ) then
        call report_error(245)
        strtf1 = 0.0D0
        strtf2 = 0.0D0
        return
    end if


    if (acstf >= 0.0D0) then
        tcbs = sqrt(acstf)
    else
        tcbs = 0.0D0
    end if



    ! LAYER ELASTIC PROPERTIES
    ! ------------------------
    ! Number of bucking layers
    n_tf_bucking = i_tf_bucking

    ! CS properties (bucked and wedged)
    ! ---
    if ( i_tf_bucking >= 2 ) then

        ! Calculation performed at CS flux swing (no current on CS)
        jeff(1) = 0.0D0

        ! Inner radius of the CS
        radtf(1) = bore

        ! Superconducting CS
        if ( ipfres == 0 ) then

            ! Getting the turn dimention from scratch 
            ! as the TF is called before CS in caller.f90
            !-!

            ! CS vertical cross-section area [m2]
            a_oh = 2.0D0 * hmax * ohhghf * ohcth

            ! Maximum current in Central Solenoid, at either BOP or EOF [MA-turns]
            ! Absolute value
            curr_oh_max = 1.0D-6*max(coheof,cohbop)*a_oh
    
            !  Number of turns
            n_oh_turns = 1.0D6 * curr_oh_max / cptdin(sum(ncls))
    
            ! CS Turn vertical cross-sectionnal area    
            a_oh_turn = a_oh / n_oh_turns
    
            ! Central Solenoid (OH) turn dimension [m]
            t_turn_oh = sqrt( a_oh_turn )
    
            ! OH/CS conduit thickness calculated assuming square conduit [m]  
            ! The CS insulation layer is assumed to the same as the TF one
            t_cond_oh = 0.5D0*(t_turn_oh - 2.0D0*thicndut - &
                               sqrt( (2.0D0*thicndut - t_turn_oh)**2 - &
                               oh_steel_frac * t_turn_oh**2) )

            ! CS turn cable space thickness
            t_cable_oh = t_turn_oh - 2.0D0 * ( t_cond_oh + thicndut )
            !-!

            ! Effective young modulus assuming the parallel case
            ! Rem the oh_steel_fraction is potentially a volumic one ... To be checked 
            eyoung_p(1) = oh_steel_frac * eyoung_steel + (1.0D0 - oh_steel_frac) * eyoung_winding
            eyoung_z(1) = eyngeff( eyoung_steel, eyoung_ins, thicndut, t_cond_oh, t_cable_oh )
            poisson_p(1) = poisson_steel
            poisson_z(1) = poisson_steel

        ! resistive CS (copper)
        else
            ! Here is a rough approximation
            eyoung_p(1) = eyoung_copper
            eyoung_z(1) = eyoung_copper
            poisson_p(1) = poisson_copper
            poisson_z(1) = poisson_copper
        end if
    end if
    ! ---


    ! CS-TF interlayer properties
    ! ---
    if ( i_tf_bucking == 3 ) then

        ! No current in this layer
        jeff(2) = 0.0D0

        ! Outer radius of the CS
        radtf(2) = bore + ohcth

        ! Assumed to be Kapton for the moment
        ! Ref : https://www.dupont.com/content/dam/dupont/products-and-services/membranes-and-films/polyimde-films/documents/DEC-Kapton-summary-of-properties.pdf
        eyoung_p(2) = 2.5D9
        eyoung_z(2) = 2.5D9
        poisson_p(2) = 0.34D0  ! Default value for young modulus
        poisson_z(2) = 0.34D0  ! Default value for young modulus
    end if 
    ! ---

    
    ! bucking cylinder/casing properties
    ! ---
    if ( i_tf_bucking >= 1 ) then
        
        ! No current in bucking cylinder/casing
        jeff(n_tf_bucking) = 0.0D0

        if ( i_tf_sup == 1 ) then 
            eyoung_p(n_tf_bucking) = eyoung_steel
            eyoung_z(n_tf_bucking) = eyoung_steel
            poisson_p(n_tf_bucking) = poisson_steel
            poisson_z(n_tf_bucking) = poisson_steel

        ! Bucking cylinder properties
        else 
            eyoung_p(n_tf_bucking) = eyoung_res_tf_buck
            eyoung_z(n_tf_bucking) = eyoung_res_tf_buck
            poisson_p(n_tf_bucking) = poisson_steel ! Seek better value !
            poisson_z(n_tf_bucking) = poisson_steel ! Seek better value !
        end if
        
        ! Innernost TF casing radius
        radtf(n_tf_bucking) = r_tf_inboard_in
    end if
    !---

 
    ! (Super)conductor layer properties
    ! ---
    ! Rem : They are only unique for isotropic materials, hence
    !       the underlying assumption of our models is the anisotropy
    !       of the material. A good assumption for resistive magnets
    !       but a doggy one for SC
    ! SC coil
    if ( i_tf_sup == 1 ) then

        ! Inner/outer radii of the layer representing the WP in stress calculations [m2]
        r_wp_inner_eff = r_wp_inner * sqrt( tan_theta_coil / theta_coil )
        r_wp_outer_eff = r_wp_outer * sqrt( tan_theta_coil / theta_coil )
        
        ! Area of the cylinder representing the WP in stress calculations [m2]
        a_wp_eff = ( r_wp_outer_eff**2 - r_wp_inner_eff**2 ) * theta_coil
       
        ! Steel cross-section under the area considered in stress calculations [m2] 
        a_steel_eff = a_tf_steel - a_case_front

        ! Steel cross-section under the area representing the WP in stress calculations [m2]
        a_wp_steel_eff = a_steel_eff - a_case_nose
        
        ! Fraction of the vertical force to be considered in the stress calculation 
        f_vforce_case = (eyoung_steel*a_steel_eff + eyoung_ins*a_tf_ins) &
                      / (eyoung_steel*a_tf_steel  + eyoung_ins*a_tf_ins)

        ! WP effective insulation thickness (SC only) [m]
        ! include groundwall insulation + insertion gap in thicndut
        ! inertion gap is tfinsgap on 4 sides
        t_ins_eff = thicndut + ( tfinsgap + tinstf ) / n_tf_turn

        ! Effective WP young modulus in the toroidal direction [Pa] 
        ! The toroidal property drives the stress calculation (J. Last report no 4)
        ! Hence, the radial direction is relevant for the property smearing 
        ! Rem : This assumption might be re-defined for bucked and wedged design
        eyoung_wp_t = eyngeff( eyoung_steel, eyoung_ins, &
                               t_ins_eff, thwcndut, t_cable_radial )
        
        ! Lateral casing correction (serie)
        eyoung_wp_t_eff = ( 2.0D0 * t_lat_case_av + t_wp_toroidal_av ) &
                        / ( 2.0D0 * t_lat_case_av / eyoung_steel  &
                          + t_wp_toroidal_av / eyoung_wp_t )

        ! Average young WP modulus [Pa]
        eyoung_wp_z = ( eyoung_steel * aswp + eyoung_ins * a_tf_ins ) / awpc

        ! Average young modulus used in the WP layer stress calculation [Pa]
        eyoung_wp_z_eff = ( eyoung_steel * a_wp_steel_eff + eyoung_ins * a_tf_ins ) &
                        / a_wp_eff 

    ! Resistive coil
    else

        ! Picking the conductor material Young's modulus
        if ( i_tf_sup == 0 ) then
            eyoung_cond = eyoung_copper
        else if ( i_tf_sup == 2 ) then
            eyoung_cond = eyoung_al
        end if

        ! No vertical force is assumed to be on the plasma side TF tube 
        f_vforce_case = 1.0D0

        ! Effective WP young modulus in the toroidal direction [Pa]
        ! Rem : effect of cooling pipes and insulation not taken into account 
        !       for now as it needs a radially dependent Young modulus
        eyoung_wp_t_eff = eyoung_cond
        eyoung_wp_t = eyoung_cond

        ! WP area using the stress model circular geometry (per coil) [m2]
        a_wp_eff = (r_wp_outer**2 - r_wp_inner**2) * theta_coil

        ! Effective conductor region young modulus in the vertical direction [Pa]
        eyoung_wp_z = eyoung_ins * a_tf_ins / a_wp_eff &
                    + eyoung_cond * (1.0D0 - a_tf_ins / a_wp_eff) * (1.0D0 - fcoolcp)

        ! Effective young modulus used in stress calculations
        eyoung_wp_z_eff = eyoung_wp_z

        ! Effect conductor layer inner/outer radius
        r_wp_inner_eff = r_wp_inner
        r_wp_outer_eff = r_wp_outer

    end if 

    ! Effective total inboard vertical tension for stress calculation [N]
    vforce_eff = vforce_inboard_tot * f_vforce_case

    ! Thickness of the layer representing the WP in stress calcualtions [m]
    dr_tf_wp_eff = r_wp_outer_eff - r_wp_outer_eff

    ! Thickness of WP with homogeneous stress property [m]
    dr_wp_layer = dr_tf_wp_eff / dble(n_tf_graded_layers)

    ! Loop on layers
    do ii = 1, n_tf_graded_layers
        
        ! Homogeneous current in (super)conductor
        jeff(n_tf_bucking + ii) = ritfc / (pi * (r_wp_outer_eff**2 - r_wp_inner_eff**2))

        ! Same thickness for all WP layers in stress calculation
        radtf(n_tf_bucking + ii) = r_wp_inner_eff + dble(ii-1)*dr_wp_layer

        ! Young modulus
        eyoung_p(n_tf_bucking + ii) = eyoung_wp_t_eff
        eyoung_z(n_tf_bucking + ii) = eyoung_wp_z_eff

        ! Poisson's ratio
        if ( i_tf_sup == 0 ) then
            poisson_p(n_tf_bucking + ii) = poisson_copper
            poisson_z(n_tf_bucking + ii) = poisson_copper
            
        ! SC magnets smeared properties
        else if ( i_tf_sup == 1 ) then 
            poisson_p(n_tf_bucking + ii) = poisson_steel
            poisson_z(n_tf_bucking + ii) = poisson_steel
        
        ! Aluminium properties
        else 
            poisson_p(n_tf_bucking + ii) = poisson_al
            poisson_z(n_tf_bucking + ii) = poisson_al
        end if 
    end do

    ! last layer radius
    radtf(n_tf_layer + 1) = r_wp_outer_eff
    ! ---  
    ! ------------------------



    ! RADIAL STRESS SUBROUTINES CALL 
    ! ------------------------------
    ! Stress model not valid the TF does not contain any hole
    ! Current action : trigger and error and add a little hole
    !                  to allow stress calculations 
    ! Rem SK : Can be easily ameneded playing around the boundary conditions
    if ( abs(radtf(1)) < epsilon(radtf(1)) ) then
        call report_error(245)
        radtf(1) = 1.0D-9
    end if
    ! ---


    ! Old generalized plane stress model
    ! ---
    if ( i_tf_plane_stress == 1 ) then

        ! Plane stress calculation (SC) [Pa]
        call plane_stress( poisson_p, radtf, eyoung_p, jeff, & ! Inputs
                           n_tf_layer, n_radial_array,       & ! Inputs
                           sig_tf_r, sig_tf_t, deflect, radial_array ) ! Outputs
    
        ! Vertical stress [Pa]  
        sig_tf_z = vforce / (acasetf + acndttf*n_tf_turn) ! Array equation

        ! Case strain
        casestr = sig_tf_z(n_tf_bucking) / eyoung_steel

        ! Young's modulus in vertical direction on WP
        eyzwp = eyngzwp(eyoung_steel,eyoung_ins,eyoung_winding,t_ins_eff,thwcndut,tcbs)
    
        ! Strain in vertical direction on WP
        windstrain = sig_tf_z(n_tf_bucking+1) / eyzwp
    
        ! Radial strain in insulator
        insstrain = sig_tf_r(n_radial_array) / eyoung_ins * &
                    edoeeff(eyoung_steel, eyoung_ins, t_ins_eff, thwcndut, tcbs)
    ! ---


    ! New generalized plane strain formulation
    ! ---
    else 
        ! Generalized plane strain calculation [Pa]
        call generalized_plane_strain( poisson_p, poisson_z, eyoung_p, eyoung_z,  & ! Inputs
                                       radtf, jeff, vforce_eff,                   & ! Inputs
                                       n_tf_layer, n_radial_array, n_tf_bucking,  & ! Inputs
                                       radial_array, sig_tf_r, sig_tf_t, sig_tf_z,    & ! Outputs
                                       strain_tf_r, strain_tf_t, strain_tf_z, deflect ) ! Outputs
    end if
    ! ---

    ! Storing the smeared properties for output
    if ( iprint == 1 ) then
        sig_tf_smeared_r = sig_tf_r   ! Array equation
        sig_tf_smeared_t = sig_tf_t   ! Array equation
        sig_tf_smeared_z = sig_tf_z   ! Array equation
    end if
    ! ------------------------------



    ! STRESS DISTRIBUTIONS CORRECTIONS
    ! --------------------------------
    ! SC central solenoid coil stress unsmeating (bucked and wedged only)
    ! --- 
    if ( i_tf_bucking >= 2 .and. ipfres == 0 ) then

        ! Central Solenoid (OH) steel conduit stress unsmearing factor
        fac_oh = 0.5D0 * t_turn_oh / t_cond_oh 

        do ii = 1, n_radial_array

            ! CS (OH) superconducting case stress unsmearing
            sig_tf_r(ii) = sig_tf_r(ii) * fac_oh
            sig_tf_t(ii) = sig_tf_t(ii) / oh_steel_frac
            sig_tf_z(ii) = sig_tf_z(ii) * fac_oh
        end do
    end if
    ! ---


    ! No TF vertical forces on CS and CS-TF layer (bucked and wedged only)
    ! ---
    ! This correction is only applied if the plane stress model is used
    ! as the generalized plane strain calculates the vertical stress properly
    if ( i_tf_bucking >= 2 .and. i_tf_plane_stress == 1 ) then
        do ii = 1, (n_tf_bucking-1)*n_radial_array
            sig_tf_z(ii) = 0.0D0
        end do
    end if
    ! ---


    ! Toroidal coil unsmearing
    ! ---
    ! Copper magnets
    if ( i_tf_sup == 0 ) then

        ! Vertical force unsmearing factor
        fac_sig_z = eyoung_copper / eyoung_wp_z_eff

        ! Toroidal WP steel stress unsmearing factor
        fac_sig_t = 1.0D0
        fac_sig_r = 1.0D0

    else if ( i_tf_sup == 1 ) then

        ! Vertical WP steel stress unsmearing factor
        if ( i_tf_plane_stress == 0 ) then
            fac_sig_z = eyoung_steel / eyoung_wp_z_eff
            fac_sig_z_wp_av = eyoung_wp_z / eyoung_wp_z_eff
        else
            fac_sig_z = 1.0D0
        end if  

        ! Toroidal WP steel conduit stress unsmearing factor
        ! Rem : These correction factors are calculated with the genuine WP geom
        fac_sig_t = ( dr_tf_wp / ( dr_tf_wp - 2.0D0 * ( tinstf + tfinsgap ) ) ) & 
                  * ( 0.5D0 * t_turn_radial / thwcndut )

        ! Radial WP steel conduit stress unsmearing factor
        fac_sig_r = ( t_wp_toroidal_av / ( t_wp_toroidal_av - 2.0D0 * ( tinstf + tfinsgap ) ) ) & 
                  * ( 0.5D0 * t_turn_toroidal / thwcndut )

    else if ( i_tf_sup == 2 ) then
        
        ! Vertical WP steel stress unsmearing factor
        fac_sig_z = eyoung_al / eyoung_wp_z_eff

        ! Toroidal WP steel stress unsmearing factor
        ! NO CALCULTED FOR THE MOMENT (to be done later)
        fac_sig_t = 1.0D0
        fac_sig_r = 1.0D0
    
    end if
    
    ! Application of the corrections on the WP layers
    ! GRADED MODIF : add another do loop to allow the graded properties
    !                to be taken into account
    do ii = n_tf_bucking * n_radial_array + 1, n_tf_layer*n_radial_array  
        sig_tf_wp_av_z(ii - n_tf_bucking * n_radial_array) = sig_tf_z(ii) * fac_sig_z_wp_av
        sig_tf_r(ii) = sig_tf_r(ii) * fac_sig_r
        sig_tf_t(ii) = sig_tf_t(ii) * fac_sig_t
        sig_tf_z(ii) = sig_tf_z(ii) * fac_sig_z  
    end do
    ! ---


    ! TRESCA/VM stress calculations
    ! -----------------------------
    ! Array equation
    sig_tf_tresca = max( abs(sig_tf_r - sig_tf_t), &
                         abs(sig_tf_r - sig_tf_z), &
                         abs(sig_tf_z - sig_tf_t) )

    ! Array equation
    if ( iprint == 1 ) then
        sig_tf_vmises = sqrt( 0.5D0*(  (sig_tf_r - sig_tf_t)**2  &
                                     + (sig_tf_r - sig_tf_z)**2  &
                                     + (sig_tf_z - sig_tf_t)**2 ) )
    end if

    ! Array equation
    s_tresca_cond_cea = sig_tf_tresca


    ! SC condcuting layer stress distribution corrections
    ! ---
    if ( i_tf_sup == 1 ) then

        ! GRADED MODIF : add another do loop to allow the graded properties
        !                to be taken into account
        do ii = n_tf_bucking * n_radial_array + 1, n_tf_layer*n_radial_array
       
            ! Addaped Von-mises stress calculation to WP strucure [Pa]
            if ( iprint == 1 ) then
                svmxz = sigvm( 0.0D0, sig_tf_t(ii), sig_tf_z(ii), 0.0D0,0.0D0,0.0D0)
                svmyz = sigvm( sig_tf_r(ii), 0.0D0, sig_tf_z(ii), 0.0D0,0.0D0,0.0D0)
                sig_tf_vmises(ii) = max(svmxz, svmyz)
            end if

            ! TRESCA stress using CEA calculation [Pa]
            s_tresca_cond_cea(ii) = 1.02D0*abs(sig_tf_r(ii)) + 1.6D0*sig_tf_z(ii)
        end do
    end if
    ! ---
    ! -----------------------------



    ! Output formating : Maximum TRESCA per layers
    ! ----------------
    do ii = 1, n_tf_layer
        sig_max = 0.0D0
        ii_max = 0

        do jj = (ii-1)*n_radial_array + 1, ii*n_radial_array

            ! CEA out of plane approximation
            if ( i_tf_tresca == 1 .and. i_tf_sup == 1 .and. ii >= i_tf_bucking + 1 ) then
                if ( sig_max < s_tresca_cond_cea(jj) ) then
                    sig_max = s_tresca_cond_cea(jj)
                    ii_max = jj
                end if

            ! Conventionnal TRESCA
            else 
                if ( sig_max < sig_tf_tresca(jj) ) then
                    sig_max = sig_tf_tresca(jj)
                    ii_max = jj
                end if
            end if
        end do

        ! OUT.DAT output
        if ( iprint == 1 ) then
            sig_tf_r_max(ii) = sig_tf_r(ii_max)
            sig_tf_t_max(ii) = sig_tf_t(ii_max)
            sig_tf_z_max(ii) = sig_tf_z(ii_max)
            sig_tf_vmises_max(ii) = sig_tf_vmises(ii_max)
        end if

        ! Maximum TRESCA (or CEA OOP correction)
        if ( i_tf_tresca == 1 .and. i_tf_sup == 1 .and. ii >= i_tf_bucking + 1 ) then
            sig_tf_tresca_max(ii) = s_tresca_cond_cea(ii_max)
        else
            sig_tf_tresca_max(ii) = sig_tf_tresca(ii_max)
        end if
    end do

    ! Constrains equation TRESCA stress values
    strtf2 = sig_tf_tresca_max(n_tf_bucking + 1) ! Maximum assumed in the first graded layer
    if ( i_tf_bucking >= 1 ) strtf1 = sig_tf_tresca_max(n_tf_bucking)
    if ( i_tf_bucking >= 2 ) strtf0 = sig_tf_tresca_max(1)
    ! ----------------

    if ( iprint == 1 ) call out_stress

    contains
    subroutine out_stress
        !! Subroutine showing the writing the TF midplane stress analysis
        !! in the output file and the stress distribution in the SIG_TF.DAT
        !! file used to plot stress distributions
        !! Author : S. Kahn

        use process_output, only: osubhd, ocmmnt, oheadr, ovarre, int2char
        use constants, only: mfile
        implicit none

        character(len=1) :: intstring
        !! Char used for integer convertion to string
        
        ! Stress output section
        call oheadr(outfile,'TF coils ')
        call osubhd(outfile,'TF Coil Stresses (CCFE model) :')
        
        if ( i_tf_plane_stress == 1 ) then
            call ocmmnt(outfile, 'Plane stress model with smeared properties')
        else 
            call ocmmnt(outfile, 'Generalized plane strain model')
        end if

        call ovarre(outfile, 'Allowable Tresca stress limit (Pa)','(alstrtf)',alstrtf)
        if ( i_tf_tresca == 1  .and. i_tf_sup == 1) then
            call ocmmnt(outfile, 'WP conduit TRESCA stress corrected using CEA formula (i_tf_tresca = 1)')
        end if

        if ( i_tf_bucking >= 2) then
            call ocmmnt(outfile, 'No stress limit imposed on the TF-CS interface layer')
            call ocmmnt(outfile, '  -> Too much unknow on it material choice/properties')
        end if 

        ! OUT.DAT data on maximum TRESCA stress values
        call ocmmnt(outfile, 'Structural materal stress of the point of maximum TRESCA stress per layer')
        call ocmmnt(outfile, 'Please use utility/plot_TF_stress.py for radial plots plots summary')

        select case (i_tf_bucking)
            case (0)
                if (i_tf_sup == 1 ) then
                    write(outfile,'(t2, "Layers", t26, *(a11) )') "WP"
                else 
                    write(outfile,'(t2, "Layers", t26, *(a11) )') "conductor"
                end if
            case (1)
                if (i_tf_sup == 1 ) then
                    write(outfile,'(t2, "Layers", t26, *(a11) )') "Steel case", "WP"
                else 
                    write(outfile,'(t2, "Layers", t26, *(a11) )') "bucking", "conductor"
                end if
            case (2)
                if (i_tf_sup == 1 ) then
                    write(outfile,'(t2, "Layers", t26, *(a12) )') "CS", "Steel case", "WP"
                else 
                    write(outfile,'(t2, "Layers", t26, *(a12) )') "CS", "bucking", "conductor"
                end if
            case (3)
                if (i_tf_sup == 1 ) then

                    write(outfile,*) "Layers                         CS        interface    Steel case        WP"
                else 
                    write(outfile,*) "Layers                         CS        interface      bucking      conductor"
                end if
        end select
        
        write(outfile,'(t2, "Radial"    ," stress", t20, "(MPa)",t26, *(F11.3,3x))') &
              sig_tf_r_max*1.0D-6
        write(outfile,'(t2, "toroidal"  ," stress", t20, "(MPa)",t26, *(F11.3,3x))') &
              sig_tf_t_max*1.0D-6
        write(outfile,'(t2, "Vertical"  ," stress", t20, "(MPa)",t26, *(F11.3,3x))') &
              sig_tf_z_max*1.0D-6
        write(outfile,'(t2, "Von-Mises" ," stress", t20, "(MPa)",t26, *(F11.3,3x))') &
              sig_tf_vmises_max*1.0D-6
        if ( i_tf_tresca == 1 .and. i_tf_sup == 1 ) then
            write(outfile,'(t2, "CEA TRESCA"    ," stress", t20, "(MPa)",t26, *(F11.3,3x))') sig_tf_tresca_max*1.0D-6
        else 
            write(outfile,'(t2, "TRESCA"    ," stress", t20, "(MPa)",t26, *(F11.3,3x))') sig_tf_tresca_max*1.0D-6
        end if
        write(outfile, *) ''
        write(outfile,'(t2, "Toroidal"    ," modulus", t20, "(GPa)",t26, *(F11.3,3x))') eyoung_p * 1.0D-9
        write(outfile,'(t2, "Vertical"    ," modulus", t20, "(GPa)",t26, *(F11.3,3x))') eyoung_z * 1.0D-9
        write(outfile,* ) ''
        call ovarre(outfile,'WP toroidal modulus (GPa)','(eyoung_wp_t*1.0D-9)', eyoung_wp_t*1.0D-9, 'OP ')
        call ovarre(outfile,'WP vertical modulus (GPa)','(eyoung_wp_z*1.0D-9)', eyoung_wp_z*1.0D-9, 'OP ')

        ! MFILE.DAT data
        do ii = 1, n_tf_bucking + 1
            intstring = int2char(ii)    
            call ovarre(mfile,'Radial    stress at maximum TRESCA of layer '//intstring// &
                        ' (Pa)', '(sig_tf_r_max('//intstring//'))', sig_tf_r_max(ii) )
            call ovarre(mfile,'toroidal  stress at maximum TRESCA of layer '//intstring// &
                        ' (Pa)', '(sig_tf_t_max('//intstring//'))', sig_tf_t_max(ii) )
            call ovarre(mfile,'Vertical  stress at maximum TRESCA of layer '//intstring// &
                        ' (Pa)', '(sig_tf_z_max('//intstring//'))', sig_tf_z_max(ii) )
            call ovarre(mfile,'Von-Mises stress at maximum TRESCA of layer '//intstring// &
                        ' (Pa)', '(sig_tf_vmises_max('//intstring//'))', sig_tf_vmises_max(ii) )
            if ( i_tf_tresca == 1 .and. i_tf_sup == 1 ) then
                call ovarre(mfile,'Maximum CEA TRESCA stress '//intstring// &
                           ' (Pa)', '(sig_tf_tresca_max('//intstring//'))', sig_tf_tresca_max(ii) )
            else           
                call ovarre(mfile,'Maximum TRESCA stress '//intstring// &
                            ' (Pa)', '(sig_tf_tresca_max('//intstring//'))', sig_tf_tresca_max(ii) )
            end if
        end do

        ! SIG_TF.DAT storage  
        write(sig_file,'(t2, "Points per layers"                 ,t26, *(I11,3x))') n_radial_array          
        write(sig_file,*) 
        write(sig_file,'(t2, "radius"              , t20, "(m)"  ,t26, *(F11.3,3x))') radial_array
        write(sig_file,'(t2, "Radial"    ," stress", t20, "(MPa)",t26, *(F11.3,3x))') sig_tf_r*1.0D-6
        write(sig_file,'(t2, "toroidal"  ," stress", t20, "(MPa)",t26, *(F11.3,3x))') sig_tf_t*1.0D-6
        write(sig_file,'(t2, "Vertical"  ," stress", t20, "(MPa)",t26, *(F11.3,3x))') sig_tf_z*1.0D-6
        write(sig_file,'(t2, "Radial"    ," smeared stress", t20, "(MPa)",t26, *(F11.3,3x))') sig_tf_smeared_r*1.0D-6
        write(sig_file,'(t2, "toroidal"  ," smeared stress", t20, "(MPa)",t26, *(F11.3,3x))') sig_tf_smeared_t*1.0D-6
        write(sig_file,'(t2, "vertical"  ," smeared stress", t20, "(MPa)",t26, *(F11.3,3x))') sig_tf_smeared_z*1.0D-6
        write(sig_file,'(t2, "Von-Mises" ," stress", t20, "(MPa)",t26, *(F11.3,3x))') sig_tf_vmises*1.0D-6
        write(sig_file,'(t2, "TRESCA"    ," stress", t20, "(MPa)",t26, *(F11.3,3x))') sig_tf_tresca*1.0D-6
        if ( i_tf_sup == 1 ) then
            write(sig_file,'(t2, "CEA TRESCA"," stress", t20, "(MPa)",t26, *(F11.3,3x))') s_tresca_cond_cea*1.0D-6
        else 
            write(sig_file,'(t2, "TRESCA"    ," stress", t20, "(MPa)",t26, *(F11.3,3x))') sig_tf_tresca*1.0D-6
        end if 
        write(sig_file,*) 
        write(sig_file,*) 'Displacement'         
        write(sig_file,'(t2, "rad. displacement", t20, "(mm)",t26, *(F11.5,5x))') deflect*1.0D3
        if ( i_tf_plane_stress /= 1 ) then
            write(sig_file,*)
            write(sig_file,*) 'Strain'    
            write(sig_file,'(t2, "radial strain"   ,t26, *(F11.8,3x))') strain_tf_r
            write(sig_file,'(t2, "toroidal strain" ,t26, *(F11.8,3x))') strain_tf_t
            write(sig_file,'(t2, "vertical strain" ,t26, *(F11.8,3x))') strain_tf_z
        end if

        if ( i_tf_sup == 1 ) then
            write(sig_file,'(t2, "WP"    ," smeared stress", t20, "(MPa)",t26, *(F11.3,3x))') sig_tf_wp_av_z*1.0D-6
        end if 

        ! Quantities from the plane stress stress formulation (no resitive coil output)
        if ( i_tf_plane_stress == 1 .and. i_tf_sup == 1 ) then
            ! Other quantities (displacement strain, etc..)
            call ovarre(outfile,'Maximum radial deflection at midplane (m)','(deflect)',&
                                deflect(n_radial_array), 'OP ')     
            call ovarre(outfile,'Vertical strain on casing','(casestr)', casestr, 'OP ')
            call ovarre(outfile,'Vertical strain on winding pack','(windstrain)', windstrain, 'OP ')
            call ovarre(outfile,'Radial strain on insulator','(insstrain)', insstrain, 'OP ')
        end if

    end subroutine out_stress

end subroutine stresscl

! !!!!!!!!!!!!!!!!!!!!!!!!!!!!!!!!!!!!!!!!!!!!!!!!!!!!!!!!!!!!!!!!!!

subroutine plane_stress( nu, rad, ey, j,          & ! Inputs
                         nlayers, n_radial_array, & ! Inputs
                         sigr, sigt, r_deflect, rradius ) ! Outputs

    !! Calculates the stresses in a superconductor TF coil
    !! inboard leg at the midplane using the plain stress approximation 
    !! author: P J Knight, CCFE, Culham Science Centre
    !! author: J Morris, CCFE, Culham Science Centre
    !! author: S Kahn, CCFE, Culham Science Centre
    !! This routine calculates the stresses in a superconductor TF coil
    !! inboard leg at midplane.
    !! <P>A 2 layer plane stress model developed by CCFE is used. The first layer
    !! is the steel case inboard of the winding pack, and the second
    !! layer is the winding pack itself.
    !! PROCESS Superconducting TF Coil Model, J. Morris, CCFE, 1st May 2014
    ! !!!!!!!!!!!!!!!!!!!!!!!!!!!!!!!!!!!!!!!!!!!!!!!
    use constants, only: pi, rmu0
    use maths_library, only: linesolv
    implicit none

    !  Arguments

    integer, intent(in) :: n_radial_array
    !! Number of elements per layers used in stress analysis 
    !! quantities arrays (stress, strain, displacement) 

    integer, intent(in) :: nlayers
    !! Number of layers considered in the stress model

    real(dp), dimension(nlayers), intent(in) :: nu
    !! Poisson's ratio

    real(dp), dimension(nlayers+1), intent(in) :: rad
    !! Layers delimitation radii [m]
    
    real(dp), dimension(nlayers), intent(in) :: ey
    !! Young modulae [Pa]
    
    real(dp), dimension(nlayers), intent(in) :: j
    !! Layers effective current density [A/m2]

    real(dp), dimension(nlayers*n_radial_array), intent(out) :: sigr
    !! Radial stress radial distribution [Pa]
    
    real(dp), dimension(nlayers*n_radial_array), intent(out) :: sigt
    !! Toroidal stress radial distribution [Pa]

    real(dp), dimension(nlayers*n_radial_array), intent(out) :: r_deflect
    !! Radial deflection (displacement) radial distribution [m]

    real(dp), dimension(nlayers*n_radial_array), intent(out) :: rradius
    !! Radius array [m]


    ! Local variables
    ! ---
    ! Lorentz body force parametres
    real(dp), dimension(nlayers) :: alpha
    real(dp), dimension(nlayers) :: beta

    ! Strain to stress hooke's law coeficient
    real(dp), dimension(nlayers) :: kk

    ! Layer area
    real(dp), dimension(nlayers) :: area
    
    ! Matrix encoding the integration constant cc coeficients 
    real(dp), dimension(2*nlayers, 2*nlayers) :: aa
    
    ! Vector encoding the alpha/beta (lorentz forces) contribution
    real(dp), dimension(2*nlayers) :: bb

    ! Integration constants vector (solution)
    real(dp), dimension(2*nlayers) :: cc
    real(dp), dimension(nlayers) :: c1, c2

    ! Variables used for radial stress distribution  
    real(dp) :: dradius
    real(dp) :: inner_layer_curr
    real(dp) :: rad_c

    integer :: ii
    integer :: jj
    ! !!!!!!!!!!!!!!!!!!!!!!!!!!!!!!!!!!!!!!!!!!!!!!!

    ! Layer parameterisation
    ! ***
    ! Array equation
    kk = ey/(1.0D0 - nu**2)

    ! Lorentz forces parametrisation coeficients (array equation)
    alpha = 0.5D0*rmu0 * j**2 / kk
    
    inner_layer_curr = 0.0D0
    do ii = 1, nlayers

        beta(ii) = 0.5D0*rmu0 * j(ii) * ( inner_layer_curr - pi*j(ii)*rad(ii)**2 ) / (pi*kk(ii))

        ! Layer area
        area(ii) = pi * (rad(ii+1)**2 - rad(ii)**2)

        ! Total current carried by the inners layers 
        inner_layer_curr = inner_layer_curr + area(ii)*j(ii)
    end do
    ! ***


    ! Left hand side matrix aa
    ! ***
    aa(:,:) = 0.0D0
    
    ! Null radial stress at R(1)
    aa(1,1) = kk(1) * (1.0D0+nu(1))
    aa(1,2) = -kk(1) * (1.0D0-nu(1))/(rad(1)**2)


    ! Inter-layer boundary conditions
    if ( nlayers /= 1 ) then 
        do ii = 1, nlayers - 1

            ! Continuous radial normal stress at R(ii+1)
            aa(2*ii, 2*ii-1) = kk(ii) * ( 1.0D0 + nu(ii) )
            aa(2*ii, 2*ii  ) = -kk(ii) * ( 1.0D0 - nu(ii) ) / rad(ii+1)**2 
            aa(2*ii, 2*ii+1) = -kk(ii+1) * ( 1.0D0 + nu(ii+1) )
            aa(2*ii, 2*ii+2) = kk(ii+1) * ( 1.0D0 - nu(ii+1) ) / rad(ii+1)**2 

            ! Continuous displacement at R(ii+1)
            aa(2*ii+1, 2*ii-1) = rad(ii+1)
            aa(2*ii+1, 2*ii  ) = 1.0D0 / rad(ii+1)
            aa(2*ii+1, 2*ii+1) = -rad(ii+1)
            aa(2*ii+1, 2*ii+2) = -1.0D0 / rad(ii+1)

        end do
    end if

    ! Radial stress = 0
    aa(2*nlayers, 2*nlayers - 1) =  kk(nlayers) * ( 1.0D0 + nu(nlayers) )
    aa(2*nlayers, 2*nlayers    ) = -kk(nlayers) * ( 1.0D0 - nu(nlayers) ) / rad(nlayers+1)**2
    ! ***

    ! Right hand side vector bb
    ! ***
    ! Null radial stress at R(1)
    bb(1) = -kk(1) * ( 0.125D0*alpha(1)*(3.0D0+nu(1))*rad(1)**2   &
                     + 0.5D0*beta(1)*(1.0D0 + (1.0D0+nu(1))*log(rad(1))) )

    ! Inter-layer boundary conditions
    if ( nlayers /= 1 ) then 
        do ii = 1, nlayers - 1

            ! Continuous radial normal stress at R(ii+1)
            bb(2*ii) = -kk(ii) * ( 0.125D0*alpha(ii)*(3.0D0+nu(ii))*rad(ii+1)**2   &
                                  + 0.5D0*beta(ii)*(1.0D0 + (1.0D0+nu(ii))*log(rad(ii+1))) ) &
                       +kk(ii+1) * ( 0.125D0*alpha(ii+1)*(3.0D0+nu(ii+1))*rad(ii+1)**2   &
                                  + 0.5D0*beta(ii+1)*(1.0D0 + (1.0D0+nu(ii+1))*log(rad(ii+1))) )

            ! Continuous displacement at R(ii+1)
            bb(2*ii+1) = - 0.125D0*alpha(ii)  * rad(ii+1)**3 - 0.5D0*beta(ii)  *rad(ii+1)*log(rad(ii+1))  &
                         + 0.125D0*alpha(ii+1)* rad(ii+1)**3 + 0.5D0*beta(ii+1)*rad(ii+1)*log(rad(ii+1))
        end do
    end if

    ! Null radial stress at R(nlayers+1)
    bb(2*nlayers) = -kk(nlayers) * ( 0.125D0*alpha(nlayers)*(3.0D0+nu(nlayers))*rad(nlayers+1)**2  &
                                   + 0.5D0*beta(nlayers)*(1.0D0 + (1.0D0+nu(nlayers))*log(rad(nlayers+1))) )
    ! ***

    !  Find solution vector cc
    ! ***
    cc(:) = 0.0D0
    call linesolv(aa, 2*nlayers, bb, cc)

    !  Multiply c by (-1) (John Last, internal CCFE memorandum, 21/05/2013)
    do ii = 1, nlayers
        c1(ii) = cc(2*ii-1) 
        c2(ii) = cc(2*ii) 
    end do
    ! ***
    ! ------
    

    ! Radial/toroidal/vertical stress radial distribution
    ! ------
    rradius(:) = 0.0D0
    sigr(:) = 0.0D0
    sigt(:) = 0.0D0
    r_deflect(:) = 0.0D0

    do ii = 1, nlayers

        dradius = (rad(ii+1) - rad(ii)) / dble(n_radial_array)
        do jj = (ii-1)*n_radial_array + 1, ii*n_radial_array

            rad_c = rad(ii) + dradius*dble(jj - n_radial_array*(ii-1) - 1)
            rradius(jj) = rad_c


            ! Radial stress radial distribution [Pa]
            sigr(jj) = kk(ii) * ( (1.0D0+nu(ii))*c1(ii) - ((1.0D0-nu(ii))*c2(ii))/ rad_c**2 &
                                  + 0.125D0*(3.0D0 + nu(ii))*alpha(ii)* rad_c**2            &
                                  + 0.5D0*beta(ii)*(1.0D0 + (1.0D0+nu(ii))*log(rad_c)) )

            ! Radial stress radial distribution [Pa]
            sigt(jj) = kk(ii) * ( (1.0D0+nu(ii))*c1(ii) + (1.0D0-nu(ii))*c2(ii)/ rad_c**2 &
                                  + 0.125D0*(1.0D0+3.0D0*nu(ii))*alpha(ii)*rad_c**2       &
                                  + 0.5D0*beta(ii)*(nu(ii) + (1.0D0+nu(ii))*log(rad_c)) )

            !  Deflection [m]
            r_deflect(jj) = c1(ii)*rad_c + c2(ii)/rad_c      &
                              + 0.125D0*alpha(ii) * rad_c**3 &
                              + 0.5D0*beta(ii) * rad_c*log(rad_c)

        end do
    end do
   ! ---
 
end subroutine plane_stress

! !!!!!!!!!!!!!!!!!!!!!!!!!!!!!!!!!!!!!!!!!!!!!!!!!!!!!!!!!!!!!!!!!!

subroutine generalized_plane_strain( nu_p, nu_z, ey_p, ey_z, rad, d_curr, v_force,   & ! Inputs
                                     nlayers, n_radial_array, i_tf_bucking,          & ! Inputs
                                     rradius, sigr, sigt, sigz,              & ! Outputs
                                     strain_r, strain_t, strain_z, r_deflect ) ! Outputs
      
    !! Author : S. Kahn, CCFE
    !! Jan 2020
    !! This subroutine estimates the normal stresses/strains and radial displacement
    !! radial distributions of a multilayer cylinder with forces at its ends,                                     
    !! assuming the generalized plain strain formulation. This formlation relies
    !! on the fact that the vertical forces are applied far enough at the ends
    !! so that vertical strain can be approximated radially constant. 
    !! The form of the radial displacement is calculated in the reference (issue #991)
    !! up to two integration constants c1 and c2 per layers. As the geometry is 
    !! cylindrical it is enough to deduce all the normal stress/strains distributions.
    !! The c1 and c2 constants are then estimated from the inter-layers boundary 
    !! conditions, assuming radial displacement and normal stress continuity,
    !! and null radial stress at the TF(-CS) system, using a marix formulation. 
    !! A more recent possiblity consider designs where the CS as a support 
    !! for the TF centering pressure (B&W). For this design, the TF coil and the
    !! CS vertical strains must be insulated as the TF gets taller with the 
    !! current and the CS shrinks with current. Hence, two vertical boundary  
    !! conditions must be applied separately on the strain generalization
    !! parameter calculation and removing the inter TF-CS layers matrix cross
    !!  terms.
    ! !!!!!!!!!!!!!!!!!!!!!!!!!!!!!!!!!!!!!!!!!!!!!!!
    use constants, only: rmu0, pi
    use maths_library, only: linesolv
    implicit none

    ! Inputs
    ! ---
    integer, intent(in) :: n_radial_array
    !! Number of elements per layers used in stress analysis 
    !! quantities arrays (stress, strain, displacement) 

    integer, intent(in) :: nlayers
    !! Total number of layers

    integer, intent(in) :: i_tf_bucking
    !! Switch for bucking cylinder (case)
    !!   0 : No casing/bucking cylinder
    !!   1 : casing/buling cylinder
    !!   2 : Bucked and wedged design
    !!   3 : Bucked and wedged design with CS-TF interlayer

    real(dp), dimension(nlayers), intent(in) :: nu_p
    !! Toroidal plan's Poisson's ratios 

    real(dp), dimension(nlayers), intent(in) :: nu_z
    !! Toroidal plan to vertical direction's Poisson's ratios 

    real(dp), dimension(nlayers), intent(in) :: ey_p
    !! Toroidal plan's Young modulae

    real(dp), dimension(nlayers), intent(in) :: ey_z
    !! Vertical direction's Young modulae
        
    real(dp), dimension(nlayers), intent(in) :: d_curr
    !! Layers current densities [A.m-2]
      
    real(dp), dimension(nlayers+1), intent(in) :: rad
    !! Radii of the layers boundaries [m], starting from the innermost
    !! i.e. the blking/casing cylinder
        
    real(dp), intent(in) :: v_force
    !! Electromecanical vertical forces
    ! ---
      
        
    ! Outputs
    ! ---
    real(dp), dimension(n_radial_array*nlayers), intent(out) :: sigr
    !! Stress distribution in the radial direction (r) [Pa]

    real(dp), dimension(n_radial_array*nlayers), intent(out) :: sigt
    !! Stress distribution in the toroidal direction (t) [Pa]

    real(dp), dimension(n_radial_array*nlayers), intent(out) :: sigz
    !! Stress distribution in the vertical direction (z)

    real(dp), dimension(n_radial_array*nlayers), intent(out) :: strain_r
    !! Strain distribution in the radial direction (r)

    real(dp), dimension(n_radial_array*nlayers), intent(out) :: strain_t
    !! Strain distribution in the toroidal direction (t)
          
    real(dp), dimension(n_radial_array*nlayers), intent(out) :: strain_z
    !! Uniform strain in the vertical direction (z)

    real(dp), dimension(n_radial_array*nlayers), intent(out) :: r_deflect
    !! Radial displacement radial distribution [m]

    real(dp), dimension(nlayers*n_radial_array), intent(out) :: rradius
    !! Radius array [m]
    ! ---


    ! Local variables
    ! ---
    ! Lorentz body force parametres
    real(dp), dimension(nlayers) :: alpha
    real(dp), dimension(nlayers) :: beta
      
    ! Toroidal plane / vertical direction hooke's law coeficient
    real(dp), dimension(nlayers) :: kk_p
    real(dp), dimension(nlayers) :: kk_z

    ! Toroidal plan to vertical direction poisson's squared coefficient
    real(dp), dimension(nlayers) :: nu_z_eff2
    
    ! Body force parameter in displacement differential equation
    real(dp), dimension(nlayers) :: fr_par

    ! Radial/toroidal stress constant parameters
    real(dp), dimension(nlayers) :: cc_par_sig
    real(dp), dimension(nlayers) :: alpha_par_sigr
    real(dp), dimension(nlayers) :: alpha_par_sigt
    real(dp), dimension(nlayers) :: beta_par_sigr
    real(dp), dimension(nlayers) :: beta_par_sigt

    ! Layer area
    real(dp), dimension(nlayers) :: area

    ! Vertical strain parameters
    real(dp) :: sum_1
    real(dp) :: sum_2
    real(dp), dimension(nlayers) :: aleph
    real(dp), dimension(nlayers) :: beth
    real(dp), dimension(nlayers) :: par_1
    real(dp), dimension(nlayers) :: par_2

    ! Matrix encoding the integration constant cc coeficients 
    real(dp), dimension(2*nlayers, 2*nlayers) :: aa

    ! Vector encoding the alpha/beta (lorentz forces) contribution
    real(dp), dimension(2*nlayers) :: bb

    ! Integration constants vector (solution)
    real(dp), dimension(2*nlayers) :: cc
    real(dp), dimension(nlayers) :: c1, c2

    ! Variables used for radial stress distribution     
    real(dp) :: dradius  
    real(dp) :: inner_layer_curr
      
    ! Constraint strains for calculation (on for TF and CS systems)
    real(dp), dimension(2) :: strain_z_calc
      
    ! Indexes
    integer :: ii  ! Line in the aa matrix
    integer :: jj  ! Collumn in the aa matrix 
    ! ---    

    ! !!!!!!!!!!!!!!!!!!!!!!!!!!!!!!!!!!!!!!!!!!!!!!!
      
    ! The stress calcualtion differential equations is analytically sloved
    ! The final solution is given by the layer boundary conditions on
    ! radial stress and displacement between layers solved 
    ! The problem is set as aa.cc = bb, cc being the constant we search
    ! ------

    ! Layer parameterisation
    ! ***
    ! Vertical poisson's squared coefficient (array equation)
    nu_z_eff2 = nu_z**2 * ey_p / ey_z

    ! Stress to strain coeficients (array equation)
    kk_p = ey_p / ( 1.0D0 - nu_p - 2.0D0*nu_z_eff2 )
    kk_z = ey_z / ( 1.0D0 - nu_p - 2.0D0*nu_z_eff2 )

    ! Body force parameter in displacement differential equation (array equation)
    fr_par = ( 1.0D0 + nu_p ) / ( kk_p * ( 1.0D0 - nu_z_eff2 ) )

    ! Lorentz forces parametrisation coeficients (array equation)
    alpha = 0.5D0*rmu0 * d_curr**2 * fr_par

    inner_layer_curr = 0.0D0
    do ii = 1, nlayers

        beta(ii) = 0.5D0*rmu0 * d_curr(ii) * fr_par(ii) &
                 * ( inner_layer_curr - pi*d_curr(ii)*rad(ii)**2 ) / pi
         
        ! Layer area
        area(ii) = pi * (rad(ii+1)**2 - rad(ii)**2)

        ! Total current carried by the inners layers 
        inner_layer_curr = inner_layer_curr + area(ii)*d_curr(ii)
    end do
      
    ! Constant radial/toroidal stress parameters associated cc, alpha/8 and beta/2 
    !-!
    ! array equations
    cc_par_sig = ( nu_p - 1.0D0 + 2.0D0*nu_z_eff2 ) / ( 1.0D0 + nu_p )
    alpha_par_sigr = ( 3.0D0 + 1.0D0*nu_p - 2.0D0*nu_z_eff2 ) / ( 1.0D0 + nu_p )
    alpha_par_sigt = ( 1.0D0 + 3.0D0*nu_p + 2.0D0*nu_z_eff2 ) / ( 1.0D0 + nu_p )
    beta_par_sigr = ( 1.0D0 - nu_z_eff2 ) / ( 1.0D0 + nu_p )
    beta_par_sigt = ( nu_p  + nu_z_eff2 ) / ( 1.0D0 + nu_p )
    !-!

      
    ! Plain strain generalisation parameters
    ! Rem : if i_tf_bucking >= 2, the CS is used as a TF support structure
    !       with vertical strain insulation. If so, two vertical boundary  
    !       conditions (strain generalization) must be considered.
    !-!
    ! Cylindrical integrals parameters
    do ii = 1, nlayers
        par_1(ii) = pi * (rad(ii+1)**4 - rad(ii)**4)
        par_2(ii) = pi * (log(rad(ii+1)) * rad(ii+1)**2 - log(rad(ii)) * rad(ii)**2)
    end do

    ! CS layer parameter 
    ! Rem : no CS vertical tension (uncoupled & CS flux swing)
    sum_1 = 0.0D0
    sum_2 = 0.0D0
    aleph(:) = 0.0D0
    beth(:) = 0.0D0
    if ( i_tf_bucking >= 2 ) then
        do ii = 1, i_tf_bucking - 1
            sum_1 = sum_1 + kk_z(ii) * ( 1.0D0 - nu_p(ii) ) * area(ii)
        end do 
        do ii = 1, i_tf_bucking - 1 
            beth(ii) = - ( 2.0D0 * area(ii) * kk_z(ii) * nu_z_eff2(ii) / nu_z(ii) ) / sum_1   
        end do
    end if

    ! TF coil layers parameters
    sum_1 = 0.0D0
    sum_2 = 0.0D0
    do ii = max( 1, i_tf_bucking ), nlayers    
        sum_1 = sum_1 + kk_z(ii) * ( 1.0D0 - nu_p(ii) ) * area(ii)
        sum_2 = sum_2 + kk_z(ii) * ( nu_z_eff2(ii)/nu_z(ii) )  &
                                 * ( 0.25D0 * alpha(ii) * par_1(ii) + beta(ii) * par_2(ii) )
    end do

    ! TF bucking/nose casing layer
    do ii = max( 1, i_tf_bucking ), nlayers    
        aleph(ii) = (v_force - sum_2) / sum_1
        beth(ii) = - ( 2.0D0 * area(ii) * kk_z(ii) * nu_z_eff2(ii) / nu_z(ii) ) / sum_1
    end do
    !-!
    ! ***
      
      
    ! Left hand side matrix aa
    ! ***
    aa(:,:) = 0.0D0

    ! Null radial stress at R(1)
    aa(1,1) = kk_p(1)
    aa(1,2) = kk_p(1) * cc_par_sig(1) / rad(1)**2 

    ! Free standing TF system plain strain generalisation 
    if ( i_tf_bucking <= 1 ) then ! Free standing TF case
        do jj = 1, nlayers
            aa(1, 2*jj-1) = aa(1, 2*jj-1) + beth(jj)*kk_p(1)*nu_z(1)
        end do
    
    ! CS system plane strain generalization
    else if ( i_tf_bucking >= 2 ) then ! TF case bucked on CS
        do jj = 1, i_tf_bucking - 1
            aa(1, 2*jj-1) = aa(1, 2*jj-1) + beth(jj)*kk_p(1)*nu_z(1)
        end do
    end if

    ! Inter-layer boundary conditions
    if ( nlayers >= 2 ) then 
        
        ! Plane strain 
        do ii = 1, nlayers - 1

            ! Continuous radial normal stress at R(ii+1)
            aa(2*ii, 2*ii-1) = kk_p(ii)
            aa(2*ii, 2*ii  ) = kk_p(ii) * cc_par_sig(ii) / rad(ii+1)**2 
            aa(2*ii, 2*ii+1) = -kk_p(ii+1)
            aa(2*ii, 2*ii+2) = -kk_p(ii+1) * cc_par_sig(ii+1) / rad(ii+1)**2

            ! Continuous displacement at R(ii+1)
            aa(2*ii+1, 2*ii-1) = rad(ii+1)
            aa(2*ii+1, 2*ii  ) = 1.0D0 / rad(ii+1)
            aa(2*ii+1, 2*ii+1) = -rad(ii+1)
            aa(2*ii+1, 2*ii+2) = -1.0D0 / rad(ii+1)
        end do

        ! Free standing TF plain strain generalisation 
        if ( i_tf_bucking <= 1 ) then ! 
            do ii = 1, nlayers - 1
                do jj = 1, nlayers
                    aa(2*ii, 2*jj-1) = aa(2*ii, 2*jj-1) &
                                     + beth(jj)*(kk_p(ii)*nu_z(ii) - kk_p(ii+1)*nu_z(ii+1)) 
                end do
            end do

        ! TF case bucked on CS
        else if ( i_tf_bucking == 2 ) then 

            ! Layer 1-2 interface (vertical strain decoupled)
            aa(2,1) = aa(2,1) + beth(1) * kk_p(1) * nu_z(1) 
            do jj = 2, nlayers
                aa(2, 2*jj-1) = aa(2, 2*jj-1) - beth(jj) * kk_p(2)*nu_z(2)
            end do
            
            ! Remaining TF interfaces
            do ii = 2, nlayers - 1           
                do jj = 2, nlayers
                    aa(2*ii, 2*jj-1) = aa(2*ii, 2*jj-1) &
                                     + beth(jj)*(kk_p(ii)*nu_z(ii) - kk_p(ii+1)*nu_z(ii+1)) 
                end do
            end do

        ! TF case bucked on CS with TF-CS interlayer
        else if ( i_tf_bucking == 3 ) then 

            ! Layer 1-2 interface
            do jj = 1, 2
                aa(2, 2*jj-1) = aa(2, 2*jj-1) + beth(jj) * ( kk_p(1)*nu_z(1) - kk_p(2)*nu_z(2) )
            end do
      
            ! Layer 2-3 interface (vertical strain decoupled)
            do jj = 1, 2
                aa(4, 2*jj-1) = aa(4, 2*jj-1) + beth(jj) * kk_p(2) * nu_z(2) 
            end do
            do jj = 3, nlayers
                aa(4, 2*jj-1) = aa(4, 2*jj-1) - beth(jj) * kk_p(3) * nu_z(3) 
            end do
            
            ! Remaining TF interfaces
            do ii = 3, nlayers - 1
                do jj = 3, nlayers
                    aa(2*ii, 2*jj-1) = aa(2*ii, 2*jj-1) &
                                     + beth(jj)*(kk_p(ii)*nu_z(ii) - kk_p(ii+1)*nu_z(ii+1)) 
                end do
            end do
        end if
    end if

    ! Null radial stress at outermost radius at R(nlayers+1)
    aa(2*nlayers, 2*nlayers - 1) = kk_p(nlayers)
    aa(2*nlayers, 2*nlayers    ) = kk_p(nlayers) * cc_par_sig(nlayers) / rad(nlayers+1)**2

    ! Plain strain generalisation
    do jj = max(i_tf_bucking, 1), nlayers
        aa(2*nlayers, 2*jj-1) = aa(2*nlayers, 2*jj-1) + beth(jj)*kk_p(nlayers)*nu_z(nlayers)
    end do
    ! ***

    ! Right hand side vector bb
    ! ***
    ! Null radial stress at R(1)
    bb(1) = -kk_p(1) * ( 0.125D0*alpha(1) * rad(1)**2 * alpha_par_sigr(1)     &
                       + 0.5D0*beta(1) * ( beta_par_sigr(1) + log(rad(1)) )   &
                       + nu_z(1)*aleph(1) ) ! Plain strain generalisation

    ! Inter-layer boundary conditions
    if ( nlayers /= 1 ) then 
        do ii = 1, nlayers - 1

            ! Continuous radial normal stress at R(ii+1)
            bb(2*ii) = - kk_p(ii) * ( 0.125D0*alpha(ii) * rad(ii+1)**2 * alpha_par_sigr(ii)   &
                                    + 0.5D0*beta(ii) * ( beta_par_sigr(ii) + log(rad(ii+1)) ) &
                                    + aleph(ii) * nu_z(ii) )        & ! Plain strain generalisation line
                       + kk_p(ii+1) * ( 0.125D0*alpha(ii+1) * rad(ii+1)**2 * alpha_par_sigr(ii+1)  &
                                      + 0.5D0*beta(ii+1) * ( beta_par_sigr(ii+1) + log(rad(ii+1))) &
                                      + aleph(ii+1) * nu_z(ii+1) )    ! Plain strain generalisation line

            ! Continuous displacement at R(ii+1)
            bb(2*ii+1) = - 0.125D0*alpha(ii) * rad(ii+1)**3 - 0.5D0*beta(ii) * rad(ii+1)*log(rad(ii+1))  &
                         + 0.125D0*alpha(ii+1)* rad(ii+1)**3 + 0.5D0*beta(ii+1)*rad(ii+1)*log(rad(ii+1))

        end do
    end if

    ! Null radial stress at R(nlayers+1)
    bb(2*nlayers) = -kk_p(nlayers) * ( 0.125D0*alpha(nlayers)*rad(nlayers+1)**2 * alpha_par_sigr(nlayers)    &
                                     + 0.5D0*beta(nlayers) * (beta_par_sigr(nlayers) + log(rad(nlayers+1)) ) & 
                                     + nu_z(nlayers)*aleph(nlayers) )   ! Plain strain generalisation
    ! ***

    !  Find solution vector cc
    ! ***
    cc(:) = 0.0D0
    call linesolv(aa, 2*nlayers, bb, cc)

    do ii = 1, nlayers
        c1(ii) = cc(2*ii-1)
        c2(ii) = cc(2*ii)
    end do
    ! ***
    ! ------


    ! Radial/toroidal/vertical stress radial distribution
    ! ------
    rradius(:) = 0.0D0
    sigr(:) = 0.0D0
    sigt(:) = 0.0D0
    sigz(:) = 0.0D0
    strain_r(:) = 0.0D0
    strain_t(:) = 0.0D0
    strain_z(:) = 0.0D0
    r_deflect(:) = 0.0D0

    ! CS system vertical strain
    if ( i_tf_bucking >= 2 ) then
        strain_z_calc(1) = aleph(1)
        do ii = 1, i_tf_bucking - 1
            strain_z_calc(1) = strain_z_calc(1) + c1(ii) * beth(ii)
        end do
    end if
    
    ! TF system vertical normal strain (constant) WRONG IF GRADED COIL
    strain_z_calc(2) = aleph(nlayers) 
    do ii = max( 1, i_tf_bucking ), nlayers
        strain_z_calc(2) = strain_z_calc(2) + c1(ii) * beth(ii)
    end do


    ! Radial displacement, stress and strain distributions
    do ii = 1, nlayers
         
        dradius = (rad(ii+1) - rad(ii)) / dble(n_radial_array - 1 )
        do jj = (ii-1)*n_radial_array + 1, ii*n_radial_array

            rradius(jj) = rad(ii) + dradius*dble(jj - n_radial_array*(ii-1) - 1)

            ! Radial normal stress
            sigr(jj) = kk_p(ii)*( c1(ii) + cc_par_sig(ii)*c2(ii)/rradius(jj)**2       &
                                + 0.125D0*alpha(ii)*alpha_par_sigr(ii)*rradius(jj)**2 &
                                + 0.5D0*beta(ii)*(beta_par_sigr(ii) + log(rradius(jj)) ) ) 

            ! Toroidal normal stress
            sigt(jj) = kk_p(ii)*( c1(ii) - cc_par_sig(ii)*c2(ii)/rradius(jj)**2       &
                                + 0.125D0*alpha(ii)*alpha_par_sigt(ii)*rradius(jj)**2 &
                                + 0.5D0*beta(ii)*(beta_par_sigt(ii) + log(rradius(jj)) ) )
                                     
            ! Vertical normal stress  
            sigz(jj) = kk_z(ii) * nu_z_eff2(ii) / nu_z(ii)                   &
                     * ( 2.0D0*c1(ii) + 0.5D0*alpha(ii) * rradius(jj)**2     &
                       + 0.5D0*beta(ii) * ( 1.0D0 + 2.0D0*log(rradius(jj)) ) )

            ! No vertical strain effect on CS / TF-CS inter layer
            if ( ii >= i_tf_bucking ) then ! TF system
                sigr(jj) = sigr(jj) + kk_p(ii) * strain_z_calc(2) * nu_z(ii) 
                sigt(jj) = sigt(jj) + kk_p(ii) * strain_z_calc(2) * nu_z(ii)
                sigz(jj) = sigz(jj) + kk_z(ii) * strain_z_calc(2) * (1.0D0 - nu_p(ii))
            else ! CS system
                sigr(jj) = sigr(jj) + kk_p(ii) * strain_z_calc(1) * nu_z(ii) 
                sigt(jj) = sigt(jj) + kk_p(ii) * strain_z_calc(1) * nu_z(ii)
                sigz(jj) = sigz(jj) + kk_z(ii) * strain_z_calc(1) * (1.0D0 - nu_p(ii))
            end if
                    
            ! Radial normal strain
            strain_r(jj) = c1(ii) - c2(ii) / rradius(jj)**2                      &
                           + 0.375D0*alpha(ii) * rradius(jj)**2 + 0.5D0*beta(ii) &
                           * (1.0D0 + log(rradius(jj)))
      
            ! Toroidal normal strain
            strain_t(jj) = c1(ii) + c2(ii) / rradius(jj)**2                       &
                            + 0.125D0*alpha(ii) * rradius(jj)**2 + 0.5D0*beta(ii) & 
                            * log(rradius(jj))
                    
            ! Vertical normal strain
            if ( ii >= i_tf_bucking ) then
                strain_z(jj) = strain_z_calc(2)
            else 
                strain_z(jj) = strain_z_calc(1)
            end if

            ! Radial displacement
            r_deflect(jj) = c1(ii)*rradius(jj) + c2(ii)/rradius(jj) &
                            + 0.125D0*alpha(ii) * rradius(jj)**3    &
                            + 0.5D0*beta(ii) * rradius(jj)*log(rradius(jj))

        end do ! layer array loop
    end do ! Layer loop
    ! ------     

end subroutine generalized_plane_strain     

! !!!!!!!!!!!!!!!!!!!!!!!!!!!!!!!!!!!!!!!!!!!!!!!!!!!!!!!!!!!!!!!!!!

function eyngeff(estl,eins,tins,tstl,tcs)

    !! Finds the effective Young's modulus of the TF coil winding pack
    !! author: P J Knight, CCFE, Culham Science Centre
    !! author: J Morris, CCFE, Culham Science Centre
    !! author: J Galambos, FEDC/ORNL
    !! This routine calculates the effective Young's modulus (Pa)
    !! of the TF coil in the winding pack section.
    !! PROCESS Superconducting TF Coil Model, J. Morris, CCFE, 1st May 2014
    !
    ! !!!!!!!!!!!!!!!!!!!!!!!!!!!!!!!!!!!!!!!!!!!!!!!

    implicit none

    real(dp) :: eyngeff

    !  Arguments
    ! ---
    real(dp), intent(in) :: estl
    !! Young's modulus of steel (Pa)

    real(dp), intent(in) :: eins
    !! Young's modulus of insulator (Pa)

    real(dp), intent(in) :: tins
    !! Insulator wrap thickness (m)

    real(dp), intent(in) :: tstl
    !! Thickness of steel conduit (m)

    real(dp), intent(in) :: tcs
    !! Dimension of cable space area inside conduit (m)

    !  Local variables
    ! ---
    real(dp) :: ed

    real(dp) :: ttot
    !!  Total turn thickness
    ! !!!!!!!!!!!!!!!!!!!!!!!!!!!!!!!!!!!!!!!!!!!!!!!

    !  Total thickness of a turn
    ttot = tcs + 2.0D0*(tins + tstl)

    !  See Figure 8 and Section III.4, Morris
    ed = ttot / (2.0D0*tins/eins + (tcs+2.0D0*tstl)/estl)

    eyngeff = 1.0D0/ttot * 2.0D0*tstl*ed

end function eyngeff

! !!!!!!!!!!!!!!!!!!!!!!!!!!!!!!!!!!!!!!!!!!!!!!!!!!!!!!!!!!!!!!!!!!

function edoeeff(estl,eins,tins,tstl,tcs)

    !! Returns ratio of E_d to E_eff in Morris
    !! author: P J Knight, CCFE, Culham Science Centre
    !! author: J Morris, CCFE, Culham Science Centre
    !! This routine calculates the ratio of E_d to the effective Young's
    !! modulus, given in Morris, Section III.4. This is used to calculate
    !! the strain in the insulator.
    !! PROCESS Superconducting TF Coil Model, J. Morris, CCFE, 1st May 2014
    ! !!!!!!!!!!!!!!!!!!!!!!!!!!!!!!!!!!!!!!!!!!!!!!!

    use maths_library, only: eshellvol
    implicit none

    real(dp) :: edoeeff

    !  Arguments
    real(dp), intent(in) :: estl
    !! Young's modulus of steel (Pa)

    real(dp), intent(in) :: eins
    !! Young's modulus of insulator (Pa)
    
    real(dp), intent(in) :: tins
    !! Insulator wrap thickness (m)
    
    real(dp), intent(in) :: tstl
    !! Thickness of steel conduit (m)
    
    real(dp), intent(in) :: tcs
    !! Dimension of cable space area inside conduit (m)

    !  Local variables
    real(dp) :: ed,ttot,eeff

    ! !!!!!!!!!!!!!!!!!!!!!!!!!!!!!!!!!!!!!!!!!!!!!!!

    !  Total thickness of a turn
    ttot = tcs + 2.0D0*(tins + tstl)

    !  Code copied from eyngeff routine
    !  See Figure 8 and Section III.4, Morris
    ed = ttot / (2.0D0*tins/eins + (tcs+2.0D0*tstl)/estl)
    eeff = 1.0D0/ttot * 2.0D0*tstl*ed
    edoeeff = ed/eeff

end function edoeeff

! !!!!!!!!!!!!!!!!!!!!!!!!!!!!!!!!!!!!!!!!!!!!!!!!!!!!!!!!!!!!!!!!!!

function eyngzwp(estl,eins,ewp,tins,tstl,tcs)

    !! Finds the vertical Young's modulus of the TF coil winding pack
    !! author: P J Knight, CCFE, Culham Science Centre
    !! author: J Morris, CCFE, Culham Science Centre
    !! This routine calculates the vertical Young's modulus (Pa)
    !! of the TF coil in the winding pack section.
    !! PROCESS Superconducting TF Coil Model, J. Morris, CCFE, 1st May 2014
    !
    ! !!!!!!!!!!!!!!!!!!!!!!!!!!!!!!!!!!!!!!!!!!!!!!!

    implicit none

    real(dp) :: eyngzwp

    !  Arguments

    real(dp), intent(in) :: estl
    !! Young's modulus of steel (Pa)

    real(dp), intent(in) :: eins
    !! Young's modulus of insulator (Pa)
    
    real(dp), intent(in) :: ewp
    !! Young's modulus of windings (Pa)
    
    real(dp), intent(in) :: tins
    !! insulator wrap thickness (m)

    real(dp), intent(in) :: tstl
    !! thickness of steel conduit (m)

    real(dp), intent(in) :: tcs
    !! dimension of cable space area inside conduit (m)
 
    !  Local variables
    real(dp) :: ttot

    ! !!!!!!!!!!!!!!!!!!!!!!!!!!!!!!!!!!!!!!!!!!!!!!!

    ttot = tcs + 2.0D0*(tins + tstl)

    eyngzwp = ewp*tcs*tcs &
              + estl*( (tcs + 2.0D0*tstl)**2 - tcs*tcs ) &
              + eins*( (tcs + 2.0D0*(tstl + tins))**2 - (tcs + 2.0D0*tstl)**2 )

    eyngzwp = eyngzwp / (ttot*ttot)

end function eyngzwp

! !!!!!!!!!!!!!!!!!!!!!!!!!!!!!!!!!!!!!!!!!!!!!!!!!!!!!!!!!!!!!!!!!!

function sig_tresca(sx,sy,sz)
    !! Calculates TRESCA stress in a TF coil
    !! author: S Kahn
    ! !!!!!!!!!!!!!!!!!!!!!!!!!!!!!!!!!!!!!!!!!!!!!!!

    implicit none

    ! OUTPUT
    real(dp) :: sig_tresca

    !  Arguments
    real(dp), intent(in) :: sx
    !! In-plane stress in X direction [Pa]

    real(dp), intent(in) :: sy
    !! In-plane stress in Y direction [Pa]
    
    real(dp), intent(in) :: sz
    !! In-plane stress in Z direction [Pa]
    ! !!!!!!!!!!!!!!!!!!!!!!!!!!!!!!!!!!!!!!!!!!!!!!!

    sig_tresca = max(ABS(sx-sy), ABS(sx-sz), ABS(sy-sz))

end function sig_tresca

! !!!!!!!!!!!!!!!!!!!!!!!!!!!!!!!!!!!!!!!!!!!!!!!!!!!!!!!!!!!!!!!!!!

function sigvm(sx,sy,sz,txy,txz,tyz)

    !! Calculates Von Mises stress in a TF coil
    !! author: P J Knight, CCFE, Culham Science Centre
    !! author: B Reimer, FEDC
    !! This routine calculates the Von Mises combination of
    !! stresses (Pa) in a TF coil.
    !! AEA FUS 251: A User's Guide to the PROCESS Systems Code
    ! !!!!!!!!!!!!!!!!!!!!!!!!!!!!!!!!!!!!!!!!!!!!!!!

    implicit none

    ! OUTPUT
    real(dp) :: sigvm

    !  Arguments
    real(dp), intent(in) :: sx
    !! In-plane stress in X direction [Pa]

    real(dp), intent(in) :: sy
    !! In-plane stress in Y direction [Pa]
    
    real(dp), intent(in) :: sz
    !! In-plane stress in Z direction [Pa]
    
    real(dp), intent(in) :: txy
    !! Out of plane stress in X-Y plane [Pa]
    
    real(dp), intent(in) :: txz
    !! Out of plane stress in X-Z plane [Pa]
    
    real(dp), intent(in) :: tyz
    !! Out of plane stress in Y-Z plane [Pa]

    ! !!!!!!!!!!!!!!!!!!!!!!!!!!!!!!!!!!!!!!!!!!!!!!!

    sigvm = sqrt( 0.5D0 * ( (sx-sy)**2 + (sx-sz)**2 + (sz-sy)**2 &
                + 6.0D0*(txy**2 + txz**2 + tyz**2) ) )

end function sigvm

! !!!!!!!!!!!!!!!!!!!!!!!!!!!!!!!!!!!!!!!!!!!!!!!!!!!!!!!!!!!!!!!!!!

subroutine coilshap

    !! Calculates the TF coil shape
    !! Calculates the shape of the INSIDE of the TF coil. The coil is
    !! approximated by a straight inboard section and four elliptical arcs
    !! This is a totally ad hoc model, with no physics or engineering basis.
    use physics_variables, only: i_single_null, rminor, rmajor, itart
    use build_variables, only: hmax, hpfu, tfcth, r_tf_outboard_mid, &
        r_tf_inboard_mid, tfthko, r_cp_top, r_tf_inboard_out
    use tfcoil_variables, only: yarc, xarc, tfleng, tfa, tfb, i_tf_shape
    use constants, only: pi
    implicit none

    !  Arguments
    !  Local variables
    real(dp), parameter :: fstraight = 0.6D0
    real(dp) :: aa, bb
    integer :: ii
    ! !!!!!!!!!!!!!!!!!!!!!!!!!!!!!!!!!!!!!!!!!!!!!!!


    if ( i_tf_shape == 1 .and. itart == 0 ) then
    ! PROCESS D-shape parametrisation
        
        ! X position of the arcs, eq(15)
        ! The xarc/yarc are defined in the INSIDE part of the TF
        xarc(1) = r_tf_inboard_out
        xarc(2) = rmajor - 0.2D0*rminor
        xarc(3) = r_tf_outboard_in
        xarc(4) = xarc(2)
        xarc(5) = xarc(1)

        ! Height of straight section as a fraction of the coil inner height
        if ( i_single_null == 0 ) then
            ! Double null
            yarc(1) = fstraight * hmax
            yarc(2) = hmax
            yarc(3) = 0
            yarc(4) = -hmax
            yarc(5) = -fstraight * hmax
        else
            ! Single null
            yarc(1) = fstraight * (hpfu - tfcth)
            yarc(2) = hpfu - tfcth
            yarc(3) = 0
            yarc(4) = -hmax
            yarc(5) = -fstraight * hmax
        end if

        ! Horizontal and vertical radii of inside edge of TF coil
        ! Arcs are numbered clockwise:
        ! 1=upper inboard, 2=upper outboard, 3=lower ouboard, 4=lower inboard
        ! 'tfleng' is the length of the coil midline.
        tfleng = yarc(1) - yarc(5)
        do ii = 1, 4
            tfa(ii) = abs(xarc(ii+1) - xarc(ii))
            tfb(ii) = abs(yarc(ii+1) - yarc(ii))
            ! Radii and length of midline of coil segments
            aa = tfa(ii) + 0.5D0*tfcth
            bb = tfb(ii) + 0.5D0*tfcth
            tfleng = tfleng + 0.25d0 * circumference(aa,bb)
        end do

    ! Centrepost with D-shaped
    ! ---
    else if ( i_tf_shape == 1 .and. itart == 1  ) then
        
        ! X position of the arcs, eq(17) and text before it
        xarc(1) = r_cp_top
        xarc(2) = rmajor - 0.2D0*rminor
        xarc(3) = r_tf_outboard_in
        xarc(4) = xarc(2)
        xarc(5) = xarc(1)

        ! Double null, eq(17) and text before it
        yarc(1) = hpfu - tfcth
        yarc(2) = hpfu - tfcth
        yarc(3) = 0
        yarc(4) = -hmax
        yarc(5) = -hmax

        ! TF middle circumference, eq(18)
        tfleng = 2*(xarc(2) - xarc(1))

        do ii = 2, 3 
           tfa(ii) = abs(xarc(ii+1) - xarc(ii))
           tfb(ii) = abs(yarc(ii+1) - yarc(ii))
   
           ! Radii and length of midline of coil segments
           aa = tfa(ii) + 0.5D0 * tfthko
           bb = tfb(ii) + 0.5D0 * tfthko
           tfleng = tfleng + 0.25d0 * circumference(aa,bb)
        end do
    ! ---

    
    ! Picture frame coil
    ! ---
    else if ( i_tf_shape == 2 ) then
 
        ! X position of the arcs
        if ( itart == 0 ) xarc(1) = r_tf_inboard_out  
        if ( itart == 1 ) xarc(1) = r_cp_top        
        xarc(2) = r_tf_outboard_in 
        xarc(3) = xarc(2)
        xarc(4) = xarc(2)
        xarc(5) = xarc(1)

        ! Y position of the arcs
        yarc(1) = hpfu - tfcth
        yarc(2) = hpfu - tfcth
        yarc(3) = 0
        yarc(4) = -hmax
        yarc(5) = -hmax

        ! TF middle circumference
        ! IMPORTANT : THE CENTREPOST LENGTH IS NOT INCLUDED FOR TART 
        if ( itart == 0 ) tfleng = 2.0D0 * ( 2.0D0*hmax + tfcth  + r_tf_outboard_mid - r_tf_inboard_mid )    ! eq(19)
        if ( itart == 1 ) tfleng = hmax + hpfu + 2.0D0 * ( r_tf_outboard_mid - r_cp_top ) ! eq(20)
    end if
    ! ---

    contains
    function circumference(aaa,bbb)
        !! Calculate ellipse arc circumference using Ramanujan approximation (m)
        !!  See https://www.johndcook.com/blog/2013/05/05/ramanujan-circumference-ellipse/
        !!  for a discussion of the precision of the formula 

        real(dp) :: circumference
        real(dp), intent(in) :: aaa, bbb
        real(dp) :: hh
        hh = ( aaa - bbb )**2 / ( aaa + bbb )**2
        circumference = pi* ( aaa + bbb ) * ( 1.0D0 + (3.0D0*hh)/(10.0D0 + sqrt(4.0D0 - 3.0D0*hh)) )

    end function

end subroutine coilshap

! !!!!!!!!!!!!!!!!!!!!!!!!!!!!!!!!!!!!!!!!!!!!!!!!!!!!!!!!!!!!!!!!!!

subroutine tfcind(tfthk)

    !! Calculates the self inductance of a TF coil
    !! tfthk        : input real : TF coil thickness (m)
    !! This routine calculates the self inductance of a TF coil
    !! approximated by a straight inboard section and two elliptical arcs.
    !! The inductance of the TFC (considered as a single axisymmetric turn)
    !! is calculated by numerical integration over the cross-sectional area.
    !! The contribution from the cross-sectional area of the
    !! coil itself is calculated by taking the field as B(r)/2.
    !! The field in the bore is calculated for unit current.
    !! Top/bottom symmetry is assumed.
    use tfcoil_variables, only: yarc, xarc, tfind
    use constants, only: pi, rmu0
    implicit none
    !  Arguments
    real(dp), intent(in) :: tfthk

    !  Local variables
    integer, parameter :: nintervals = 100
    integer :: i
    real(dp) :: ai, ao, bi, bo, x0, y0, h_bore, h_thick, dr, r, b

    ! !!!!!!!!!!!!!!!!!!!!!!!!!!!!!!!!!!!!!!!!!!!!!!!

    ! Initialise inductance
    tfind = 0.0D0
    ! Integrate over the whole TF area, including the coil thickness.
    x0 = xarc(2)
    y0 = yarc(2)

    ! Minor and major radii of the inside and outside perimeters of the the
    ! Inboard leg and arc.
    ! Average the upper and lower halves, which are different in the
    ! single null case
    ai = xarc(2) - xarc(1)
    bi = (yarc(2)-yarc(4))/2.0d0 - yarc(1)
    ao = ai + tfthk
    bo = bi + tfthk
    ! Interval used for integration
    dr = ao / dble(nintervals)
    ! Start both integrals from the centre-point where the arcs join.
    ! Initialise major radius
    r = x0 - dr/2.0d0
    do i = 1,nintervals
        ! Field in the bore for unit current
        b = rmu0/(2.0D0*pi*r)
        ! Find out if there is a bore
        if (x0-r < ai) then
            h_bore = y0 + bi * sqrt(1 - ((r-x0)/ai)**2)
            h_thick = bo * sqrt(1 - ((r-x0)/ao)**2) - h_bore
        else
            h_bore = 0.0d0
            ! Include the contribution from the straight section
            h_thick = bo * sqrt(1 - ((r-x0)/ao)**2) + yarc(1)
        end if
        ! Assume B in TF coil = 1/2  B in bore
        ! Multiply by 2 for upper and lower halves of coil
        tfind = tfind + b*dr*(2.0D0*h_bore + h_thick)
        r = r - dr
    end do

    ! Outboard arc
    ai = xarc(3) - xarc(2)
    bi = (yarc(2) - yarc(4))/2.0d0
    ao = ai + tfthk
    bo = bi + tfthk
    dr = ao / dble(nintervals)
    ! Initialise major radius
    r = x0 + dr/2.0d0
    do i = 1,nintervals
        ! Field in the bore for unit current
        b = rmu0/(2.0D0*pi*r)
        ! Find out if there is a bore
        if (r-x0 < ai) then
            h_bore = y0 + bi * sqrt(1 - ((r-x0)/ai)**2)
            h_thick = bo * sqrt(1 - ((r-x0)/ao)**2) - h_bore
        else
            h_bore = 0.0d0
            h_thick = bo * sqrt(1 - ((r-x0)/ao)**2)
        end if
        ! Assume B in TF coil = 1/2  B in bore
        ! Multiply by 2 for upper and lower halves of coil
        tfind = tfind + b*dr*(2.0D0*h_bore + h_thick)
        r=r+dr
    end do

end subroutine tfcind

! !!!!!!!!!!!!!!!!!!!!!!!!!!!!!!!!!!!!!!!!!!!!!!!!!!!!!!!!!!!!!!!!!!

subroutine outtf(outfile, peaktfflag)

    !! Writes superconducting TF coil output to file
    !! author: P J Knight, CCFE, Culham Science Centre
    !! outfile : input integer : output file unit
    !! peaktfflag : input integer : warning flag from peak TF calculation
    !! This routine writes the superconducting TF coil results
    !! to the output file.
    !! PROCESS Superconducting TF Coil Model, J. Morris, CCFE, 1st May 2014
    !
    ! !!!!!!!!!!!!!!!!!!!!!!!!!!!!!!!!!!!!!!!!!!!!!!!
    use rebco_variables, only: solder_area, copperA_m2, coppera_m2_max, &
        copper_rrr
    use error_handling, only: report_error
    use build_variables, only: hmax, r_tf_inboard_mid, r_tf_outboard_mid, &
        tfcth, tfthko, r_cp_top, r_tf_inboard_in, r_tf_inboard_out, f_r_cp
    use process_output, only: int2char, ovarre, ocmmnt, oblnkl, ovarin, osubhd, &
        ovarrf, obuild
    use numerics, only: icc
    use tfcoil_variables, only: wwp1, whttf, yarc, xarc, &
        windstrain, wwp2, whtconsh, tftort, whtconcu, ritfc, &
        tfinsgap, deflect, vtfskv, tmaxpro, fcutfsu, t_conductor, &
        tinstf, n_tf_turn, cforce, i_tf_turns_integer, tdmptf, &
        oacdcp, estotftgj, n_tf, whtconin, jwptf, tfa, &
        tficrn, n_layer, tfleng, thwcndut, casthi, sigvvall, &
        thkcas, casths, vforce, n_pancake, aswp, aiwp, tfareain, acasetf, &
        vftf, eyzwp, thicndut, dhecoil, insstrain, taucq, ripmax, &
        whtconsc, alstrtf, bmaxtfrp, vdalw, dr_tf_wp, whtcas, whtcon, &
        ripple, i_tf_tresca, bmaxtf, awphec, avwp, aiwp, acond, acndttf, &
        i_tf_sc_mat, voltfleg, vol_cond_cp, tflegres, tcpav, prescp, i_tf_sup, &
        cpttf, cdtfleg, whttflgs, whtcp, i_tf_bucking, tlegav, rhotfleg, rhocp, &
        presleg, i_tf_shape, fcoolcp, pres_joints, tmargtf, tmargmin_tf, &
        f_vforce_inboard, vforce_outboard, acstf, t_turn_tf, eyoung_res_tf_buck
    use physics_variables, only: itart
    use constants, only: mfile, pi
    implicit none

    !  Arguments

    integer, intent(in) :: outfile, peaktfflag

    !  Local variables

    integer :: ii

    real(dp) :: ap
    
    real(dp) :: radius
    !! Local variable used for the radial build [m]

    character(len=1) :: intstring

    ! !!!!!!!!!!!!!!!!!!!!!!!!!!!!!!!!!!!!!!!!!!!!!!!

     
    ! General coil parameters
    call osubhd(outfile,'TF design')
    call ovarin(outfile,'Conductor technology','(i_tf_sup)',i_tf_sup)
    select case (i_tf_sup)
        case (0)
            call ocmmnt(outfile,'  -> Resitive coil : Water cooled copper (GLIDCOP AL-15)')
        case (1)
            call ocmmnt(outfile,'  -> Superconducting coil (SC)')
        case (2)
            call ocmmnt(outfile,'  -> Reisitive coil : Helium cooled aluminium')
    end select

    ! SC material scaling 
    if ( i_tf_sup == 1 ) then
        call ovarin(outfile,'Superconductor material','(i_tf_sc_mat)',i_tf_sc_mat)
        select case (i_tf_sc_mat)
            case (1)
                call ocmmnt(outfile,'  -> ITER Nb3Sn critical surface model')
            case (2)
                call ocmmnt(outfile,'  -> Bi-2212 high temperature superconductor')
            case (3)
                call ocmmnt(outfile,'  -> NbTi')
            case (4)
                call ocmmnt(outfile, &
                '  -> ITER Nb3Sn critical surface model, user-defined parameters')
            case (5)
                call ocmmnt(outfile, '  -> WST Nb3Sn')
            case (6)
                call ocmmnt(outfile, &
                    '  -> High temperature superconductor: REBCO HTS tape in CroCo strand')
            case (7)
                call ocmmnt(outfile, & 
                    '  ->  Durham Ginzburg-Landau critical surface model for Nb-Ti')
            case (8)
                call ocmmnt(outfile, & 
                    '  ->  Durham Ginzburg-Landau critical surface model for REBCO')
        end select
    end if

    ! Joints strategy
    call ovarin(outfile,'Presence of TF demountable joints','(itart)',itart)
    if ( itart == 1 ) then
        call ocmmnt(outfile,'  -> TF coil made of a Centerpost (CP) and outer legs')
        call ocmmnt(outfile,'     interfaced with demountable joints')
    else 
        call ocmmnt(outfile,'  -> Coils without demountable joints')
    end if

    ! Centring forces support strategy
    call ovarin(outfile,'TF inboard leg support strategy','(i_tf_bucking)', i_tf_bucking)
    select case ( i_tf_bucking )
        case (0)
            call ocmmnt(outfile,'  -> No support structure')
        case (1)
            if ( i_tf_sup == 1 ) then
                call ocmmnt(outfile,'  -> Steel casing')
            else if ( abs( eyoung_res_tf_buck - 205.0D9 ) < epsilon(eyoung_res_tf_buck) ) then
                call ocmmnt(outfile,'  -> Steel bucking cylinder')
            else 
                call ocmmnt(outfile,'  -> Bucking cylinder')
            end if
        case (2,3)
            call ocmmnt(outfile,'  -> TF in contact with CS (bucked and weged design)')
    end select

    ! TF coil geometry
    call osubhd(outfile,'TF coil Geometry :')
    call ovarin(outfile,'Number of TF coils','(n_tf)', int(n_tf))
    call ovarre(outfile,'Inboard leg centre radius (m)','(r_tf_inboard_mid)',r_tf_inboard_mid, 'OP ')
    call ovarre(outfile,'Outboard leg centre radius (m)','(r_tf_outboard_mid)',r_tf_outboard_mid, 'OP ')
    call ovarre(outfile,'Total inboard leg radial thickness (m)','(tfcth)',tfcth)
    call ovarre(outfile,'Total outboard leg radial thickness (m)','(tfthko)',tfthko)
    call ovarre(outfile,'Outboard leg toroidal thickness (m)','(tftort)',tftort, 'OP ')
    call ovarre(outfile,'Maximum inboard edge height (m)','(hmax)',hmax, 'OP ')
    call ovarre(outfile,'Mean coil circumference (m)','(tfleng)',tfleng, 'OP ')
    
    ! Vertical shape
    call ovarin(outfile,'Vertical TF shape','(i_tf_shape)',i_tf_shape)
    if ( i_tf_shape == 1 ) then
        call oblnkl(outfile)
        call ocmmnt(outfile,'D-shape coil, inner surface shape approximated by')
        call ocmmnt(outfile,'by a straight segment and elliptical arcs between the following points:')
        call oblnkl(outfile)
    else if ( i_tf_shape == 2 ) then 
        call oblnkl(outfile)
        call ocmmnt(outfile,'Picture frame coil, inner surface approximated by')
        call ocmmnt(outfile,'by a straight segment between the following points:')
        call oblnkl(outfile)
    end if

    write(outfile,10)
    10  format(t2,'point',t16,'x(m)',t31,'y(m)')
    do ii = 1,5
        write(outfile,20) ii,xarc(ii),yarc(ii)
        intstring = int2char(ii)
        call ovarre(mfile,'TF coil arc point '//intstring//' R (m)', '(xarc('//intstring//'))',xarc(ii))
        call ovarre(mfile,'TF coil arc point '//intstring//' Z (m)', '(yarc('//intstring//'))',yarc(ii))
    end do
    20 format(i4,t10,f10.3,t25,f10.3)      

    ! CP tapering geometry
    if ( itart == 1 .and. i_tf_sup /= 1 ) then
        call osubhd(outfile,'Tapered Centrepost TF coil Dimensions:')
        call ovarre(outfile,'TF coil centrepost outer radius at midplane (m)','(r_tf_inboard_out)',r_tf_inboard_out)
        call ovarre(outfile,'TF coil centrepost outer radius at its top (m)','(r_cp_top)',r_cp_top)
        call ovarre(outfile,'Top/miplane TF CP radius ratio (-)','(f_r_cp)', f_r_cp)
        call ovarre(outfile,'Distance from the midplane to the top of the tapered section (m)','(h_cp_top)',h_cp_top)
        call ovarre(outfile,'Distance from the midplane to the top of the centrepost (m)','(hmax + tfthko)',hmax + tfthko)
    end if

    ! Turn/WP gemoetry
    if ( i_tf_sup == 1 ) then

        ! Total material fraction
        call osubhd(outfile,'Global material area/fractions:')
        call ovarre(outfile,'TF cross-section (total) (m2)','(tfareain)', tfareain)
        call ovarre(outfile,'Total steel cross-section (m2)','(a_tf_steel*n_tf)',a_tf_steel*n_tf)
        call ovarre(outfile,'Total steel TF fraction','(f_tf_steel)',f_tf_steel)
        call ovarre(outfile,'Total Insulation cross-section (total) (m2)','(a_tf_ins*n_tf)',a_tf_steel*n_tf)
        call ovarre(outfile,'Total Insulation fraction','(f_tf_ins)',f_tf_ins)
        
        ! External casing
        call osubhd(outfile,'External steel Case Information :')
        call ovarre(outfile,'Casing cross section area (per leg) (m2)','(acasetf)',acasetf)
        call ovarre(outfile,'Inboard leg case plasma side wall thickness (m)','(casthi)',casthi)
        call ovarre(outfile,'Inboard leg case inboard "nose" thickness (m)','(thkcas)',thkcas)
        call ovarre(outfile,'Inboard leg case sidewall thickness at its narrowest point (m)','(casths)',casths)
        call ovarre(outfile,'External case mass per coil (kg)','(whtcas)',whtcas, 'OP ')

        ! Winding pack structure
        call osubhd(outfile,'TF winding pack (WP) geometry:')
        call ovarre(outfile,'WP cross section area with insulation and insertion (per coil) (m2)','(awpc)',awpc)
        call ovarre(outfile,'WP cross section area (per coil) (m2)','(aswp)', awptf)
        call ovarre(outfile,'Winding pack radial thickness (m)','(dr_tf_wp)',dr_tf_wp, 'OP ')
        if (  i_tf_turns_integer == 1 ) then
            call ovarre(outfile, 'Winding pack toroidal width (m)', '(wwp1)', wwp1, 'OP ')
        else
            call ovarre(outfile,'Winding pack toroidal width 1 (m)','(wwp1)',wwp1, 'OP ')
            call ovarre(outfile,'Winding pack toroidal width 2 (m)','(wwp2)',wwp2, 'OP ')
        end if
        call ovarre(outfile,'Ground wall insulation thickness (m)','(tinstf)',tinstf)
        call ovarre(outfile,'Winding pack insertion gap (m)','(tfinsgap)',tfinsgap)
       
        ! WP material fraction        
        call osubhd(outfile,'TF winding pack (WP) material area/fractions:')
        call ovarre(outfile,'Steel WP cross-section (total) (m2)','(aswp*n_tf)',aswp*n_tf)
        call ovarre(outfile,'Steel WP fraction','(aswp/awpc)',aswp/awpc)
        call ovarre(outfile,'Insulation WP fraction','(aiwp/awpc)',aiwp/awpc)
        call ovarre(outfile,'Cable WP fraction','((awpc-aswp-aiwp)/awpc)',(awpc-aswp-aiwp)/awpc)

        ! Number of turns
        call osubhd(outfile,'WP turn information:')    
        call ovarin(outfile,'Turn parametrisation', '(i_tf_turns_integer)', i_tf_turns_integer)
        if ( i_tf_turns_integer == 0 ) then 
            call ocmmnt(outfile,'  Non-integer number of turns')
        else 
            call ocmmnt(outfile,'  Integer number of turns')
        end if
        call ovarre(outfile,'Number of turns per TF coil','(n_tf_turn)',n_tf_turn, 'OP ')
        if ( i_tf_turns_integer == 1 ) then
            call ovarin(outfile, 'Number of TF pancakes', '(n_pancake)', n_pancake)
            call ovarin(outfile, 'Number of TF layers', '(n_layer)', n_layer)
        end if    
        call oblnkl(outfile)

        if ( i_tf_turns_integer == 1 ) then
            call ovarre(outfile, 'Radial width of turn (m)', '(t_turn_radial)', t_turn_radial)
            call ovarre(outfile, 'Toroidal width of turn (m)', '(t_turn_toroidal)', t_turn_toroidal)
            call ovarre(outfile, 'Radial width of conductor (m)', '(elonductor_radial)', t_conductor_radial, 'OP ')
            call ovarre(outfile, 'Toroidal width of conductor (m)', '(t_conductor_toroidal)', t_conductor_toroidal, 'OP ')
            call ovarre(outfile, 'Radial width of cable space', '(t_cable_radial)', t_cable_radial)
            call ovarre(outfile, 'Toroidal width of cable space', '(t_cable_toroidal)', t_cable_toroidal)
       else
            call ovarre(outfile,'Width of turn including inter-turn insulation (m)','(t_turn_tf)',t_turn_tf, 'OP ')
            call ovarre(outfile,'Width of conductor (square) (m)','(t_conductor)',t_conductor, 'OP ')
            call ovarre(outfile,'Width of space inside conductor (m)','(t_cable)',t_cable, 'OP ')
        end if
        call ovarre(outfile,'Steel conduit thickness (m)','(thwcndut)',thwcndut)
        call ovarre(outfile,'Inter-turn insulation thickness (m)','(thicndut)',thicndut)

        select case (i_tf_sc_mat)
        case (1,2,3,4,5,7,8)
            call osubhd(outfile,'Conductor information:')
            call ovarre(outfile,'Diameter of central helium channel in cable','(dhecoil)',dhecoil)
            call ocmmnt(outfile,'Fractions by area')
            call ovarre(outfile, 'internal area of the cable space', '(acstf)', acstf)
            call ovarre(outfile,'Coolant fraction in conductor excluding central channel','(vftf)',vftf)
            call ovarre(outfile,'Copper fraction of conductor','(fcutfsu)',fcutfsu)
            call ovarre(outfile,'Superconductor fraction of conductor','(1-fcutfsu)',1-fcutfsu)
            ! TODO
            !call ovarre(outfile,'Conductor fraction of winding pack','(acond/ap)',acond/ap, 'OP ')
            !call ovarre(outfile,'Conduit fraction of winding pack','(n_tf_turn*acndttf/ap)',n_tf_turn*acndttf/ap, 'OP ')
            !call ovarre(outfile,'Insulator fraction of winding pack','(aiwp/ap)',aiwp/ap, 'OP ')
            !call ovarre(outfile,'Helium area fraction of winding pack excluding central channel','(avwp/ap)',avwp/ap, 'OP ')
            !call ovarre(outfile,'Central helium channel area as fraction of winding pack','(awphec/ap)',awphec/ap, 'OP ')
            ap = acond + n_tf_turn*acndttf + aiwp + avwp + awphec
            call ovarrf(outfile,'Check total area fractions in winding pack = 1','', &
            (acond + n_tf_turn*acndttf + aiwp + avwp + awphec)/ap)
            call ovarrf(outfile,'minimum TF conductor temperature margin  (K)','(tmargmin_tf)',tmargmin_tf)
            call ovarrf(outfile,'TF conductor temperature margin (K)','(tmargtf)',tmargtf)

        end select
    else

        ! External casing
        call osubhd(outfile,'Bucking cylinder information:')
        call ovarre(outfile,'Casing cross section area (per leg) (m2)','(acasetf)',acasetf)
        call ovarre(outfile,'Inboard leg case plasma side wall thickness (m)','(casthi)',casthi)
        call ovarre(outfile,'Inboard leg bucking cylinder thickness (m)','(thkcas)',thkcas)

        ! Conductor layer geometry
        call osubhd(outfile,'Inboard TFC conductor sector geometry:')
        call ovarre(outfile,'Inboard TFC conductor sector area with gr insulation (per leg) (m2)' &
            ,'(awpc))',awpc)
        call ovarre(outfile,'Inboard TFC conductor sector area (per leg) (m2)','(aswp)',awptf )
        call ovarre(outfile,'Inboard conductor sector radial thickness (m)','(dr_tf_wp)',dr_tf_wp )
        if ( itart == 1 ) then 
            call ovarre(outfile,'Central collumn top conductor sector radial thickness (m)',&
                '(dr_tf_wp_top)',dr_tf_wp_top )
        end if
        call ovarre(outfile,'Ground wall insulation thickness (m)','(tinstf)', tinstf )
       
        ! Turn info
        call osubhd(outfile,'Coil turn information:')
        call ovarre(outfile,'Number of turns per TF leg','(n_tf_turn)',n_tf_turn)
        call ovarre(outfile,'Turn insulation thickness','(thicndut)',thicndut)
        call ovarre(outfile,'Mid-plane CP cooling fraction','(fcoolcp)',fcoolcp)
        call ovarre(outfile,'Outboard leg current per turn (A)','(cpttf)',cpttf)
        call ovarre(outfile,'Inboard leg conductor volume (m3)','(vol_cond_cp)',vol_cond_cp)
        call ovarre(outfile,'Outboard leg volume per coil (m3)','(voltfleg)',voltfleg)
    end if 

    ! Coil masses
    call osubhd(outfile,'TF coil mass:')    
    call ovarre(outfile,'Superconductor mass per coil (kg)','(whtconsc)',whtconsc, 'OP ')
    call ovarre(outfile,'Copper mass per coil (kg)','(whtconcu)',whtconcu, 'OP ')
    call ovarre(outfile,'Steel conduit mass per coil (kg)','(whtconsh)',whtconsh, 'OP ')
    call ovarre(outfile,'Conduit insulation mass per coil (kg)','(whtconin)',whtconin, 'OP ')
    if ( i_tf_sup == 1 ) then
        call ovarre(outfile,'Total conduit mass per coil (kg)','(whtcon)',whtcon, 'OP ')
    end if
    if ( itart ==  1 ) then
        call ovarre(outfile,'Mass of inboard legs (kg)','(whtcp)',whtcp)
        call ovarre(outfile,'Mass of outboard legs (kg)','(whttflgs)',whttflgs)
    end if 
    call ovarre(outfile,'Mass of each TF coil (kg)','(whttf/n_tf)',whttf/n_tf, 'OP ')
    call ovarre(outfile,'Total TF coil mass (kg)','(whttf)',whttf)

    ! TF current and field
    call osubhd(outfile,'Maximum B field and currents:')
    call ovarre(outfile,'Nominal peak field assuming toroidal symmetry (T)','(bmaxtf)',bmaxtf, 'OP ')
    call ovarre(outfile,'Total current in all TF coils (MA)','(ritfc/1.D6)',1.0D-6*ritfc, 'OP ')
    call ovarre(outfile,'TF coil current (summed over all coils) (A)','(ritfc)',ritfc)
    if ( i_tf_sup == 1 ) then
        call ovarre(outfile,'Actual peak field at discrete conductor (T)','(bmaxtfrp)',bmaxtfrp, 'OP ')
        call ovarre(outfile,'Winding pack current density (A/m2)','(jwptf)',jwptf, 'OP ')
    end if
    call ovarre(outfile,'Inboard leg mid-plane conductor current density (A/m2)','(oacdcp)',oacdcp)
    if ( itart == 1 ) then
        call ovarre(outfile,'Outboard leg conductor current density (A/m2)','(cdtfleg)',cdtfleg)    
    end if 
    call ovarre(outfile,'Total stored energy in TF coils (GJ)','(estotftgj)',estotftgj, 'OP ')


    ! TF forces
    call osubhd(outfile,'TF Forces:')
    call ovarre(outfile,'Inboard vertical tension per coil (N)','(vforce)',vforce, 'OP ')
    call ovarre(outfile,'Outboard vertical tension per coil (N)','(vforce_outboard)', vforce_outboard, 'OP ')
    call ovarre(outfile,'inboard vertical tension fraction (-)','(f_vforce_inboard)', f_vforce_inboard, 'OP ')
    call ovarre(outfile,'Centring force per coil (N/m)','(cforce)',cforce, 'OP ')

    ! Resistive coil parameters
    if ( i_tf_sup /= 1 ) then 
        call osubhd(outfile,'Resitive loss parameters:')
        if ( i_tf_sup == 0 ) then
            call ocmmnt(outfile,'Resistive Material : GLIDCOP AL-15 - Dispersion Strengthened Copper') 
        else if ( i_tf_sup == 2 ) then
            call ocmmnt(outfile,'Resistive Material : Pure Aluminium (99.999+ %)')
        end if

        if ( itart == 1 ) then
            call ovarre(outfile,'CP resistivity (ohm.m)','(rhocp)',rhocp)
            call ovarre(outfile,'Leg resistivity (ohm.m)','(rhotfleg)',rhotfleg)
            call ovarre(outfile,'CP resistive power loss (W)','(prescp)',prescp)
            call ovarre(outfile,'Leg resitive power loss, (per leg) (W)','(presleg)',presleg)
            call ovarre(outfile,'joints resistive power loss (W)','(pres_joints)',pres_joints)
            call ovarre(outfile,'Outboard leg resistance per coil (ohm)','(tflegres)',tflegres)
            call ovarre(outfile,'Average CP temperature (K)','(tcpav)',tcpav)
            call ovarre(outfile,'Average leg temperature (K)','(tlegav)',tlegav)
            
        else    
            call ovarre(outfile,'TF resistivity (ohm.m)','(prescp)',rhocp)
            call ovarre(outfile,'TF coil resistive power less (total) (ohm.m)','(prescp)',prescp)        
            call ovarre(outfile,'Average coil temperature (K)','(tcpav)',tcpav)
        end if 
    end if

    ! Ripple calculations
    call osubhd(outfile,'Ripple information:') 
    if ( i_tf_shape == 1 ) then

        if (peaktfflag == 1) then
            call report_error(144)
        else if (peaktfflag == 2) then
            call report_error(145)
        else
            continue
        end if
 
        call ovarre(outfile,'Max allowed ripple amplitude at plasma outboard midplane (%)','(ripmax)',ripmax)
        call ovarre(outfile,'Ripple amplitude at plasma outboard midplane (%)','(ripple)',ripple, 'OP ')
    else 
        call ovarre(outfile,'Max allowed ripple amplitude at plasma (%)','(ripmax)',ripmax)
        call ovarre(outfile,'Ripple at plasma edge (%)','(ripple)',ripple)
        call ocmmnt(outfile,'  Ripple calculation to be re-defined for picure frame coils') 
    end if 

    ! Quench information
    if ( i_tf_sup == 1 ) then
        call osubhd(outfile,'Quench information :')
        call ovarre(outfile,'Allowable stress in vacuum vessel (VV) due to quench (Pa)','(sigvvall)',sigvvall)
        call ovarre(outfile,'Minimum allowed quench time due to stress in VV (s)','(taucq)',taucq, 'OP ')
        call ovarre(outfile,'Actual quench time (or time constant) (s)','(tdmptf)',tdmptf)
        call ovarre(outfile,'Maximum allowed voltage during quench due to insulation (kV)', '(vdalw)', vdalw)
        call ovarre(outfile,'Actual quench voltage (kV)','(vtfskv)',vtfskv, 'OP ')

        select case (i_tf_sc_mat)
        case (1,2,3,4,5)
            call ovarre(outfile,'Maximum allowed temp rise during a quench (K)','(tmaxpro)', tmaxpro)
        case(6)
            call ocmmnt(outfile,'CroCo cable with jacket: ')

            if (any(icc == 75) ) then
                call ovarre(outfile,'Maximum permitted TF coil current / copper area (A/m2)', &
                '(copperA_m2_max)', copperA_m2_max)
            endif
            call ovarre(outfile,'Actual TF coil current / copper area (A/m2)', &
                                '(copperA_m2)', copperA_m2)

        end select        
    end if 

    ! TF coil radial build
    call osubhd(outfile,'Radial build of TF coil centre-line :')
    write(outfile,5)
    5   format(t43,'Thickness (m)',t60,'Outer radius (m)')

    radius = r_tf_inboard_in
    call obuild(outfile,'Innermost edge of TF coil',radius,radius)
    
    ! Radial build for SC TF coils
    if ( i_tf_sup == 1 ) then

        radius = radius + thkcas
        call obuild(outfile,'Coil case ("nose")',thkcas,radius,'(thkcas)')

        radius = radius + tfinsgap
        call obuild(outfile,'Insertion gap for winding pack',tfinsgap,radius,'(tfinsgap)')

        radius = radius + tinstf
        call obuild(outfile,'Winding pack ground insulation',tinstf,radius,'(tinstf)')
        
        radius = radius + 0.5D0*dr_tf_wp - tinstf - tfinsgap
        call obuild(outfile,'Winding - first half', dr_tf_wp/2d0-tinstf-tfinsgap, & 
            radius, '(dr_tf_wp/2-tinstf-tfinsgap)')

        radius = radius + 0.5D0*dr_tf_wp - tinstf - tfinsgap
        call obuild(outfile,'Winding - second half',dr_tf_wp/2d0-tinstf-tfinsgap, &
            radius,'(dr_tf_wp/2-tinstf-tfinsgap)')
            
        radius = radius + tinstf
        call obuild(outfile,'Winding pack insulation',tinstf,radius,'(tinstf)')
        
        radius = radius + tfinsgap
        call obuild(outfile,'Insertion gap for winding pack',tfinsgap,radius,'(tfinsgap)')
        
        radius = radius + casthi
        call obuild(outfile,'Plasma side case min radius',casthi,radius,'(casthi)')
        
        radius = radius / cos(pi/n_tf)
        call obuild(outfile,'Plasma side case max radius', r_tf_inboard_out, radius,'(r_tf_inboard_out)')


    ! Radial build for restive coil
    else    
        radius = radius + thkcas
        call obuild(outfile,'Coil bucking cylindre',thkcas,radius,'(thkcas)')

        radius = radius + tinstf
        call obuild(outfile,'Conductor ground insulation',tinstf,radius,'(tinstf)')
        
        radius = radius + 0.5D0*dr_tf_wp - tinstf
        call obuild(outfile,'Conductor - first half', dr_tf_wp/2d0 - tinstf, radius, &
            '(dr_tf_wp/2-tinstf)')

        radius = radius + 0.5D0*dr_tf_wp - tinstf
        call obuild(outfile,'Conductor - second half',dr_tf_wp/2d0-tinstf, &
            radius,'(dr_tf_wp/2-tinstf)')

        radius = radius + tinstf
        call obuild(outfile,'Conductor ground insulation',tinstf,radius,'(tinstf)')
        
        radius = radius + casthi
        call obuild(outfile,'Plasma side TF coil support',casthi,radius,'(casthi)')
    end if


    ! Radial build consistency check
    if ( abs( radius - r_tf_inboard_in - tfcth ) < 10.0D0 * epsilon(radius) ) then
        call ocmmnt(outfile,'TF coil dimensions are consistent')
    else
        call ocmmnt(outfile,'ERROR: TF coil dimensions are NOT consistent:')
        call ovarre(outfile,'Radius of plasma-facing side of inner leg SHOULD BE [m]','',r_tf_inboard_in + tfcth)
        call ovarre(outfile,'Inboard TF coil radial thickness [m]','(tfcth)',tfcth)
        call oblnkl(outfile)
    end if

    ! Top section TF coil radial build (itart = 1 only)
    if ( itart == 1 .and. i_tf_sup /= 1 ) then 

        call osubhd(outfile,'Radial build of TF coil at central collumn top :')
        write(outfile,5)

        ! Restart the radial build at bucking cylindre inner radius
        radius = r_tf_inboard_in
        call obuild(outfile,'Innermost edge of TF coil',radius,radius)
    
        radius = radius + thkcas
        call obuild(outfile,'Coil bucking cylindre',thkcas,radius,'(thkcas)')

        radius = radius + tinstf
        call obuild(outfile,'Conductor ground insulation',tinstf,radius,'(tinstf)')
        
        radius = radius + 0.5D0*dr_tf_wp_top - tinstf
        call obuild(outfile,'Conductor - first half', 0.5D0*dr_tf_wp_top - tinstf,&
             radius, '(dr_tf_wp_top/2-tinstf)')

        radius = radius + 0.5D0*dr_tf_wp_top - tinstf
        call obuild(outfile,'Conductor - second half', 0.5D0*dr_tf_wp_top - tinstf, &
            radius,'(dr_tf_wp_top/2-tinstf)')

        radius = radius + tinstf
        call obuild(outfile,'Conductor ground insulation',tinstf,radius,'(tinstf)')
            
        radius = radius + casthi
        call obuild(outfile,'Plasma side TF coil support',casthi,radius,'(casthi)')

        ! Consistency check
        if ( abs( radius - r_cp_top ) < epsilon(radius) ) then
            call ocmmnt(outfile,'Top TF coil dimensions are consistent')
        else 
            call ocmmnt(outfile,'ERROR: TF coil dimensions are NOT consistent:')
            call ovarre(outfile,'Radius of plasma-facing side of inner leg SHOULD BE [m]','',r_cp_top)
            call oblnkl(outfile)
        end if
    end if

end subroutine outtf

! !!!!!!!!!!!!!!!!!!!!!!!!!!!!!!!!!!!!!!!!!!!!!!!!!!!!!!!!!!!!!!!!!!

subroutine tfspcall(outfile,iprint)

    !! Routine to call the superconductor module for the TF coils
    !! outfile : input integer : Fortran output unit identifier
    !! iprint : input integer : Switch to write output to file (1=yes)
    use rebco_variables, only: copper_area, copper_thick, copperA_m2, &
        croco_id, croco_od, croco_od, croco_thick, hastelloy_area, &
        hastelloy_thickness, rebco_area, stack_thickness, tape_thickness, &
        tape_thickness, tape_width, tapes, rebco_thickness, solder_area
    use error_handling, only: idiags, fdiags, report_error
    use process_output, only: ovarre, ocmmnt, oheadr, oblnkl, ovarin
    use tfcoil_variables, only: tmargmin_tf, n_tf_turn, n_tf, vftf, &
        temp_margin, jwdgpro, tftmp, vtfskv, acndttf, dhecoil, tmaxpro, &
        tmargtf, thwcndut, t_conductor, fcutfsu, jwdgcrt, tdmptf, cpttf, &
        ritfc, jwptf, bmaxtfrp, tcritsc, acstf, strncon_tf, fhts, bcritsc, &
        i_tf_sc_mat, b_crit_upper_nbti, t_crit_nbti
    use superconductors, only: wstsc, current_sharing_rebco, itersc, jcrit_rebco, jcrit_nbti, croco, bi2212,&
    GL_nbti, GL_REBCO
    use global_variables, only: run_tests
    use constants, only: pi
    implicit none
    integer, intent(in) :: outfile, iprint

    !  Local variables
    real(dp) :: aturn, tfes, vdump

    ! Simple model REMOVED Issue #781
    ! if (tfc_model == 0) then
    !     vtfskv = 20.0D0
    !     return
    ! end if

    ! Stored energy (J) per coil (NOT a physical meaningful quantity)
    tfes = estotft / n_tf
    ! Cross-sectional area per turn
    aturn = ritfc/(jwptf*n_tf*n_tf_turn)    

    if(i_tf_sc_mat==6)then
        call supercon_croco(aturn,bmaxtfrp,cpttf,tftmp, &
        iprint, outfile,  &
        jwdgcrt,tmargtf)

        vtfskv = croco_voltage()/1.0D3  !  TFC Quench voltage in kV
        
    else
        call supercon(acstf,aturn,bmaxtfrp,vftf,fcutfsu,cpttf,jwptf,i_tf_sc_mat, &
        fhts,strncon_tf,tdmptf,tfes,tftmp,tmaxpro,bcritsc,tcritsc,iprint, &
        outfile,jwdgcrt,vdump,tmargtf)
        
        vtfskv = vdump/1.0D3            !  TFC Quench voltage in kV
    end if    

contains    

    subroutine supercon(acs,aturn,bmax,fhe,fcu,iop,jwp,isumat,fhts, &
        strain,tdmptf,tfes,thelium,tmax,bcritsc,tcritsc,iprint,outfile, &
        jwdgcrt,vd,tmarg)

        !! Routine to calculate the TF superconducting conductor  properties
        !! author: P J Knight, CCFE, Culham Science Centre
        !! author: J Galambos, ORNL
        !! author: R Kemp, CCFE, Culham Science Centre
        !! author: M Kovari, CCFE, Culham Science Centre
        !! author: J Miller, ORNL
        !! acs : input real : Cable space - inside area (m2)
        !! aturn : input real : Area per turn (i.e. entire jacketed conductor) (m2)
        !! bmax : input real : Peak field at conductor (T)
        !! fhe : input real : Fraction of cable space that is for He cooling
        !! fcu : input real : Fraction of conductor that is copper
        !! iop : input real : Operating current per turn (A)
        !! jwp : input real : Actual winding pack current density (A/m2)
        !! isumat : input integer : Switch for conductor type:
        !! 1 = ITER Nb3Sn, standard parameters,
        !! 2 = Bi-2212 High Temperature Superconductor,
        !! 3 = NbTi,
        !! 4 = ITER Nb3Sn, user-defined parameters
        !! 5 = WST Nb3Sn parameterisation
        !! 7 = Durham Ginzburg-Landau Nb-Ti parameterisation
        !! fhts    : input real : Adjustment factor (<= 1) to account for strain,
        !! radiation damage, fatigue or AC losses
        !! strain : input real : Strain on superconductor at operation conditions
        !! tdmptf : input real : Dump time (sec)
        !! tfes : input real : Energy stored in one TF coil (J)
        !! thelium : input real : He temperature at peak field point (K)
        !! tmax : input real : Max conductor temperature during quench (K)
        !! bcritsc : input real : Critical field at zero temperature and strain (T) (isumat=4 only)
        !! tcritsc : input real : Critical temperature at zero field and strain (K) (isumat=4 only)
        !! iprint : input integer : Switch for printing (1 = yes, 0 = no)
        !! outfile : input integer : Fortran output unit identifier
        !! jwdgpro : output real : Winding pack current density from temperature
        !! rise protection (A/m2)
        !! jwdgcrt : output real : Critical winding pack current density (A/m2)
        !! vd : output real : Discharge voltage imposed on a TF coil (V)
        !! tmarg : output real : Temperature margin (K)
        !! This routine calculates the superconductor properties for the TF coils.
        !! It was originally programmed by J. Galambos 1991, from algorithms provided
        !! by J. Miller.
        !! <P>The routine calculates the critical current density (winding pack)
        !! and also the protection information (for a quench).
        !! NOT used for the Croco conductor
        implicit none

        integer, intent(in) :: isumat, iprint, outfile
        real(dp), intent(in) :: acs, aturn, bmax, fcu, fhe, fhts
        real(dp), intent(in) :: iop, jwp, strain, tdmptf, tfes, thelium, tmax, bcritsc, tcritsc
        real(dp), intent(out) :: jwdgcrt, vd, tmarg

        !  Local variables

        integer :: lap
        real(dp) :: b,bc20m,bcrit,c0,delt,fcond,icrit,iooic, &
        jcritsc,jcrit0,jcritm,jcritp,jcritstr,jsc,jstrand,jtol,jwdgop, &
        t,tc0m,tcrit,ttest,ttestm,ttestp, tdump, fhetot

        ! !!!!!!!!!!!!!!!!!!!!!!!!!!!!!!!!!!!!!!!!!!!!!!!
        ! Rename tdmptf as it is called tdump in this routine and those called from here.
        tdump = tdmptf

        ! Helium channel
        fhetot = fhe + (pi/4.0d0)*dhecoil*dhecoil/acs
        !  Conductor fraction (including central helium channel)
        fcond = 1.0D0 - fhetot

        !  Find critical current density in superconducting strand, jcritstr
        select case (isumat)

        case (1)  !  ITER Nb3Sn critical surface parameterization
            bc20m = 32.97D0
            tc0m = 16.06D0

            !  jcritsc returned by itersc is the critical current density in the
            !  superconductor - not the whole strand, which contains copper
            call itersc(thelium,bmax,strain,bc20m,tc0m,jcritsc,bcrit,tcrit)
            jcritstr = jcritsc * (1.0D0-fcu)
            !  Critical current in cable
            icrit = jcritstr * acs * fcond

        case (2)  !  Bi-2212 high temperature superconductor parameterization

            !  Current density in a strand of Bi-2212 conductor
            !  N.B. jcrit returned by bi2212 is the critical current density
            !  in the strand, not just the superconducting portion.
            !  The parameterization for jcritstr assumes a particular strand
            !  composition that does not require a user-defined copper fraction,
            !  so this is irrelevant in this model
            jstrand = jwp * aturn / (acs*fcond)

            call bi2212(bmax,jstrand,thelium,fhts,jcritstr,tmarg)
            jcritsc = jcritstr / (1.0D0-fcu)
            tcrit = thelium + tmarg
            !  Critical current in cable
            icrit = jcritstr * acs * fcond

        case (3)  !  NbTi data
            bc20m = 15.0D0
            tc0m = 9.3D0
            c0 = 1.0D10
            call jcrit_nbti(thelium,bmax,c0,bc20m,tc0m,jcritsc,tcrit)
            jcritstr = jcritsc * (1.0D0-fcu)
            !  Critical current in cable
            icrit = jcritstr * acs * fcond

        case (4)  !  ITER Nb3Sn parameterization, but user-defined parameters
            bc20m = bcritsc
            tc0m = tcritsc
            call itersc(thelium,bmax,strain,bc20m,tc0m,jcritsc,bcrit,tcrit)
            jcritstr = jcritsc * (1.0D0-fcu)
            !  Critical current in cable
            icrit = jcritstr * acs * fcond

        case (5) ! WST Nb3Sn parameterisation
            bc20m = 32.97D0
            tc0m = 16.06D0
            !  jcritsc returned by itersc is the critical current density in the
            !  superconductor - not the whole strand, which contains copper
            call wstsc(thelium,bmax,strain,bc20m,tc0m,jcritsc,bcrit,tcrit)
            jcritstr = jcritsc * (1.0D0-fcu)
            !  Critical current in cable
            icrit = jcritstr * acs * fcond

        case (6) ! "REBCO" 2nd generation HTS superconductor in CrCo strand
            write(*,*)'ERROR: subroutine supercon has been called but i_tf_sc_mat=6'
            stop 1
        case default  !  Error condition
            idiags(1) = isumat ; call report_error(105)

        case (7) ! Durham Ginzburg-Landau Nb-Ti parameterisation
            bc20m = b_crit_upper_nbti
            tc0m = t_crit_nbti 
            call GL_nbti(thelium,bmax,strain,bc20m,tc0m,jcritsc,bcrit,tcrit)
            jcritstr = jcritsc  * (1.0D0-fcu)
            !  Critical current in cable
            icrit = jcritstr * acs * fcond

        case (8) ! Branch YCBO model fit to Tallahassee data
            bc20m = 430
            tc0m = 185
            call GL_REBCO(thelium,bmax,strain,bc20m,tc0m,jcritsc,bcrit,tcrit)
            ! A0 calculated for tape cross section already
            jcritstr = jcritsc * (1.0D0-fcu)
            !  Critical current in cable (copper added at this stage in HTS cables)
            icrit = jcritstr * acs * fcond 
            
            !REBCO fractures in strains above ~+/- 0.7%
            if (strncon_tf > 0.7D-2 .or. strncon_tf < -0.7D-2) then
                fdiags(1) = strncon_tf ; call report_error(261)
            end if
            

        end select

        ! Critical current density in winding pack
        ! aturn : Area per turn (i.e. entire jacketed conductor with insulation) (m2)
        jwdgcrt = icrit / aturn
        !  Ratio of operating / critical current
        iooic = iop / icrit
        !  Operating current density
        jwdgop = iop / aturn
        !  Actual current density in superconductor, which should be equal to jcrit(thelium+tmarg)
        !  when we have found the desired value of tmarg
        jsc = iooic * jcritsc

        if(iooic<=0d0) then
            write(*,*) 'ERROR:Negative Iop/Icrit for TF coil'
            write(*,*) 'jsc', jsc, '  iooic', iooic, '  jcritsc', jcritsc
            write(*,*) 'Check conductor dimensions. fcond likely gone negative. fcond =', fcond
        end if

        ! REBCO measurements from 2 T to 14 T, extrapolating outside this
        if((isumat == 8) .and. (bmaxtfrp >= 14)) then
        call report_error(266)
        end if

        !  Temperature margin (already calculated in bi2212 for isumat=2)
        if ((isumat == 1).or.(isumat == 4).or.(isumat == 3).or.(isumat == 5).or.(isumat == 7).or.(isumat == 8)) then

            !  Newton-Raphson method; start approx at requested minimum temperature margin
            ttest = thelium + tmargmin_tf + 0.001d0
            delt = 0.01D0
            jtol = 1.0D4

            lap = 0
            solve_for_tmarg: do ; lap = lap+1
                if ((ttest <= 0.0D0).or.(lap > 100)) then
                    idiags(1) = lap ; fdiags(1) = ttest ; call report_error(157)
                    exit solve_for_tmarg
                end if
                ! Calculate derivative numerically
                ttestm = ttest - delt
                ttestp = ttest + delt

                select case (isumat)
                    ! Issue #483 to be on the safe side, check the fractional as well as the absolute error
                case (1,4)
                    call itersc(ttest ,bmax,strain,bc20m,tc0m,jcrit0,b,t)
                    if ((abs(jsc-jcrit0) <= jtol).and.(abs((jsc-jcrit0)/jsc) <= 0.01)) exit solve_for_tmarg
                    call itersc(ttestm,bmax,strain,bc20m,tc0m,jcritm,b,t)
                    call itersc(ttestp,bmax,strain,bc20m,tc0m,jcritp,b,t)
                case (3)
                    call jcrit_nbti(ttest ,bmax,c0,bc20m,tc0m,jcrit0,t)
                    if ((abs(jsc-jcrit0) <= jtol).and.(abs((jsc-jcrit0)/jsc) <= 0.01)) exit solve_for_tmarg
                    call jcrit_nbti(ttestm,bmax,c0,bc20m,tc0m,jcritm,t)
                    call jcrit_nbti(ttestp,bmax,c0,bc20m,tc0m,jcritp,t)
                case (5)
                    call wstsc(ttest ,bmax,strain,bc20m,tc0m,jcrit0,b,t)
                    if ((abs(jsc-jcrit0) <= jtol).and.(abs((jsc-jcrit0)/jsc) <= 0.01)) exit solve_for_tmarg
                    call wstsc(ttestm,bmax,strain,bc20m,tc0m,jcritm,b,t)
                    call wstsc(ttestp,bmax,strain,bc20m,tc0m,jcritp,b,t)
                case (7)
                    call GL_nbti(ttest ,bmax,strain,bc20m,tc0m,jcrit0,b,t)
                    if ((abs(jsc-jcrit0) <= jtol).and.(abs((jsc-jcrit0)/jsc) <= 0.01)) exit solve_for_tmarg
                    call GL_nbti(ttestm,bmax,strain,bc20m,tc0m,jcritm,b,t)
                    call GL_nbti(ttestp,bmax,strain,bc20m,tc0m,jcritp,b,t)
                case (8)
                    call GL_REBCO(ttest ,bmax,strain,bc20m,tc0m,jcrit0,b,t)
                    if ((abs(jsc-jcrit0) <= jtol).and.(abs((jsc-jcrit0)/jsc) <= 0.01)) exit solve_for_tmarg
                    call GL_REBCO(ttestm,bmax,strain,bc20m,tc0m,jcritm,b,t)
                    call GL_REBCO(ttestp,bmax,strain,bc20m,tc0m,jcritp,b,t)
                end select
                ttest = ttest - 2.0D0*delt*(jcrit0-jsc)/(jcritp-jcritm)
            end do solve_for_tmarg
            tmarg = ttest - thelium
            temp_margin = tmarg

        end if

        !  Find the current density limited by the protection limit
        !  (N.B. Unclear of this routine's relevance for Bi-2212 (isumat=2), due
        !  to presence of fcu argument, which is not used for this model above)

        call protect(iop,tfes,acs,aturn,tdump,fcond,fcu,thelium,tmax,jwdgpro,vd)


        if (iprint == 0) return       ! Output --------------------------

        if (ttest <= 0.0D0) then
            write(*,*)'ERROR: Negative TFC temperature margin'
            write(*,*)'ttest  ', ttest, 'bmax   ', bmax
            write(*,*)'jcrit0 ', jcrit0,'jsc    ', jsc
            write(*,*)'ttestp ', ttestp,'ttestm ', ttestm
            write(*,*)'jcritp ', jcritp,'jcritm ', jcritm
        endif

        call oheadr(outfile,'Superconducting TF Coils')
        call ovarin(outfile,'Superconductor switch', '(isumat)',isumat)

        select case (isumat)
        case (1)
            call ocmmnt(outfile,'Superconductor used: Nb3Sn')
            call ocmmnt(outfile,'  (ITER Jcrit model, standard parameters)')
            call ovarre(outfile,'Critical field at zero temperature and strain (T)','(bc20m)',bc20m)
            call ovarre(outfile,'Critical temperature at zero field and strain (K)', '(tc0m)',tc0m)
        case (2)
            call ocmmnt(outfile,'Superconductor used: Bi-2212 HTS')
        case (3)
            call ocmmnt(outfile,'Superconductor used: NbTi')
            call ovarre(outfile,'Critical field at zero temperature and strain (T)','(bc20m)',bc20m)
            call ovarre(outfile,'Critical temperature at zero field and strain (K)', '(tc0m)',tc0m)
        case (4)
            call ocmmnt(outfile,'Superconductor used: Nb3Sn')
            call ocmmnt(outfile,'  (ITER Jcrit model, user-defined parameters)')
            call ovarre(outfile,'Critical field at zero temperature and strain (T)','(bc20m)',bc20m)
            call ovarre(outfile,'Critical temperature at zero field and strain (K)', '(tc0m)',tc0m)
        case (5)
            call ocmmnt(outfile,'Superconductor used: Nb3Sn')
            call ocmmnt(outfile, ' (WST Nb3Sn critical surface model)')
            call ovarre(outfile,'Critical field at zero temperature and strain (T)','(bc20m)',bc20m)
            call ovarre(outfile,'Critical temperature at zero field and strain (K)', '(tc0m)',tc0m)
        case (7)
            call ocmmnt(outfile,'Superconductor used: Nb-Ti')
            call ocmmnt(outfile, ' (Durham Ginzburg-Landau critical surface model)')
            call ovarre(outfile,'Critical field at zero temperature and strain (T)','(bc20m)',bc20m)
            call ovarre(outfile,'Critical temperature at zero field and strain (K)', '(tc0m)',tc0m)
        case (8)
            call ocmmnt(outfile,'Superconductor used: REBCO')
            call ocmmnt(outfile, ' (Durham Ginzburg-Landau critical surface model)')
            call ovarre(outfile,'Critical field at zero temperature and strain (T)','(bc20m)',bc20m)
            call ovarre(outfile,'Critical temperature at zero field and strain (K)', '(tc0m)',tc0m)
        end select ! isumat


        if (run_tests==1) then
            call oblnkl(outfile)
            call ocmmnt(outfile, "PROCESS TF Coil peak field fit. Values for t, z and y:")
            call oblnkl(outfile)
            call ovarre(outfile,'Dimensionless winding pack width','(tf_fit_t)', tf_fit_t, 'OP ')
            call ovarre(outfile,'Dimensionless winding pack radial thickness','(tf_fit_z)', tf_fit_z, 'OP ')
            call ovarre(outfile,'Ratio of peak field with ripple to nominal axisymmetric peak field','(tf_fit_y)', tf_fit_y, 'OP ')
        end if

        call oblnkl(outfile)
        call ovarre(outfile,'Helium temperature at peak field (= superconductor temperature) (K)','(thelium)',thelium)
        call ovarre(outfile,'Total helium fraction inside cable space','(fhetot)',fhetot, 'OP ')
        call ovarre(outfile,'Copper fraction of conductor','(fcutfsu)',fcu)
        call ovarre(outfile,'Strain on superconductor','(strncon_tf)',strncon_tf)
        call ovarre(outfile,'Critical current density in superconductor (A/m2)','(jcritsc)',jcritsc, 'OP ')
        call ovarre(outfile,'Critical current density in strand (A/m2)','(jcritstr)',jcritstr, 'OP ')
        call ovarre(outfile,'Critical current density in winding pack (A/m2)', '(jwdgcrt)',jwdgcrt, 'OP ')
        call ovarre(outfile,'Actual current density in winding pack (A/m2)','(jwdgop)',jwdgop, 'OP ')

        call ovarre(outfile,'Minimum allowed temperature margin in superconductor (K)','(tmargmin_tf)',tmargmin_tf)
        call ovarre(outfile,'Actual temperature margin in superconductor (K)','(tmarg)',tmarg, 'OP ')
        call ovarre(outfile,'Critical current (A)','(icrit)',icrit, 'OP ')
        call ovarre(outfile,'Actual current (A)','(cpttf)',cpttf, 'OP ')
        call ovarre(outfile,'Actual current / critical current','(iooic)', iooic, 'OP ')

    end subroutine supercon
    ! !!!!!!!!!!!!!!!!!!!!!!!!!!!!!!!!!!!!!!!!!!!!!!!!!!!!!!!!!!!!!!!!!!

    subroutine supercon_croco(aturn,bmax,iop,thelium,     &
        iprint,outfile, &
        jwdgcrt,tmarg)

        !! TF superconducting CroCo conductor using REBCO tape
        !! author: M Kovari, CCFE, Culham Science Centre
        !! bmax : input real : Peak field at conductor (T)
        !! iop : input real : Operating current per turn (A)
        !! thelium : input real : He temperature at peak field point (K)
        !! iprint : input integer : Switch for printing (1 = yes, 0 = no)
        !! outfile : input integer : Fortran output unit identifier
        !! jwdgcrt : output real : Critical winding pack current density (A/m2)
        !! tmarg : output real : Temperature margin (K)
        
        implicit none
        
        real(dp), intent(in) :: aturn, bmax, iop, thelium
        integer, intent(in) :: iprint, outfile
        real(dp), intent(out) :: jwdgcrt, tmarg

        !  Local variables
        real(dp) :: icrit,iooic, jcritsc,jcritstr,jsc,jwdgop, total
        real(dp) :: current_sharing_t
        logical:: validity

        ! !!!!!!!!!!!!!!!!!!!!!!!!!!!!!!!!!!!!!!!!!!!!!!!
        !  Find critical current density in superconducting strand, jcritstr
        call jcrit_rebco(thelium,bmax,jcritsc,validity,iprint)
        ! acstf : Cable space - inside area (m2)
        ! Set new croco_od - allowing for scaling of croco_od
        croco_od = t_conductor / 3.0d0 - thwcndut * ( 2.0d0 / 3.0d0 )
        conductor_acs =  9.d0/4.d0 * pi * croco_od**2
        acstf = conductor_acs
        conductor_area =  t_conductor**2 ! does this not assume it's a sqaure???

        conductor_jacket_area = conductor_area - conductor_acs
        acndttf = conductor_jacket_area
        
        conductor_jacket_fraction = conductor_jacket_area / conductor_area
        call croco(jcritsc, croco_strand, &
            conductor_copper_area, conductor_copper_fraction, conductor_copper_bar_area, &
            conductor_hastelloy_area, conductor_hastelloy_fraction, conductor_helium_area, &
            conductor_helium_fraction, conductor_solder_area, conductor_solder_fraction, &
            conductor_rebco_area, conductor_rebco_fraction, conductor_critical_current, &
            conductor_area, croco_od,croco_thick)
        copperA_m2 = iop / conductor_copper_area
        icrit = conductor_critical_current
        jcritstr = croco_strand%critical_current / croco_strand%area

        ! Critical current density in winding pack
        ! aturn : Area per turn (i.e. entire jacketed conductor with insulation) (m2)
        jwdgcrt = icrit / aturn
        !  Ratio of operating / critical current
        iooic = iop / icrit
        !  Operating current density
        jwdgop = iop / aturn
        !  Actual current density in superconductor, which should be equal to jcrit(thelium+tmarg)
        !  when we have found the desired value of tmarg
        jsc = iooic * jcritsc

        ! Temperature margin using secant solver
        call current_sharing_rebco(current_sharing_t, bmax, jsc)
        tmarg = current_sharing_t - thelium
        temp_margin = tmarg         ! Only used in the availabilty routine - see comment to Issue #526

        if (iprint == 0) return     ! Output ----------------------------------

        total = conductor_copper_area+conductor_hastelloy_area+conductor_solder_area+ &
        conductor_jacket_area+conductor_helium_area+conductor_rebco_area

        if (temp_margin <= 0.0D0) then
            write(*,*)'ERROR: Negative TFC temperature margin'
            write(*,*)'temp_margin  ', temp_margin, '  bmax   ', bmax
        endif

        call oheadr(outfile,'Superconducting TF Coils')
        call ovarin(outfile,'Superconductor switch', '(isumat)',6)
        call ocmmnt(outfile,'Superconductor used: REBCO HTS tape in CroCo strand')

        call ovarre(outfile,'Thickness of REBCO layer in tape (m)','(rebco_thickness)',rebco_thickness)
        call ovarre(outfile,'Thickness of copper layer in tape (m)','(copper_thick  )', copper_thick)
        call ovarre(outfile,'Thickness of Hastelloy layer in tape (m) ','(hastelloy_thickness)', hastelloy_thickness)

        call ovarre(outfile,'Mean width of tape (m)','(tape_width)', tape_width , 'OP ')
        call ovarre(outfile,'Outer diameter of CroCo copper tube (m) ','(croco_od)', croco_od , 'OP ')
        call ovarre(outfile,'Inner diameter of CroCo copper tube (m) ','(croco_id)',croco_id , 'OP ')
        call ovarre(outfile,'Thickness of CroCo copper tube (m) ','(croco_thick)',croco_thick)

        call ovarre(outfile,'Thickness of each HTS tape ','(tape_thickness)',tape_thickness , 'OP ')
        call ovarre(outfile,'Thickness of stack of tapes (m) ','(stack_thickness)',stack_thickness , 'OP ')
        call ovarre(outfile,'Number of tapes in strand','(tapes)',tapes , 'OP ')
        call oblnkl(outfile)
        call ovarre(outfile,'Area of REBCO in strand (m2)','(rebco_area)',rebco_area , 'OP ')
        call ovarre(outfile,'Area of copper in strand (m2)','(copper_area)',copper_area , 'OP ')
        call ovarre(outfile,'Area of hastelloy substrate in strand (m2) ','(hastelloy_area)',hastelloy_area , 'OP ')
        call ovarre(outfile,'Area of solder in strand (m2)  ','(solder_area)',solder_area , 'OP ')
        call ovarre(outfile,'Total: area of CroCo strand (m2)  ','(croco_strand%area)',croco_strand%area , 'OP ')
        if(abs(croco_strand%area-(rebco_area+copper_area+hastelloy_area+solder_area))>1d-6)then
            call ocmmnt(outfile, "ERROR: Areas in CroCo strand do not add up")
            write(*,*)'ERROR: Areas in CroCo strand do not add up - see OUT.DAT'
        endif

        call oblnkl(outfile)
        call ocmmnt(outfile,'Cable information')
        call ovarin(outfile,'Number of CroCo strands in the cable (fixed) ','',6 , 'OP ')
        call ovarre(outfile,'Total area of cable space (m2)','(acstf)',acstf , 'OP ')

        call oblnkl(outfile)
        call ocmmnt(outfile,'Conductor information (includes jacket, not including insulation)')
        call ovarre(outfile,'Width of square conductor (cable + steel jacket) (m)', &
            '(t_conductor)', t_conductor , 'OP ')
        call ovarre(outfile,'Area of conductor (m2)','(area)', conductor_area , 'OP ')
        call ovarre(outfile,'REBCO area of conductor (mm2)','(rebco_area)',conductor_rebco_area , 'OP ')
        call ovarre(outfile,'Area of central copper bar (mm2)', '(copper_bar_area)', conductor_copper_bar_area, 'OP ')
        call ovarre(outfile,'Total copper area of conductor, total (mm2)','(copper_area)',conductor_copper_area, 'OP ')
        call ovarre(outfile,'Hastelloy area of conductor (mm2)','(hastelloy_area)',conductor_hastelloy_area, 'OP ')
        call ovarre(outfile,'Solder area of conductor (mm2)','(solder_area)',conductor_solder_area, 'OP ')
        call ovarre(outfile,'Jacket area of conductor (mm2)','(jacket_area)',conductor_jacket_area, 'OP ')
        call ovarre(outfile,'Helium area of conductor (mm2)','(helium_area)',conductor_helium_area, 'OP ')
        if(abs(total-conductor_area)>1d-8) then
            call ovarre(outfile, "ERROR: conductor areas do not add up:",'(total)',total , 'OP ')
        endif
        call ovarre(outfile,'Critical current of CroCo strand (A)','(croco_strand%critical_current)', &
        croco_strand%critical_current , 'OP ')
        call ovarre(outfile,'Critical current of conductor (A) ','(conductor_critical_current)', &
        conductor_critical_current , 'OP ')

        if (run_tests==1) then
            call oblnkl(outfile)
            call ocmmnt(outfile, "PROCESS TF Coil peak field fit. Values for t, z and y:")
            call oblnkl(outfile)
            call ovarre(outfile,'Dimensionless winding pack width','(tf_fit_t)', tf_fit_t, 'OP ')
            call ovarre(outfile,'Dimensionless winding pack radial thickness','(tf_fit_z)', tf_fit_z, 'OP ')
            call ovarre(outfile,'Ratio of actual peak field to nominal axisymmetric peak field','(tf_fit_y)', tf_fit_y, 'OP ')
        end if

        call oblnkl(outfile)
        call ovarre(outfile,'Helium temperature at peak field (= superconductor temperature) (K)','(thelium)',thelium)
        call ovarre(outfile,'Critical current density in superconductor (A/m2)','(jcritsc)',jcritsc, 'OP ')
        call ovarre(outfile,'Critical current density in strand (A/m2)','(jcritstr)',jcritstr, 'OP ')
        call ovarre(outfile,'Critical current density in winding pack (A/m2)', '(jwdgcrt)',jwdgcrt, 'OP ')
        call ovarre(outfile,'Actual current density in winding pack (A/m2)','(jwdgop)',jwdgop, 'OP ')

        call ovarre(outfile,'Minimum allowed temperature margin in superconductor (K)','(tmargmin_tf)',tmargmin_tf)
        call ovarre(outfile,'Actual temperature margin in superconductor (K)','(tmarg)',tmarg, 'OP ')
        call ovarre(outfile,'Current sharing temperature (K)','(current_sharing_t)',current_sharing_t, 'OP ')
        call ovarre(outfile,'Critical current (A)','(icrit)',icrit, 'OP ')
        call ovarre(outfile,'Actual current (A)','(cpttf)',cpttf, 'OP ')
        call ovarre(outfile,'Actual current / critical current','(iooic)', iooic, 'OP ')

    end subroutine supercon_croco


    ! !!!!!!!!!!!!!!!!!!!!!!!!!!!!!!!!!!!!!!!!!!!!!!!!!!!!!!!!!!!!!!!!!!

    subroutine protect(aio,tfes,acs,aturn,tdump,fcond,fcu,tba,tmax,ajwpro,vd)

        !! Finds the current density limited by the protection limit
        !! author: P J Knight, CCFE, Culham Science Centre
        !! author: J Miller, ORNL
        !! aio : input real : Operating current (A)
        !! tfes : input real : Energy stored in one TF coil (J)
        !! acs : input real : Cable space - inside area (m2)
        !! aturn : input real : Area per turn (i.e.  entire cable) (m2)
        !! tdump : input real : Dump time (sec)
        !! fcond : input real : Fraction of cable space containing conductor
        !! fcu : input real : Fraction of conductor that is copper
        !! tba : input real : He temperature at peak field point (K)
        !! tmax : input real : Max conductor temperature during quench (K)
        !! ajwpro : output real :  Winding pack current density from temperature
        !! rise protection (A/m2)
        !! vd : output real :  Discharge voltage imposed on a TF coil (V)
        !! This routine calculates maximum conductor current density which
        !! limits the peak temperature in the winding to a given limit (tmax).
        !! It also finds the dump voltage.
        !! <P>These calculations are based on Miller's formulations.
        !! AEA FUS 251: A User's Guide to the PROCESS Systems Code
        !
        ! !!!!!!!!!!!!!!!!!!!!!!!!!!!!!!!!!!!!!!!!!!!!!!!

        implicit none

        !  Arguments

        real(dp), intent(in) :: aio, tfes, acs, aturn, tdump, fcond, &
        fcu,tba,tmax
        real(dp), intent(out) :: ajwpro, vd

        !  Local variables

        integer :: no,np
        real(dp) :: aa,ai1,ai2,ai3,ajcp,bb,cc,dd,tav
        real(dp), dimension(11) :: p1, p2, p3

        ! !!!!!!!!!!!!!!!!!!!!!!!!!!!!!!!!!!!!!!!!!!!!!!!

        !  Integration coefficients p1,p2,p3

        p1(1) = 0.0D0
        p1(2) = 0.8D0
        p1(3) = 1.75D0
        p1(4) = 2.4D0
        p1(5) = 2.7D0
        p1(6) = 2.95D0
        p1(7) = 3.1D0
        p1(8) = 3.2D0
        p1(9) = 3.3D0
        p1(10) = 3.4D0
        p1(11) = 3.5D0

        p2(1) = 0.0D0
        p2(2) = 0.05D0
        p2(3) = 0.5D0
        p2(4) = 1.4D0
        p2(5) = 2.6D0
        p2(6) = 3.7D0
        p2(7) = 4.6D0
        p2(8) = 5.3D0
        p2(9) = 5.95D0
        p2(10) = 6.55D0
        p2(11) = 7.1D0

        p3(1) = 0.0D0
        p3(2) = 0.05D0
        p3(3) = 0.5D0
        p3(4) = 1.4D0
        p3(5) = 2.6D0
        p3(6) = 3.7D0
        p3(7) = 4.6D0
        p3(8) = 5.4D0
        p3(9) = 6.05D0
        p3(10) = 6.8D0
        p3(11) = 7.2D0

        !  Dump voltage

        vd = 2.0D0 * tfes/(tdump*aio)

        !  Current density limited by temperature rise during quench

        tav = 1.0D0 + (tmax-tba)/20.0D0
        no = int(tav)
        np = no+1
        np = min(np,11)

        ai1 = 1.0D16 * ( p1(no)+(p1(np)-p1(no)) * (tav - no) )
        ai2 = 1.0D16 * ( p2(no)+(p2(np)-p2(no)) * (tav - no) )
        ai3 = 1.0D16 * ( p3(no)+(p3(np)-p3(no)) * (tav - no) )

        aa = vd * aio/tfes
        bb = (1.0D0-fcond)*fcond*fcu*ai1
        cc = (fcu*fcond)**2 * ai2
        dd = (1.0D0-fcu)*fcu * fcond**2 * ai3
        ajcp = sqrt( aa* (bb+cc+dd) )
        ajwpro = ajcp*(acs/aturn)

    end subroutine protect

end subroutine tfspcall

! !!!!!!!!!!!!!!!!!!!!!!!!!!!!!!!!!!!!!!!!!!!!!!!!!!!!!!!!!!!!!!!!!!

function croco_voltage()

    !! Finds the coil voltage during a quench
    
    ! croco_voltage : voltage across a TF coil during quench (V)
    ! tdmptf /10.0/ : fast discharge time for TF coil in event of quench (s) (time-dump-TF)
    ! For clarity I have copied this into 'time2' or 'tau2' depending on the model.
    use tfcoil_variables, only: n_tf, quench_model, tdmptf, cpttf

    implicit none

    real(dp):: croco_voltage

    if(quench_model=='linear')then
        time2 = tdmptf
        croco_voltage = 2.0D0/time2 * (estotft/n_tf) / cpttf
    elseif(quench_model=='exponential')then
        tau2 = tdmptf
        croco_voltage = 2.0D0/tau2 * (estotft/n_tf) / cpttf
    endif

end function croco_voltage

<<<<<<< HEAD
=======
! --------------------------------------------------------------------
subroutine croco_quench(conductor)

    !! Finds the current density limited by the maximum temperatures in quench
    !! It also finds the dump voltage.
    use tfcoil_variables, only: tmax_croco, bmaxtf, quench_detection_ef, &
        tftmp, croco_quench_temperature, jwptf, t_conductor
    use superconductors, only: copper_properties2, jcrit_rebco
    use ode_mod, only: ode
    use maths_library, only: secant_solve
    implicit none

    type(volume_fractions), intent(in)::conductor
    real(dp):: current_density_in_conductor


    real(dp)::tout     !for the phase 2
    real(dp), parameter :: relerr= 0.01d0
    real(dp), parameter :: abserr= 0.01d0

    integer(kind=4), parameter :: neqn = 1
    integer(kind=4) :: iflag
    integer(kind=4) :: iwork(5)

    real(dp) :: work(100+21*neqn)
    real(dp) :: y(neqn)

    real(dp)::residual, t
    logical::error

    if(quench_detection_ef>1d-10)then
        ! Two-phase quench model is used.
        ! Phase 1
        ! Issue #548, or see K:\Power Plant Physics and Technology\PROCESS\HTS\
        ! Solve for the temperature at which the quench detection field is reached.
        ! secant_solve(f,x1,x2,solution,error,residual,opt_tol)
        current_density_in_conductor = jwptf *  (t_cable / t_conductor)**2
        call secant_solve(detection_field_error,5d0, 70d0,T1,error,residual)
        ! T1 = Peak temperature of normal zone before quench is detected

        ! Obsolete but leave here for the moment
        ! croco_quench_factor = conductor_copper_fraction / jwptf**2

        if(T1>tmax_croco)write(*,*)'Phase 1 of quench is too hot: T1 = ',T1
    else
        ! Quench is detected instantly - no phase 1.
        T1 = tftmp
    endif

    ! vtfskv : voltage across a TF coil during quench (kV)
    ! tdmptf /10.0/ : fast discharge time for TF coil in event of quench (s) (time-dump-TF)
    ! For clarity I have copied this into 'time2' or 'tau2' depending on the model.

    ! if(quench_model=='linear')then
    !     time2 = tdmptf
    !     vtfskv = 2.0D0/time2 * (estotft/n_tf) / cpttf
    ! elseif(quench_model=='exponential')then
    !     tau2 = tdmptf
    !     vtfskv = 2.0D0/tau2 * (estotft/n_tf) / cpttf
    ! endif

    ! PHASE 2 OF QUENCH: fast discharge into resistor
    ! The field declines in proportion to the current.
    ! The operating current is iop.
    ! The peak field at the operating current is bmaxtfrp
    ! This is declared in global_variable.f90, so is in scope.
    ! Solve the set of differential equations
    ! subroutine ode ( f, neqn, y, t, tout, relerr, abserr, iflag, work, iwork )
    ! See ode.f90 for details.
    !    declare F in an external statement, supply the double precision
    !      SUBROUTINE F ( T, Y, YP )
    y(1) = T1
    tout = 2.0d0 * tau2
    iflag = 1
    ! Starting time
    t = 0d0
    ! Remember that t will be set to the finish time by the ode solver!
    ! ODE SOLVER
    call ode(dtempbydtime, neqn, y, t, tout, relerr, abserr, iflag, work, iwork)
    if(iflag /= 2)write(*,*)'ODE in subroutine croco_quench failed: iflag =', iflag

    croco_quench_temperature = y(1)


contains
    function detection_field_error(t1)
        ! Issue #548.
        ! The difference beteween the actual voltage developed during the first
        ! phase of the quench and the specified detection voltage

        implicit none

        real(dp)::detection_field_error, deltaj,jcritsc

        real(dp), intent(in) :: t1
        real(dp):: jc
        logical :: validity
        integer :: iprint

        call copper_properties2(t1,bmaxtf,copper)
        call jcrit_rebco(t1,bmaxtf,jcritsc,validity,iprint)

        ! Critical current density at specified temperature t1, operating maximum field bmaxtf
        jc = jcritsc * conductor_rebco_fraction

        ! By definition jc=0 below the critical temperature at operating field
        ! All the current flows in the copper
        ! Note that the copper  resisitivity is a function of temperature, so it should still
        ! be possible to solve for the correct detection voltage.
        if(jc<0) jc = 0d0

        deltaj = (current_density_in_conductor - jc)
        detection_field_error = deltaj * copper%resistivity / conductor_copper_fraction &
        - quench_detection_ef
    end function

end subroutine croco_quench

!-------------------------------------------------------------------
subroutine dtempbydtime ( qtime, qtemperature, derivative )
    !! Supplies the right hand side of the ODE for the croco quench phase 2 subroutine
    !! author: M Kovari, CCFE, Culham Science Centre
    !! qtime : input real : time, the independent variable
    !! qtemperature : input real : temperature, the dependent variable
    !! derivative : output real : the value of dtempbydtime

    ! Time-dependent quantities during the fast discharge local to this subroutine:
    use tfcoil_variables, only: quench_model, bmaxtfrp, cpttf
    use superconductors, only: jcrit_rebco

    implicit none

    ! time, the independent variable
    real(dp),intent(in) :: qtime

    ! Y(), the dependent variable
    real(dp),intent(in) :: qtemperature(1)

    ! YP(), the value of the derivative
    real(dp),intent(out) :: derivative(1)

    real(dp)::qj  ! Current density in superconductor during fast discharge
    real(dp)::qcurrent  ! Total current in cable during fast discharge
    real(dp)::qbfield  ! Peak magnetic field in cable during fast discharge
    real(dp)::q_crit_current ! Critical current during fast discharge
    logical :: validity
    real(dp)::qratio,qtemp

    !write(*,*)'subroutine dtempbydtime ( qtime, qtemperature, derivative )'
    !write(*,*)'qtime = ',qtime,' qtemperature = ',qtemperature

    ! For convenience
    qtemp = qtemperature(1)

    ! The current is a known function of time
    if(quench_model=='linear')then
        qcurrent = cpttf * (1 - qtime / time2)
    elseif(quench_model=='exponential')then
        qcurrent = cpttf * exp(- qtime / tau2)
    endif

    ! Field is proportional to current
    qbfield = bmaxtfrp * qcurrent / cpttf

    ! Critical current 'qj' given field and temperature
    call jcrit_rebco(qtemp,qbfield,qj,validity,0)
    q_crit_current = conductor_rebco_area * qj

    ! The jacket is now included in the argument list
    qratio = resistivity_over_heat_capacity(qtemp,qbfield,copper,hastelloy,solder,helium,jacket)

    ! Derivatives

    derivative(1) = (qcurrent - q_crit_current)**2 * qratio / &
    (conductor_copper_fraction * conductor_area**2)


    !write(*,*)'subroutine dtempbydtime: derivative =',derivative(1)
    return
end subroutine dtempbydtime

!-----------------------------------------------------------------------
>>>>>>> af5f73c1
subroutine cpost( r_tf_inboard_in, r_tf_inboard_out, r_cp_top, ztop,          & ! Inputs
                  hmaxi, cas_in_th, cas_out_th, gr_ins_th, ins_th, n_tf_turn, & ! Inputs                  
                  curr, rho, fcool,                                           & ! Inputs
                  a_cp_cool, vol_cond_cp, respow,        & ! Outputs
                  vol_ins_cp, vol_case_cp, vol_gr_ins_cp ) ! Outputs
    !!  author: P J Knight, CCFE, Culham Science Centre
    !!  Calculates the volume and resistive power losses of a TART centrepost
    !!  This routine calculates the volume and resistive power losses
    !!  of a TART centrepost. It is assumed to be tapered - narrowest at
    !!  the midplane and reaching maximum thickness at the height of the
    !!  plasma. Above/below the plasma, the centrepost is cylindrical.
    !!  The shape of the taper is assumed to be an arc of a circle.
    !!  P J Knight, CCFE, Culham Science Centre
    !!  21/10/96 PJK Initial version
    !!  08/05/12 PJK Initial F90 version
    !!  16/10/12 PJK Added constants; removed argument pi
    !!  26/06/14 PJK Added error handling
    !!  12/11/19 SK Using fixed cooling cross-section area along the CP 
    !!  26/11/19 SK added the coolant area, the conuctor/isulator/outer casing volume 
    !!  30/11/20 SK added the ground outer ground insulation volume 
    !!  F/MI/PJK/LOGBOOK12, pp.33,34
    !!  AEA FUS 251: A User's Guide to the PROCESS Systems Code
    ! !!!!!!!!!!!!!!!!!!!!!!!!!!!!!!!!!!!!!!!!!!!!!!!
    use error_handling, only: fdiags, report_error
    use constants, only: pi
    use tfcoil_variables, only: n_tf
    use build_variables, only: hmax
    implicit none


    !  Arguments
    ! ----------
    ! Inputs 
    ! ------
    real(dp), intent(in) :: r_tf_inboard_in
    !! Mid-plane inboard TF coil leg radius at the centre-machine side [m]
    
    real(dp), intent(in) :: r_tf_inboard_out
    !! Mid-plane inboard TF coil leg radius at the plasma side [m]

    real(dp), intent(in) :: r_cp_top
    !! Top outer radius of the centropost TF coil (ST only) [m]

    real(dp), intent(in) :: ztop
    !! Top vertical position (z) of the CP curved section [m]

    real(dp), intent(in) :: hmaxi
    !! Total CP half vertical length [m]

    real(dp), intent(in) :: cas_in_th
    !! Inner casing (bucking cylinder) thickness [m]

    real(dp), intent(in) :: cas_out_th
    !! Outer casing (plasma side) thickness [m]

    real(dp), intent(in) :: gr_ins_th
    !! Ground insulation thickness [m]

    real(dp), intent(in) :: ins_th
    !! Turn insulation thickness [m]

    real(dp), intent(in) :: n_tf_turn
    !! Number of turns per TF coil

    real(dp), intent(in) :: curr
    !! CP total current [A]
    
    real(dp), intent(in) :: rho
    !! CP conductor resistivity
    
    real(dp), intent(in) :: fcool
    !! Mid-plane CP conductor cooling fraction    
    ! ------


    ! Outputs
    ! -------
    real(dp), intent(out) :: respow
    !! CP resistive power losses [W]
    
    real(dp), intent(out) :: vol_ins_cp
    !! Total CP turn insulation volume [m3]

    real(dp), intent(out) :: vol_gr_ins_cp
    !! Total CP ground insulation volume [m3] 
    
    real(dp), intent(out) :: vol_case_cp
    !! Total CP outer layer case volume [m3]

    real(dp), intent(out) :: vol_cond_cp
    !! Total conductor volume in the centrepost [m3]
    !! Rem : The cooling space is removed

    real(dp), intent(out) :: a_cp_cool
    !! Centrepost cooling area toroidal cross-section [m2]
    !! Rem : constant over the whole CP
    ! -------


    ! Internal variables
    ! ------------------
    real(dp) :: r1,z1,x,y,rc,dz,r,z, a_tfin_hole, res_cyl, res_taped

    real(dp):: rtop
    !! Conductor outer radius at CP top [m]
    !! including the trun insulation and excluding the ground one

    real(dp) :: rmid
    !! Conductor outer radius at CP mid-plane [m]
    !! including the trun insulation and excluding the ground one

    real(dp) :: r_tfin_inleg
    !! Conductor `WP` inner radius [m]
    !! including the trun insulation and excluding the ground one

    real(dp) :: n_turns_tot
    !! Total number of turns in CP 

    real(dp) :: a_cond_midplane
    !! Mid-plane conductor area [m2]
    
    real(dp) :: a_casout
    !! Straight section (top) outter case area [m2] 

    real(dp) :: a_cp_ins
    !! Straight section (top) turn insulation area [m2] 

    real(dp) :: a_cp_gr_ins
    !! Straight section (top) outter ground insulation area [m2] 

    real(dp) :: sum1
    !! Exact conductor volume integration sum [m3]

    real(dp) :: sum2
    !! Resistive heating integration sum [1/m2]

    real(dp) :: sum3
    !! Turn insulation volume integration sum [m3]
    
    real(dp) :: sum4
    !! Outter case volume integration sum [m3]

    real(dp) :: sum5
    !! Outer ground insulation volume integration sum [m3]

    real(dp), dimension(0:100) :: yy_cond
    !! Exact conductor area (to be integrated)

    real(dp), dimension(0:100) :: yy_ins
    !! Turn insulation area (to be integrated)

    real(dp), dimension(0:100) :: yy_gr_ins
    !! Outter ground insulation area (to be integrated)

    real(dp), dimension(0:100) :: yy_casout
    !! Outter case area (to be integrated)

    integer :: ii
    !! Loop iterator
    ! ------------------


    ! Conductor layer raddi 
    ! including the trun insulation and excluding the ground one
    !-!
    ! Conductor outer radius at CP top [m]
    rtop = r_cp_top - cas_out_th - gr_ins_th

    ! Conductor outer radius at CP mid-plane [m]
    rmid = r_tf_inboard_out - cas_out_th - gr_ins_th

    ! Conductor inner radius [m]
    r_tfin_inleg = r_tf_inboard_in + cas_in_th + gr_ins_th
    !-!
    

    !  Error traps
    ! ------------
    if (rtop <= 0.0D0) then
        fdiags(1) = rtop ; call report_error(115)
    end if

    if (ztop <= 0.0D0) then
        fdiags(1) = ztop ; call report_error(116)
    end if

    if (rmid <= 0.0D0) then
        fdiags(1) = rmid ; call report_error(117)
    end if

    if (hmax <= 0.0D0) then
        fdiags(1) = hmax ; call report_error(118)
    end if

    if ((fcool < 0.0D0).or.(fcool > 1.0D0)) then
        fdiags(1) = fcool ; call report_error(119)
    end if

    if (rtop < rmid) then
        fdiags(1) = rtop ; fdiags(2) = rmid
        call report_error(120)
    end if

    if (hmax < ztop) then
        fdiags(1) = hmax ; fdiags(2) = ztop
        call report_error(121)
    end if
    ! ------------


    ! Mid-plane area calculations
    ! ---------------------------
    ! Total number of CP turns
    n_turns_tot = n_tf * n_tf_turn

    ! Area of the innner TF central hole [m2]
    a_tfin_hole = pi * r_tfin_inleg**2

    ! Mid-plane outer casing cross-section area [m2]
    a_casout = pi * ( ( rmid + gr_ins_th + cas_out_th )**2   &
                    - ( rmid + gr_ins_th )**2 )

    ! Mid-plane outter ground insulation thickness [m2]
    a_cp_gr_ins = pi * ( ( rmid + gr_ins_th )**2 - rmid**2 )  &
                + 2.0D0 * gr_ins_th * ( rmid - r_tfin_inleg ) * n_tf

    ! Mid-plane turn layer cross-section area [m2] 
    a_cp_ins = pi * ( ( r_tfin_inleg + ins_th )**2 - r_tfin_inleg**2 )  & ! Inner layer volume
             + pi * ( rmid**2 - ( rmid - ins_th )**2 )                  & ! Outter layer volume
             + 2.0D0 * n_turns_tot * ins_th * ( rmid - r_tfin_inleg - 2.0D0*ins_th ) ! inter turn separtion

    ! Cooling pipes cross-section per coil [m2]
    a_cp_cool = fcool * ( ( pi*rmid**2 - a_tfin_hole - a_cp_ins ) / n_tf  &
                        - 2.0D0 * gr_ins_th * ( rmid - r_tfin_inleg ) ) ! Wedge ground insulation
    ! ---------------------------


    !  Trivial solutions
    ! ------------------
    if ( abs(fcool) < epsilon(fcool) ) then
        vol_cond_cp = 0.0D0
        respow = 0.0D0
        call report_error(122)
        return
    end if

    if ( abs(rmid - rtop) < epsilon(rtop) ) then

        ! Exact conductor cross-section
        a_cond_midplane = pi*rmid**2 - a_tfin_hole - n_tf * a_cp_cool - a_cp_ins

        ! Volumes and resisitive losses calculations
        vol_cond_cp = 2.0D0 * hmaxi * a_cond_midplane
        vol_ins_cp = 2.0D0 * hmaxi * a_cp_ins
        vol_gr_ins_cp = 2.0D0 * hmaxi * a_cp_gr_ins
        respow = 2.0D0 * hmaxi * curr**2 * rho / a_cond_midplane
        vol_case_cp = 2.0D0 * hmaxi * a_casout

        return
    end if
    ! ------------------


    ! Find centre of circle (RC,0) defining the taper's arc
    ! (r1,z1) is midpoint of line joining (rmid,0) and (rtop,ztop)
    ! Rem : The taper arc is defined using the outer radius of the 
    !       conductor including turn unsulation
    ! -------------------------------------------------------------
    r1 = 0.5D0*(rmid + rtop)
    z1 = 0.5D0*ztop

    x = (r1-rmid)**2 + z1**2
    y = ztop**2 / ( (rtop-rmid)**2 + ztop**2 )

    rc = rmid + sqrt( x / (1.0D0-y) )
    ! -------------------------------------------------------------


    !  Find volume of tapered section of centrepost, and the resistive
    !  power losses, by integrating along the centrepost from the midplane
    ! --------------------------------------------------------------------
    !  Calculate centrepost radius and cross-sectional areas at each Z
    dz = 0.01D0*ztop

    do ii = 0,100
        z = dble(ii) * dz
        z = min(z,ztop)

        r = rc - sqrt( (rc-rmid)**2 - z*z )

        if (r <= 0.0D0) then
            fdiags(1) = r ; fdiags(2) = rc
            fdiags(3) = rmid ; fdiags(4) = z
            call report_error(123)
        end if

        ! Insulation cross-sectional area at z
        yy_ins(ii) = pi * ( (r_tfin_inleg + ins_th)**2 - r_tfin_inleg**2 )            + & ! Inner layer volume
                     pi * ( r**2 - ( r - ins_th )**2 )                                + & ! Outter layer volume
                     2.0D0 * ins_th * (r - r_tfin_inleg - 2.0D0*ins_th) * n_turns_tot     ! inter turn layers

        !  Conductor cross-sectional area at z
        yy_cond(ii) = pi*r**2 - a_tfin_hole - n_tf*a_cp_cool - yy_ins(ii)  &
                    - 2.0D0 * n_tf * gr_ins_th * ( r - r_tfin_inleg )   ! Wedge ground insulation

        !  Outer ground insulation area at z
        yy_gr_ins(ii) = pi * ( ( r + gr_ins_th )**2 - r**2 ) &
                      + 2.0D0 * n_tf * gr_ins_th * ( r - r_tfin_inleg )

        !  Outer casing Cross-sectional area at z 
        yy_casout(ii) = pi * ( ( r + gr_ins_th + cas_out_th )**2 &
                             - ( r + gr_ins_th )**2 )

    end do

    !  Perform integrals using trapezium rule
    sum1 = 0.0D0
    sum2 = 0.0D0
    sum3 = 0.0D0
    sum4 = 0.0D0
    sum5 = 0.0D0
    do ii = 1,99
        sum1 = sum1 + yy_cond(ii)
        sum2 = sum2 + 1.0D0/yy_cond(ii)
        sum3 = sum3 + yy_ins(ii)
        sum4 = sum4 + yy_casout(ii)
        sum5 = sum5 + yy_gr_ins(ii)
    end do

    sum1 = 0.5D0*dz * ( yy_cond(0) + yy_cond(100) + 2.0D0*sum1 )
    sum2 = 0.5D0*dz * ( 1.0D0/yy_cond(0) + 1.0D0/yy_cond(100) + 2.0D0*sum2 )
    sum3 = 0.5D0*dz * ( yy_ins(0) + yy_ins(100) + 2.0D0*sum3 )
    sum4 = 0.5D0*dz * ( yy_casout(0) + yy_casout(100) + 2.0D0*sum4 )
    sum5 = 0.5D0*dz * ( yy_gr_ins(0) + yy_gr_ins(100) + 2.0D0*sum5 )

    ! Turn insulation layer cross section at CP top  [m2]
    a_cp_ins = pi * ( (r_tfin_inleg + ins_th)**2 - r_tfin_inleg**2 )           + & ! Inner layer volume
               pi * ( rtop**2 - ( rtop - ins_th )**2 )                         + & ! Outter layer volume
               2.0D0 * ins_th * (rtop - r_tfin_inleg - 2.0D0*ins_th) * n_turns_tot ! turn separtion layers      

    ! Ground insulation layer cross-section at CP top [m2]
    a_cp_gr_ins = pi * ( ( rtop + gr_ins_th )**2 - rtop**2 ) & 
                + 2.0D0 * gr_ins_th * ( rtop - r_tfin_inleg ) * n_tf 

    ! Outer casing cross-section area at CP top [m2]
    a_casout = pi * ( ( rmid + gr_ins_th + cas_out_th )**2  &
                    - ( rmid + gr_ins_th )**2 )

    ! Centrepost volume (ignoring coolant fraction) [m3]
    vol_cond_cp = 2.0D0 * sum1 &             ! Tapered section
                + 2.0D0 * ( hmaxi - ztop ) & ! Straight section vertical height
                * ( pi*rtop**2 - a_tfin_hole - a_cp_ins - n_tf*a_cp_cool &
                  - 2.0D0*n_tf * gr_ins_th * ( rtop - r_tfin_inleg ) ) ! subtracting ground insulation wedge separation

    ! Resistive power losses in taped section (variable radius section) [W]
    res_taped = rho * curr**2 * sum2

    ! Centrepost insulator volume [m3]
    vol_ins_cp = 2.0D0 * ( sum3 + ( hmaxi - ztop ) * a_cp_ins )

    ! Ground insulation volume [m3]
    vol_gr_ins_cp = 2.0D0*( sum5 + ( hmaxi - ztop ) * a_cp_gr_ins   &
                          + hmaxi * pi * ( r_tfin_inleg**2          &
                                       - (r_tfin_inleg - gr_ins_th)**2 ) )

    ! CP casing volume [m3]
    vol_case_cp = 2.0D0*( sum4 + (hmaxi - ztop) * a_casout  &
                        + hmaxi * pi * ( ( r_tfin_inleg - gr_ins_th )**2 &
                                       - ( r_tfin_inleg - gr_ins_th - cas_in_th )**2 ) )

    ! Resistive power losses in cylindrical section (constant radius) [W]
    res_cyl = rho * curr**2 * ( ( hmaxi - ztop )   &
                / ( pi * rtop**2 - a_tfin_hole  - a_cp_ins - n_tf*a_cp_cool &
                  - 2.0D0*n_tf * gr_ins_th * ( rtop - r_tfin_inleg ) ) ) ! ground insulation separation

    ! Total CP resistive power [W]
    respow = 2.0D0 * ( res_cyl + res_taped )
    ! --------------------------------------------------------------------

end subroutine cpost
<<<<<<< HEAD
=======

!-----------------------------------------------------------------------
function resistivity_over_heat_capacity(qtemp,qbfield,copper,hastelloy,solder,helium,jacket)
    use superconductors, only: hastelloy_properties, solder_properties, &
        helium_properties, jacket_properties, copper_properties2
    implicit none
    
    real(dp),intent(in):: qtemp,qbfield
    ! Only those materials that are actually supplied in the arguments are used.
    type(resistive_material),intent(in),optional::copper,hastelloy,solder,helium,jacket
    real(dp)::sum,resistivity_over_heat_capacity

    sum = 0d0
    call copper_properties2(qtemp,qbfield, copper)
    if(present(copper))then
        sum = sum + conductor_copper_fraction * copper%density * copper%cp
    end if
    if(present(hastelloy))then
        call hastelloy_properties(qtemp,hastelloy)
        sum = sum + conductor_hastelloy_fraction * hastelloy%density * hastelloy%cp
    end if
    if(present(solder))then
        call solder_properties(qtemp,solder)
        sum = sum + conductor_solder_fraction    * solder%density * solder%cp
    end if
    if(present(helium))then
        call helium_properties(qtemp,helium)
        sum = sum + conductor_helium_fraction    * helium%cp_density
    end if
    if(present(jacket))then
        call jacket_properties(qtemp,jacket)
        sum = sum + conductor_jacket_fraction    * jacket%density * jacket%cp
    end if

    resistivity_over_heat_capacity = copper%resistivity / sum

    ! write(*,'(10(1pe10.3), 1x)')qtemp, copper%resistivity, sum,resistivity_over_heat_capacity
    ! write(*,'(10(1pe10.3), 1x)')conductor_copper_fraction    , copper%density ,copper%cp
    ! write(*,'(10(1pe10.3), 1x)')conductor_hastelloy_fraction , hastelloy%density , hastelloy%cp
    ! write(*,'(10(1pe10.3), 1x)')conductor_solder_fraction    , solder%density , solder%cp
    ! write(*,'(10(1pe10.3), 1x)')conductor_helium_fraction    , helium%cp_density

end function resistivity_over_heat_capacity
!--------------------------------------------------------------


>>>>>>> af5f73c1
end module sctfcoil_module<|MERGE_RESOLUTION|>--- conflicted
+++ resolved
@@ -4915,191 +4915,6 @@
 
 end function croco_voltage
 
-<<<<<<< HEAD
-=======
-! --------------------------------------------------------------------
-subroutine croco_quench(conductor)
-
-    !! Finds the current density limited by the maximum temperatures in quench
-    !! It also finds the dump voltage.
-    use tfcoil_variables, only: tmax_croco, bmaxtf, quench_detection_ef, &
-        tftmp, croco_quench_temperature, jwptf, t_conductor
-    use superconductors, only: copper_properties2, jcrit_rebco
-    use ode_mod, only: ode
-    use maths_library, only: secant_solve
-    implicit none
-
-    type(volume_fractions), intent(in)::conductor
-    real(dp):: current_density_in_conductor
-
-
-    real(dp)::tout     !for the phase 2
-    real(dp), parameter :: relerr= 0.01d0
-    real(dp), parameter :: abserr= 0.01d0
-
-    integer(kind=4), parameter :: neqn = 1
-    integer(kind=4) :: iflag
-    integer(kind=4) :: iwork(5)
-
-    real(dp) :: work(100+21*neqn)
-    real(dp) :: y(neqn)
-
-    real(dp)::residual, t
-    logical::error
-
-    if(quench_detection_ef>1d-10)then
-        ! Two-phase quench model is used.
-        ! Phase 1
-        ! Issue #548, or see K:\Power Plant Physics and Technology\PROCESS\HTS\
-        ! Solve for the temperature at which the quench detection field is reached.
-        ! secant_solve(f,x1,x2,solution,error,residual,opt_tol)
-        current_density_in_conductor = jwptf *  (t_cable / t_conductor)**2
-        call secant_solve(detection_field_error,5d0, 70d0,T1,error,residual)
-        ! T1 = Peak temperature of normal zone before quench is detected
-
-        ! Obsolete but leave here for the moment
-        ! croco_quench_factor = conductor_copper_fraction / jwptf**2
-
-        if(T1>tmax_croco)write(*,*)'Phase 1 of quench is too hot: T1 = ',T1
-    else
-        ! Quench is detected instantly - no phase 1.
-        T1 = tftmp
-    endif
-
-    ! vtfskv : voltage across a TF coil during quench (kV)
-    ! tdmptf /10.0/ : fast discharge time for TF coil in event of quench (s) (time-dump-TF)
-    ! For clarity I have copied this into 'time2' or 'tau2' depending on the model.
-
-    ! if(quench_model=='linear')then
-    !     time2 = tdmptf
-    !     vtfskv = 2.0D0/time2 * (estotft/n_tf) / cpttf
-    ! elseif(quench_model=='exponential')then
-    !     tau2 = tdmptf
-    !     vtfskv = 2.0D0/tau2 * (estotft/n_tf) / cpttf
-    ! endif
-
-    ! PHASE 2 OF QUENCH: fast discharge into resistor
-    ! The field declines in proportion to the current.
-    ! The operating current is iop.
-    ! The peak field at the operating current is bmaxtfrp
-    ! This is declared in global_variable.f90, so is in scope.
-    ! Solve the set of differential equations
-    ! subroutine ode ( f, neqn, y, t, tout, relerr, abserr, iflag, work, iwork )
-    ! See ode.f90 for details.
-    !    declare F in an external statement, supply the double precision
-    !      SUBROUTINE F ( T, Y, YP )
-    y(1) = T1
-    tout = 2.0d0 * tau2
-    iflag = 1
-    ! Starting time
-    t = 0d0
-    ! Remember that t will be set to the finish time by the ode solver!
-    ! ODE SOLVER
-    call ode(dtempbydtime, neqn, y, t, tout, relerr, abserr, iflag, work, iwork)
-    if(iflag /= 2)write(*,*)'ODE in subroutine croco_quench failed: iflag =', iflag
-
-    croco_quench_temperature = y(1)
-
-
-contains
-    function detection_field_error(t1)
-        ! Issue #548.
-        ! The difference beteween the actual voltage developed during the first
-        ! phase of the quench and the specified detection voltage
-
-        implicit none
-
-        real(dp)::detection_field_error, deltaj,jcritsc
-
-        real(dp), intent(in) :: t1
-        real(dp):: jc
-        logical :: validity
-        integer :: iprint
-
-        call copper_properties2(t1,bmaxtf,copper)
-        call jcrit_rebco(t1,bmaxtf,jcritsc,validity,iprint)
-
-        ! Critical current density at specified temperature t1, operating maximum field bmaxtf
-        jc = jcritsc * conductor_rebco_fraction
-
-        ! By definition jc=0 below the critical temperature at operating field
-        ! All the current flows in the copper
-        ! Note that the copper  resisitivity is a function of temperature, so it should still
-        ! be possible to solve for the correct detection voltage.
-        if(jc<0) jc = 0d0
-
-        deltaj = (current_density_in_conductor - jc)
-        detection_field_error = deltaj * copper%resistivity / conductor_copper_fraction &
-        - quench_detection_ef
-    end function
-
-end subroutine croco_quench
-
-!-------------------------------------------------------------------
-subroutine dtempbydtime ( qtime, qtemperature, derivative )
-    !! Supplies the right hand side of the ODE for the croco quench phase 2 subroutine
-    !! author: M Kovari, CCFE, Culham Science Centre
-    !! qtime : input real : time, the independent variable
-    !! qtemperature : input real : temperature, the dependent variable
-    !! derivative : output real : the value of dtempbydtime
-
-    ! Time-dependent quantities during the fast discharge local to this subroutine:
-    use tfcoil_variables, only: quench_model, bmaxtfrp, cpttf
-    use superconductors, only: jcrit_rebco
-
-    implicit none
-
-    ! time, the independent variable
-    real(dp),intent(in) :: qtime
-
-    ! Y(), the dependent variable
-    real(dp),intent(in) :: qtemperature(1)
-
-    ! YP(), the value of the derivative
-    real(dp),intent(out) :: derivative(1)
-
-    real(dp)::qj  ! Current density in superconductor during fast discharge
-    real(dp)::qcurrent  ! Total current in cable during fast discharge
-    real(dp)::qbfield  ! Peak magnetic field in cable during fast discharge
-    real(dp)::q_crit_current ! Critical current during fast discharge
-    logical :: validity
-    real(dp)::qratio,qtemp
-
-    !write(*,*)'subroutine dtempbydtime ( qtime, qtemperature, derivative )'
-    !write(*,*)'qtime = ',qtime,' qtemperature = ',qtemperature
-
-    ! For convenience
-    qtemp = qtemperature(1)
-
-    ! The current is a known function of time
-    if(quench_model=='linear')then
-        qcurrent = cpttf * (1 - qtime / time2)
-    elseif(quench_model=='exponential')then
-        qcurrent = cpttf * exp(- qtime / tau2)
-    endif
-
-    ! Field is proportional to current
-    qbfield = bmaxtfrp * qcurrent / cpttf
-
-    ! Critical current 'qj' given field and temperature
-    call jcrit_rebco(qtemp,qbfield,qj,validity,0)
-    q_crit_current = conductor_rebco_area * qj
-
-    ! The jacket is now included in the argument list
-    qratio = resistivity_over_heat_capacity(qtemp,qbfield,copper,hastelloy,solder,helium,jacket)
-
-    ! Derivatives
-
-    derivative(1) = (qcurrent - q_crit_current)**2 * qratio / &
-    (conductor_copper_fraction * conductor_area**2)
-
-
-    !write(*,*)'subroutine dtempbydtime: derivative =',derivative(1)
-    return
-end subroutine dtempbydtime
-
-!-----------------------------------------------------------------------
->>>>>>> af5f73c1
 subroutine cpost( r_tf_inboard_in, r_tf_inboard_out, r_cp_top, ztop,          & ! Inputs
                   hmaxi, cas_in_th, cas_out_th, gr_ins_th, ins_th, n_tf_turn, & ! Inputs                  
                   curr, rho, fcool,                                           & ! Inputs
@@ -5480,53 +5295,4 @@
     ! --------------------------------------------------------------------
 
 end subroutine cpost
-<<<<<<< HEAD
-=======
-
-!-----------------------------------------------------------------------
-function resistivity_over_heat_capacity(qtemp,qbfield,copper,hastelloy,solder,helium,jacket)
-    use superconductors, only: hastelloy_properties, solder_properties, &
-        helium_properties, jacket_properties, copper_properties2
-    implicit none
-    
-    real(dp),intent(in):: qtemp,qbfield
-    ! Only those materials that are actually supplied in the arguments are used.
-    type(resistive_material),intent(in),optional::copper,hastelloy,solder,helium,jacket
-    real(dp)::sum,resistivity_over_heat_capacity
-
-    sum = 0d0
-    call copper_properties2(qtemp,qbfield, copper)
-    if(present(copper))then
-        sum = sum + conductor_copper_fraction * copper%density * copper%cp
-    end if
-    if(present(hastelloy))then
-        call hastelloy_properties(qtemp,hastelloy)
-        sum = sum + conductor_hastelloy_fraction * hastelloy%density * hastelloy%cp
-    end if
-    if(present(solder))then
-        call solder_properties(qtemp,solder)
-        sum = sum + conductor_solder_fraction    * solder%density * solder%cp
-    end if
-    if(present(helium))then
-        call helium_properties(qtemp,helium)
-        sum = sum + conductor_helium_fraction    * helium%cp_density
-    end if
-    if(present(jacket))then
-        call jacket_properties(qtemp,jacket)
-        sum = sum + conductor_jacket_fraction    * jacket%density * jacket%cp
-    end if
-
-    resistivity_over_heat_capacity = copper%resistivity / sum
-
-    ! write(*,'(10(1pe10.3), 1x)')qtemp, copper%resistivity, sum,resistivity_over_heat_capacity
-    ! write(*,'(10(1pe10.3), 1x)')conductor_copper_fraction    , copper%density ,copper%cp
-    ! write(*,'(10(1pe10.3), 1x)')conductor_hastelloy_fraction , hastelloy%density , hastelloy%cp
-    ! write(*,'(10(1pe10.3), 1x)')conductor_solder_fraction    , solder%density , solder%cp
-    ! write(*,'(10(1pe10.3), 1x)')conductor_helium_fraction    , helium%cp_density
-
-end function resistivity_over_heat_capacity
-!--------------------------------------------------------------
-
-
->>>>>>> af5f73c1
 end module sctfcoil_module