module sctfcoil_module

!! Module containing superconducting TF coil routines
!! author: P J Knight, CCFE, Culham Science Centre
!! author: J Morris, CCFE, Culham Science Centre
!! author: S Kahn, CCFE, Culham Science Centre
!! N/A
!! This module contains routines for calculating the
!! parameters of a superconducting TF coil system for a
!! fusion power plant.
!! PROCESS Superconducting TF Coil Model, J. Morris, CCFE, 1st May 2014
!
! !!!!!!!!!!!!!!!!!!!!!!!!!!!!!!!!!!!!!!!!!!!!!!!

#ifndef dp
  use, intrinsic :: iso_fortran_env, only: dp=>real64
#endif
use resistive_materials, only: resistive_material, volume_fractions, &
    supercon_strand
implicit none

! Module variables
!-----------------

real(dp), private :: tf_fit_t
!! Dimensionless winding pack width

real(dp), private :: tf_fit_z
!! Dimensionless winding pack radial thickness

real(dp), private :: tf_fit_y
!! Ratio of peak field with ripple to nominal axisymmetric peak field

real(dp) :: tfc_current
!! Current in each TF coil

real(dp), private :: awpc
!! Total cross-sectional area of winding pack including
!! GW insulation and insertion gap [m2]

real(dp), private :: awptf
!! Total cross-sectional area of winding pack without 
!! ground insulation and insertion gap [m2]

real(dp), private :: a_tf_steel
!! Inboard coil steel coil cross-sectional area [m2]

real(dp), private :: a_tf_ins
!! Inboard coil insulation cross-section per coil [m2]

real(dp), private :: f_tf_steel
!! Inboard coil steel fraction [-]

real(dp), private :: f_tf_ins
!! Inboard coil insulation fraction [-]

real(dp), private :: h_cp_top
!! Vertical distance from the midplane to the top of the tapered section [m]

real(dp), private :: r_tf_outboard_in
!! Radial position of plasma-facing edge of TF coil outboard leg [m]

real(dp), private :: r_tf_outboard_out
!! Radial position of outer edge of TF coil inboard leg [m]

real(dp), private :: r_wp_inner
!! Radial position of inner edge and centre of winding pack [m]

real(dp), private :: r_wp_outer
!! Radial position of outer edge and centre of winding pack [m]

real(dp), private :: r_wp_centre
!! Radial position of centre and centre of winding pack [m]

real(dp), private :: dr_tf_wp_top
!! Conductor layer radial thickness at centercollumn top [m]
!! Ground insulation layer included, only defined for itart = 1

real(dp), private :: vol_ins_cp
!! CP turn insulation volume [m3]

real(dp), private :: vol_gr_ins_cp
!! CP ground insulation volume [m3]

real(dp), private :: vol_case_cp
!! Volume of the CP outer casing cylinder

real(dp), private :: t_wp_toroidal
!! Minimal toroidal thickness of of winding pack [m]

real(dp), private :: t_wp_toroidal_av
!! Averaged toroidal thickness of of winding pack [m]

real(dp), private :: t_lat_case_av
!! Average lateral casing thickness [m]

real(dp), private :: a_case_front
!! Front casing area [m2]

real(dp), private :: a_case_nose
!! Nose casing area [m2]

real(dp), private :: a_ground_ins
!! Inboard mid-plane cross-section area of the WP ground insulation [m2]

real(dp), private :: a_leg_ins
!! TF ouboard leg turn insulation area per coil [m2]

real(dp), private :: a_leg_gr_ins
!! TF outboard leg ground insulation area per coil [m2]

real(dp), private :: a_leg_cond
!! Exact TF ouboard leg conductor area [m2] 

real(dp), private :: theta_coil
!! Half toroidal angular extent of a single TF coil inboard leg

real(dp), private :: tan_theta_coil
!! Tan half toroidal angular extent of a single TF coil inboard leg

real(dp), private :: t_conductor_radial, t_conductor_toroidal
!! Conductor area radial and toroidal dimension (integer turn only) [m]

real(dp), private :: t_cable_radial, t_cable_toroidal
!! Cable area radial and toroidal dimension (integer turn only) [m]

real(dp), private :: t_turn_radial, t_turn_toroidal
!! Turn radial and toroidal dimension (integer turn only) [m]

real(dp), private :: t_cable
!! Cable area averaged dimension (square shape) [m]

real(dp), private :: vforce_inboard_tot
!! Total inboard vertical tension (all coils) [N] 

type(resistive_material), private :: copper
type(resistive_material), private :: hastelloy
type(resistive_material), private :: solder
type(resistive_material), private :: jacket
type(resistive_material), private :: helium

! croco_strand
real(dp) :: croco_strand_area
real(dp) :: croco_strand_critical_current

! conductor
real(dp) :: conductor_copper_area,  conductor_copper_fraction
real(dp) :: conductor_copper_bar_area
real(dp) :: conductor_hastelloy_area, conductor_hastelloy_fraction
real(dp) :: conductor_helium_area, conductor_helium_fraction
real(dp) :: conductor_solder_area, conductor_solder_fraction
real(dp) :: conductor_jacket_area, conductor_jacket_fraction
real(dp) :: conductor_rebco_area,  conductor_rebco_fraction
real(dp) :: conductor_critical_current
real(dp) :: conductor_acs
!! Area of cable space inside jacket
real(dp) :: conductor_area      

real(dp):: T1, time2, tau2, estotft
! (OBSOLETE, but leave for moment)
! real (kind(1.0D0)) ::croco_quench_factor
! real(dp):: jwdgpro_1, jwdgpro_2,  etamax

! Var in tf_res_heating requiring re-initialisation on each new run
! Not sure what is really doing --> to be checked
integer :: is_leg_cp_temp_same

contains

  subroutine init_sctfcoil_module
    !! Initialise module variables
    implicit none

    is_leg_cp_temp_same = 0
    tf_fit_t = 0.0D0
    tf_fit_z = 0.0D0
    tf_fit_y = 0.0D0
    tfc_current = 0.0D0
    awpc = 0.0D0
    awptf = 0.0D0
    a_tf_steel = 0.0D0
    a_tf_ins = 0.0D0
    f_tf_steel = 0.0D0
    f_tf_ins = 0.0D0
    h_cp_top = 0.0D0
    r_tf_outboard_in = 0.0D0
    r_tf_outboard_out = 0.0D0
    r_wp_inner = 0.0D0
    r_wp_outer = 0.0D0
    r_wp_centre = 0.0D0
    dr_tf_wp_top = 0.0D0
    vol_ins_cp = 0.0d0
    vol_gr_ins_cp = 0.0D0
    vol_case_cp = 0.0D0
    t_wp_toroidal = 0.0D0
    t_wp_toroidal_av = 0.0D0
    t_lat_case_av = 0.0D0
    a_case_front = 0.0D0
    a_case_nose = 0.0D0
    a_ground_ins = 0.0D0
    a_leg_ins = 0.0D0
    a_leg_gr_ins = 0.0D0
    a_leg_cond = 0.0D0
    theta_coil = 0.0D0
    tan_theta_coil = 0.0D0
    t_conductor_radial = 0.0D0
    t_conductor_toroidal = 0.0D0
    t_cable_radial = 0.0D0
    t_cable_toroidal = 0.0D0
    t_turn_radial = 0.0D0
    t_turn_toroidal = 0.0D0
    t_cable = 0.0D0
    vforce_inboard_tot = 0.0D0
    T1 = 0.0D0
    time2 = 0.0D0
    tau2 = 0.0D0
    estotft = 0.0D0
  end subroutine init_sctfcoil_module

! --------------------------------------------------------------------------
subroutine initialise_cables()
    use rebco_variables, only: copper_rrr

    implicit none

    copper%rrr = copper_rrr
    copper%density = 8960.0d0
    hastelloy%density = 8890.0d0
    ! Solder: 60EN ie 60%Sn + 40%Pb solder (approx the same as eutectic 63/37)
    solder%density = 8400.0d0
    jacket%density = 8000.0d0       ! 304 stainless
end subroutine initialise_cables
! --------------------------------------------------------------------------

subroutine sctfcoil(outfile,iprint)

    !! TF coil module
    !! author: P J Knight, CCFE, Culham Science Centre
    !! author: J Galambos, FEDC/ORNL
    !! author: R Kemp, CCFE, Culham Science Centre
    !! author: J Morris, CCFE, Culham Science Centre
    !! author: S Kahn, CCFE, Culham Science Centre
    !! This subroutine calculates various parameters for a TF coil set.
    !! The primary outputs are coil size, shape, weight, stress and and fields.
    !! It is a variant from the original FEDC/Tokamak systems code.
    !
    ! !!!!!!!!!!!!!!!!!!!!!!!!!!!!!!!!!!!!!!!!!!!!!!!
    use build_variables, only: tfcth, tfthko, r_tf_outboard_mid, r_tf_inboard_mid, &
        hmax
    use tfcoil_variables, only: i_tf_turns_integer, wwp1, estotftgj, tfind, &
        ritfc, dr_tf_wp, n_tf, bmaxtfrp, bmaxtf, n_tf_stress_layers, n_rad_per_layer, &
        i_tf_sup, i_tf_shape, i_tf_wp_geom, i_tf_case_geom, tinstf, tfinsgap, &
        b_crit_upper_nbti, t_crit_nbti
    use constants, only: rmu0, pi
    use physics_variables, only: itart

    implicit none

    !  Arguments
    integer, intent(in) :: iprint
    !! switch for writing to output file (1=yes)

    integer, intent(in) :: outfile
    !! output file unit

    !  Local variables
    integer :: peaktfflag

    ! !!!!!!!!!!!!!!!!!!!!!!!!!!!!!!!!!!!!!!!!!!!!!!!

    ! Global radial geometry
    call tf_global_geometry

    ! Calculation of the TF current from bt
    call tf_current

    ! Conductor section internal geometry
    ! ---
    ! Superconducting magnets
    if ( i_tf_sup == 1 ) then 
        call sc_tf_internal_geom(i_tf_wp_geom, i_tf_case_geom, i_tf_turns_integer)

    ! Resitive magnets
    else
        call res_tf_internal_geom
    end if
    ! ---

    ! Coil vertical geometry
    call coilshap

    ! TF resistive heating (res TF only)
    if ( i_tf_sup /= 1 ) call tf_res_heating

    ! Vertical force
    call tf_field_and_force


    ! TF coil inductance
    ! ---
    if ( itart == 0 .and. i_tf_shape == 1 ) then 
        call tfcind(tfcth)
    else 
       tfind = ( hmax + tfthko ) * rmu0/pi * log(r_tf_outboard_mid/r_tf_inboard_mid)
    end if 

    ! Total TF coil stored magnetic energy [J]
    estotft = 0.5D0*tfind * ritfc**2

    ! Total TF coil stored magnetic energy [Gigajoule]
    estotftgj = 1.0D-9 * estotft
    ! ---


    ! Calculate TF coil areas and masses
    call tf_coil_area_and_masses


    ! Peak field including ripple
    ! Rem : as resistive magnets are axisymmetric, no inboard ripple is present 
    if ( i_tf_sup == 1 ) then 
       call peak_tf_with_ripple(n_tf, wwp1, dr_tf_wp - 2.0D0*(tinstf+tfinsgap), &
                                 r_wp_centre, bmaxtf, bmaxtfrp, peaktfflag)
    else
        bmaxtfrp = bmaxtf
    end if

    ! Do stress calculations (writes the stress output)
    if ( iprint == 1 ) n_rad_per_layer = 500
    call stresscl(n_tf_stress_layers, n_rad_per_layer, iprint, outfile)

    if ( iprint == 1 ) call outtf(outfile, peaktfflag)

end subroutine sctfcoil

! !!!!!!!!!!!!!!!!!!!!!!!!!!!!!!!!!!!!!!!!!!!!!!!!!!!!!!!!!!!!!!!!!!

subroutine tf_global_geometry()
    !! Subroutine for calculating the TF coil geometry
    !! This includes:
    !!   - Overall geometry of coil (radii and toroidal planes area)
    !!   - Winding Pack NOT included
    use physics_variables, only: rmajor, bt, kappa, itart, rminor
    use build_variables, only: tfcth, tfthko, r_tf_outboard_mid, r_cp_top, &
        r_tf_inboard_in, r_tf_inboard_mid, r_tf_inboard_out
    use tfcoil_variables, only: tinstf, tfc_sidewall_is_fraction, tfareain, &
        ritfc, tftort, n_tf, casthi_is_fraction, bmaxtf, arealeg, &
        casthi_fraction, casths_fraction, tfinsgap, rbmax, casthi, casths, i_tf_sup, &
        dztop, tinstf, tftort, tfinsgap, i_tf_case_geom
    use constants, only: pi
    implicit none
    


    ! Inner leg geometry
    ! ---
    ! Half toroidal angular extent of a single TF coil inboard leg
    theta_coil = pi / n_tf 
    tan_theta_coil = tan(theta_coil)

    ! TF coil inboard legs mid-plane cross-section area (WP + casing ) [m2]
    if ( i_tf_case_geom == 0 ) then
        ! Circular front case
        tfareain = pi * ( r_tf_inboard_out**2 - r_tf_inboard_in**2 )
    else
        ! Straight front case
        tfareain = n_tf * sin(theta_coil)*cos(theta_coil) * r_tf_inboard_out**2  &
                 - pi * r_tf_inboard_in**2 
    end if

    ! Vertical distance from the midplane to the top of the tapered section [m]
    if ( itart ==  1 ) h_cp_top = rminor * kappa + dztop 
    ! ---


    ! Outer leg geometry
    ! ---    
    ! Mid-plane inner/out radial position of the TF coil outer leg [m] 
    r_tf_outboard_in =  r_tf_outboard_mid - tfthko * 0.5D0 
    r_tf_outboard_out = r_tf_outboard_mid + tfthko * 0.5D0 


    ! TF coil width in toroidal direction at inboard leg outer edge [m]
    ! *** 
    ! Sliding joints geometry
    if ( itart == 1 .and. i_tf_sup /= 1 ) then 
        tftort = 2.0D0 * r_cp_top * sin(theta_coil) 

    ! Default thickness, initially written for DEMO SC magnets
    else if ( itart == 1 .and. i_tf_sup ==  1 ) then 
        tftort = 2.0D0 * r_tf_inboard_out * sin(theta_coil)
    else 
        tftort = 2.0D0 * r_tf_inboard_out * sin(theta_coil)    
    end if

    ! Area of rectangular cross-section TF outboard leg [m2]
    arealeg = tftort * tfthko
    ! ---

end subroutine tf_global_geometry

! !!!!!!!!!!!!!!!!!!!!!!!!!!!!!!!!!!!!!!!!!!!!!!!!!!!!!!!!!!!!!!!!!!

subroutine tf_current()
    !! Calculation of the maximum B field and the corresponding TF current
    use tfcoil_variables, only: casthi, ritfc, rbmax, i_tf_sup, casths_fraction, &
        tinstf, tftort, bmaxtf, tfinsgap, tfc_sidewall_is_fraction, casths, &
        casthi_is_fraction, casthi_fraction, n_tf, thicndut, thkcas, oacdcp, &
        tfareain
    use build_variables, only: r_tf_inboard_out, r_tf_inboard_in, tfcth
    use physics_variables, only: bt, rmajor
    use constants, only: pi
    implicit none


    ! Plasma-facing wall thickness if fraction option selected [m]
    if (casthi_is_fraction) casthi = casthi_fraction * tfcth

    ! Case thickness of side wall [m]
    if ( tfc_sidewall_is_fraction ) then
        casths = casths_fraction * ( r_tf_inboard_in + thkcas ) * tan(pi/n_tf)
    end if

    ! Radial position of peak toroidal field [m]
    if ( i_tf_sup == 1 ) then
        ! SC : conservative assumption as the radius is calculated with the
        ! WP radial distances defined at the TF middle (cos)
        rbmax = r_tf_inboard_out * cos(theta_coil) - casthi - tinstf - tfinsgap
    else 
        ! Resistive coils : No approx necessary as the symmetry is cylindrical 
        ! The turn insulation th (thicndut) is also subtracted too here 
        rbmax = r_tf_inboard_out - casthi - thicndut - tinstf
    end if

    ! Calculation of the maximum B field on the magnet [T]
    bmaxtf = bt * rmajor / rbmax  
    
    ! Total current in TF coils [A]
    ! rem SK : ritcf is no longer an input
    ritfc = bmaxtf * rbmax * 5.0D6 

    ! Current per TF coil [A]
    tfc_current = ritfc/n_tf

    ! Global inboard leg average current in TF coils [A/m2]
    oacdcp = ritfc / tfareain

end subroutine tf_current

! !!!!!!!!!!!!!!!!!!!!!!!!!!!!!!!!!!!!!!!!!!!!!!!!!!!!!!!!!!!!!!!!!!

subroutine sc_tf_internal_geom(i_tf_wp_geom, i_tf_case_geom, i_tf_turns_integer)
    !! Author : S. Kahn, CCFE
    !! Seting the WP, case and tunrs geometry for SC magnets
    
    use error_handling, only: fdiags, report_error
    use tfcoil_variables, only: acndttf, awphec, cpttf, insulation_area,     &
        n_layer, n_pancake, n_tf_turn, i_tf_sc_mat, jwptf, thicndut, thwcndut, &
        acasetf, acstf, acond, aiwp, avwp, dhecoil, n_tf, aswp, vftf, tfareain
    use constants, only: pi
       
    implicit none
    

    ! Inputs
    ! ------
    integer, intent(in) :: i_tf_case_geom
    !! Switch for TF case geometry selection

    integer, intent(in) :: i_tf_wp_geom
    !! Switch for TF WP geometry selection

    integer, intent(in) :: i_tf_turns_integer
    !! Switch for TF coil integer/non-integer turns
    ! ------


    ! Calculating the WP / ground insulation areas
    call tf_wp_geom(i_tf_wp_geom)

    ! Calculating the TF steel casing areas 
    call tf_case_geom(i_tf_wp_geom, i_tf_case_geom)

    ! WP/trun currents
    call tf_wp_currents
    
    ! Setting the WP turn geometry / areas 
    if ( i_tf_turns_integer == 0 ) then 
        ! Non-ingeger number of turns
        call tf_averaged_turn_geom( jwptf, thwcndut, thicndut, i_tf_sc_mat, &     ! Inputs
                                    acstf, acndttf, insulation_area, n_tf_turn )  ! Outputs
    else 
        ! Integer number of turns
        call tf_integer_turn_geom( n_layer, n_pancake, thwcndut, thicndut, & ! Inputs
                                   acstf, acndttf, insulation_area, &        ! Outputs
                                   cpttf, n_tf_turn )                        ! Outputs
    end if 
    
    
    ! Areas and fractions
    ! -------------------
    ! Central helium channel down the conductor core [m2]
    awphec = 0.25D0 * n_tf_turn * pi*dhecoil**2

    ! Total conductor cross-sectional area, taking account of void area
    ! and central helium channel [m2]
    acond = acstf * n_tf_turn * (1.0D0-vftf) - awphec

    ! Void area in conductor for He, not including central channel [m2]
    avwp = acstf * n_tf_turn * vftf

    ! Area of inter-turn insulation: total [m2]
    aiwp = n_tf_turn * insulation_area

    ! Area of steel structure in winding pack [m2]
    aswp = n_tf_turn * acndttf

    ! Inboard coil steel area [m2]
    a_tf_steel = acasetf + aswp

    ! Inboard coil steel fraction [-]
    f_tf_steel = n_tf * a_tf_steel / tfareain

    ! Inboard coil insulation cross-section [m2]
    a_tf_ins = aiwp + a_ground_ins

    !  Inboard coil insulation fraction [-]
    f_tf_ins = n_tf * a_tf_ins / tfareain 
    
    ! Negative areas or fractions error reporting
    if ( acond <= 0.0D0 .or. avwp <= 0.0D0 .or. aiwp <= 0.0D0 .or. &
         aswp <= 0.0D0 .or. a_tf_steel <= 0.0D0 .or. f_tf_steel <= 0.0D0 .or. &
         a_tf_ins <= 0.0D0 .or. f_tf_ins <= 0.0D0 ) then
        fdiags(1) = acond 
        fdiags(2) = avwp 
        fdiags(3) = aiwp 
        fdiags(4) = aswp 
        fdiags(5) = a_tf_steel 
        fdiags(6) = f_tf_steel 
        fdiags(7) = a_tf_ins 
        fdiags(8) = f_tf_ins 
        call report_error(274)
    end if
    ! -------------------


    contains
    subroutine tf_wp_geom(i_tf_wp_geom)
        !! Author : S. Kahn, CCFE
        !! Seting the WP geometry and area for SC magnets

        use error_handling, only: fdiags, report_error
        use build_variables, only: tfcth, r_tf_inboard_in, r_tf_inboard_out
        use tfcoil_variables, only: dr_tf_wp, casthi, thkcas, casths, &
            wwp1, wwp2, tinstf, tfinsgap
        use numerics, only: nvar, ixc
            
        implicit none

        ! Inputs
        ! ------
        integer, intent(in) :: i_tf_wp_geom
        !! Switch for TF WP geometry selection
        !!   0 : Rectangular geometry 
        !!   1 : Double rectangular geometry 
        !!   2 : Trapezoidal geometry (constant lateral casing thickness)
        ! ------


        ! Local variables
        ! ------
        real(dp) :: t_tf_at_wp
        !! TF coil width at inner egde of winding pack toroidal direction [m]
        ! ------
    

        ! Radial position of inner edge of winding pack [m]
        r_wp_inner = r_tf_inboard_in + thkcas
  
        ! Radial position of outer edge of winding pack [m]
        r_wp_outer = r_wp_inner + dr_tf_wp
    
        ! Radius of geometrical centre of winding pack [m]
        r_wp_centre = 0.5D0 * ( r_wp_inner + r_wp_outer )

        ! TF toroidal thickness at the WP inner radius [m]
        t_tf_at_wp = 2.0D0 * r_wp_inner * tan_theta_coil    

        ! Minimal toroidal thickness of winding pack [m]
        t_wp_toroidal = t_tf_at_wp - 2.0D0 * casths

        ! Rectangular WP
        ! --------------
        if ( i_tf_wp_geom == 0 ) then
        
            ! Outer WP layer toroidal thickness [m]
            wwp1 = t_wp_toroidal

            ! Averaged toroidal thickness of of winding pack [m]
            t_wp_toroidal_av = t_wp_toroidal

            ! Total cross-sectional area of winding pack [m2]
            awpc = dr_tf_wp * t_wp_toroidal
            
            ! WP cross-section without insertion gap and ground insulation [m2]
            awptf = ( dr_tf_wp - 2.0D0 * ( tinstf + tfinsgap ) )  &
                  * ( t_wp_toroidal - 2.0D0 * ( tinstf + tfinsgap ) )
                    
            ! Cross-section area of the WP ground insulation [m2]
            a_ground_ins = ( dr_tf_wp - 2.0D0 * tfinsgap )  &
                         * ( t_wp_toroidal - 2.0D0 *  tfinsgap ) - awptf
         
        
        ! Double rectangular WP
        ! ---------------------
        else if ( i_tf_wp_geom == 1 ) then 

            ! Thickness of winding pack section at R > r_wp_centre [m]
            wwp1 = 2.0D0 * ( r_wp_centre * tan_theta_coil - casths )

            ! Thickness of winding pack section at R < r_wp_centre [m]
            wwp2 = 2.0D0 * ( r_wp_inner * tan_theta_coil - casths )

            ! Averaged toroidal thickness of of winding pack [m]
            t_wp_toroidal_av = 0.5D0 * ( wwp1 + wwp2 )

            ! Total cross-sectional area of winding pack [m2]
            ! Including ground insulation and insertion gap
            awpc = dr_tf_wp * t_wp_toroidal_av

            ! WP cross-section without insertion gap and ground insulation [m2]
            awptf = 0.5D0 * ( dr_tf_wp - 2.0D0 * ( tinstf + tfinsgap ) )  &
                          * ( wwp1 + wwp2 - 4.0D0 * ( tinstf + tfinsgap ) )

            ! Cross-section area of the WP ground insulation [m2]
            a_ground_ins = 0.5D0 * ( dr_tf_wp - 2.0D0 * tfinsgap )  &
                                 * ( wwp1 + wwp2 - 4.0D0 * tfinsgap ) - awptf

        
        ! Trapezoidal WP
        ! --------------
        else 

            ! Thickness of winding pack section at r_wp_outer [m]
            wwp1 = 2.0D0 * ( r_wp_outer * tan_theta_coil - casths )

            ! Thickness of winding pack section at r_wp_inner [m]
            wwp2 = 2.0D0 * ( r_wp_inner * tan_theta_coil - casths )
            
            ! Averaged toroidal thickness of of winding pack [m]
            t_wp_toroidal_av = 0.5D0 * ( wwp1 + wwp2 )

            ! Total cross-sectional area of winding pack [m2]
            ! Including ground insulation and insertion gap
            awpc = dr_tf_wp * ( wwp2 + 0.5D0 * ( wwp1 - wwp2 ) )
            
            ! WP cross-section without insertion gap and ground insulation [m2]
            awptf = ( dr_tf_wp - 2.0D0 * ( tinstf + tfinsgap ) ) &
                  * ( wwp2 - 2.0D0 * ( tinstf + tfinsgap ) + 0.5D0 * ( wwp1 - wwp2 ) )
            
            ! Cross-section area of the WP ground insulation [m2]
            a_ground_ins = ( dr_tf_wp - 2.0D0 * tfinsgap ) &
                         * ( wwp2 - 2.0D0 * tfinsgap  + 0.5D0 * ( wwp1 - wwp2 ) ) - awptf

        end if 
        ! --------------


        ! Negative WP area error reporting
        if ( awptf <= 0.0D0 .or. awpc <= 0.0D0 ) then
            fdiags(1) = awptf 
            fdiags(2) = awpc 
            call report_error(99)
        end if
        
    end subroutine tf_wp_geom

    subroutine tf_case_geom(i_tf_wp_geom, i_tf_case_geom)
        !! Author : S. Kahn, CCFE
        !! Seting the case geometry and area for SC magnets

        use error_handling, only: fdiags, report_error
        use tfcoil_variables, only: acasetf, acasetfo, arealeg, tfareain, n_tf, &
            casths, casthi, dr_tf_wp
        use build_variables, only: r_tf_inboard_in, r_tf_inboard_out
        implicit none

        ! Inputs
        ! ------
        integer, intent(in) :: i_tf_wp_geom
        !! Switch for TF WP geometry selection
        !!   0 : Rectangular geometry 
        !!   1 : Double rectangular geometry 
        !!   2 : Trapezoidal geometry (constant lateral casing thickness)

        integer, intent(in) :: i_tf_case_geom
        !! Switch for TF case geometry selection
        !!   0 : Circular front case (ITER design)
        !!   1 : Straight front case
        ! ------

        ! Inboard leg cross-sectional area of surrounding case [m2]
        acasetf = (tfareain / n_tf) - awpc
    
        ! Outboard leg cross-sectional area of surrounding case [m2]
        acasetfo = arealeg - awpc

        ! Front casing area [m2]
        if ( i_tf_case_geom == 0 ) then

            ! Circular front case
            a_case_front = theta_coil * r_tf_inboard_out**2  &
                         - tan_theta_coil * r_wp_outer**2 
        else
            
            ! Straight front case
            a_case_front = ( (r_wp_outer + casthi)**2 - r_wp_outer**2 ) * tan_theta_coil
        end if


        ! Nose casing area [m2]
        a_case_nose = tan_theta_coil * r_wp_inner**2  &
                    - theta_coil * r_tf_inboard_in**2

        ! Report error if the casing area is negative
        if ( acasetf <= 0.0D0 .or. acasetfo <= 0.0D0 ) then
            fdiags(1) = acasetf
            fdiags(2) = acasetfo
            call report_error(99)
        end if
        
        ! Average lateral casing thickness
        ! --------------
        ! Rectangular casing
        if ( i_tf_wp_geom == 0 ) then
            t_lat_case_av = casths + 0.5D0*tan_theta_coil * dr_tf_wp
    
        ! Double rectangular WP
        else if ( i_tf_wp_geom == 1 ) then 
            t_lat_case_av = casths + 0.25D0*tan_theta_coil * dr_tf_wp
             
        ! Trapezoidal WP
        else 
            t_lat_case_av = casths 
        end if 
        ! --------------
    end subroutine tf_case_geom

    subroutine tf_averaged_turn_geom( jwptf, thwcndut, thicndut, i_tf_sc_mat,    & ! Inputs
                                      acstf, acndttf, insulation_area, n_tf_turn ) ! Outputs

        !! Authors : J. Morris, CCFE
        !! Authors : S. Kahn, CCFE
        !! Setting the TF WP turn geometry for SC magnets from the number
        !! the current per turn.
        !! This calculation has two purposes, first to check if a turn can exist
        !! (positive cable space) and the second to provide its dimensions,
        !! areas and the (float) number of turns
        
        use error_handling, only: fdiags, report_error
        use constants, only: pi
        use tfcoil_variables, only : layer_ins, t_conductor, t_turn_tf, &
            t_turn_tf_is_input, cpttf, t_cable_tf, t_cable_tf_is_input
        
        implicit none

        ! Inputs
        ! ------
        integer, intent(in) :: i_tf_sc_mat
        !! Switch for superconductor material in TF coils

        real(dp), intent(in) :: jwptf
        !! Winding pack engineering current density [A/m2]

        real(dp), intent(in) :: thwcndut
        !! Steel conduit thickness [m]

        real(dp), intent(in) :: thicndut
        !! Turn insulation thickness [m]
        ! ------


        ! Outputs
        ! -------
        real(dp), intent(out) :: acstf
        !! Cable space area (per turn)  [m2]

        real(dp), intent(out) :: acndttf
        !! Steel conduit area (per turn) [m2]
        
        real(dp), intent(out) :: insulation_area
        !! Turn insulation area (per turn) [m2]

        real(dp), intent(out) :: n_tf_turn
        !! Number of turns per WP (float)
        ! -------


        ! Local variables
        !----------------
        real(dp) :: a_turn
        !! Turn squared dimension [m2]

        real(dp) :: rbcndut
        !! Radius of rounded corners of cable space inside conduit [m]
        !----------------
        ! !!!!!!!!!!!!!!!!!!!!!!!!!!!!!!!!!!!!!!!!!!!!!!!!!!!!!!!!!!!!!!


        ! Turn dimension is a an input
        if ( t_turn_tf_is_input ) then 

            ! Turn area [m2]
            a_turn = t_turn_tf**2

            ! Current per turn [A]
            cpttf = a_turn * jwptf

        ! Turn cable dimension is an input
        else if ( t_cable_tf_is_input ) then

            ! Turn squared dimension [m]
            t_turn_tf = t_cable_tf + 2.0D0 * ( thicndut + thwcndut )

            ! Turn area [m2]
            a_turn = t_turn_tf**2

            ! Current per turn [A]
            cpttf = a_turn * jwptf

        ! Current per turn is an input
        else                         
            ! Turn area [m2]
            ! Allow for additional inter-layer insulation MDK 13/11/18
            ! Area of turn including conduit and inter-layer insulation
            a_turn = cpttf / jwptf

            ! Dimension of square cross-section of each turn including inter-turn insulation [m]
            t_turn_tf = sqrt(a_turn)

        end if 
        
        ! Square turn assumption
        t_turn_radial = t_turn_tf
        t_turn_toroidal = t_turn_tf
            
        ! See derivation in the following document
        ! k:\power plant physics and technology\process\hts\hts coil module for process.docx
        t_conductor = (-layer_ins + sqrt(layer_ins**2 + 4.0D00*a_turn))/2.d0 &
                    - 2.0D0*thicndut
            
        ! Total number of turns per TF coil (not required to be an integer)
        n_tf_turn = awptf / a_turn

        ! Area of inter-turn insulation: single turn [m2]
        insulation_area = a_turn - t_conductor**2
        
        ! ITER like turn structure 
        if ( i_tf_sc_mat /= 6 ) then 

            ! Radius of rounded corners of cable space inside conduit [m]
            rbcndut = thwcndut * 0.75D0     
        
            ! Dimension of square cable space inside conduit [m]
            t_cable = t_conductor - 2.0D0*thwcndut
        
            ! Cross-sectional area of cable space per turn
            ! taking account of rounded inside corners [m2]
            acstf = t_cable**2 - (4.0D0-pi)*rbcndut**2
        
            if (acstf <= 0.0D0) then
                if ( t_conductor < 0.0D0 ) then
                    fdiags(1) = acstf
                    fdiags(2) = t_cable
                    call report_error(101)
                else
                    fdiags(1) = acstf
                    fdiags(2) = t_cable
                    call report_error(102)
                    rbcndut = 0.0D0
                    acstf = t_cable**2
                end if
            end if
        
            ! Cross-sectional area of conduit jacket per turn [m2]
            acndttf = t_conductor**2 - acstf

        ! REBCO turn structure
        else if ( i_tf_sc_mat == 6 ) then  

            ! Diameter of circular cable space inside conduit [m]
            t_cable = t_conductor - 2.0D0*thwcndut
        
            ! Cross-sectional area of conduit jacket per turn [m2]
            acndttf = t_conductor**2 - acstf
        
        end if

    end subroutine tf_averaged_turn_geom

    subroutine tf_integer_turn_geom( n_layer, n_pancake, thwcndut, thicndut, & ! Inputs
                                     acstf, acndttf, insulation_area, & ! Outputs
                                     cpttf, n_tf_turn )                   ! Outputs

        !! Authors : J. Morris
        !! Authors : S. Kahn
        !! Setting the TF WP turn geometry for SC magnets from the number
        !! of turns rows in the radial direction. The turns can have any 
        !! rectangular shapes.
        !! This calculation has two purposes, first to check if a turn can exist
        !! (positive cable space) and the second to provide its dimenesions,
        !! areas and the its associated current

        use error_handling, only: fdiags, report_error
        use tfcoil_variables, only: dr_tf_wp, tinstf, tfinsgap, t_conductor, &
            t_turn_tf
        use constants, only: pi
        implicit none

        ! Inputs
        ! ------
        integer, intent(in) :: n_layer
        !! Number of turns in the radial direction
        
        integer, intent(in) :: n_pancake
        !! Number of turns in the toroidal direction

        real(dp), intent(in) :: thwcndut
        !! Steel conduit thickness [m]

        real(dp), intent(in) :: thicndut
        !! Turn insulation thickness [m]
        ! ------

        ! Outputs
        ! -------
        real(dp), intent(out) :: acstf
        !! Cable space area (per turn)  [m2]

        real(dp), intent(out) :: acndttf
        !! Steel conduit area (per turn) [m2]
        
        real(dp), intent(out) :: insulation_area
        !! Turn insulation area (per turn) [m2]

        real(dp), intent(out) :: cpttf
        !! TF turns current [A]

        real(dp), intent(out) :: n_tf_turn
        !! Number of turns
        ! -------

        ! Local variables
        ! ------
        real(dp) :: rbcndut
        !! Radius of rounded corners of cable space inside conduit [m]
        ! ------

        ! ************************************
        ! TODO: turn  compatibility with croco
        ! ************************************

        ! Radius of rounded corners of cable space inside conduit [m]
        rbcndut = thwcndut * 0.75D0

        ! Radial turn dimension [m]
        t_turn_radial = ( dr_tf_wp - 2.0D0 * ( tinstf + tfinsgap ) ) / n_layer

        if (t_turn_radial <= (2.0D0*thicndut + 2.0D0*thwcndut) ) then
            fdiags(1) = t_turn_radial
            fdiags(2) = thicndut
            fdiags(3) = thwcndut
            call report_error(100)
        end if
    
        ! Toroidal turn dimension [m]
        t_turn_toroidal = ( t_wp_toroidal - 2.0D0 * ( tinstf + tfinsgap ) ) / n_pancake
    
        if ( t_turn_toroidal <= (2.0D0*thicndut + 2.0D0*thwcndut) ) then
            fdiags(1) = t_turn_toroidal
            fdiags(2) = thicndut
            fdiags(3) = thwcndut
            call report_error(100)
        end if

        t_turn_tf = sqrt(t_turn_radial*t_turn_toroidal)
    
        ! Number of TF turns
        n_tf_turn = dble( n_layer * n_pancake )

        ! Current per turn [A/turn]
        cpttf = tfc_current/n_tf_turn
    
        ! Radial and toroidal dimension of conductor [m]
        t_conductor_radial = t_turn_radial - 2.0D0*thicndut
        t_conductor_toroidal = t_turn_toroidal - 2.0D0*thicndut
        t_conductor = sqrt(t_conductor_radial*t_conductor_toroidal)
    
        ! Dimension of square cable space inside conduit [m]
        t_cable_radial = t_conductor_radial - 2.0D0*thwcndut
        t_cable_toroidal = t_conductor_toroidal - 2.0D0*thwcndut
        t_cable = sqrt(t_cable_radial*t_cable_toroidal)

        ! Cross-sectional area of cable space per turn
        ! taking account of rounded inside corners [m2]
        acstf = (t_cable_radial*t_cable_toroidal) - (4.0D0-pi)*rbcndut**2
    
        if (acstf <= 0.0D0) then
            if ((t_cable_radial < 0.0D0).or.(t_cable_toroidal < 0.0D0)) then
                fdiags(1) = acstf
                fdiags(2) = t_cable_radial
                fdiags(3) = t_cable_toroidal
                call report_error(101)
            else
                fdiags(1) = acstf 
                fdiags(2) = t_cable_radial
                fdiags(2) = t_cable_toroidal
                call report_error(102)
                rbcndut = 0.0D0
                acstf = t_cable_radial * t_cable_toroidal
            end if
        end if
    
        ! Cross-sectional area of conduit jacket per turn [m2]
        acndttf = t_conductor_radial*t_conductor_toroidal - acstf
    
        ! Area of inter-turn insulation: single turn [m2]
        insulation_area = t_turn_radial*t_turn_toroidal - acndttf - acstf
        ! -------------
    
    end subroutine tf_integer_turn_geom

    subroutine tf_wp_currents()
        !! Author : S. Kahn, CCFE
        !! Turn engineering turn currents/densities

        use tfcoil_variables, only: ritfc, n_tf
        implicit none
    
        ! Winding pack current density (forced to be positive) [A/m2]
        jwptf = max(1.0D0, ritfc/(n_tf*awptf))
    
    end subroutine tf_wp_currents


end subroutine sc_tf_internal_geom

! !!!!!!!!!!!!!!!!!!!!!!!!!!!!!!!!!!!!!!!!!!!!!!!!!!!!!!!!!!!!!!!!!!

subroutine res_tf_internal_geom()
    !! Author : S. Kahn
    !! Resisitve TF turn geometry, equivalent to winding_pack subroutines
    use error_handling, only: fdiags, report_error 
    use numerics, only: nvar, ixc
    use tfcoil_variables, only: n_tf_turn, thicndut, thkcas, dr_tf_wp, tftort,   &
        tfareain, ritfc, fcoolcp, cpttf, cdtfleg, casthi, aiwp, acasetf, tinstf, &
        n_tf
    use build_variables, only: tfthko, r_tf_inboard_in, r_tf_inboard_out, r_cp_top
    use physics_variables, only: itart
    use constants, only: pi

    implicit none
            
    ! Inernal variables
    ! -----------------
    real(dp) :: a_tf_cond
    !! Exact mid-plane conductor cross-section area [m2]
    ! -----------------

            
    ! Radial position of inner/outer edge of winding pack [m]
    r_wp_inner = r_tf_inboard_in  + thkcas 
    r_wp_outer = r_tf_inboard_out - casthi 

    ! Conductor layer radial thickness at centercollumn top [m]
    if ( itart == 1 ) then 
        dr_tf_wp_top = r_cp_top - casthi - thkcas - r_tf_inboard_in
    end if 

    ! Number of turns
    ! Set by user (no turn structure by default, i.e. n_tf_turn = 1 ) 
    if ( abs(n_tf_turn) < epsilon(n_tf_turn) ) n_tf_turn = 1.0D0

    ! Total mid-plane cross-sectional area of winding pack, [m2]
    ! including the surrounding ground-wall insulation layer 
    awpc = pi * ( r_wp_outer**2 - r_wp_inner**2 ) / n_tf
    
    ! Area of the front case, the plasma-facing case of the inner TF coil [m2]
    a_case_front = pi * ( (r_wp_outer + casthi)**2 - r_wp_outer**2 ) / n_tf

    ! WP mid-plane cross-section excluding ground insulation per coil [m2]
    awptf = pi * ( ( r_wp_outer - tinstf )**2 - ( r_wp_inner + tinstf )**2 ) / n_tf &
          - 2.0D0 * tinstf * ( dr_tf_wp - 2.0D0 * tinstf )

    ! Ground insulation cross-section area per coil [m2]
    a_ground_ins = awpc - awptf

    ! Exact mid-plane cross-section area of the conductor per TF coil [m2]
    a_tf_cond = pi * ( ( r_wp_outer - tinstf - thicndut )**2          &
                     - ( r_wp_inner + tinstf + thicndut )**2 ) / n_tf &
              - ( dr_tf_wp - 2.0D0 * ( tinstf + thicndut ) )          &
              * 2.0D0 * ( tinstf + thicndut * n_tf_turn )
    a_tf_cond = a_tf_cond * ( 1.0D0 - fcoolcp )

    ! Inter turn insulation area per coil [m2]                    
    aiwp = awptf - a_tf_cond / ( 1.0D0 - fcoolcp )  

    ! Total insulation cross-section per coil [m2]
    a_tf_ins = aiwp + a_ground_ins

    ! Insulation fraction [-]
    f_tf_ins = n_tf * a_tf_ins / tfareain 

    ! Total cross-sectional area of the bucking cylindre and the outer support
    ! support structure per coil [m2] 
    ! itart = 1 : Only valid at mid-plane
    acasetf = ( tfareain / n_tf ) - awpc 

    ! Current per turn 
    cpttf = ritfc / ( n_tf_turn * n_tf )

    ! Exact current density on TF oubard legs
    cdtfleg = ritfc / ( ( 1.0D0 - fcoolcp )  &
                      * ( tftort - 2.0D0 * ( n_tf_turn * thicndut + tinstf ) ) &
                      * ( tfthko - 2.0D0 * ( thicndut + tinstf ) ) ) 

    ! Reporting negative WP areas issues
    if ( awpc < 0.0D0 ) then
        fdiags(1) = awpc
        fdiags(1) = dr_tf_wp
        call report_error(99)

    else if ( awptf < 0.0D0 ) then
        fdiags(1) = awptf
        call report_error(101)
    end if
       

end subroutine res_tf_internal_geom

! !!!!!!!!!!!!!!!!!!!!!!!!!!!!!!!!!!!!!!!!!!!!!!!!!!!!!!!!!!!!!!!!!!

subroutine tf_res_heating()
    !! Resitive magnet resitive heating calculations
    !! Rem SK : Clamped joined superconductors might have resistive power losses on the joints
    !! Rem SK : Sliding joints might have a region of high resistivity
    use tfcoil_variables, only: rhocp, tlegav, thicndut, th_joint_contact, rhotfleg, &
        vol_cond_cp, n_tf_turn, thkcas, tftort, tfleng, tflegres, tcpav, arealeg, &
        ritfc, rho_tf_joints, presleg, prescp, pres_joints, n_tf_joints_contact, &
        n_tf_joints, n_tf, i_tf_sup, frholeg, frhocp, fcoolcp, casthi, &
        a_cp_cool, fcoolleg, i_cp_joints, tinstf
    use build_variables, only: tfthko, tfcth, r_cp_top, hmax, &
        r_tf_inboard_in, r_tf_inboard_out
    use physics_variables, only: itart
    use constants, only: pi
    implicit none

    ! Internal variable
    ! ---
    real(dp) :: a_joints
    !! Total area of joint contact [m2]

    integer :: n_contact_tot
    !! Total number of contact area (4 joints section per legs)
    ! ---

        
    ! Copper : Copper resistivity degraded by 1/0.92 for the used of GLIDCOP A-15 
    !          Better structural properties at high temperature and radiation damage resilience
    if ( i_tf_sup == 0 ) rhocp = (frhocp/0.92D0) * ( 1.72D0 + 0.0039D0*(tcpav-273.15D0) ) * 1.0D-8

    ! Aluminium
    if ( i_tf_sup == 2 ) rhocp = frhocp * ( 2.00016D-14*tcpav**3 - 6.75384D-13*tcpav**2 + 8.89159D-12*tcpav )

    ! Calculations dedicated for configurations with CP
    if ( itart == 1 ) then 

        ! Tricky trick to make the leg / CP tempearture the same
        if ( abs(tlegav + 1.0D0) < epsilon(tlegav) ) then 
            is_leg_cp_temp_same = 1
            tlegav = tcpav
        end if

        ! Leg resistivity (different leg temperature as separate cooling channels) 
        if ( i_tf_sup == 0 ) rhotfleg = (frholeg/0.92D0) * ( 1.72D0 + 0.0039D0*(tlegav-273.15D0) ) * 1.0D-8              
        if ( i_tf_sup == 2 ) rhotfleg =  frholeg * ( 2.00016D-14*tlegav**3 - 6.75384D-13*tlegav**2 + 8.89159D-12*tlegav )

        ! Tricky trick to make the leg / CP tempearture the same
        if ( is_leg_cp_temp_same == 1 ) tlegav = -1.0D0  

        ! Centrepost resisitivity and conductor/insulation volume
        call cpost( r_tf_inboard_in, r_tf_inboard_out, r_cp_top, h_cp_top,    & ! Inputs 
                    hmax+tfthko, thkcas, casthi, tinstf, thicndut, n_tf_turn, & ! Inputs 
                    ritfc, rhocp, fcoolcp,                                    & ! Inputs
                    a_cp_cool, vol_cond_cp, prescp,        & ! Outputs
                    vol_ins_cp, vol_case_cp, vol_gr_ins_cp ) ! Outputs
    end if

    ! Leg cross-section areas
    ! Rem : For itart = 1, these quantitire corresponds to the outer leg only
    ! ---
    ! Leg ground insulation area per coil [m2]
    a_leg_gr_ins = arealeg - ( tftort - 2.0D0 * tinstf ) &
                           * ( tfthko - 2.0D0 * tinstf )

    ! Outboard leg turns insulation area per coil [m2]
    a_leg_ins = 2.0D0 * thicndut * ( tftort - 2.0D0 * tinstf )     &                    ! toroidal direction 
              + 2.0D0 * thicndut * n_tf_turn * ( tfthko - 2.0D0 * ( thicndut + tinstf ) ) ! radial direction

    ! Exact TF outboard leg conductor area per coil [m2]
    a_leg_cond = ( 1.0D0 - fcoolleg ) * ( arealeg - a_leg_gr_ins - a_leg_ins )  
    ! ---


    if ( itart == 1 ) then

        ! Outer leg resistive power loss
        ! ---
        ! TF outboard leg's resistance calculation (per leg) [ohm]
        tflegres = rhotfleg * tfleng / a_leg_cond

        ! TF outer leg resistive power (TOTAL) [W]   
        presleg = tflegres * ritfc**2 / n_tf 
        ! ---


        ! Sliding joints resistive heating
        ! ---
        if ( i_cp_joints /= 0 ) then

            ! Number of contact area per joint (all legs)
            n_contact_tot = n_tf_joints_contact * nint(n_tf_turn) * nint(n_tf)
            
            ! Area of joint contact (all legs)
            a_joints = tfthko * th_joint_contact * dble(n_contact_tot)

            ! Total joints resistive power losses
            pres_joints = dble(n_tf_joints) * rho_tf_joints * ritfc**2 / a_joints
        else 
            ! Joints resistance to be evaluated for SC
            pres_joints = 0.0D0
        end if
        ! ---


    ! Case of a resistive magnet without joints
    ! ***
    else          

        ! TF resistive powers
        prescp = rhocp * ritfc**2 * tfleng / ( a_leg_cond * n_tf )

        ! prescp containts the the total resistive power losses
        presleg = 0.0D0
                           
        ! No joints if itart = 0
        pres_joints = 0.0D0

    end if

end subroutine tf_res_heating

! !!!!!!!!!!!!!!!!!!!!!!!!!!!!!!!!!!!!!!!!!!!!!!!!!!!!!!!!!!!!!!!!!!

subroutine tf_field_and_force()
    !! Calculate the TF coil field, force and VV quench consideration, and the resistive magnets resistance/volume

    use physics_variables, only: rminor, rmajor, bt, itart
    use build_variables, only: r_tf_outboard_mid, r_vv_inboard_out, &
        r_tf_inboard_mid, r_cp_top
    use tfcoil_variables, only: vforce, n_tf, taucq, sigvvall, cforce, &
        ritfc, bmaxtf, rbmax, i_tf_sup, f_vforce_inboard, vforce_outboard, &
        tinstf, thicndut, dr_tf_wp, tfinsgap, i_cp_joints, casthi

    implicit none

    ! Local variables
    ! ---------------
    real(dp) :: r_in_wp
    !! Inner WP radius removing the insulation layer and the insertion gap [m]

    real(dp) :: r_out_wp
    !! Outer WP radius removing the insulation layer and the insertion gap [m]

    real(dp) :: dr_wp
    !! WP radial thickness removing the insulation layer and the insertion gap [m]

    real(dp) :: vforce_tot
    !! Total vertical force : inboard + outbord [N] 

    real(dp) :: r_in_outwp
    !! Plasma side radius of the outboard leg winding pack (at-midplane) [m]
    ! ---------------


    ! Quench time [s]
    ! Determine quench time (based on IDM: 2MBSE3)
    ! Resistive magnets : calculation of the resistive power losses added
    ! Issue #337: Force on the vessel wall due to TF coil quench
    if ( i_tf_sup == 1 ) taucq = (bt * ritfc * rminor * rminor) / (r_vv_inboard_out * sigvvall)
    
    ! Outer/inner WP radius removing the ground insulation layer and the insertion gap [m]
    if ( i_tf_sup == 1 ) then
        r_out_wp = r_wp_outer - tinstf - tfinsgap
        r_in_wp = r_wp_inner + tinstf + tfinsgap
    else
        r_out_wp = r_wp_outer - tinstf
        r_in_wp = r_wp_inner + tinstf
    end if

    ! Associated WP thickness
    dr_wp = r_out_wp - r_in_wp


    ! In plane forces 
    ! ---
    ! Centering force = net inwards radial force per meters per TF coil [N/m]
    cforce = 0.5D0 * bmaxtf*ritfc/n_tf 


    ! Vertical force per coil [N]
    ! ***
    ! Rem : this force does not depends on the TF shape or the presence of
    !        sliding joints, the in/outboard vertical tension repartition is
    !-!
    ! Ouboard leg WP plasma side radius without ground insulation/insertion gat [m]
    if ( i_tf_sup == 1 ) then
        r_in_outwp = r_tf_outboard_in + casthi + tinstf + tfinsgap
    else
        r_in_outwp = r_tf_outboard_in + tinstf
    end if
    
    ! If the TF coil has no bore it would induce division by 0.
    ! In this situation, the bore radius is set to a very small value : 1.0D-9 m
    if ( abs(r_in_wp) < epsilon(r_in_wp) ) r_in_wp = 1.0D-9

    ! May the force be with you
    vforce_tot = 0.5D0 * ( bt * rmajor * ritfc ) / ( n_tf * dr_wp**2 ) &
               * ( r_out_wp**2 * log( r_out_wp / r_in_wp )             &
                 + r_in_outwp**2 * log( (r_in_outwp + dr_wp) / r_in_outwp ) &
                 + dr_wp**2         * log( (r_in_outwp + dr_wp) / r_in_wp ) &
                 - dr_wp            * ( r_out_wp + r_in_outwp )             &
                 + 2.0D0 * dr_wp * ( r_out_wp     * log(r_in_wp / r_out_wp) &
                                   + r_in_outwp * log((r_in_outwp + dr_wp)  &
                                   / r_in_outwp))) 

    ! Case of a centrepost (itart == 1) with sliding joints (the CP vertical are separated from the leg ones)
    ! Rem SK : casing/insulation thickness not subtracted as part of the CP is genuinely connected to the legs..
    if ( itart == 1 .and. i_cp_joints == 1 ) then
        
        ! CP vertical tension [N]
        vforce = 0.25D0 * (bt * rmajor * ritfc) / (n_tf * dr_wp**2) & 
               * ( 2.0D0 * r_out_wp**2 * log(r_out_wp / r_in_wp )   &
                 + 2.0D0 * dr_wp**2 * log( r_cp_top / r_in_wp )     &
                 + 3.0D0 * dr_wp**2                                 &
                 - 2.0D0 * dr_wp * r_out_wp                         &
                 + 4.0D0 * dr_wp * r_out_wp *log( r_in_wp / r_out_wp ) )

        ! Vertical tension applied on the outer leg [N]
        vforce_outboard = vforce_tot - vforce

        ! Inboard vertical tension fraction
        f_vforce_inboard = vforce / vforce_tot

    ! Case of TF without joints or with clamped joints vertical tension
    else 

        ! Inboard vertical tension [N]
        vforce = f_vforce_inboard * vforce_tot

        ! Ouboard vertical tension [N]
        vforce_outboard = vforce * ( ( 1.0D0 / f_vforce_inboard ) - 1.0D0 )  
    end if
    ! ***

    ! Total vertical force
    vforce_inboard_tot = vforce * n_tf

end subroutine tf_field_and_force

! !!!!!!!!!!!!!!!!!!!!!!!!!!!!!!!!!!!!!!!!!!!!!!!!!!!!!!!!!!!!!!!!!!

subroutine tf_coil_area_and_masses()
    !! Subroutine to calculate the TF coil areas and masses
    use build_variables, only: hr1, r_tf_outboard_mid, tfcth, r_tf_inboard_mid, &
        r_tf_inboard_in, r_tf_inboard_out
    use fwbs_variables, only: denstl
    use tfcoil_variables, only: whtconsh, whttf, whtcas, tficrn, tfcryoarea, &
        tfsao, whtgw, tfocrn, whtconsc, whtconcu, whtcon, whtconin, &
        tfsai, vftf, whtconin, tfsai, dcond, dcondins, whtcon, &
        tfleng, dthet, dcase, acndttf, n_tf_turn, n_tf, aiwp, radctf, acasetfo, &
        acasetf, fcutfsu, awphec, acstf, whttflgs, whtcp, whtconal, vol_cond_cp, &
        i_tf_sup, i_tf_sc_mat, arealeg, thkcas, voltfleg
    use constants, only: twopi, dcopper, dalu, pi
    use physics_variables, only: itart
    implicit none

    ! Local Variables
    ! ---------------
    real(dp) :: cplen, wbtf

    real(dp) :: vol_case
    !! Total TF case volume [m3]

    real(dp) :: vol_ins
    !! Total leg turn insulation volume [m3]
    
    real(dp) :: vol_gr_ins
    !! Total leg turn insulation volume [m3]
    
    real(dp) :: vol_cond
    !! Total conductor insulator volume [m3]

    real(dp) :: vol_ins_leg
    !! Outboard leg turn isulation volume [m3]
    
    real(dp) :: vol_gr_ins_leg
    !! Outboard leg turn isulation volume [m3]

    real(dp) :: vol_cond_leg
    !! Outboard leg conductor insulator volume [m3]
    ! ---------------

    ! Initialization
    ! ---
    cplen = 0.0D0
    vol_case = 0.0D0
    vol_ins = 0.0D0
    vol_gr_ins = 0.0D0 
    vol_cond = 0.0D0
    vol_ins_leg = 0.0D0    
    vol_gr_ins_leg = 0.0D0
    vol_cond_leg = 0.0D0
    ! ---

    ! Surface areas (for cryo system) [m2]
    ! tfsai, tfsao are retained for the (obsolescent) TF coil nuclear heating calculation
    wbtf = r_tf_inboard_out*sin(theta_coil) - r_tf_inboard_in*tan_theta_coil
    tfocrn = r_tf_inboard_in * tan_theta_coil
    tficrn = tfocrn + wbtf
    tfsai = 4.0D0 * n_tf * tficrn * hr1
    tfsao = 2.0D0 * n_tf * tficrn * (tfleng - 2.0D0*hr1)

    ! Total surface area of two toroidal shells covering the TF coils [m2]
    ! (inside and outside surfaces)
    ! = 2 * centroid coil length * 2 pi R, where R is average of i/b and o/b centres
    ! (This will possibly be used to replace 2*tfsai in the calculation of qss
    ! in subroutine cryo - not done at present.)
    tfcryoarea = 2.0D0 * tfleng * twopi*0.5D0*(r_tf_inboard_mid+r_tf_outboard_mid)


    ! Superconductor coil design specific calculation
    ! ---
    if ( i_tf_sup == 1 ) then

        ! Mass of case [kg]
        ! ***

        ! Mass of ground-wall insulation [kg]
        ! (assumed to be same density/material as turn insulation)
        whtgw = tfleng * (awpc-awptf) * dcondins
        
        ! The length of the vertical section is that of the first (inboard) segment
        cplen = 2.0D0*(radctf(1) + 0.5D0*tfcth) * dthet(1)
        
        ! The 2.2 factor is used as a scaling factor to fit
        ! to the ITER-FDR value of 450 tonnes; see CCFE note T&M/PKNIGHT/PROCESS/026
        whtcas = 2.2D0 * dcase * (cplen * acasetf + (tfleng-cplen) * acasetfo)
        ! ***
        

        ! Masses of conductor constituents
        !---------------------------------    
        ! Superconductor mass [kg]
        ! Includes space allowance for central helium channel, area awphec
        whtconsc = (tfleng * n_tf_turn * acstf*(1.0D0-vftf) * &
                   (1.0D0-fcutfsu) - tfleng*awphec) * dcond(i_tf_sc_mat)

        ! Copper mass [kg]
        whtconcu = (tfleng * n_tf_turn * acstf*(1.0D0-vftf) * fcutfsu - tfleng*awphec) * dcopper
        if ( whtconcu <= 0.0D0 ) whtconcu = 0.0D0

        ! Steel conduit (sheath) mass [kg]
        whtconsh = tfleng * n_tf_turn * acndttf * denstl

        ! Conduit insulation mass [kg]
        ! (aiwp already contains n_tf_turn)
        whtconin = tfleng * aiwp * dcondins

        ! Total conductor mass [kg]
        whtcon = whtconsc + whtconcu + whtconsh + whtconin
        !---------------------------------
    
        ! Total TF coil mass [kg] (all coils)
        whttf = (whtcas + whtcon + whtgw) * n_tf
        
        ! If spherical tokamak, distribute between centrepost and outboard legs
        if ( itart == 1 ) then
            whtcp = whttf * cplen / tfleng
            whttflgs = whttf * (tfleng - cplen) / tfleng
        end if

    ! Resitivive magnets weights
    ! ---
    ! Rem SK : No casing for the outboard leg is considered for now !
    else 
        
        ! Volumes
        ! -------
        ! CP with joints
        ! ---    
        if ( itart == 1 ) then

            ! Total volume of one outerleg [m3]
            voltfleg = tfleng * arealeg

            ! Outboard leg TF conductor volume [m3]
            vol_cond_leg = tfleng * a_leg_cond

            ! Total TF conductor volume [m3]
            vol_cond = vol_cond_cp + n_tf * vol_cond_leg

            ! Outboard leg TF turn insulation layer volume (per leg) [m3]
            vol_ins_leg = tfleng * a_leg_ins

            ! Total turn insulation layer volume [m3]
            vol_ins = vol_ins_cp + n_tf * vol_ins_leg

            ! Ouboard leg TF ground insulation layer volume (per leg) [m3]
            vol_gr_ins_leg = tfleng * a_leg_gr_ins

            ! Total ground insulation layer volume [m3]
            vol_gr_ins = vol_gr_ins_cp + n_tf * vol_gr_ins_leg

            ! Total volume of the CP casing [m3]
            ! Rem : no outer leg case
            vol_case = vol_case_cp
        
        ! No joints
        ! ---    
        else 
            ! Total TF outer leg conductor volume [m3]
            vol_cond = tfleng * a_leg_cond * n_tf 
    
            ! Total turn insulation layer volume [m3]
            vol_ins = tfleng * a_leg_ins * n_tf

            ! Total ground insulation volume [m3]
            vol_gr_ins = tfleng * a_leg_gr_ins * n_tf

            ! Total case volume [m3]
            vol_case = tfleng * acasetf * n_tf
        end if
        ! ---    
        ! -------


        ! Copper magnets casing/conductor weights per coil [kg]
        if ( i_tf_sup == 0 ) then 

            whtcas = denstl * vol_case / n_tf  ! Per TF leg, no casing for outer leg
            whtconcu = dcopper * vol_cond / n_tf
            whtconal = 0.0D0         

            ! Outer legs/CP weights
            if ( itart == 1 ) then

                ! Weight of all the TF legs
                whttflgs = n_tf * ( dcopper * vol_cond_leg &
                                  + dcondins * ( vol_ins_leg + vol_gr_ins_leg ) )

                ! CP weight 
                whtcp = dcopper * vol_cond_cp &
                      + dcondins * ( vol_ins_cp + vol_gr_ins_cp ) &
                      + vol_case_cp * denstl 
            end if

        ! Cryo-aluminium conductor weights
        ! Casing made of re-inforced aluminium alloy
        else if ( i_tf_sup == 2 ) then
            
            ! Casing weight (CP only if itart = 1)bper leg/coil
            whtcas = dalu * vol_case / n_tf
            whtconcu = 0.0D0            
            whtconal = dalu * vol_cond / n_tf

            ! Outer legs/CP weights
            if ( itart == 1 ) then

                ! Weight of all the TF legs
                whttflgs = n_tf * ( dalu * vol_cond_leg &
                                  + dcondins * ( vol_ins_leg + vol_gr_ins_leg ) )

                ! CP weight 
                whtcp = dalu * vol_cond_cp &
                      + dcondins * ( vol_ins_cp + vol_gr_ins_cp ) &
                      + vol_case_cp * denstl 
            end if
        end if

        ! Turn insulation mass [kg]
        whtconin = dcondins * vol_ins / n_tf
            
        ! Ground wall insulation layer weight
        whtgw = dcondins * vol_gr_ins / n_tf

        ! Total weight
        whttf = (whtcas + whtconcu + whtconal + whtconin + whtgw ) * n_tf

    end if 
    ! ---

end subroutine tf_coil_area_and_masses

! !!!!!!!!!!!!!!!!!!!!!!!!!!!!!!!!!!!!!!!!!!!!!!!!!!!!!!!!!!!!!!!!!!

subroutine peak_tf_with_ripple(n_tf,wwp1,dr_tf_wp,tfin,bmaxtf,bmaxtfrp,flag)

    !! Peak toroidal field on the conductor
    !! author: P J Knight, CCFE, Culham Science Centre
    !! tfno : input real : number of TF coils
    !! wwp1 : input real : width of plasma-facing face of winding pack (m)
    !! dr_tf_wp : input real : radial thickness of winding pack (m)
    !! tfin : input real : major radius of centre of winding pack (m)
    !! bmaxtf : input real : nominal (axisymmetric) peak toroidal field (T)
    !! bmaxtfrp : output real : peak toroidal field including ripple (T)
    !! flag : output integer : flag warning of applicability problems
    !! This subroutine calculates the peak toroidal field at the
    !! outboard edge of the inboard TF coil winding pack, including
    !! the effects of ripple.
    !! <P>For 16, 18 or 20 coils, the calculation uses fitting formulae
    !! derived by M. Kovari using MAGINT calculations on coil sets based
    !! on a DEMO1 case.
    !! <P>For other numbers of coils, the original estimate using a 9%
    !! increase due to ripple from the axisymmetric calculation is used.
    !! M. Kovari, Toroidal Field Coils - Maximum Field and Ripple -
    !! Parametric Calculation, July 2014
    !
    ! !!!!!!!!!!!!!!!!!!!!!!!!!!!!!!!!!!!!!!!!!!!!!!!

    use constants, only: pi
    implicit none

    !  Arguments

    real(dp), intent(in) :: n_tf,wwp1,dr_tf_wp,tfin,bmaxtf
    real(dp), intent(out) :: bmaxtfrp
    integer, intent(out) :: flag

    !  Local variables

    real(dp) :: wmax
    real(dp), dimension(4) :: a

    ! !!!!!!!!!!!!!!!!!!!!!!!!!!!!!!!!!!!!!!!!!!!!!!!

    flag = 0

    !  Set fitting coefficients for different numbers of TF coils

    select case (nint(n_tf))

    case (16)
        a(1) =  0.28101D0
        a(2) =  1.8481D0
        a(3) = -0.88159D0
        a(4) =  0.93834D0

    case (18)
        a(1) =  0.29153D0
        a(2) =  1.81600D0
        a(3) = -0.84178D0
        a(4) =  0.90426D0

    case (20)
        a(1) =  0.29853D0
        a(2) =  1.82130D0
        a(3) = -0.85031D0
        a(4) =  0.89808D0

    case default

        !  Original calculation - no fits were performed
        bmaxtfrp = 1.09D0 * bmaxtf
        return

    end select

    !  Maximum winding pack width before adjacent packs touch
    !  (ignoring the external case and ground wall thicknesses)

    wmax = (2.0D0 * tfin + dr_tf_wp) * tan(pi/n_tf)

    !  Dimensionless winding pack width

    tf_fit_t = wwp1/wmax
    if ((tf_fit_t < 0.3D0).or.(tf_fit_t > 1.1D0)) then
        !write(*,*) 'PEAK_TF_WITH_RIPPLE: fitting problem; t = ',t
        flag = 1
    end if

    !  Dimensionless winding pack radial thickness

    tf_fit_z = dr_tf_wp/wmax
    if ((tf_fit_z < 0.26D0).or.(tf_fit_z > 0.7D0)) then
        !write(*,*) 'PEAK_TF_WITH_RIPPLE: fitting problem; z = ',z
        flag = 2
    end if

    !  Ratio of peak field with ripple to nominal axisymmetric peak field

    tf_fit_y = a(1) + a(2)*exp(-tf_fit_t) + a(3)*tf_fit_z + a(4)*tf_fit_z*tf_fit_t

    bmaxtfrp = tf_fit_y * bmaxtf

end subroutine peak_tf_with_ripple

! !!!!!!!!!!!!!!!!!!!!!!!!!!!!!!!!!!!!!!!!!!!!!!!!!!!!!!!!!!!!!!!!!!

subroutine stresscl( n_tf_layer, n_radial_array, iprint, outfile )

    !! TF coil stress routine
    !! author: P J Knight, CCFE, Culham Science Centre
    !! author: J Morris, CCFE, Culham Science Centre
    !! author: S Kahn, CCFE, Culham Science Centre
    !! author: J Galambos, FEDC/ORNL
    !! This subroutine sets up the stress calculations for the
    !! TF coil set.
    !! PROCESS Superconducting TF Coil Model, J. Morris, CCFE, 1st May 2014
    !
    ! !!!!!!!!!!!!!!!!!!!!!!!!!!!!!!!!!!!!!!!!!!!!!!!
    use build_variables, only: tfcth, r_tf_inboard_mid, bore, ohcth, hmax, &
        r_tf_inboard_in
    use tfcoil_variables, only: eyzwp, casestr, windstrain, n_tf_turn, &
        dr_tf_wp, i_tf_tresca, acstf, vforce, &
        ritfc, jwptf, sig_tf_cs_bucked, sig_tf_case, sig_tf_wp, &
        thwcndut, insstrain, vforce, tinstf, &
        acstf, jwptf, insstrain, &
        rbmax, thicndut, acndttf, tfinsgap, &
        acasetf, sig_tf_case_max, poisson_steel, poisson_copper, poisson_al, &
        n_tf_graded_layers, i_tf_sup, i_tf_bucking, fcoolcp, eyoung_winding_z, &
        eyoung_steel, eyoung_res_tf_buck, eyoung_ins, eyoung_al, eyoung_copper, &
<<<<<<< HEAD
        aiwp, aswp, cpttf, n_tf, i_tf_plane_stress, sig_tf_wp_max, &
        i_tf_turns_integer, casthi, acond, avwp, awphec, poisson_ins, &
        eyoung_winding_t, poisson_winding_z, poisson_winding_t
=======
        aiwp, aswp, cpttf, n_tf, i_tf_stress_model, sig_tf_wp_max, &
        i_tf_turns_integer, casthi
>>>>>>> 2393fac5
    use pfcoil_variables, only : ipfres, oh_steel_frac, ohhghf, coheof, &
        cohbop, ncls, cptdin
    use constants, only: pi, sig_file
    use error_handling, only: report_error
    implicit none

    !  Arguments

    ! Inputs
    ! ------
    integer, intent(in) :: iprint
    !! Print option (if 1, output quantities calculated)
    
    integer, intent(in) :: outfile
    !! output file unit

    integer, intent(in) :: n_radial_array
    !! Size of the arrays per layers storing the radial dependent 
    !! stress quantities (stresses, strain displacement etc..)
    
    integer, intent(in) :: n_tf_layer
    !! Number of layers considered for the inboard TF stress calculations
    ! ------


    ! Internal parameters
    ! ---
    real(dp), dimension(n_tf_layer*n_radial_array) :: radial_array
    !! Array refining the radii of the stress calculations arrays
    
    real(dp), dimension(n_tf_layer*n_radial_array) :: sig_tf_smeared_r
    !! TF Inboard leg radial smeared stress r distribution at mid-plane [Pa]
    
    real(dp), dimension(n_tf_layer*n_radial_array) :: sig_tf_smeared_t
    !! TF Inboard leg tangential smeared stress r distribution at mid-plane [Pa]

    real(dp), dimension(n_tf_layer*n_radial_array) :: sig_tf_smeared_z
    !! TF Inboard leg vertical smeared stress r distribution at mid-plane [Pa]
    
    real(dp), dimension((n_tf_layer-i_tf_bucking)*n_radial_array) :: sig_tf_wp_av_z
    !! TF Inboard leg WP smeared vertical stress r distribution at mid-plane [Pa]

    real(dp), dimension(n_tf_layer*n_radial_array) :: sig_tf_r
    !! TF Inboard leg radial stress r distribution at mid-plane [Pa]
    
    real(dp), dimension(n_tf_layer*n_radial_array) :: sig_tf_t
    !! TF Inboard leg tangential stress r distribution at mid-plane [Pa]
    
    real(dp), dimension(n_tf_layer*n_radial_array) :: sig_tf_z
    !! TF Inboard leg vertical tensile stress at mid-plane [Pa]
    
    real(dp), dimension(n_tf_layer*n_radial_array) :: deflect
    !! TF coil radial deflection (displacement) radial distribution [m]
    
    real(dp), dimension(n_tf_layer*n_radial_array) :: sig_tf_vmises
    !! TF Inboard leg Von-Mises stress r distribution at mid-plane [Pa]
        
    real(dp), dimension(n_tf_layer*n_radial_array) :: sig_tf_tresca 
    !! TF Inboard leg maximum shear stress (Tresca criterion) r distribution at mid-plane [Pa]
    
    real(dp), dimension(n_tf_layer*n_radial_array) :: s_tresca_cond_cea
    !! Conduit maximum shear stress (Tresca criterion) with CEA adjustment factors [Pa]
    
    real(dp), dimension(n_tf_layer) :: sig_tf_r_max
    !! Radial stress of the point of maximum shear stress of each layer [Pa]
    
    real(dp), dimension(n_tf_layer) :: sig_tf_t_max 
    !! Toroidal stress of the point of maximum shear stress of each layer [Pa]
    
    real(dp), dimension(n_tf_layer) :: sig_tf_z_max
    !! Vertical stress of the point of maximum shear stress of each layer [Pa]
    !! Rem : Currently constant but will be r dependent in the future
    
    real(dp), dimension(n_tf_layer) :: sig_tf_vmises_max 
    !! Von-Mises stress of the point of maximum shear stress of each layer [Pa]
    
    real(dp), dimension(n_tf_layer) :: sig_tf_tresca_max
    !! Maximum shear stress, for the Tresca yield criterion of each layer [Pa]
    !! If the CEA correction is addopted, the CEA corrected value is used
    
    real(dp), dimension(n_tf_layer*n_radial_array) :: strain_tf_r
    !! Radial normal strain radial distribution
    
    real(dp), dimension(n_tf_layer*n_radial_array) :: strain_tf_t
    !! Toroidal normal strain radial distribution
     
    real(dp), dimension(n_tf_layer*n_radial_array) :: strain_tf_z
    !! Vertical normal strain radial distribution

    real(dp) :: eyoung_wp_t
    !! Smeared WP Young's modulus in the toroidal direction [Pa]
    
    real(dp) :: eyoung_wp_t_eff
    !! Smeared WP + lateral case Young's modulus in the torodial direction [Pa]
    !! (Includes the effect of the sidewalls of the steel case)

    real(dp) :: eyoung_wp_z
    !! Smeared WP Young's modulus in the vertical direction [Pa]

    real(dp) :: eyoung_wp_z_eff
    !! Smeared WP + lateral case Young's modulus in the vertical direction [Pa]
    !! (Includes the effect of the sidewalls of the steel case)
    
    real(dp) :: poisson_wp_t
    !! Smeared WP Poisson's ratio in the transverse-transverse direction

    real(dp) :: poisson_wp_t_eff
    !! Smeared WP + lateral case Poisson's ratio in the transverse-transverse direction
    !! (Includes the effect of the sidewalls of the steel case)

    real(dp) :: poisson_wp_z
    !! Smeared WP Poisson's ratio in the vertical-transverse direction

    real(dp) :: poisson_wp_z_eff
    !! Smeared WP + lateral case Poisson's ratio in the vertical-transverse direction
    !! (Includes the effect of the sidewalls of the steel case)

    real(dp), dimension(n_tf_layer+1) :: radtf
    !! Radii used to define the layers used in the stress models [m]
    !! Layers are labelled from inboard to outbard
    
    real(dp), dimension(n_tf_layer) :: eyoung_p
    !! Young's moduli (one per layer) of the TF coil in the 
    !! transverse (radial/toroidal) direction. Used in the stress 
    !! models [Pa]
    
    real(dp), dimension(n_tf_layer) :: eyoung_z
    !! Young's moduli (one per layer) of the TF coil in the vertical
    !! direction used in the stress models [Pa]
    
    real(dp), dimension(n_tf_layer) :: poisson_p
    !! Poisson's ratios (one per layer) of the TF coil between the 
    !! two transverse directions (radial and toroidal). Used in the 
    !! stress models.
    
    real(dp), dimension(n_tf_layer) :: poisson_z
    !! Poisson's ratios (one per layer) of the TF coil between the 
    !! vertical and transverse directions (in that order). Used in the
    !! stress models. d(transverse strain)/d(vertical strain) with
    !! only vertical stress. 

    real(dp), dimension(n_tf_layer) :: jeff
    !! Effective current density [A/m2]
  
    integer :: n_tf_bucking
    !! Number of layers without currents in stress calculation

    integer :: ii, jj
    !! do loop indexes

    integer :: ii_max
    !! Index of the maximum shear stress (Tresca criterion)

    real(dp) :: sig_max
    !! Working float to find index of the maximum shear stress (Tresca criterion) [Pa]

    real(dp) :: tcbs
    !! Radial cable dimension [m]

    real(dp) :: t_ins_eff
    !! Effective insulation thickness (turn + ground insulation per turn) [m]

    real(dp) :: a_oh
    !! CS vertical cross-section area [m2]

    real(dp) :: curr_oh_max
    !! Maximum CS current (absolute value) [A]

    real(dp) :: n_oh_turns
    !! Number of CS turn (float ...)

    real(dp) :: a_oh_turn
    !! CS turn vertica cross section area [m]

    real(dp) :: t_cond_oh
    !! Central Solenoid (OH) conduit thickness assuming square conduit [m]
    !! Used only for bucked and wedged design
    
    real(dp) :: t_cable_oh
    !! Central Solenoid (OH) turn cable thickness assming square conduit [m]
    !! Used only for bucked and wedged design

    real(dp) :: t_turn_oh
    !! Central Solenoid (OH) turn dimension [m]

    real(dp) :: t_cable_eyng
    !! Cable area radial dimension, as passed into YM calculation [m]

    real(dp) :: fac_sig_t
    !! Toroidal WP steel conduit stress unsmearing factor

    real(dp) :: fac_sig_r
    !! Radial WP steel conduit stress unsmearing factor

    real(dp) :: fac_sig_z
    !! Vertical WP steel conduit stress unsmearing factor

    real(dp) :: fac_sig_z_wp_av
    !! WP averaged vertical stress unsmearing factor

    real(dp) :: svmxz
    !! Von-mises stress in steel setting the radial stress to 0

    real(dp) :: svmyz
    !! Von-mises stress in stell setting the toroidal stress to 0

    real(dp) :: dr_wp_layer
    !! Size of WP layer with homogeneous smeared property 

    real(dp) :: a_wp_steel_eff
    !! Winding pack stress layer effective steel area [m2] 
    !! WP steel + latera casing area

    real(dp) :: a_wp_eff
    !! WP area using the stress model circular geometry [m2]
    !! WP + lateral casing area

    real(dp) :: eyoung_cond
    !! Conductor Young's modulus [Pa]
    !! Only used for resistive TF coils
    
    real(dp) :: poisson_cond
    !! Conductor Poisson's ratio
    !! Only used for resistive TF coils

    real(dp) :: r_wp_inner_eff
    !! Inner radius of the stress model effective WP layer [m]
    
    real(dp) :: r_wp_outer_eff
    !! Inner radius of the stress model effective WP layer [m]

    real(dp) :: dr_tf_wp_eff
    !! Width of the effective WP layer used in the stress calculations [m] 
    
    real(dp) :: f_tf_stress_front_case
    !! The ratio between the true cross sectional area of the 
    ! front case, and that considered by the plane strain solver
    
    real(dp) :: a_working
    !! Working variable to keep track of how much area we've
    ! considered when assembling the parallel elastic quantities
    ! of composite members [m^2 or consistent units]
    
    real(dp) :: eyoung_working
    !! Working variable to keep track of how much stiffness we've
    ! considered when assembling the elastic quantities
    ! of composite members [Pa]
    
    real(dp) :: poisson_working
    !! Working variable to keep track of how much Poisson effect
    !  we've considered when assembling the elastic quantities
    ! of composite members [Pa]
    
    real(dp) :: l_working
    !! Working variable to keep track of how much length we've
    ! considered when assembling the series elastic quantities
    ! of composite members [m]
    
    real(dp) :: eyoung_wp_stiffest_leg
    !! Young's modulus of the stiffest series-composite leg
    ! of the WP cable layout that is then parallel-composited 
    ! together with others, required for elastic property
    ! unsmearing. [Pa] 
       
    real(dp) :: eyoung_cs_stiffest_leg
    !! Young's modulus of the stiffest series-composite leg
    ! of the CS cable layout that is then parallel-composited 
    ! together with others, required for elastic property
    ! unsmearing. [Pa]
    ! ---
    ! !!!!!!!!!!!!!!!!!!!!!!!!!!!!!!!!!!!!!!!!!!!!!!!

    ! Stress model not valid the TF does not contain any hole
    ! Rem SK : Can be easily ameneded playing around the boundary conditions
    if ( abs(r_tf_inboard_in) < epsilon(r_tf_inboard_in) ) then
        ! New extended plane strain model can handle it
        if ( i_tf_stress_model /= 2 ) then
            call report_error(245)
            sig_tf_case = 0.0D0
            sig_tf_wp = 0.0D0
            return
        end if
    end if


    if (acstf >= 0.0D0) then
        tcbs = sqrt(acstf)
    else
        tcbs = 0.0D0
    end if



    ! LAYER ELASTIC PROPERTIES
    ! ------------------------
    ! Number of bucking layers
    n_tf_bucking = i_tf_bucking

    ! CS properties (bucked and wedged)
    ! ---
    if ( i_tf_bucking >= 2 ) then

        ! Calculation performed at CS flux swing (no current on CS)
        jeff(1) = 0.0D0

        ! Inner radius of the CS
        radtf(1) = bore

        ! Superconducting CS
        if ( ipfres == 0 ) then

            ! Getting the turn dimention from scratch 
            ! as the TF is called before CS in caller.f90
            !-!

            ! CS vertical cross-section area [m2]
            a_oh = 2.0D0 * hmax * ohhghf * ohcth

            ! Maximum current in Central Solenoid, at either BOP or EOF [MA-turns]
            ! Absolute value
            curr_oh_max = 1.0D-6*max(coheof,cohbop)*a_oh
    
            !  Number of turns
            n_oh_turns = 1.0D6 * curr_oh_max / cptdin(sum(ncls))
    
            ! CS Turn vertical cross-sectionnal area    
            a_oh_turn = a_oh / n_oh_turns
    
            ! Central Solenoid (OH) turn dimension [m]
            t_turn_oh = sqrt( a_oh_turn )
    
            ! OH/CS conduit thickness calculated assuming square conduit [m]  
            ! The CS insulation layer is assumed to the same as the TF one
            t_cond_oh = 0.5D0*(t_turn_oh - 2.0D0*thicndut - &
                               sqrt( (2.0D0*thicndut - t_turn_oh)**2 - &
                               oh_steel_frac * t_turn_oh**2) )

            ! CS turn cable space thickness
            t_cable_oh = t_turn_oh - 2.0D0 * ( t_cond_oh + thicndut )
            !-!

            ! Smeared elastic properties of the CS
            ! These smearing functions were written assuming transverse-
            ! isotropic materials; that is not true of the CS, where the
            ! stiffest dimension is toroidal and the radial and vertical
            ! dimension are less stiff. Nevertheless this attempts to 
            ! hit the mark.
            ! [EDIT: eyoung_winding is for the TF coil, not the CS coil]
            
            ! Get transverse properties
            call eyngparallel(eyoung_steel, oh_steel_frac, poisson_steel, &
                              eyoung_winding_z, 1D0-oh_steel_frac, poisson_winding_z, & 
                              eyoung_p(1),a_working,poisson_p(1))
            
            ! Get vertical properties
            ! Split up into "legs" (slices) of the turn layout
            ! Outermost legs, pure insulation
            eyoung_z(1)  = eyoung_ins
            poisson_z(1) = poisson_ins
            a_working    = 2*thicndut
            
            ! Next inner legs, insulation and steel
            call eyngseries(eyoung_steel, t_cable_oh + 2*t_cond_oh, poisson_steel, &
                            eyoung_ins, 2*thicndut, poisson_ins, &
                            eyoung_working, l_working, poisson_working)
            eyoung_cs_stiffest_leg = eyoung_working ! Stash this eyoung for unsmearing
            ! Add this to the properties we're accumulating
            call eyngparallel(eyoung_working, 2*t_cond_oh, poisson_working, &
                              eyoung_z(1), a_working, poisson_z(1), &
                              eyoung_z(1), a_working, poisson_z(1))
                         
            ! Next inner leg, the cable space
            ! Add insulation and steel
            call eyngseries(eyoung_steel, 2*t_cond_oh, poisson_steel, &
                            eyoung_ins, 2*thicndut, poisson_ins, & 
                            eyoung_working, l_working, poisson_working)  
            ! Add cable          
            call eyngseries(eyoung_winding_t, t_cable_oh, poisson_winding_t, &
                            eyoung_working, l_working, poisson_working, &
                            eyoung_working, l_working, poisson_working) 
            ! Add this to the properties we're accumulating
            call eyngparallel(eyoung_working, t_cable_oh, poisson_working, &
                              eyoung_z(1), a_working, poisson_z(1), &
                              eyoung_z(1), a_working, poisson_z(1))
            ! [EDIT: Add central cooling channel?]
            

        ! resistive CS (copper)
        else
            ! Here is a rough approximation
            eyoung_p(1) = eyoung_copper
            eyoung_z(1) = eyoung_copper
            poisson_p(1) = poisson_copper
            poisson_z(1) = poisson_copper
        end if
    end if
    ! ---


    ! CS-TF interlayer properties
    ! ---
    if ( i_tf_bucking == 3 ) then

        ! No current in this layer
        jeff(2) = 0.0D0

        ! Outer radius of the CS
        radtf(2) = bore + ohcth

        ! Assumed to be Kapton for the moment
        ! Ref : https://www.dupont.com/content/dam/dupont/products-and-services/membranes-and-films/polyimde-films/documents/DEC-Kapton-summary-of-properties.pdf
        eyoung_p(2) = 2.5D9
        eyoung_z(2) = 2.5D9
        poisson_p(2) = 0.34D0  ! Default value for young modulus
        poisson_z(2) = 0.34D0  ! Default value for young modulus
    end if 
    ! ---

    
    ! bucking cylinder/casing properties
    ! ---
    if ( i_tf_bucking >= 1 ) then
        
        ! No current in bucking cylinder/casing
        jeff(n_tf_bucking) = 0.0D0

        if ( i_tf_sup == 1 ) then 
            eyoung_p(n_tf_bucking) = eyoung_steel
            eyoung_z(n_tf_bucking) = eyoung_steel
            poisson_p(n_tf_bucking) = poisson_steel
            poisson_z(n_tf_bucking) = poisson_steel

        ! Bucking cylinder properties
        else 
            eyoung_p(n_tf_bucking) = eyoung_res_tf_buck
            eyoung_z(n_tf_bucking) = eyoung_res_tf_buck
            poisson_p(n_tf_bucking) = poisson_steel ! Seek better value !
            poisson_z(n_tf_bucking) = poisson_steel ! Seek better value !
        end if
        
        ! Innernost TF casing radius
        radtf(n_tf_bucking) = r_tf_inboard_in
    end if
    !---

 
    ! (Super)conductor layer properties
    ! ---
    ! SC coil
    if ( i_tf_sup == 1 ) then

        ! Inner/outer radii of the layer representing the WP in stress calculations [m]
        ! These radii are chosen to preserve the true WP area; see Issue #1048
        r_wp_inner_eff = r_wp_inner * sqrt( tan_theta_coil / theta_coil )
        r_wp_outer_eff = r_wp_outer * sqrt( tan_theta_coil / theta_coil )
        
        ! Area of the cylinder representing the WP in stress calculations [m2]
        a_wp_eff = ( r_wp_outer_eff**2 - r_wp_inner_eff**2 ) * theta_coil
       
        ! Steel cross-section under the area representing the WP in stress calculations [m2]
        a_wp_steel_eff = a_tf_steel - a_case_front - a_case_nose

        ! WP effective insulation thickness (SC only) [m]
        ! include groundwall insulation + insertion gap in thicndut
        ! inertion gap is tfinsgap on 4 sides
        t_ins_eff = thicndut + ( tfinsgap + tinstf ) / n_tf_turn

        ! Effective WP young modulus in the toroidal direction [Pa] 
        ! The toroidal property drives the stress calculation (J. Last report no 4)
        ! Hence, the radial direction is relevant for the property smearing 
        ! Rem : This assumption might be re-defined for bucked and wedged design
        if ( i_tf_turns_integer == 0 ) then 
            ! Non-integer number of turns
            t_cable_eyng = t_cable
        else 
            ! Integer number of turns
            t_cable_eyng = t_cable_radial
        end if
        
        
        ! Average WP Young's modulus in the transverse 
        ! (radial and toroidal) direction
        ! Split up into "legs" (slices) of the turn layout
        ! Outermost legs, pure insulation
        eyoung_wp_t = eyoung_ins
        a_working = 2*t_ins_eff
        poisson_wp_t = poisson_ins
        
        ! Serial-composite next-inner legs, insulation and conduit:
        call eyngseries(eyoung_ins,2*t_ins_eff,poisson_ins, & 
                        eyoung_steel,t_cable_eyng+2*thwcndut,poisson_steel, &
                        eyoung_working,l_working,poisson_working)
        eyoung_wp_stiffest_leg = eyoung_working ! Stash this eyoung for unsmearing
        ! Parallel-composite these two legs together:
        call eyngparallel(eyoung_working,2*thwcndut,poisson_working, &
                          eyoung_wp_t,a_working,poisson_wp_t, &
                          eyoung_wp_t,a_working,poisson_wp_t)
        
        ! Serial-composite innermost leg, insulation + conduit + cable
        ! Insulation + conduit first
        call eyngseries(eyoung_ins,2*t_ins_eff,poisson_ins, & 
                        eyoung_steel,2*thwcndut,poisson_steel, &
                        eyoung_working,l_working,poisson_working)
        ! Serial-composite in the cable
        call eyngseries(eyoung_winding_t,t_cable_eyng,poisson_winding_t, & 
                        eyoung_working,l_working,poisson_working, &
                        eyoung_working,l_working,poisson_working)
        ! [EDIT: Add central cooling channel?]
                        
        ! Parallel-composite in this last leg:
        call eyngparallel(eyoung_working,t_cable_eyng,poisson_working, &
                          eyoung_wp_t,a_working,poisson_wp_t, &
                          eyoung_wp_t,a_working,poisson_wp_t)
        
        ! Lateral casing correction (series-composition)
        call eyngseries(eyoung_wp_t,t_wp_toroidal_av,poisson_wp_t, &
                        eyoung_steel,2.0D0*t_lat_case_av,poisson_steel, &
                        eyoung_wp_t_eff,a_working,poisson_wp_t_eff)
                          
        ! Average WP Young's modulus in the vertical direction
        ! Parallel-composite the steel and insulation
        call eyngparallel(eyoung_steel,aswp,poisson_steel, &
                          eyoung_ins,a_tf_ins,poisson_ins, & 
                          eyoung_wp_z,a_working,poisson_wp_z)
        ! Parallel-composite cable into these quantities
        call eyngparallel(eyoung_winding_z,acond,poisson_winding_z, & 
                          eyoung_wp_z,a_working,poisson_wp_z, &                          
                          eyoung_wp_z,a_working,poisson_wp_z)
        ! Parallel-composite voids, insertion gap, and helium into these quantities
        call eyngparallel(0D0,awpc-a_working,poisson_steel, & ! 
                          eyoung_wp_z,a_working,poisson_wp_z, &                          
                          eyoung_wp_z,a_working,poisson_wp_z)

        ! Average WP Young's modulus in the vertical direction, now including the lateral case
        ! Parallel-composite the steel and insulation, now including the lateral case (sidewalls)
        ! [EDIT: Should be able to do this using eyoung_wp_z]
        call eyngparallel(eyoung_steel,a_wp_steel_eff,poisson_steel, &
                          eyoung_ins,a_tf_ins,poisson_ins, & 
                          eyoung_wp_z_eff,a_working,poisson_wp_z_eff)
        ! Parallel-composite cable into these quantities
        call eyngparallel(eyoung_winding_z,acond,poisson_winding_z, & 
                          eyoung_wp_z_eff,a_working,poisson_wp_z_eff, &                          
                          eyoung_wp_z_eff,a_working,poisson_wp_z_eff)
        ! Parallel-composite voids, insertion gap, and helium into these quantities
        call eyngparallel(0D0,a_wp_eff-a_working,poisson_steel, & ! 
                          eyoung_wp_z_eff,a_working,poisson_wp_z_eff, &                          
                          eyoung_wp_z_eff,a_working,poisson_wp_z_eff)

    ! Resistive coil
    else

        ! Picking the conductor material Young's modulus
        if ( i_tf_sup == 0 ) then
            eyoung_cond = eyoung_copper
            poisson_cond = poisson_copper
        else if ( i_tf_sup == 2 ) then
            eyoung_cond = eyoung_al
            poisson_cond = poisson_al
        end if

        ! Effective WP young modulus in the toroidal direction [Pa]
        ! Rem : effect of cooling pipes and insulation not taken into account 
        !       for now as it needs a radially dependent Young modulus
        eyoung_wp_t_eff = eyoung_cond
        eyoung_wp_t = eyoung_cond
        poisson_wp_t_eff = poisson_cond
        poisson_wp_t = poisson_cond

        ! WP area using the stress model circular geometry (per coil) [m2]
        a_wp_eff = (r_wp_outer**2 - r_wp_inner**2) * theta_coil

        ! Effective conductor region young modulus in the vertical direction [Pa]
        ! Parallel-composite conductor and insulator
        call eyngparallel(eyoung_cond,(a_wp_eff-a_tf_ins)*(1.0D0-fcoolcp),poisson_cond, & 
                          eyoung_ins,a_tf_ins,poisson_ins, & 
                          eyoung_wp_z,a_working,poisson_wp_z)
        ! Parallel-composite cooling pipes into that
        call eyngparallel(0D0,(a_wp_eff-a_tf_ins)*fcoolcp,poisson_cond, & 
                          eyoung_wp_z,a_working,poisson_wp_z, &
                          eyoung_wp_z,a_working,poisson_wp_z)

        ! Effective young modulus used in stress calculations
        eyoung_wp_z_eff = eyoung_wp_z
        poisson_wp_z_eff = poisson_wp_z

        ! Effect conductor layer inner/outer radius
        r_wp_inner_eff = r_wp_inner
        r_wp_outer_eff = r_wp_outer

    end if 

    ! Thickness of the layer representing the WP in stress calcualtions [m]
    dr_tf_wp_eff = r_wp_outer_eff - r_wp_outer_eff

    ! Thickness of WP with homogeneous stress property [m]
    dr_wp_layer = dr_tf_wp_eff / dble(n_tf_graded_layers)

    ! Loop on layers
    do ii = 1, n_tf_graded_layers
        
        ! Homogeneous current in (super)conductor
        jeff(n_tf_bucking + ii) = ritfc / (pi * (r_wp_outer_eff**2 - r_wp_inner_eff**2))

        ! Same thickness for all WP layers in stress calculation
        radtf(n_tf_bucking + ii) = r_wp_inner_eff + dble(ii-1)*dr_wp_layer

        ! Young modulus
        eyoung_p(n_tf_bucking + ii) = eyoung_wp_t_eff
        eyoung_z(n_tf_bucking + ii) = eyoung_wp_z_eff

        ! Poisson's ratio
        poisson_p(n_tf_bucking + ii) = poisson_wp_t_eff
        poisson_z(n_tf_bucking + ii) = poisson_wp_z_eff
        
    end do
    
    ! Steel case on the plasma side of the inboard TF coil
    ! As per Issue #1509
    jeff(n_tf_layer) = 0.0D0
    radtf(n_tf_layer) = r_wp_outer_eff
    eyoung_p(n_tf_layer) = eyoung_steel
    eyoung_z(n_tf_layer) = eyoung_steel
    poisson_p(n_tf_layer) = poisson_steel
    poisson_z(n_tf_layer) = poisson_steel

    ! last layer radius
    radtf(n_tf_layer + 1) = r_wp_outer_eff + casthi
    
    ! The ratio between the true cross sectional area of the 
    ! front case, and that considered by the plane strain solver
    f_tf_stress_front_case = a_case_front / theta_coil / (radtf(n_tf_layer+1)**2 - radtf(n_tf_layer)**2)
    
    ! Correct for the missing axial stiffness from the missing
    ! outer case steel as per the updated description of 
    ! Issue #1509
    eyoung_z(n_tf_layer) = eyoung_z(n_tf_layer) * f_tf_stress_front_case
    
    ! ---  
    ! ------------------------



    ! RADIAL STRESS SUBROUTINES CALL 
    ! ------------------------------
    ! Stress model not valid the TF does not contain any hole
    ! (Except if i_tf_plane_stress == 2; see Issue 1414)
    ! Current action : trigger and error and add a little hole
    !                  to allow stress calculations 
    ! Rem SK : Can be easily ameneded playing around the boundary conditions
    if ( abs(radtf(1)) < epsilon(radtf(1)) ) then
        ! New extended plane strain model can handle it
        if ( i_tf_stress_model /= 2 ) then
            call report_error(245)
            radtf(1) = 1.0D-9
        else if ( abs(radtf(2)) < epsilon(radtf(1)) ) then
            write(*,*)'ERROR: First TF layer has zero thickness.'
            write(*,*)'       Perhaps you meant to have thkcas nonzero or i_tf_bucking = 0?'
        end if
    end if
    ! ---


    ! Old generalized plane stress model
    ! ---
    if ( i_tf_stress_model == 1 ) then

        ! Plane stress calculation (SC) [Pa]
        call plane_stress( poisson_p, radtf, eyoung_p, jeff, & ! Inputs
                           n_tf_layer, n_radial_array,       & ! Inputs
                           sig_tf_r, sig_tf_t, deflect, radial_array ) ! Outputs
    
        ! Vertical stress [Pa]  
        sig_tf_z = vforce / (acasetf + acndttf*n_tf_turn) ! Array equation

        ! Case strain
        casestr = sig_tf_z(n_tf_bucking) / eyoung_steel

        ! Young's modulus in vertical direction on WP
        eyzwp = eyoung_wp_z_eff
    
        ! Strain in vertical direction on WP
        windstrain = sig_tf_z(n_tf_bucking+1) / eyzwp
    
        ! Radial strain in insulator
        insstrain = sig_tf_r(n_radial_array) * eyoung_wp_stiffest_leg / eyoung_wp_t_eff / eyoung_ins
    ! ---


    ! New generalized plane strain formulation
    ! ---
    else if ( i_tf_stress_model == 0) then
        ! Generalized plane strain calculation [Pa]
        ! Issues #977 and #991
        ! bore > 0, O(n^3) in layers
        call generalized_plane_strain( poisson_p, poisson_z, eyoung_p, eyoung_z,  & ! Inputs
                                       radtf, jeff, vforce_inboard_tot,          & ! Inputs
                                       n_tf_layer, n_radial_array, n_tf_bucking,  & ! Inputs
                                       radial_array, sig_tf_r, sig_tf_t, sig_tf_z,    & ! Outputs
                                       strain_tf_r, strain_tf_t, strain_tf_z, deflect ) ! Outputs
    else if ( i_tf_stress_model == 2) then
        ! Extended plane strain calculation [Pa]
        ! Issues #1414 and #998
        ! Permits bore >= 0, O(n) in layers
        ! If bore > 0, same result as generalized plane strain calculation
        call extended_plane_strain( poisson_p, poisson_z, eyoung_p, eyoung_z,  & ! Inputs
                                       radtf, jeff, vforce_inboard_tot,          & ! Inputs
                                       n_tf_layer, n_radial_array, n_tf_bucking,  & ! Inputs
                                       radial_array, sig_tf_r, sig_tf_t, sig_tf_z,    & ! Outputs
                                       strain_tf_r, strain_tf_t, strain_tf_z, deflect ) ! Outputs
    end if
    ! ---

    ! Storing the smeared properties for output
    if ( iprint == 1 ) then
        sig_tf_smeared_r = sig_tf_r   ! Array equation
        sig_tf_smeared_t = sig_tf_t   ! Array equation
        sig_tf_smeared_z = sig_tf_z   ! Array equation
    end if
    ! ------------------------------



    ! STRESS DISTRIBUTIONS CORRECTIONS
    ! --------------------------------
    ! SC central solenoid coil stress unsmearing (bucked and wedged only)
    ! --- 
    if ( i_tf_bucking >= 2 .and. ipfres == 0 ) then

        ! Central Solenoid (OH) steel conduit stress unsmearing factors

        do ii = 1, n_radial_array

            ! CS (OH) superconducting case stress unsmearing
            sig_tf_r(ii) = sig_tf_r(ii) * eyoung_cs_stiffest_leg/eyoung_z(1)
            sig_tf_t(ii) = sig_tf_t(ii) * eyoung_steel/eyoung_p(1)
            sig_tf_z(ii) = sig_tf_z(ii) * eyoung_cs_stiffest_leg/eyoung_z(1)
        end do
    end if
    ! ---


    ! No TF vertical forces on CS and CS-TF layer (bucked and wedged only)
    ! ---
    ! This correction is only applied if the plane stress model is used
    ! as the generalized plane strain calculates the vertical stress properly
    if ( i_tf_bucking >= 2 .and. i_tf_stress_model == 1 ) then
        do ii = 1, (n_tf_bucking-1)*n_radial_array
            sig_tf_z(ii) = 0.0D0
        end do
    end if
    ! ---


    ! Toroidal coil unsmearing
    ! ---
    ! Copper magnets
    if ( i_tf_sup == 0 ) then

        ! Vertical force unsmearing factor
        fac_sig_z = eyoung_copper / eyoung_wp_z_eff

        ! Toroidal WP steel stress unsmearing factor
        fac_sig_t = 1.0D0
        fac_sig_r = 1.0D0

    else if ( i_tf_sup == 1 ) then

        ! Vertical WP steel stress unsmearing factor
        if ( i_tf_stress_model /= 1 ) then
            fac_sig_z = eyoung_steel / eyoung_wp_z_eff
            fac_sig_z_wp_av = eyoung_wp_z / eyoung_wp_z_eff
        else
            fac_sig_z = 1.0D0
        end if  

        ! Toroidal WP steel conduit stress unsmearing factor
        fac_sig_t = eyoung_wp_stiffest_leg / eyoung_wp_t_eff
        
        ! Radial WP steel conduit stress unsmearing factor
        fac_sig_r = eyoung_wp_stiffest_leg / eyoung_wp_t_eff

    else if ( i_tf_sup == 2 ) then
        
        ! Vertical WP steel stress unsmearing factor
        fac_sig_z = eyoung_al / eyoung_wp_z_eff

        ! Toroidal WP steel stress unsmearing factor
        ! NO CALCULTED FOR THE MOMENT (to be done later)
        fac_sig_t = 1.0D0
        fac_sig_r = 1.0D0
    
    end if
    
    ! Application of the unsmearing to the WP layers
    ! For each point within the winding pack / conductor, unsmear the
    ! stress. This is n_radial_array test points within n_tf_graded_layers
    ! layers starting at n_tf_bucking + 1 
    ! GRADED MODIF : add another do loop to allow the graded properties
    !                to be taken into account
    do ii = n_tf_bucking * n_radial_array + 1, (n_tf_bucking + n_tf_graded_layers)*n_radial_array  
        sig_tf_wp_av_z(ii - n_tf_bucking * n_radial_array) = sig_tf_z(ii) * fac_sig_z_wp_av
        sig_tf_r(ii) = sig_tf_r(ii) * fac_sig_r
        sig_tf_t(ii) = sig_tf_t(ii) * fac_sig_t
        sig_tf_z(ii) = sig_tf_z(ii) * fac_sig_z  
    end do
    
    ! For each point within the front case,
    ! remove the correction for the missing axial
    ! stiffness as per the updated description of 
    ! Issue #1509
    do ii = (n_tf_bucking + n_tf_graded_layers)*n_radial_array + 1, n_tf_layer*n_radial_array 
        sig_tf_z(ii) = sig_tf_z(ii) / f_tf_stress_front_case
    end do
    ! ---


    ! Tresca / Von Mises yield criteria calculations
    ! -----------------------------
    ! Array equation
    sig_tf_tresca = max( abs(sig_tf_r - sig_tf_t), &
                         abs(sig_tf_r - sig_tf_z), &
                         abs(sig_tf_z - sig_tf_t) )

    ! Array equation
    if ( iprint == 1 ) then
        sig_tf_vmises = sqrt( 0.5D0*(  (sig_tf_r - sig_tf_t)**2  &
                                     + (sig_tf_r - sig_tf_z)**2  &
                                     + (sig_tf_z - sig_tf_t)**2 ) )
    end if

    ! Array equation
    s_tresca_cond_cea = sig_tf_tresca


    ! SC conducting layer stress distribution corrections
    ! ---
    if ( i_tf_sup == 1 ) then

        ! GRADED MODIF : add another do loop to allow the graded properties
        !                to be taken into account
        do ii = n_tf_bucking * n_radial_array + 1, n_tf_layer*n_radial_array
       
            ! Addaped Von-mises stress calculation to WP strucure [Pa]
            if ( iprint == 1 ) then
                svmxz = sigvm( 0.0D0, sig_tf_t(ii), sig_tf_z(ii), 0.0D0,0.0D0,0.0D0)
                svmyz = sigvm( sig_tf_r(ii), 0.0D0, sig_tf_z(ii), 0.0D0,0.0D0,0.0D0)
                sig_tf_vmises(ii) = max(svmxz, svmyz)
            end if

            ! Maximum shear stress for the Tresca yield criterion using CEA calculation [Pa]
            s_tresca_cond_cea(ii) = 1.02D0*abs(sig_tf_r(ii)) + 1.6D0*sig_tf_z(ii)
        end do
    end if
    ! ---
    ! -----------------------------



    ! Output formating : Maximum shear stress of each layer for the Tresca yield criterion
    ! ----------------
    do ii = 1, n_tf_layer
        sig_max = 0.0D0
        ii_max = 1

        do jj = (ii-1)*n_radial_array + 1, ii*n_radial_array

            ! CEA out of plane approximation
            if ( i_tf_tresca == 1 .and. i_tf_sup == 1 .and. ii >= i_tf_bucking + 1 ) then
                if ( sig_max < s_tresca_cond_cea(jj) ) then
                    sig_max = s_tresca_cond_cea(jj)
                    ii_max = jj
                end if

            ! Conventional Tresca
            else 
                if ( sig_max < sig_tf_tresca(jj) ) then
                    sig_max = sig_tf_tresca(jj)
                    ii_max = jj
                end if
            end if
        end do

        ! OUT.DAT output
        if ( iprint == 1 ) then
            sig_tf_r_max(ii) = sig_tf_r(ii_max)
            sig_tf_t_max(ii) = sig_tf_t(ii_max)
            sig_tf_z_max(ii) = sig_tf_z(ii_max)
            sig_tf_vmises_max(ii) = sig_tf_vmises(ii_max)
        end if

        ! Maximum shear stress for the Tresca yield criterion (or CEA OOP correction)
        if ( i_tf_tresca == 1 .and. i_tf_sup == 1 .and. ii >= i_tf_bucking + 1 ) then
            sig_tf_tresca_max(ii) = s_tresca_cond_cea(ii_max)
        else
            sig_tf_tresca_max(ii) = sig_tf_tresca(ii_max)
        end if
    end do

    ! Constraint equation for the Tresca yield criterion
    sig_tf_wp = sig_tf_tresca_max(n_tf_bucking + 1) ! Maximum assumed in the first graded layer
    if ( i_tf_bucking >= 1 ) sig_tf_case = sig_tf_tresca_max(n_tf_bucking)
    if ( i_tf_bucking >= 2 ) sig_tf_cs_bucked = sig_tf_tresca_max(1)
    ! ----------------

    if ( iprint == 1 ) call out_stress

    contains
    subroutine out_stress
        !! Subroutine showing the writing the TF midplane stress analysis
        !! in the output file and the stress distribution in the SIG_TF.DAT
        !! file used to plot stress distributions
        !! Author : S. Kahn

        use process_output, only: osubhd, ocmmnt, oheadr, ovarre, int2char
        use constants, only: mfile
        implicit none

        character(len=1) :: intstring
        !! Char used for integer convertion to string
        
        ! Stress output section
        call oheadr(outfile,'TF coils ')
        call osubhd(outfile,'TF Coil Stresses (CCFE model) :')
        
        if ( i_tf_stress_model == 1 ) then
            call ocmmnt(outfile, 'Plane stress model with smeared properties')
        else 
            call ocmmnt(outfile, 'Generalized plane strain model')
        end if

        call ovarre(outfile, 'Allowable maximum shear stress in TF coil case (Tresca criterion) (Pa)', &
        '(sig_tf_case_max)',sig_tf_case_max)
        
        call ovarre(outfile, 'Allowable maximum shear stress in TF coil conduit (Tresca criterion) (Pa)', &
        '(sig_tf_wp_max)',sig_tf_wp_max)
        if ( i_tf_tresca == 1  .and. i_tf_sup == 1) then
            call ocmmnt(outfile, 'WP conduit Tresca criterion corrected using CEA formula (i_tf_tresca = 1)')
        end if

        if ( i_tf_bucking >= 3) then
            call ocmmnt(outfile, 'No stress limit imposed on the TF-CS interface layer')
            call ocmmnt(outfile, '  -> Too much unknow on it material choice/properties')
        end if 

        ! OUT.DAT data on maximum shear stress values for the Tresca criterion
        call ocmmnt(outfile, 'Materal stress of the point of maximum shear stress (Tresca criterion) for each layer')
        call ocmmnt(outfile, 'Please use utilities/plot_stress_tf.py for radial plots plots summary')

        select case (i_tf_bucking)
            case (0)
                if (i_tf_sup == 1 ) then
                    write(outfile,'(t2, "Layers", t36, *(a11,3x) )') "WP", "Outer case"
                else 
                    write(outfile,'(t2, "Layers", t36, *(a11,3x) )') "conductor", "Outer case"
                end if
            case (1)
                if (i_tf_sup == 1 ) then
                    write(outfile,'(t2, "Layers", t36, *(a11,3x) )') "Steel case", "WP", "Outer case"
                else 
                    write(outfile,'(t2, "Layers", t36, *(a11,3x) )') "bucking", "conductor", "Outer case"
                end if
            case (2)
                if (i_tf_sup == 1 ) then
                    write(outfile,'(t2, "Layers", t36, *(a11,3x) )') "CS", "Steel case", "WP", "Outer case"
                else 
                    write(outfile,'(t2, "Layers", t36, *(a11,3x) )') "CS", "bucking", "conductor", "Outer case"
                end if
            case (3)
                if (i_tf_sup == 1 ) then
                    write(outfile,'(t2, "Layers", t36, *(a11,3x) )') "CS", "interface", "Steel case", "WP", "Outer case"
                else 
                    write(outfile,'(t2, "Layers", t36, *(a11,3x) )') "CS", "interface", "bucking", "conductor", "Outer case"
                end if
        end select
        
        write(outfile,'(t2, "Radial"    ," stress", t30, "(MPa)",t36, *(F11.3,3x))') &
              sig_tf_r_max*1.0D-6
        write(outfile,'(t2, "toroidal"  ," stress", t30, "(MPa)",t36, *(F11.3,3x))') &
              sig_tf_t_max*1.0D-6
        write(outfile,'(t2, "Vertical"  ," stress", t30, "(MPa)",t36, *(F11.3,3x))') &
              sig_tf_z_max*1.0D-6
        write(outfile,'(t2, "Von-Mises" ," stress", t30, "(MPa)",t36, *(F11.3,3x))') &
              sig_tf_vmises_max*1.0D-6
        if ( i_tf_tresca == 1 .and. i_tf_sup == 1 ) then
            write(outfile,'(t2, "Shear (CEA Tresca)"    ," stress", t30, "(MPa)",t36, *(F11.3,3x))') sig_tf_tresca_max*1.0D-6
        else 
            write(outfile,'(t2, "Shear (Tresca)"    ," stress", t30, "(MPa)",t36, *(F11.3,3x))') sig_tf_tresca_max*1.0D-6
        end if
        write(outfile, *) ''
        write(outfile,'(t2, "Toroidal"    ," modulus", t30, "(GPa)",t36, *(F11.3,3x))') eyoung_p * 1.0D-9
        write(outfile,'(t2, "Vertical"    ," modulus", t30, "(GPa)",t36, *(F11.3,3x))') eyoung_z * 1.0D-9
        write(outfile,* ) ''
        call ovarre(outfile,'WP toroidal modulus (GPa)','(eyoung_wp_t*1.0D-9)', eyoung_wp_t*1.0D-9, 'OP ')
        call ovarre(outfile,'WP vertical modulus (GPa)','(eyoung_wp_z*1.0D-9)', eyoung_wp_z*1.0D-9, 'OP ')

        ! MFILE.DAT data
        do ii = 1, n_tf_bucking + 2
            intstring = int2char(ii)    
            call ovarre(mfile,'Radial    stress at maximum shear of layer '//intstring// &
                        ' (Pa)', '(sig_tf_r_max('//intstring//'))', sig_tf_r_max(ii) )
            call ovarre(mfile,'toroidal  stress at maximum shear of layer '//intstring// &
                        ' (Pa)', '(sig_tf_t_max('//intstring//'))', sig_tf_t_max(ii) )
            call ovarre(mfile,'Vertical  stress at maximum shear of layer '//intstring// &
                        ' (Pa)', '(sig_tf_z_max('//intstring//'))', sig_tf_z_max(ii) )
            call ovarre(mfile,'Von-Mises stress at maximum shear of layer '//intstring// &
                        ' (Pa)', '(sig_tf_vmises_max('//intstring//'))', sig_tf_vmises_max(ii) )
            if ( i_tf_tresca == 1 .and. i_tf_sup == 1 ) then
                call ovarre(mfile,'Maximum shear stress for CEA Tresca yield criterion '//intstring// &
                           ' (Pa)', '(sig_tf_tresca_max('//intstring//'))', sig_tf_tresca_max(ii) )
            else           
                call ovarre(mfile,'Maximum shear stress for the Tresca yield criterion '//intstring// &
                            ' (Pa)', '(sig_tf_tresca_max('//intstring//'))', sig_tf_tresca_max(ii) )
            end if
        end do

        ! SIG_TF.DAT storage  
        write(sig_file,'(t2, "Points per layers"                 ,t26, *(I11,3x))') n_radial_array          
        write(sig_file,*) 
        write(sig_file,'(t2, "radius"              , t20, "(m)"  ,t26, *(F11.3,3x))') radial_array
        write(sig_file,'(t2, "Radial"    ," stress", t20, "(MPa)",t26, *(F11.3,3x))') sig_tf_r*1.0D-6
        write(sig_file,'(t2, "toroidal"  ," stress", t20, "(MPa)",t26, *(F11.3,3x))') sig_tf_t*1.0D-6
        write(sig_file,'(t2, "Vertical"  ," stress", t20, "(MPa)",t26, *(F11.3,3x))') sig_tf_z*1.0D-6
        write(sig_file,'(t2, "Radial"    ," smeared stress", t20, "(MPa)",t26, *(F11.3,3x))') sig_tf_smeared_r*1.0D-6
        write(sig_file,'(t2, "toroidal"  ," smeared stress", t20, "(MPa)",t26, *(F11.3,3x))') sig_tf_smeared_t*1.0D-6
        write(sig_file,'(t2, "vertical"  ," smeared stress", t20, "(MPa)",t26, *(F11.3,3x))') sig_tf_smeared_z*1.0D-6
        write(sig_file,'(t2, "Von-Mises" ," stress", t20, "(MPa)",t26, *(F11.3,3x))') sig_tf_vmises*1.0D-6
        write(sig_file,'(t2, "Tresca"    ," stress", t20, "(MPa)",t26, *(F11.3,3x))') sig_tf_tresca*1.0D-6
        if ( i_tf_sup == 1 ) then
            write(sig_file,'(t2, "CEA Tresca"," stress", t20, "(MPa)",t26, *(F11.3,3x))') s_tresca_cond_cea*1.0D-6
        else 
            write(sig_file,'(t2, "Tresca"    ," stress", t20, "(MPa)",t26, *(F11.3,3x))') sig_tf_tresca*1.0D-6
        end if 
        write(sig_file,*) 
        write(sig_file,*) 'Displacement'         
        write(sig_file,'(t2, "rad. displacement", t20, "(mm)",t26, *(F11.5,5x))') deflect*1.0D3
        if ( i_tf_stress_model /= 1 ) then
            write(sig_file,*)
            write(sig_file,*) 'Strain'    
            write(sig_file,'(t2, "radial strain"   ,t26, *(F11.8,3x))') strain_tf_r
            write(sig_file,'(t2, "toroidal strain" ,t26, *(F11.8,3x))') strain_tf_t
            write(sig_file,'(t2, "vertical strain" ,t26, *(F11.8,3x))') strain_tf_z
        end if

        ! TODO sig_tf_wp_av_z is always undefined here. This needs correcting or removing
        ! if ( i_tf_sup == 1 ) then
            ! write(sig_file,'(t2, "WP"    ," smeared stress", t20, "(MPa)",t26, *(F11.3,3x))') sig_tf_wp_av_z*1.0D-6
        ! end if

        ! Quantities from the plane stress stress formulation (no resitive coil output)
        if ( i_tf_stress_model == 1 .and. i_tf_sup == 1 ) then
            ! Other quantities (displacement strain, etc..)
            call ovarre(outfile,'Maximum radial deflection at midplane (m)','(deflect)',&
                                deflect(n_radial_array), 'OP ')     
            call ovarre(outfile,'Vertical strain on casing','(casestr)', casestr, 'OP ')
            call ovarre(outfile,'Vertical strain on winding pack','(windstrain)', windstrain, 'OP ')
            call ovarre(outfile,'Radial strain on insulator','(insstrain)', insstrain, 'OP ')
        end if

    end subroutine out_stress

end subroutine stresscl

! !!!!!!!!!!!!!!!!!!!!!!!!!!!!!!!!!!!!!!!!!!!!!!!!!!!!!!!!!!!!!!!!!!

subroutine plane_stress( nu, rad, ey, j,          & ! Inputs
                         nlayers, n_radial_array, & ! Inputs
                         sigr, sigt, r_deflect, rradius ) ! Outputs

    !! Calculates the stresses in a superconductor TF coil
    !! inboard leg at the midplane using the plain stress approximation 
    !! author: P J Knight, CCFE, Culham Science Centre
    !! author: J Morris, CCFE, Culham Science Centre
    !! author: S Kahn, CCFE, Culham Science Centre
    !! This routine calculates the stresses in a superconductor TF coil
    !! inboard leg at midplane.
    !! <P>A 2 layer plane stress model developed by CCFE is used. The first layer
    !! is the steel case inboard of the winding pack, and the second
    !! layer is the winding pack itself.
    !! PROCESS Superconducting TF Coil Model, J. Morris, CCFE, 1st May 2014
    ! !!!!!!!!!!!!!!!!!!!!!!!!!!!!!!!!!!!!!!!!!!!!!!!
    use constants, only: pi, rmu0
    use maths_library, only: linesolv
    implicit none

    !  Arguments

    integer, intent(in) :: n_radial_array
    !! Number of elements per layers used in stress analysis 
    !! quantities arrays (stress, strain, displacement) 

    integer, intent(in) :: nlayers
    !! Number of layers considered in the stress model

    real(dp), dimension(nlayers), intent(in) :: nu
    !! Poisson's ratio

    real(dp), dimension(nlayers+1), intent(in) :: rad
    !! Layers delimitation radii [m]
    
    real(dp), dimension(nlayers), intent(in) :: ey
    !! Young modulae [Pa]
    
    real(dp), dimension(nlayers), intent(in) :: j
    !! Layers effective current density [A/m2]

    real(dp), dimension(nlayers*n_radial_array), intent(out) :: sigr
    !! Radial stress radial distribution [Pa]
    
    real(dp), dimension(nlayers*n_radial_array), intent(out) :: sigt
    !! Toroidal stress radial distribution [Pa]

    real(dp), dimension(nlayers*n_radial_array), intent(out) :: r_deflect
    !! Radial deflection (displacement) radial distribution [m]

    real(dp), dimension(nlayers*n_radial_array), intent(out) :: rradius
    !! Radius array [m]


    ! Local variables
    ! ---
    ! Lorentz body force parametres
    real(dp), dimension(nlayers) :: alpha
    real(dp), dimension(nlayers) :: beta

    ! Strain to stress hooke's law coeficient
    real(dp), dimension(nlayers) :: kk

    ! Layer area
    real(dp), dimension(nlayers) :: area
    
    ! Matrix encoding the integration constant cc coeficients 
    real(dp), dimension(2*nlayers, 2*nlayers) :: aa
    
    ! Vector encoding the alpha/beta (lorentz forces) contribution
    real(dp), dimension(2*nlayers) :: bb

    ! Integration constants vector (solution)
    real(dp), dimension(2*nlayers) :: cc
    real(dp), dimension(nlayers) :: c1, c2

    ! Variables used for radial stress distribution  
    real(dp) :: dradius
    real(dp) :: inner_layer_curr
    real(dp) :: rad_c

    integer :: ii
    integer :: jj
    ! !!!!!!!!!!!!!!!!!!!!!!!!!!!!!!!!!!!!!!!!!!!!!!!

    ! Layer parameterisation
    ! ***
    ! Array equation
    kk = ey/(1.0D0 - nu**2)

    ! Lorentz forces parametrisation coeficients (array equation)
    alpha = 0.5D0*rmu0 * j**2 / kk
    
    inner_layer_curr = 0.0D0
    do ii = 1, nlayers

        beta(ii) = 0.5D0*rmu0 * j(ii) * ( inner_layer_curr - pi*j(ii)*rad(ii)**2 ) / (pi*kk(ii))

        ! Layer area
        area(ii) = pi * (rad(ii+1)**2 - rad(ii)**2)

        ! Total current carried by the inners layers 
        inner_layer_curr = inner_layer_curr + area(ii)*j(ii)
    end do
    ! ***


    ! Left hand side matrix aa
    ! ***
    aa(:,:) = 0.0D0
    
    ! Null radial stress at R(1)
    aa(1,1) = kk(1) * (1.0D0+nu(1))
    aa(1,2) = -kk(1) * (1.0D0-nu(1))/(rad(1)**2)


    ! Inter-layer boundary conditions
    if ( nlayers /= 1 ) then 
        do ii = 1, nlayers - 1

            ! Continuous radial normal stress at R(ii+1)
            aa(2*ii, 2*ii-1) = kk(ii) * ( 1.0D0 + nu(ii) )
            aa(2*ii, 2*ii  ) = -kk(ii) * ( 1.0D0 - nu(ii) ) / rad(ii+1)**2 
            aa(2*ii, 2*ii+1) = -kk(ii+1) * ( 1.0D0 + nu(ii+1) )
            aa(2*ii, 2*ii+2) = kk(ii+1) * ( 1.0D0 - nu(ii+1) ) / rad(ii+1)**2 

            ! Continuous displacement at R(ii+1)
            aa(2*ii+1, 2*ii-1) = rad(ii+1)
            aa(2*ii+1, 2*ii  ) = 1.0D0 / rad(ii+1)
            aa(2*ii+1, 2*ii+1) = -rad(ii+1)
            aa(2*ii+1, 2*ii+2) = -1.0D0 / rad(ii+1)

        end do
    end if

    ! Radial stress = 0
    aa(2*nlayers, 2*nlayers - 1) =  kk(nlayers) * ( 1.0D0 + nu(nlayers) )
    aa(2*nlayers, 2*nlayers    ) = -kk(nlayers) * ( 1.0D0 - nu(nlayers) ) / rad(nlayers+1)**2
    ! ***

    ! Right hand side vector bb
    ! ***
    ! Null radial stress at R(1)
    bb(1) = -kk(1) * ( 0.125D0*alpha(1)*(3.0D0+nu(1))*rad(1)**2   &
                     + 0.5D0*beta(1)*(1.0D0 + (1.0D0+nu(1))*log(rad(1))) )

    ! Inter-layer boundary conditions
    if ( nlayers /= 1 ) then 
        do ii = 1, nlayers - 1

            ! Continuous radial normal stress at R(ii+1)
            bb(2*ii) = -kk(ii) * ( 0.125D0*alpha(ii)*(3.0D0+nu(ii))*rad(ii+1)**2   &
                                  + 0.5D0*beta(ii)*(1.0D0 + (1.0D0+nu(ii))*log(rad(ii+1))) ) &
                       +kk(ii+1) * ( 0.125D0*alpha(ii+1)*(3.0D0+nu(ii+1))*rad(ii+1)**2   &
                                  + 0.5D0*beta(ii+1)*(1.0D0 + (1.0D0+nu(ii+1))*log(rad(ii+1))) )

            ! Continuous displacement at R(ii+1)
            bb(2*ii+1) = - 0.125D0*alpha(ii)  * rad(ii+1)**3 - 0.5D0*beta(ii)  *rad(ii+1)*log(rad(ii+1))  &
                         + 0.125D0*alpha(ii+1)* rad(ii+1)**3 + 0.5D0*beta(ii+1)*rad(ii+1)*log(rad(ii+1))
        end do
    end if

    ! Null radial stress at R(nlayers+1)
    bb(2*nlayers) = -kk(nlayers) * ( 0.125D0*alpha(nlayers)*(3.0D0+nu(nlayers))*rad(nlayers+1)**2  &
                                   + 0.5D0*beta(nlayers)*(1.0D0 + (1.0D0+nu(nlayers))*log(rad(nlayers+1))) )
    ! ***

    !  Find solution vector cc
    ! ***
    cc(:) = 0.0D0
    call linesolv(aa, 2*nlayers, bb, cc)

    !  Multiply c by (-1) (John Last, internal CCFE memorandum, 21/05/2013)
    do ii = 1, nlayers
        c1(ii) = cc(2*ii-1) 
        c2(ii) = cc(2*ii) 
    end do
    ! ***
    ! ------
    

    ! Radial/toroidal/vertical stress radial distribution
    ! ------
    rradius(:) = 0.0D0
    sigr(:) = 0.0D0
    sigt(:) = 0.0D0
    r_deflect(:) = 0.0D0

    do ii = 1, nlayers

        dradius = (rad(ii+1) - rad(ii)) / dble(n_radial_array)
        do jj = (ii-1)*n_radial_array + 1, ii*n_radial_array

            rad_c = rad(ii) + dradius*dble(jj - n_radial_array*(ii-1) - 1)
            rradius(jj) = rad_c


            ! Radial stress radial distribution [Pa]
            sigr(jj) = kk(ii) * ( (1.0D0+nu(ii))*c1(ii) - ((1.0D0-nu(ii))*c2(ii))/ rad_c**2 &
                                  + 0.125D0*(3.0D0 + nu(ii))*alpha(ii)* rad_c**2            &
                                  + 0.5D0*beta(ii)*(1.0D0 + (1.0D0+nu(ii))*log(rad_c)) )

            ! Radial stress radial distribution [Pa]
            sigt(jj) = kk(ii) * ( (1.0D0+nu(ii))*c1(ii) + (1.0D0-nu(ii))*c2(ii)/ rad_c**2 &
                                  + 0.125D0*(1.0D0+3.0D0*nu(ii))*alpha(ii)*rad_c**2       &
                                  + 0.5D0*beta(ii)*(nu(ii) + (1.0D0+nu(ii))*log(rad_c)) )

            !  Deflection [m]
            r_deflect(jj) = c1(ii)*rad_c + c2(ii)/rad_c      &
                              + 0.125D0*alpha(ii) * rad_c**3 &
                              + 0.5D0*beta(ii) * rad_c*log(rad_c)

        end do
    end do
   ! ---
 
end subroutine plane_stress

! !!!!!!!!!!!!!!!!!!!!!!!!!!!!!!!!!!!!!!!!!!!!!!!!!!!!!!!!!!!!!!!!!!

subroutine generalized_plane_strain( nu_p, nu_z, ey_p, ey_z, rad, d_curr, v_force,   & ! Inputs
                                     nlayers, n_radial_array, i_tf_bucking,          & ! Inputs
                                     rradius, sigr, sigt, sigz,              & ! Outputs
                                     strain_r, strain_t, strain_z, r_deflect ) ! Outputs
      
    !! Author : S. Kahn, CCFE
    !! Jan 2020
    !! This subroutine estimates the normal stresses/strains and radial displacement
    !! radial distributions of a multilayer cylinder with forces at its ends, 
    !! assuming the generalized plain strain formulation. This formlation relies
    !! on the fact that the vertical forces are applied far enough at the ends
    !! so that vertical strain can be approximated radially constant. 
    !! The form of the radial displacement is calculated in the reference (issue #991)
    !! up to two integration constants c1 and c2 per layers. As the geometry is 
    !! cylindrical it is enough to deduce all the normal stress/strains distributions.
    !! The c1 and c2 constants are then estimated from the inter-layers boundary 
    !! conditions, assuming radial displacement and normal stress continuity,
    !! and null radial stress at the TF(-CS) system, using a marix formulation. 
    !! A more recent possiblity consider designs where the CS as a support 
    !! for the TF centering pressure (B&W). For this design, the TF coil and the
    !! CS vertical strains must be insulated as the TF gets taller with the 
    !! current and the CS shrinks with current. Hence, two vertical boundary  
    !! conditions must be applied separately on the strain generalization
    !! parameter calculation and removing the inter TF-CS layers matrix cross
    !!  terms.
    ! !!!!!!!!!!!!!!!!!!!!!!!!!!!!!!!!!!!!!!!!!!!!!!!
    use constants, only: rmu0, pi
    use maths_library, only: linesolv
    implicit none

    ! Inputs
    ! ---
    integer, intent(in) :: n_radial_array
    !! Number of elements per layers used in stress analysis 
    !! quantities arrays (stress, strain, displacement) 

    integer, intent(in) :: nlayers
    !! Total number of layers

    integer, intent(in) :: i_tf_bucking
    !! Switch for bucking cylinder (case)
    !!   0 : Free standing TF without case/bucking cyliner (only a conductor layer)
    !!   1 : Free standing TF with a case/bucking cylinder (material depends on i_tf_sup)
    !!   2 : Bucked and wedged design, CS frictionally decoupled from TF (no interlayer)
    !!   3 : Bucked and wedged design, CS and Kapton interlayer decoupled from TF

    real(dp), dimension(nlayers), intent(in) :: nu_p
    !! Toroidal plan's Poisson's ratios 

    real(dp), dimension(nlayers), intent(in) :: nu_z
    !! Toroidal plan to vertical direction's Poisson's ratios 

    real(dp), dimension(nlayers), intent(in) :: ey_p
    !! Toroidal plan's Young modulae

    real(dp), dimension(nlayers), intent(in) :: ey_z
    !! Vertical direction's Young modulae
        
    real(dp), dimension(nlayers), intent(in) :: d_curr
    !! Layers current densities [A.m-2]
      
    real(dp), dimension(nlayers+1), intent(in) :: rad
    !! Radii of the layers boundaries [m], starting from the innermost
    !! i.e. the blking/casing cylinder
        
    real(dp), intent(in) :: v_force
    !! Electromecanical vertical forces
    ! ---
      
        
    ! Outputs
    ! ---
    real(dp), dimension(n_radial_array*nlayers), intent(out) :: sigr
    !! Stress distribution in the radial direction (r) [Pa]

    real(dp), dimension(n_radial_array*nlayers), intent(out) :: sigt
    !! Stress distribution in the toroidal direction (t) [Pa]

    real(dp), dimension(n_radial_array*nlayers), intent(out) :: sigz
    !! Stress distribution in the vertical direction (z)

    real(dp), dimension(n_radial_array*nlayers), intent(out) :: strain_r
    !! Strain distribution in the radial direction (r)

    real(dp), dimension(n_radial_array*nlayers), intent(out) :: strain_t
    !! Strain distribution in the toroidal direction (t)
          
    real(dp), dimension(n_radial_array*nlayers), intent(out) :: strain_z
    !! Uniform strain in the vertical direction (z)

    real(dp), dimension(n_radial_array*nlayers), intent(out) :: r_deflect
    !! Radial displacement radial distribution [m]

    real(dp), dimension(nlayers*n_radial_array), intent(out) :: rradius
    !! Radius array [m]
    ! ---


    ! Local variables
    ! ---
    ! Lorentz body force parametres
    real(dp), dimension(nlayers) :: alpha
    real(dp), dimension(nlayers) :: beta
      
    ! Toroidal plane / vertical direction hooke's law coeficient
    real(dp), dimension(nlayers) :: kk_p
    real(dp), dimension(nlayers) :: kk_z

    ! Toroidal plan to vertical direction poisson's squared coefficient
    real(dp), dimension(nlayers) :: nu_z_eff2
    
    ! Body force parameter in displacement differential equation
    real(dp), dimension(nlayers) :: fr_par

    ! Radial/toroidal stress constant parameters
    real(dp), dimension(nlayers) :: cc_par_sig
    real(dp), dimension(nlayers) :: alpha_par_sigr
    real(dp), dimension(nlayers) :: alpha_par_sigt
    real(dp), dimension(nlayers) :: beta_par_sigr
    real(dp), dimension(nlayers) :: beta_par_sigt

    ! Layer area
    real(dp), dimension(nlayers) :: area

    ! Vertical strain parameters
    real(dp) :: sum_1
    real(dp) :: sum_2
    real(dp), dimension(nlayers) :: aleph
    real(dp), dimension(nlayers) :: beth
    real(dp), dimension(nlayers) :: par_1
    real(dp), dimension(nlayers) :: par_2

    ! Matrix encoding the integration constant cc coeficients 
    real(dp), dimension(2*nlayers, 2*nlayers) :: aa

    ! Vector encoding the alpha/beta (lorentz forces) contribution
    real(dp), dimension(2*nlayers) :: bb

    ! Integration constants vector (solution)
    real(dp), dimension(2*nlayers) :: cc
    real(dp), dimension(nlayers) :: c1, c2

    ! Variables used for radial stress distribution     
    real(dp) :: dradius  
    real(dp) :: inner_layer_curr
      
    ! Constraint strains for calculation (on for TF and CS systems)
    real(dp), dimension(2) :: strain_z_calc
      
    ! Indexes
    integer :: ii  ! Line in the aa matrix
    integer :: jj  ! Collumn in the aa matrix 
    ! ---    

    ! !!!!!!!!!!!!!!!!!!!!!!!!!!!!!!!!!!!!!!!!!!!!!!!
      
    ! The stress calcualtion differential equations is analytically sloved
    ! The final solution is given by the layer boundary conditions on
    ! radial stress and displacement between layers solved 
    ! The problem is set as aa.cc = bb, cc being the constant we search
    ! ------
    
    ! Layer parameterisation
    ! ***
    ! Vertical poisson's squared coefficient (array equation)
    nu_z_eff2 = nu_z**2 * ey_p / ey_z

    ! Stress to strain coeficients (array equation)
    kk_p = ey_p / ( 1.0D0 - nu_p - 2.0D0*nu_z_eff2 )
    kk_z = ey_z / ( 1.0D0 - nu_p - 2.0D0*nu_z_eff2 )

    ! Body force parameter in displacement differential equation (array equation)
    fr_par = ( 1.0D0 + nu_p ) / ( kk_p * ( 1.0D0 - nu_z_eff2 ) )

    ! Lorentz forces parametrisation coeficients (array equation)
    alpha = 0.5D0*rmu0 * d_curr**2 * fr_par

    inner_layer_curr = 0.0D0
    do ii = 1, nlayers

        beta(ii) = 0.5D0*rmu0 * d_curr(ii) * fr_par(ii) &
                 * ( inner_layer_curr - pi*d_curr(ii)*rad(ii)**2 ) / pi
         
        ! Layer area
        area(ii) = pi * (rad(ii+1)**2 - rad(ii)**2)

        ! Total current carried by the inners layers 
        inner_layer_curr = inner_layer_curr + area(ii)*d_curr(ii)
    end do
      
    ! Constant radial/toroidal stress parameters associated cc, alpha/8 and beta/2 
    !-!
    ! array equations
    cc_par_sig = ( nu_p - 1.0D0 + 2.0D0*nu_z_eff2 ) / ( 1.0D0 + nu_p )
    alpha_par_sigr = ( 3.0D0 + 1.0D0*nu_p - 2.0D0*nu_z_eff2 ) / ( 1.0D0 + nu_p )
    alpha_par_sigt = ( 1.0D0 + 3.0D0*nu_p + 2.0D0*nu_z_eff2 ) / ( 1.0D0 + nu_p )
    beta_par_sigr = ( 1.0D0 - nu_z_eff2 ) / ( 1.0D0 + nu_p )
    beta_par_sigt = ( nu_p  + nu_z_eff2 ) / ( 1.0D0 + nu_p )
    !-!

      
    ! Plain strain generalisation parameters
    ! Rem : if i_tf_bucking >= 2, the CS is used as a TF support structure
    !       with vertical strain insulation. If so, two vertical boundary  
    !       conditions (strain generalization) must be considered.
    !-!
    ! Cylindrical integrals parameters
    do ii = 1, nlayers
        par_1(ii) = pi * (rad(ii+1)**4 - rad(ii)**4)
        par_2(ii) = pi * (log(rad(ii+1)) * rad(ii+1)**2 - log(rad(ii)) * rad(ii)**2)
    end do

    ! CS layer parameter 
    ! Rem : no CS vertical tension (uncoupled & CS flux swing)
    sum_1 = 0.0D0
    sum_2 = 0.0D0
    aleph(:) = 0.0D0
    beth(:) = 0.0D0
    if ( i_tf_bucking >= 2 ) then
        do ii = 1, i_tf_bucking - 1
            sum_1 = sum_1 + kk_z(ii) * ( 1.0D0 - nu_p(ii) ) * area(ii)
        end do 
        do ii = 1, i_tf_bucking - 1 
            beth(ii) = - ( 2.0D0 * area(ii) * kk_z(ii) * nu_z_eff2(ii) / nu_z(ii) ) / sum_1   
        end do
    end if

    ! TF coil layers parameters
    sum_1 = 0.0D0
    sum_2 = 0.0D0
    do ii = max( 1, i_tf_bucking ), nlayers    
        sum_1 = sum_1 + kk_z(ii) * ( 1.0D0 - nu_p(ii) ) * area(ii)
        sum_2 = sum_2 + kk_z(ii) * ( nu_z_eff2(ii)/nu_z(ii) )  &
                                 * ( 0.25D0 * alpha(ii) * par_1(ii) + beta(ii) * par_2(ii) )
    end do

    ! TF bucking/nose casing layer
    do ii = max( 1, i_tf_bucking ), nlayers    
        aleph(ii) = (v_force - sum_2) / sum_1
        beth(ii) = - ( 2.0D0 * area(ii) * kk_z(ii) * nu_z_eff2(ii) / nu_z(ii) ) / sum_1
    end do
    !-!
    ! ***
      
      
    ! Left hand side matrix aa
    ! ***
    aa(:,:) = 0.0D0

    ! Null radial stress at R(1)
    aa(1,1) = kk_p(1)
    aa(1,2) = kk_p(1) * cc_par_sig(1) / rad(1)**2 

    ! Free standing TF system plain strain generalisation 
    if ( i_tf_bucking <= 1 ) then ! Free standing TF case
        do jj = 1, nlayers
            aa(1, 2*jj-1) = aa(1, 2*jj-1) + beth(jj)*kk_p(1)*nu_z(1)
        end do
    
    ! CS system plane strain generalization
    else if ( i_tf_bucking >= 2 ) then ! TF case bucked on CS
        do jj = 1, i_tf_bucking - 1
            aa(1, 2*jj-1) = aa(1, 2*jj-1) + beth(jj)*kk_p(1)*nu_z(1)
        end do
    end if

    ! Inter-layer boundary conditions
    if ( nlayers >= 2 ) then 
        
        ! Plane strain 
        do ii = 1, nlayers - 1

            ! Continuous radial normal stress at R(ii+1)
            aa(2*ii, 2*ii-1) = kk_p(ii)
            aa(2*ii, 2*ii  ) = kk_p(ii) * cc_par_sig(ii) / rad(ii+1)**2 
            aa(2*ii, 2*ii+1) = -kk_p(ii+1)
            aa(2*ii, 2*ii+2) = -kk_p(ii+1) * cc_par_sig(ii+1) / rad(ii+1)**2

            ! Continuous displacement at R(ii+1)
            aa(2*ii+1, 2*ii-1) = rad(ii+1)
            aa(2*ii+1, 2*ii  ) = 1.0D0 / rad(ii+1)
            aa(2*ii+1, 2*ii+1) = -rad(ii+1)
            aa(2*ii+1, 2*ii+2) = -1.0D0 / rad(ii+1)
        end do

        ! Free standing TF plain strain generalisation 
        if ( i_tf_bucking <= 1 ) then ! 
            do ii = 1, nlayers - 1
                do jj = 1, nlayers
                    aa(2*ii, 2*jj-1) = aa(2*ii, 2*jj-1) &
                                     + beth(jj)*(kk_p(ii)*nu_z(ii) - kk_p(ii+1)*nu_z(ii+1)) 
                end do
            end do

        ! TF case bucked on CS
        else if ( i_tf_bucking == 2 ) then 

            ! Layer 1-2 interface (vertical strain decoupled)
            aa(2,1) = aa(2,1) + beth(1) * kk_p(1) * nu_z(1) 
            do jj = 2, nlayers
                aa(2, 2*jj-1) = aa(2, 2*jj-1) - beth(jj) * kk_p(2)*nu_z(2)
            end do
            
            ! Remaining TF interfaces
            do ii = 2, nlayers - 1           
                do jj = 2, nlayers
                    aa(2*ii, 2*jj-1) = aa(2*ii, 2*jj-1) &
                                     + beth(jj)*(kk_p(ii)*nu_z(ii) - kk_p(ii+1)*nu_z(ii+1)) 
                end do
            end do

        ! TF case bucked on CS with TF-CS interlayer
        else if ( i_tf_bucking == 3 ) then 

            ! Layer 1-2 interface
            do jj = 1, 2
                aa(2, 2*jj-1) = aa(2, 2*jj-1) + beth(jj) * ( kk_p(1)*nu_z(1) - kk_p(2)*nu_z(2) )
            end do
      
            ! Layer 2-3 interface (vertical strain decoupled)
            do jj = 1, 2
                aa(4, 2*jj-1) = aa(4, 2*jj-1) + beth(jj) * kk_p(2) * nu_z(2) 
            end do
            do jj = 3, nlayers
                aa(4, 2*jj-1) = aa(4, 2*jj-1) - beth(jj) * kk_p(3) * nu_z(3) 
            end do
            
            ! Remaining TF interfaces
            do ii = 3, nlayers - 1
                do jj = 3, nlayers
                    aa(2*ii, 2*jj-1) = aa(2*ii, 2*jj-1) &
                                     + beth(jj)*(kk_p(ii)*nu_z(ii) - kk_p(ii+1)*nu_z(ii+1)) 
                end do
            end do
        end if
    end if

    ! Null radial stress at outermost radius at R(nlayers+1)
    aa(2*nlayers, 2*nlayers - 1) = kk_p(nlayers)
    aa(2*nlayers, 2*nlayers    ) = kk_p(nlayers) * cc_par_sig(nlayers) / rad(nlayers+1)**2

    ! Plain strain generalisation
    do jj = max(i_tf_bucking, 1), nlayers
        aa(2*nlayers, 2*jj-1) = aa(2*nlayers, 2*jj-1) + beth(jj)*kk_p(nlayers)*nu_z(nlayers)
    end do
    ! ***

    ! Right hand side vector bb
    ! ***
    ! Null radial stress at R(1)
    bb(1) = -kk_p(1) * ( 0.125D0*alpha(1) * rad(1)**2 * alpha_par_sigr(1)     &
                       + 0.5D0*beta(1) * ( beta_par_sigr(1) + log(rad(1)) )   &
                       + nu_z(1)*aleph(1) ) ! Plain strain generalisation

    ! Inter-layer boundary conditions
    if ( nlayers /= 1 ) then 
        do ii = 1, nlayers - 1

            ! Continuous radial normal stress at R(ii+1)
            bb(2*ii) = - kk_p(ii) * ( 0.125D0*alpha(ii) * rad(ii+1)**2 * alpha_par_sigr(ii)   &
                                    + 0.5D0*beta(ii) * ( beta_par_sigr(ii) + log(rad(ii+1)) ) &
                                    + aleph(ii) * nu_z(ii) )        & ! Plain strain generalisation line
                       + kk_p(ii+1) * ( 0.125D0*alpha(ii+1) * rad(ii+1)**2 * alpha_par_sigr(ii+1)  &
                                      + 0.5D0*beta(ii+1) * ( beta_par_sigr(ii+1) + log(rad(ii+1))) &
                                      + aleph(ii+1) * nu_z(ii+1) )    ! Plain strain generalisation line

            ! Continuous displacement at R(ii+1)
            bb(2*ii+1) = - 0.125D0*alpha(ii) * rad(ii+1)**3 - 0.5D0*beta(ii) * rad(ii+1)*log(rad(ii+1))  &
                         + 0.125D0*alpha(ii+1)* rad(ii+1)**3 + 0.5D0*beta(ii+1)*rad(ii+1)*log(rad(ii+1))

        end do
    end if

    ! Null radial stress at R(nlayers+1)
    bb(2*nlayers) = -kk_p(nlayers) * ( 0.125D0*alpha(nlayers)*rad(nlayers+1)**2 * alpha_par_sigr(nlayers)    &
                                     + 0.5D0*beta(nlayers) * (beta_par_sigr(nlayers) + log(rad(nlayers+1)) ) & 
                                     + nu_z(nlayers)*aleph(nlayers) )   ! Plain strain generalisation
    ! ***

    !  Find solution vector cc
    ! ***
    cc(:) = 0.0D0
    call linesolv(aa, 2*nlayers, bb, cc)

    do ii = 1, nlayers
        c1(ii) = cc(2*ii-1)
        c2(ii) = cc(2*ii)
    end do
    ! ***
    ! ------


    ! Radial/toroidal/vertical stress radial distribution
    ! ------
    rradius(:) = 0.0D0
    sigr(:) = 0.0D0
    sigt(:) = 0.0D0
    sigz(:) = 0.0D0
    strain_r(:) = 0.0D0
    strain_t(:) = 0.0D0
    strain_z(:) = 0.0D0
    r_deflect(:) = 0.0D0

    ! CS system vertical strain
    if ( i_tf_bucking >= 2 ) then
        strain_z_calc(1) = aleph(1)
        do ii = 1, i_tf_bucking - 1
            strain_z_calc(1) = strain_z_calc(1) + c1(ii) * beth(ii)
        end do
    end if
    
    ! TF system vertical normal strain (constant) WRONG IF GRADED COIL
    strain_z_calc(2) = aleph(nlayers) 
    do ii = max( 1, i_tf_bucking ), nlayers
        strain_z_calc(2) = strain_z_calc(2) + c1(ii) * beth(ii)
    end do


    ! Radial displacement, stress and strain distributions
    do ii = 1, nlayers
         
        dradius = (rad(ii+1) - rad(ii)) / dble(n_radial_array - 1 )
        do jj = (ii-1)*n_radial_array + 1, ii*n_radial_array

            rradius(jj) = rad(ii) + dradius*dble(jj - n_radial_array*(ii-1) - 1)

            ! Radial normal stress
            sigr(jj) = kk_p(ii)*( c1(ii) + cc_par_sig(ii)*c2(ii)/rradius(jj)**2       &
                                + 0.125D0*alpha(ii)*alpha_par_sigr(ii)*rradius(jj)**2 &
                                + 0.5D0*beta(ii)*(beta_par_sigr(ii) + log(rradius(jj)) ) ) 

            ! Toroidal normal stress
            sigt(jj) = kk_p(ii)*( c1(ii) - cc_par_sig(ii)*c2(ii)/rradius(jj)**2       &
                                + 0.125D0*alpha(ii)*alpha_par_sigt(ii)*rradius(jj)**2 &
                                + 0.5D0*beta(ii)*(beta_par_sigt(ii) + log(rradius(jj)) ) )
                                     
            ! Vertical normal stress  
            sigz(jj) = kk_z(ii) * nu_z_eff2(ii) / nu_z(ii)                   &
                     * ( 2.0D0*c1(ii) + 0.5D0*alpha(ii) * rradius(jj)**2     &
                       + 0.5D0*beta(ii) * ( 1.0D0 + 2.0D0*log(rradius(jj)) ) )

            ! No vertical strain effect on CS / TF-CS inter layer
            if ( ii >= i_tf_bucking ) then ! TF system
                sigr(jj) = sigr(jj) + kk_p(ii) * strain_z_calc(2) * nu_z(ii) 
                sigt(jj) = sigt(jj) + kk_p(ii) * strain_z_calc(2) * nu_z(ii)
                sigz(jj) = sigz(jj) + kk_z(ii) * strain_z_calc(2) * (1.0D0 - nu_p(ii))
            else ! CS system
                sigr(jj) = sigr(jj) + kk_p(ii) * strain_z_calc(1) * nu_z(ii) 
                sigt(jj) = sigt(jj) + kk_p(ii) * strain_z_calc(1) * nu_z(ii)
                sigz(jj) = sigz(jj) + kk_z(ii) * strain_z_calc(1) * (1.0D0 - nu_p(ii))
            end if
                    
            ! Radial normal strain
            strain_r(jj) = c1(ii) - c2(ii) / rradius(jj)**2                      &
                           + 0.375D0*alpha(ii) * rradius(jj)**2 + 0.5D0*beta(ii) &
                           * (1.0D0 + log(rradius(jj)))
      
            ! Toroidal normal strain
            strain_t(jj) = c1(ii) + c2(ii) / rradius(jj)**2                       &
                            + 0.125D0*alpha(ii) * rradius(jj)**2 + 0.5D0*beta(ii) & 
                            * log(rradius(jj))
                    
            ! Vertical normal strain
            if ( ii >= i_tf_bucking ) then
                strain_z(jj) = strain_z_calc(2)
            else 
                strain_z(jj) = strain_z_calc(1)
            end if

            ! Radial displacement
            r_deflect(jj) = c1(ii)*rradius(jj) + c2(ii)/rradius(jj) &
                            + 0.125D0*alpha(ii) * rradius(jj)**3    &
                            + 0.5D0*beta(ii) * rradius(jj)*log(rradius(jj))

        end do ! layer array loop
    end do ! Layer loop
    ! ------     

end subroutine generalized_plane_strain     

! !!!!!!!!!!!!!!!!!!!!!!!!!!!!!!!!!!!!!!!!!!!!!!!!!!!!!!!!!!!!!!!!!!

subroutine extended_plane_strain( nu_t, nu_zt, ey_t, ey_z, rad, d_curr, v_force,   & ! Inputs
                                     nlayers, n_radial_array, i_tf_bucking,          & ! Inputs
                                     rradius, sigr, sigt, sigz,              & ! Outputs
                                     strain_r, strain_t, strain_z, r_deflect ) ! Outputs
      
    !! Author : C. Swanson, PPPL and S. Kahn, CCFE
    !! September 2021
    !! There is a writeup of the derivation of this model on the gitlab server.
    !! https://git.ccfe.ac.uk/process/process/-/issues/1414
    !! This surboutine estimates the radial displacement, stresses, and strains of
    !! the inboard midplane of the TF. It assumes that structures are axisymmetric
    !! and long in the axial (z) direction, the "axisymmetric extended plane strain"
    !! problem. The TF is assumed to be constructed from some number of layers, 
    !! within which materials properties and current densities are uniform. 
    !! The 1D radially-resolved solution is reduced to a 0D matrix inversion problem
    !! using analytic solutions to Lame's thick cylinder problem. Materials may be
    !! transverse-isotropic in Young's modulus and Poisson's ratio. The consraints
    !! are: Either zero radial stress or zero radial displacement at the inner
    !! surface (depending on whether the inner radius is zero), zero radial stress
    !! at the outer surface, total axial force (tension) is equal to the input, 
    !! and optionally the axial force of an inner subset of cylinders is zero (slip
    !! conditions between the inner and outer subset). The matrix inversion / linear
    !! solve is always 4x4, no matter how many layers there are. 
    !! The problem is formulated around a solution vector (A,B,eps_z,1.0,eps_z_slip)
    !! where A and B are the parameters in Lame's solution where u = A*r + B/r, u 
    !! is the radial displacement. eps_z is the axial strain on the outer, force-
    !! carrying layers. eps_z_slip is the axial strain on the inner, non-force-
    !! carrying layers (optionally). The solution vector is A,B at the outermost
    !! radius, and is transformed via matrix multiplication into those A,B 
    !! values at other radii. The constraints are inner products with this vector, 
    !! and so when stacked form a matrix to invert. 
    ! !!!!!!!!!!!!!!!!!!!!!!!!!!!!!!!!!!!!!!!!!!!!!!!
    use constants, only: rmu0, pi
    use maths_library, only: linesolv
    implicit none

    ! Inputs
    ! ---
    integer, intent(in) :: n_radial_array
    !! Number of elements per layers used in stress analysis 
    !! quantities arrays (stress, strain, displacement) 

    integer, intent(in) :: nlayers
    !! Total number of layers

    integer, intent(in) :: i_tf_bucking
    !! Switch for bucking cylinder (case)
    !!   0 : Free standing TF without case/bucking cyliner (only a conductor layer)
    !!   1 : Free standing TF with a case/bucking cylinder (material depends on i_tf_sup)
    !!   2 : Bucked and wedged design, CS frictionally decoupled from TF (no interlayer)
    !!   3 : Bucked and wedged design, CS and Kapton interlayer decoupled from TF

    real(dp), dimension(nlayers), intent(in) :: nu_t
    !! Transverse Poisson's ratios 

    real(dp), dimension(nlayers), intent(in) :: nu_zt
    !! Axial-transverse Poisson's ratio
    !! (ratio of transverse strain to axial strain upon axial stress) 

    real(dp), dimension(nlayers), intent(in) :: ey_t
    !! Transverse Young moduli

    real(dp), dimension(nlayers), intent(in) :: ey_z
    !! Axial Young moduli
        
    real(dp), dimension(nlayers), intent(in) :: d_curr
    !! Layers current densities [A.m-2]
      
    real(dp), dimension(nlayers+1), intent(in) :: rad
    !! Radii of the layers boundaries [m], starting from the innermost
    !! i.e. the blking/casing cylinder
        
    real(dp), intent(in) :: v_force
    !! Electromecanical vertical forces
    ! ---
      
        
    ! Outputs
    ! ---
    real(dp), dimension(n_radial_array*nlayers), intent(out) :: sigr
    !! Stress distribution in the radial direction (r) [Pa]

    real(dp), dimension(n_radial_array*nlayers), intent(out) :: sigt
    !! Stress distribution in the toroidal direction (t) [Pa]

    real(dp), dimension(n_radial_array*nlayers), intent(out) :: sigz
    !! Stress distribution in the vertical direction (z)

    real(dp), dimension(n_radial_array*nlayers), intent(out) :: strain_r
    !! Strain distribution in the radial direction (r)

    real(dp), dimension(n_radial_array*nlayers), intent(out) :: strain_t
    !! Strain distribution in the toroidal direction (t)
          
    real(dp), dimension(n_radial_array*nlayers), intent(out) :: strain_z
    !! Uniform strain in the vertical direction (z)

    real(dp), dimension(n_radial_array*nlayers), intent(out) :: r_deflect
    !! Radial displacement radial distribution [m]

    real(dp), dimension(nlayers*n_radial_array), intent(out) :: rradius
    !! Radius array [m]
    ! ---


    ! Local variables
    ! ---
    ! Inner axial-slip layer parameters
    integer :: nonslip_layer
    !! Innermost layer which does not axially slip. All layers
    !! inward of this have zero total axial force, like the CS.
    
    ! Stiffness form of compliance tensor
    real(dp), dimension(nlayers) :: nu_tz
    !! Transverse-axial Poisson's ratio
    !! (ratio of axial strain to transverse strain upon transverse stress) 
    real(dp), dimension(nlayers) :: ey_bar_z
    !! Axial effective Young's modulus (zero cross-strains, not stresses) [Pa]
    real(dp), dimension(nlayers) :: ey_bar_t
    !! Transverse effective Young's modulus [Pa]
    real(dp), dimension(nlayers) :: nu_bar_t
    !! Transverse effective Poisson's ratio
    real(dp), dimension(nlayers) :: nu_bar_tz
    !! Transverse-axial effective Poisson's ratio
    real(dp), dimension(nlayers) :: nu_bar_zt
    !! Axial-transverse effective Poisson's ratio
    real(dp) :: ey_fac
    !! Ratio between Young's Modulus of different layers
    
    ! Lorentz force parameters
    real(dp), dimension(nlayers) :: currents
    !! Currents in each layer [A]
    real(dp), dimension(nlayers) :: currents_enclosed
    !! Currents enclosed by inner radius of each layer [A]
    real(dp), dimension(nlayers) :: f_lin_fac
    !! Factor that multiplies r linearly in the force density
    real(dp), dimension(nlayers) :: f_rec_fac
    !! Factor that multiplies r reciprocally in the force density
    real(dp), dimension(nlayers) :: f_int_A
    !! Force density integral that adds to Lame parameter A
    real(dp), dimension(nlayers) :: f_int_B
    !! Force density integral that adds to Lame parameter B
    
    ! Layer transfer matrices
    real(dp), dimension(5, 5, nlayers) :: M_int
    !! Matrix that transforms the Lame parmeter vector from the
    !! outer radius to the inner radius of each layer
    real(dp), dimension(5, 5, nlayers) :: M_ext
    !! Matrix that transforms the Lame parmeter vector from the
    !! inner radius of one layer to the outer radius of the 
    !! next inner.
    real(dp), dimension(5, 5, nlayers) :: M_tot
    !! Matrix that transforms the Lame parmeter vector from the
    !! outer radius of the outer layer to the inner radius of  
    !! each.
    
    ! Axial force inner product
    real(dp) :: ey_bar_z_area
    !! Integral of effective axial Young's modulus with area
    !! for those layers which carry finite axial force
    real(dp) :: ey_bar_z_area_slip
    !! Integral of effective axial Young's modulus with area
    !! for those layers which DO NOT carry axial force
    real(dp), dimension(1,5) :: v_force_row
    !! Row vector (matrix multiplication is inner product) to
    !! obtain the axial force from the force-carrying layers
    real(dp), dimension(1,5) :: v_force_row_slip
    !! Row vector (matrix multiplication is inner product) to
    !! obtain the axial force inner slip layers (no net force)
    real(dp), dimension(1,5) :: rad_row_helper
    !! A helper variable to store [radius, 1, 0, 0, 0] in row
    
    ! Boundary condition matrix
    real(dp), dimension(4,5) :: M_bc
    !! Boundary condition matrix. Multiply this with the 
    !! outermost solution vector, (A,B,eps_z,1.0,eps_z_slip), 
    !! to obtain a zero vector.
    real(dp), dimension(4,4) :: M_toinv
    !! Matrix to invert to get the solution
    real(dp), dimension(4) :: RHS_vec
    !! Right-hand-side vector to divide M_toinv
    real(dp), dimension(5) :: A_vec_solution
    !! Solution vector, Lame parameters at outer radius, strain
    !! of force-carrying layers, and strain of slip layers
    !! (A,B,eps_z,1,eps_z_slip)
    
    ! Constructing the solution everywhere
    real(dp), dimension(5) :: A_vec_layer
    !! Lame parameters and strains vector at outer radius
    !! of each layer
    real(dp), dimension(5, 5) :: M_int_within
    !! Matrix that transforms the Lame parmeter vector from the
    !! outer radius to plotted radius 
    real(dp) :: A_layer,B_layer,A_plot,B_plot,f_int_A_plot,f_int_B_plot
    
    ! Variables used for radial stress distribution     
    real(dp) :: dradius  
      
    ! Indexes
    integer :: ii  ! Line index in the matrix
    integer :: jj  ! Column index in the matrix
    integer :: kk  ! Depth index in the matrix
    ! ---    

    ! !!!!!!!!!!!!!!!!!!!!!!!!!!!!!!!!!!!!!!!!!!!!!!!
      
    ! The stress calcualtion differential equations is analytically sloved
    ! The final solution is given by the layer boundary conditions on
    ! radial stress and displacement between layers solved 
    ! The problem is set as aa.cc = bb, cc being the constant we search
    ! ------
    
    ! Inner slip layers parameters
    ! Section 15 in the writeup
    ! Innermost layer that takes axial force. Layers inner of this
    ! have zero net axial force, to include CS decoupling.
    ! This configuration JUST HAPPENS to work out because of
    ! the specific i_tf_bucking options; if those are changed, 
    ! will need a switch here.
    nonslip_layer = i_tf_bucking
    if ( nonslip_layer < 1) then
        nonslip_layer = 1
    end if
    
    ! Stiffness tensor factors
    ! Section 3 in the writeup
    ! With Section 12 anisotropic materials properties
    ! ***
    ! Dependent Poisson's ratio: nu-transverse-axial 
    ! from nu-axial-transverse and the Young's moduli
    nu_tz = nu_zt * ey_t / ey_z
    
    ! Effective Young's Moduli and Poisson's ratios
    ! holding strain, not stress, cross-terms constant
    ey_bar_z  = ey_z * (1-nu_t) / (1-nu_t-2*nu_tz*nu_zt)
    ey_bar_t  = ey_t * (1-nu_tz*nu_zt) / (1-nu_t-2*nu_tz*nu_zt) / (1+nu_t)
    nu_bar_t  = (nu_t+nu_tz*nu_zt) / (1-nu_tz*nu_zt)
    nu_bar_tz = nu_tz / (1-nu_t)
    nu_bar_zt = nu_zt * (1+nu_t) / (1-nu_tz*nu_zt)
    
    ! Lorentz force parameters
    ! Section 13 in the writeup
    ! ***
    ! Currents in each layer [A]
    currents = pi * d_curr * (rad(2:nlayers+1)**2 - rad(1:nlayers)**2)
    ! Currents enclosed by inner radius of each layer [A]
    currents_enclosed(1) = 0.0D0
    do ii = 2, nlayers
        currents_enclosed(ii) = currents_enclosed(ii-1) + currents(ii-1)
    end do  
    ! Factor that multiplies r linearly in the force density
    f_lin_fac = rmu0/2.0D0 * d_curr**2
    ! Factor that multiplies r reciprocally in the force density
    f_rec_fac = rmu0/2.0D0 * (d_curr * currents_enclosed / pi - d_curr**2 * rad(1:nlayers)**2)
    ! Force density integral that adds to Lame parameter A
    f_int_A   = 0.5D0*f_lin_fac * (rad(2:nlayers+1)**2-rad(1:nlayers)**2) + f_rec_fac * log(rad(2:nlayers+1)/(rad(1:nlayers)))
    if ( f_rec_fac(1) == 0D0) then
        f_int_A(1) = 0.5D0*f_lin_fac(1) * (rad(2)**2-rad(1)**2)
    end if

    ! Force density integral that adds to Lame parameter B
    f_int_B   = 0.25D0*f_lin_fac * (rad(2:nlayers+1)**4-rad(1:nlayers)**4) &
        + 0.5D0*f_rec_fac * (rad(2:nlayers+1)**2-rad(1:nlayers)**2)

    ! Transformation matrix from outer to inner Lame parameters
    ! Section 5 in the writeup
    ! With Section 12 anisotropic materials properties
    ! ***
    ! M_int(kk) multiplies Lame parameter vector of layer kk (A,B,eps_z,1.0,eps_z_slip) 
    ! and transforms the values at the outer radius to the values at the inner radius
    M_int = 0.0D0
    do kk = 1, nlayers
        M_int(1,1,kk) = 1.0D0
        M_int(2,2,kk) = 1.0D0
        M_int(3,3,kk) = 1.0D0
        M_int(4,4,kk) = 1.0D0
        M_int(5,5,kk) = 1.0D0
        
        M_int(1,4,kk) = -0.5D0 / ey_bar_t(kk) * f_int_A(kk);
        M_int(2,4,kk) =  0.5D0 / ey_bar_t(kk) * f_int_B(kk);
    end do

    ! Transformation matrix between layers
    ! Section 6 in the writeup
    ! With Section 12 anisotropic materials properties
    ! With Section 15 inner slip-decoupled layers
    ! ***
    ! M_ext(kk) multiplies Lame parameter vector of layer kk (A,B,eps_z,1.0,eps_z_slip) 
    ! and transforms the values at the inner radius to the values at the outer radius
    ! of layer kk-1
    M_ext = 0.0D0
    do kk = 2, nonslip_layer-1
        ey_fac = ey_bar_t(kk)/ey_bar_t(kk-1)
        M_ext(1,3,kk) = 0.0D0
        M_ext(1,5,kk) = 0.5D0 * (ey_fac*nu_bar_zt(kk) - nu_bar_zt(kk-1))
    end do
    if ( nonslip_layer > 1) then
        kk = nonslip_layer
        ey_fac = ey_bar_t(kk)/ey_bar_t(kk-1)
        M_ext(1,3,kk) = 0.5D0 * ey_fac * nu_bar_zt(kk)
        M_ext(1,5,kk) = 0.5D0 * (-nu_bar_zt(kk-1))  
    end if
    do kk = nonslip_layer+1, nlayers
        ey_fac = ey_bar_t(kk)/ey_bar_t(kk-1)
        M_ext(1,3,kk) = 0.5D0 * (ey_fac*nu_bar_zt(kk) - nu_bar_zt(kk-1))
        M_ext(1,5,kk) = 0.0D0
    end do
    do kk = 2, nlayers
        ey_fac = ey_bar_t(kk)/ey_bar_t(kk-1);
        M_ext(1,1,kk) = 0.5D0*(ey_fac*(1+nu_bar_t(kk))+1-nu_bar_t(kk-1));
        if (rad(kk) > 0D0) then
            M_ext(1,2,kk) = 0.5D0/rad(kk)**2*(1-nu_bar_t(kk-1)-ey_fac*(1-nu_bar_t(kk)));
        end if
        M_ext(2,1,kk) = rad(kk)**2*(1-M_ext(1,1,kk));
        M_ext(2,2,kk) = (1-rad(kk)**2*M_ext(1,2,kk));
        M_ext(2,3,kk) = -rad(kk)**2*M_ext(1,3,kk);
        M_ext(2,5,kk) = -rad(kk)**2*M_ext(1,5,kk);
        M_ext(3,3,kk) = 1.0D0;
        M_ext(4,4,kk) = 1.0D0;
        M_ext(5,5,kk) = 1.0D0;
    end do
    
    ! Total transformation matrix, from Lame parmeters at outside to
    ! Lame parameters at inside of each layer
    ! Section 7 in the writeup
    ! ***
    M_tot(:,:,nlayers) = M_int(:,:,nlayers)
    do kk = nlayers-1, 1, -1
        M_tot(:,:,kk) = matmul(M_int(:,:,kk),matmul(M_ext(:,:,kk+1),M_tot(:,:,kk+1)));
    end do
    
    ! Axial force inner product. Dot-product this with the 
    ! outermost solution vector, (A,B,eps_z,1.0,eps_z_slip), 
    ! to obtain the axial force.
    ! Section 8 in the writeup
    ! ***
    ! Axial stiffness products
    ey_bar_z_area      = pi*sum(ey_bar_z(nonslip_layer:nlayers)*(rad(nonslip_layer+1:nlayers+1)**2 - rad(nonslip_layer:nlayers)**2))
    ey_bar_z_area_slip = pi*sum(ey_bar_z(1:nonslip_layer-1)*(rad(2:nonslip_layer)**2 - rad(1:nonslip_layer-1)**2))
    
    ! Axial stiffness inner product, for layers which carry axial force
    rad_row_helper(1,:) = (/rad(nlayers+1)**2, 1D0, 0D0, 0D0, 0D0/)
    v_force_row = 2D0*pi*ey_bar_z(nlayers)*nu_bar_tz(nlayers)*rad_row_helper 
    rad_row_helper(1,:) = (/rad(nonslip_layer)**2, 1D0, 0D0, 0D0, 0D0/)
    v_force_row = v_force_row - 2D0*pi*ey_bar_z(nonslip_layer)*nu_bar_tz(nonslip_layer) &
        * matmul(rad_row_helper,M_tot(:,:,nonslip_layer))
    do kk = (nonslip_layer+1), nlayers
        rad_row_helper(1,:) = (/rad(kk)**2, 1D0, 0D0, 0D0, 0D0/)
        v_force_row = v_force_row + 2D0*pi*(ey_bar_z(kk-1)*nu_bar_tz(kk-1) &
            - ey_bar_z(kk)*nu_bar_tz(kk))*matmul(rad_row_helper,M_tot(:,:,kk))
    end do
    ! Include the effect of axial stiffness
    v_force_row(1,3) = v_force_row(1,3) + ey_bar_z_area
    
    ! Axial stiffness inner product, for layers which DON'T carry force
    if ( nonslip_layer > 1) then
        rad_row_helper(1,:) = (/rad(nonslip_layer)**2, 1D0, 0D0, 0D0, 0D0/)
        v_force_row_slip = 2D0*pi*ey_bar_z(nonslip_layer-1)*nu_bar_tz(nonslip_layer-1) &
            * matmul(rad_row_helper,M_tot(:,:,nonslip_layer-1))
        rad_row_helper(1,:) = (/rad(1)**2, 1D0, 0D0, 0D0, 0D0/)
        v_force_row_slip = v_force_row_slip - 2D0*pi*ey_bar_z(1)*nu_bar_tz(1)*matmul(rad_row_helper,M_tot(:,:,1))
        do kk = 2, (nonslip_layer-1)
            rad_row_helper(1,:) = (/rad(kk)**2, 1D0, 0D0, 0D0, 0D0/)
            v_force_row_slip = v_force_row_slip + 2D0*pi*(ey_bar_z(kk-1)*nu_bar_tz(kk-1) &
                - ey_bar_z(kk)*nu_bar_tz(kk))*matmul(rad_row_helper,M_tot(:,:,kk))
        end do
        ! Include the effect of axial stiffness
        v_force_row_slip(1,5) = v_force_row_slip(1,5) + ey_bar_z_area_slip
    else
        ! If there's no inner slip layer, still need a finite 5th 
        ! element to ensure no singular matrix
        v_force_row_slip(1,:) = (/ 0D0, 0D0, 0D0, 0D0, 1D0 /)
    end if

    ! Boundary condition matrix. Multiply this with the 
    ! outermost solution vector, (A,B,eps_z,1.0,eps_z_slip), 
    ! to obtain a zero vector. 
    ! Solved to get the Lame parameters.
    ! Section 9 in the writeup
    ! ***
    ! Outer boundary condition row, zero radial stress
    M_bc(1,:) = (/ (1D0+nu_bar_t(nlayers))*rad(nlayers+1)**2, -1D0+nu_bar_t(nlayers), &
        nu_bar_zt(nlayers)*rad(nlayers+1)**2, 0D0, 0D0 /)
    ! Inner boundary condition row, zero radial stress
    ! or zero displacement if rad(1)=0
    if ( nonslip_layer > 1) then
        M_bc(2,:) = (/ (1D0+nu_bar_t(1))*rad(1)**2, -1D0+nu_bar_t(1), 0D0, 0D0, nu_bar_zt(1)*rad(1)**2 /)
    else
        M_bc(2,:) = (/ (1D0+nu_bar_t(1))*rad(1)**2, -1D0+nu_bar_t(1), nu_bar_zt(1)*rad(1)**2, 0D0, 0D0 /)
    end if
    M_bc(2,:) = matmul(M_bc(2,:),M_tot(:,:,1))
    ! Axial force boundary condition
    M_bc(3,:) = v_force_row(1,:)
    M_bc(3,4) = M_bc(3,4) - v_force
    ! Axial force boundary condition of slip layers
    M_bc(4,:) = v_force_row_slip(1,:)

    ! The solution, the outermost Lame parameters A,B
    ! and the axial strains of the force-carrying and 
    ! slip layers eps_z and eps_z_slip.
    ! Section 10 in the writeup
    ! ***
    M_toinv = M_bc(:,(/1,2,3,5/))
    RHS_vec = -M_bc(:,4)
    call linesolv(M_toinv, 4, RHS_vec, A_vec_solution)
    A_vec_solution(5) = A_vec_solution(4)
    A_vec_solution(4) = 1D0
    
    ! Radial/toroidal/vertical stress radial distribution
    ! ------
    rradius(:) = 0.0D0
    sigr(:) = 0.0D0
    sigt(:) = 0.0D0
    sigz(:) = 0.0D0
    strain_r(:) = 0.0D0
    strain_t(:) = 0.0D0
    strain_z(:) = 0.0D0
    r_deflect(:) = 0.0D0

    ! Radial displacement, stress and strain distributions
    A_vec_layer = A_vec_solution
    do ii = nlayers, 1, -1
        A_layer = A_vec_layer(1)
        B_layer = A_vec_layer(2)
        
        dradius = (rad(ii+1) - rad(ii)) / dble(n_radial_array - 1 )
        do jj = (ii-1)*n_radial_array + 1, ii*n_radial_array

            rradius(jj) = rad(ii) + dradius*dble(jj - n_radial_array*(ii-1) - 1)
            
            f_int_A_plot = 0.5D0*f_lin_fac(ii) * (rad(ii+1)**2-rradius(jj)**2) &
                + f_rec_fac(ii) * log(rad(ii+1)/(rradius(jj)))
            f_int_B_plot = 0.25D0*f_lin_fac(ii) * (rad(ii+1)**4-rradius(jj)**4) &
                + 0.5D0*f_rec_fac(ii) * (rad(ii+1)**2-rradius(jj)**2)
            A_plot       = A_layer - 0.5D0 / ey_bar_t(ii) * f_int_A_plot;
            B_plot       = B_layer + 0.5D0 / ey_bar_t(ii) * f_int_B_plot;

            ! Radial displacement
            r_deflect(jj) = A_plot*rradius(jj) + B_plot/rradius(jj)
            
            ! Radial strain
            strain_r(jj)  = A_plot - B_plot/rradius(jj)**2
            ! Azimuthal strain
            strain_t(jj)  = A_plot + B_plot/rradius(jj)**2
            ! Axial strain
            if ( ii < nonslip_layer) then
                strain_z(jj) = A_vec_solution(5)
            else
                strain_z(jj) = A_vec_solution(3)
            end if
            
            ! Radial stress
            sigr(jj) = ey_bar_t(ii)*(strain_r(jj) + nu_bar_t(ii)*strain_t(jj) + nu_bar_zt(ii)*strain_z(jj))
            ! Aximuthal stress
            sigt(jj) = ey_bar_t(ii)*(strain_t(jj) + nu_bar_t(ii)*strain_r(jj) + nu_bar_zt(ii)*strain_z(jj))
            ! Axial stress
            sigz(jj) = ey_bar_z(ii)*(strain_z(jj) + nu_bar_tz(ii)*(strain_r(jj) + strain_t(jj)))


        end do ! layer array loop
        
        ! Move to the outer vector of the next-inner layer
        A_vec_layer = matmul(M_tot(:,:,ii),A_vec_solution)
        A_vec_layer = matmul(M_ext(:,:,ii),A_vec_layer)
    end do ! Layer loop
    ! ------     

end subroutine extended_plane_strain     

! !!!!!!!!!!!!!!!!!!!!!!!!!!!!!!!!!!!!!!!!!!!!!!!!!!!!!!!!!!!!!!!!!!

function eyngeff(estl,eins,tins,tstl,tcs)

    !! Finds the effective Young's modulus of the TF coil winding pack
    !! author: P J Knight, CCFE, Culham Science Centre
    !! author: J Morris, CCFE, Culham Science Centre
    !! author: J Galambos, FEDC/ORNL
    !! This routine calculates the effective Young's modulus (Pa)
    !! of the TF coil in the winding pack section.
    !! PROCESS Superconducting TF Coil Model, J. Morris, CCFE, 1st May 2014
    !
    ! !!!!!!!!!!!!!!!!!!!!!!!!!!!!!!!!!!!!!!!!!!!!!!!

    implicit none

    real(dp) :: eyngeff

    !  Arguments
    ! ---
    real(dp), intent(in) :: estl
    !! Young's modulus of steel (Pa)

    real(dp), intent(in) :: eins
    !! Young's modulus of insulator (Pa)

    real(dp), intent(in) :: tins
    !! Insulator wrap thickness (m)

    real(dp), intent(in) :: tstl
    !! Thickness of steel conduit (m)

    real(dp), intent(in) :: tcs
    !! Dimension of cable space area inside conduit (m)

    !  Local variables
    ! ---
    real(dp) :: ed

    real(dp) :: ttot
    !!  Total turn thickness
    ! !!!!!!!!!!!!!!!!!!!!!!!!!!!!!!!!!!!!!!!!!!!!!!!

    !  Total thickness of a turn
    ttot = tcs + 2.0D0*(tins + tstl)

    !  See Figure 8 and Section III.4, Morris
    ed = ttot / (2.0D0*tins/eins + (tcs+2.0D0*tstl)/estl)

    eyngeff = 1.0D0/ttot * 2.0D0*tstl*ed

end function eyngeff

! !!!!!!!!!!!!!!!!!!!!!!!!!!!!!!!!!!!!!!!!!!!!!!!!!!!!!!!!!!!!!!!!!!

function edoeeff(estl,eins,tins,tstl,tcs)

    !! Returns ratio of E_d to E_eff in Morris
    !! author: P J Knight, CCFE, Culham Science Centre
    !! author: J Morris, CCFE, Culham Science Centre
    !! This routine calculates the ratio of E_d to the effective Young's
    !! modulus, given in Morris, Section III.4. This is used to calculate
    !! the strain in the insulator.
    !! PROCESS Superconducting TF Coil Model, J. Morris, CCFE, 1st May 2014
    ! !!!!!!!!!!!!!!!!!!!!!!!!!!!!!!!!!!!!!!!!!!!!!!!

    use maths_library, only: eshellvol
    implicit none

    real(dp) :: edoeeff

    !  Arguments
    real(dp), intent(in) :: estl
    !! Young's modulus of steel (Pa)

    real(dp), intent(in) :: eins
    !! Young's modulus of insulator (Pa)
    
    real(dp), intent(in) :: tins
    !! Insulator wrap thickness (m)
    
    real(dp), intent(in) :: tstl
    !! Thickness of steel conduit (m)
    
    real(dp), intent(in) :: tcs
    !! Dimension of cable space area inside conduit (m)

    !  Local variables
    real(dp) :: ed,ttot,eeff

    ! !!!!!!!!!!!!!!!!!!!!!!!!!!!!!!!!!!!!!!!!!!!!!!!

    !  Total thickness of a turn
    ttot = tcs + 2.0D0*(tins + tstl)

    !  Code copied from eyngeff routine
    !  See Figure 8 and Section III.4, Morris
    ed = ttot / (2.0D0*tins/eins + (tcs+2.0D0*tstl)/estl)
    eeff = 1.0D0/ttot * 2.0D0*tstl*ed
    edoeeff = ed/eeff

end function edoeeff

! !!!!!!!!!!!!!!!!!!!!!!!!!!!!!!!!!!!!!!!!!!!!!!!!!!!!!!!!!!!!!!!!!!

function eyngzwp(estl,eins,ewp,tins,tstl,tcs)

    !! Finds the vertical Young's modulus of the TF coil winding pack
    !! author: P J Knight, CCFE, Culham Science Centre
    !! author: J Morris, CCFE, Culham Science Centre
    !! This routine calculates the vertical Young's modulus (Pa)
    !! of the TF coil in the winding pack section.
    !! PROCESS Superconducting TF Coil Model, J. Morris, CCFE, 1st May 2014
    !
    ! !!!!!!!!!!!!!!!!!!!!!!!!!!!!!!!!!!!!!!!!!!!!!!!

    implicit none

    real(dp) :: eyngzwp

    !  Arguments

    real(dp), intent(in) :: estl
    !! Young's modulus of steel (Pa)

    real(dp), intent(in) :: eins
    !! Young's modulus of insulator (Pa)
    
    real(dp), intent(in) :: ewp
    !! Young's modulus of windings (Pa)
    
    real(dp), intent(in) :: tins
    !! insulator wrap thickness (m)

    real(dp), intent(in) :: tstl
    !! thickness of steel conduit (m)

    real(dp), intent(in) :: tcs
    !! dimension of cable space area inside conduit (m)
 
    !  Local variables
    real(dp) :: ttot

    ! !!!!!!!!!!!!!!!!!!!!!!!!!!!!!!!!!!!!!!!!!!!!!!!

    ttot = tcs + 2.0D0*(tins + tstl)

    eyngzwp = ewp*tcs*tcs &
              + estl*( (tcs + 2.0D0*tstl)**2 - tcs*tcs ) &
              + eins*( (tcs + 2.0D0*(tstl + tins))**2 - (tcs + 2.0D0*tstl)**2 )

    eyngzwp = eyngzwp / (ttot*ttot)
    
end function eyngzwp

! !!!!!!!!!!!!!!!!!!!!!!!!!!!!!!!!!!!!!!!!!!!!!!!!!!!!!!!!!!!!!!!!!!

subroutine eyngparallel(eyoung_j_1, a_1, poisson_j_perp_1, & ! Inputs
                        eyoung_j_2, a_2, poisson_j_perp_2, & ! Inputs
                        eyoung_j_3, a_3, poisson_j_perp_3)   ! Outputs
      
    !! Author : C. Swanson, PPPL
    !! January 2022
    !! See Issue #1205
    !! This subroutine gives the smeared elastic properties of two 
    !! members that are carrying a force in parallel with each other.
    !! The force goes in direction j.
    !! Members 1 and 2 are the individual members to be smeared. 
    !! Member 3 is the effective smeared member (output).
    !! This is pretty easy because the smeared properties are simply
    !! the average weighted by the cross-sectional areas perpendicular
    !! to j. 
    !! The assumption is that the strains in j are equal.
    !! If you're dealing with anisotropy, please pay attention to the
    !! fact that the specific Young's Modulus used here is that in 
    !! the j direction, and the specific Poisson's ratio used here is
    !! that between the j and transverse directions in that order.
    !! (transverse strain / j strain, under j stress)
    !! The smeared Poisson's ratio is computed assuming the transverse
    !! dynamics are isotropic, and that the two members are free to 
    !! shrink/expand under Poisson effects without interference from
    !! each other. This may not be true of your case.
    !!
    !! To build up a composite smeared member of any number of 
    !! individual members, you can pass the same properties for 
    !! members 2 and 3, and call it successively, using the properties
    !! of each member as the first triplet of arguments. This way, the 
    !! last triplet acts as a "working sum":
    !! call eyngparallel(triplet1, triplet2, tripletOUT)
    !! call eyngparallel(triplet3, tripletOUT, tripletOUT)
    !! call eyngparallel(triplet4, tripletOUT, tripletOUT)
    !! ... etc.
    !! So that tripletOUT would eventually have the smeared properties
    !! of the total composite member.
    ! !!!!!!!!!!!!!!!!!!!!!!!!!!!!!!!!!!!!!!!!!!!!!!!
    
    implicit none
        
    ! Inputs
    ! ---
    real(dp), intent(in) :: eyoung_j_1,eyoung_j_2
    !! Young's modulus of members 1,2 in the j direction [Pa]
    
    real(dp), intent(in) :: a_1,a_2
    !! Cross-sectional area of members 1,2 in the j direction
    !! [m^2, or consistent units]
    
    real(dp), intent(in) :: poisson_j_perp_1,poisson_j_perp_2
    !! Poisson's ratio between the j and transverse directions,
    !! in that order, of members 1,2
    !! (transverse strain / j strain, under j stress)
    
    ! Outputs
    ! ---
    real(dp), intent(in out) :: eyoung_j_3
    !! Young's modulus of composite member in the j direction [Pa]
    
    real(dp), intent(in out) :: a_3
    !! Cross-sectional area of composite member 1 in the j direction
    !! [m^2, or consistent units]
    
    real(dp), intent(in out) :: poisson_j_perp_3
    !! Poisson's ratio between the j and transverse directions,
    !! in that order, of composite member
    !! (transverse strain / j strain, under j stress)

    poisson_j_perp_3 = (poisson_j_perp_1 * a_1 + poisson_j_perp_2 * a_2) / (a_1 + a_2)
    eyoung_j_3 = (eyoung_j_1 * a_1 + eyoung_j_2 * a_2) / (a_1 + a_2)
    a_3 = a_1 + a_2
    
end subroutine eyngparallel

! !!!!!!!!!!!!!!!!!!!!!!!!!!!!!!!!!!!!!!!!!!!!!!!!!!!!!!!!!!!!!!!!!!

subroutine eyngseries(eyoung_j_1, l_1, poisson_j_perp_1, & ! Inputs
                      eyoung_j_2, l_2, poisson_j_perp_2, & ! Inputs
                      eyoung_j_3, l_3, poisson_j_perp_3)   ! Outputs
      
    !! Author : C. Swanson, PPPL
    !! January 2022
    !! See Issue #1205
    !! This subroutine gives the smeared elastic properties of two 
    !! members that are carrying a force in series with each other.
    !! The force goes in direction j.
    !! The assumption is that the stresses in j are equal.
    !! The smeared Young's modulus is the inverse of the average of
    !! the inverse of the Young's moduli, weighted by the length
    !! of the members in j.
    !! Members 1 and 2 are the individual members to be smeared. 
    !! Member 3 is the effective smeared member (output).
    !! The smeared Poisson's ratio is the averaged of the Poisson's
    !! ratios, weighted by the quantity (Young's modulus / length of
    !! the members in j).
    !! 
    !! If you're dealing with anisotropy, please pay attention to the
    !! fact that the specific Young's Modulus used here is that in 
    !! the j direction, and the specific Poisson's ratio used here is
    !! that between the j and transverse directions in that order.
    !! (transverse strain / j strain, under j stress)
    !! The smeared Poisson's ratio is computed assuming the transverse
    !! dynamics are isotropic, and that the two members are free to 
    !! shrink/expand under Poisson effects without interference from
    !! each other. This may not be true of your case.
    !!
    !! To build up a composite smeared member of any number of 
    !! individual members, you can pass the same properties for 
    !! members 2 and 3, and call it successively, using the properties
    !! of each member as the first triplet of arguments. This way, the 
    !! last triplet acts as a "working sum":
    !! call eyngseries(triplet1, triplet2, tripletOUT)
    !! call eyngseries(triplet3, tripletOUT, tripletOUT)
    !! call eyngseries(triplet4, tripletOUT, tripletOUT)
    !! ... etc.
    !! So that tripletOUT would eventually have the smeared properties
    !! of the total composite member.
    ! !!!!!!!!!!!!!!!!!!!!!!!!!!!!!!!!!!!!!!!!!!!!!!!
    
    implicit none
    
    ! Inputs
    ! ---
    real(dp), intent(in) :: eyoung_j_1,eyoung_j_2
    !! Young's modulus of members 1,2 in the j direction [Pa]
    
    real(dp), intent(in) :: l_1,l_2
    !! Length of members 1,2 in the j direction
    !! [m, or consistent units]
    
    real(dp), intent(in) :: poisson_j_perp_1,poisson_j_perp_2
    !! Poisson's ratio between the j and transverse directions,
    !! in that order, of members 1,2
    !! (transverse strain / j strain, under j stress)
    
    ! Outputs
    ! ---
    real(dp), intent(in out) :: eyoung_j_3
    !! Young's modulus of composite member in the j direction [Pa]
    
    real(dp), intent(in out) :: l_3
    !! Length of composite member in the j direction
    !! [m, or consistent units]
    
    real(dp), intent(in out) :: poisson_j_perp_3
    !! Poisson's ratio between the j and transverse directions,
    !! in that order, of composite member
    !! (transverse strain / j strain, under j stress)

    if ( eyoung_j_1*eyoung_j_2 == 0 ) then
      !poisson_j_perp_3 = 0
      if ( eyoung_j_1 == 0) then
        poisson_j_perp_3 = poisson_j_perp_1 
      else
        poisson_j_perp_3 = poisson_j_perp_2 ! 
      end if
      eyoung_j_3 = 0
      l_3 = l_1 + l_2
    else 
      poisson_j_perp_3 = (poisson_j_perp_1*l_1/eyoung_j_1 + poisson_j_perp_2*l_2/eyoung_j_2) / (l_1/eyoung_j_1 + l_2/eyoung_j_2)
      eyoung_j_3 = (l_1 + l_2) / (l_1/eyoung_j_1 + l_2/eyoung_j_2)
      l_3 = l_1 + l_2
    end if
    
end subroutine eyngseries

! !!!!!!!!!!!!!!!!!!!!!!!!!!!!!!!!!!!!!!!!!!!!!!!!!!!!!!!!!!!!!!!!!!

function sig_tresca(sx,sy,sz)
    !! Calculates Maximum shear stress in a TF coil, for the Tresca yield criterion
    !! author: S Kahn
    ! !!!!!!!!!!!!!!!!!!!!!!!!!!!!!!!!!!!!!!!!!!!!!!!

    implicit none

    ! OUTPUT
    real(dp) :: sig_tresca

    !  Arguments
    real(dp), intent(in) :: sx
    !! In-plane stress in X direction [Pa]

    real(dp), intent(in) :: sy
    !! In-plane stress in Y direction [Pa]
    
    real(dp), intent(in) :: sz
    !! In-plane stress in Z direction [Pa]
    ! !!!!!!!!!!!!!!!!!!!!!!!!!!!!!!!!!!!!!!!!!!!!!!!

    sig_tresca = max(ABS(sx-sy), ABS(sx-sz), ABS(sy-sz))

end function sig_tresca

! !!!!!!!!!!!!!!!!!!!!!!!!!!!!!!!!!!!!!!!!!!!!!!!!!!!!!!!!!!!!!!!!!!

function sigvm(sx,sy,sz,txy,txz,tyz)

    !! Calculates Von Mises stress in a TF coil
    !! author: P J Knight, CCFE, Culham Science Centre
    !! author: B Reimer, FEDC
    !! This routine calculates the Von Mises combination of
    !! stresses (Pa) in a TF coil.
    !! AEA FUS 251: A User's Guide to the PROCESS Systems Code
    ! !!!!!!!!!!!!!!!!!!!!!!!!!!!!!!!!!!!!!!!!!!!!!!!

    implicit none

    ! OUTPUT
    real(dp) :: sigvm

    !  Arguments
    real(dp), intent(in) :: sx
    !! In-plane stress in X direction [Pa]

    real(dp), intent(in) :: sy
    !! In-plane stress in Y direction [Pa]
    
    real(dp), intent(in) :: sz
    !! In-plane stress in Z direction [Pa]
    
    real(dp), intent(in) :: txy
    !! Out of plane stress in X-Y plane [Pa]
    
    real(dp), intent(in) :: txz
    !! Out of plane stress in X-Z plane [Pa]
    
    real(dp), intent(in) :: tyz
    !! Out of plane stress in Y-Z plane [Pa]

    ! !!!!!!!!!!!!!!!!!!!!!!!!!!!!!!!!!!!!!!!!!!!!!!!

    sigvm = sqrt( 0.5D0 * ( (sx-sy)**2 + (sx-sz)**2 + (sz-sy)**2 &
                + 6.0D0*(txy**2 + txz**2 + tyz**2) ) )

end function sigvm

! !!!!!!!!!!!!!!!!!!!!!!!!!!!!!!!!!!!!!!!!!!!!!!!!!!!!!!!!!!!!!!!!!!

subroutine coilshap

    !! Calculates the TF coil shape
    !! Calculates the shape of the INSIDE of the TF coil. The coil is
    !! approximated by a straight inboard section and four elliptical arcs
    !! This is a totally ad hoc model, with no physics or engineering basis.
    !!
    !! The referenced equations can be found in draft/unpublished document
    !! attached in GitLab to issue #1328.
    use physics_variables, only: i_single_null, rminor, rmajor, itart
    use build_variables, only: hmax, hpfu, tfcth, r_tf_outboard_mid, &
        r_tf_inboard_mid, tfthko, r_cp_top, r_tf_inboard_out
    use tfcoil_variables, only: yarc, xarc, tfleng, tfa, tfb, i_tf_shape
    use constants, only: pi
    implicit none

    !  Arguments
    !  Local variables
    real(dp), parameter :: fstraight = 0.6D0
    real(dp) :: aa, bb
    integer :: ii
    ! !!!!!!!!!!!!!!!!!!!!!!!!!!!!!!!!!!!!!!!!!!!!!!!


    if ( i_tf_shape == 1 .and. itart == 0 ) then
    ! PROCESS D-shape parametrisation
        
        ! X position of the arcs, eq(21)
        ! The xarc/yarc are defined in the INSIDE part of the TF
        xarc(1) = r_tf_inboard_out
        xarc(2) = rmajor - 0.2D0*rminor
        xarc(3) = r_tf_outboard_in
        xarc(4) = xarc(2)
        xarc(5) = xarc(1)

        ! Height of straight section as a fraction of the coil inner height
        if ( i_single_null == 0 ) then
            ! Double null
            yarc(1) = fstraight * hmax
            yarc(2) = hmax
            yarc(3) = 0
            yarc(4) = -hmax
            yarc(5) = -fstraight * hmax
        else
            ! Single null
            yarc(1) = fstraight * (hpfu - tfcth)
            yarc(2) = hpfu - tfcth
            yarc(3) = 0
            yarc(4) = -hmax
            yarc(5) = -fstraight * hmax
        end if

        ! Horizontal and vertical radii of inside edge of TF coil
        ! Arcs are numbered clockwise:
        ! 1=upper inboard, 2=upper outboard, 3=lower ouboard, 4=lower inboard
        ! 'tfleng' is the length of the coil midline.
        tfleng = yarc(1) - yarc(5)
        do ii = 1, 4
            tfa(ii) = abs(xarc(ii+1) - xarc(ii))
            tfb(ii) = abs(yarc(ii+1) - yarc(ii))
            ! Radii and length of midline of coil segments
            aa = tfa(ii) + 0.5D0*tfcth
            bb = tfb(ii) + 0.5D0*tfcth
            tfleng = tfleng + 0.25d0 * circumference(aa,bb)
            ! note: final tfleng includes inboard leg length; eq(22)
        end do


    ! Centrepost with D-shaped
    ! ---
    else if ( i_tf_shape == 1 .and. itart == 1  ) then
        
        ! X position of the arcs, eq(23) and text before it
        xarc(1) = r_cp_top
        xarc(2) = rmajor - 0.2D0*rminor
        xarc(3) = r_tf_outboard_in
        xarc(4) = xarc(2)
        xarc(5) = xarc(1)

        ! Double null, eq(23) and text before it
        yarc(1) = hpfu - tfcth
        yarc(2) = hpfu - tfcth
        yarc(3) = 0
        yarc(4) = -hmax
        yarc(5) = -hmax

        ! TF middle circumference
        tfleng = 2*(xarc(2) - xarc(1))

        do ii = 2, 3 
           tfa(ii) = abs(xarc(ii+1) - xarc(ii))
           tfb(ii) = abs(yarc(ii+1) - yarc(ii))
   
           ! Radii and length of midline of coil segments
           aa = tfa(ii) + 0.5D0 * tfthko
           bb = tfb(ii) + 0.5D0 * tfthko
           tfleng = tfleng + 0.25d0 * circumference(aa,bb)
           ! IMPORTANT : THE CENTREPOST LENGTH IS NOT INCLUDED IN TFLENG FOR TART; eq(24)
        end do
    ! ---

    
    ! Picture frame coil
    ! ---
    else if ( i_tf_shape == 2 ) then
 
        ! X position of the arcs
        if ( itart == 0 ) xarc(1) = r_tf_inboard_out  
        if ( itart == 1 ) xarc(1) = r_cp_top        
        xarc(2) = r_tf_outboard_in 
        xarc(3) = xarc(2)
        xarc(4) = xarc(2)
        xarc(5) = xarc(1)

        ! Y position of the arcs
        yarc(1) = hpfu - tfcth
        yarc(2) = hpfu - tfcth
        yarc(3) = 0
        yarc(4) = -hmax
        yarc(5) = -hmax

        ! TF middle circumference
        ! IMPORTANT : THE CENTREPOST LENGTH IS NOT INCLUDED IN TFLENG FOR TART 
        if ( itart == 0 ) tfleng = 2.0D0 * ( 2.0D0*hmax + tfcth  + r_tf_outboard_mid - r_tf_inboard_mid )  ! eq(25)
        if ( itart == 1 ) tfleng = hmax + hpfu + 2.0D0 * ( r_tf_outboard_mid - r_cp_top )  ! eq(26)
    end if
    ! ---

    contains
    function circumference(aaa,bbb)
        !! Calculate ellipse arc circumference using Ramanujan approximation (m)
        !!  See https://www.johndcook.com/blog/2013/05/05/ramanujan-circumference-ellipse/
        !!  for a discussion of the precision of the formula 

        real(dp) :: circumference
        real(dp), intent(in) :: aaa, bbb
        real(dp) :: hh
        hh = ( aaa - bbb )**2 / ( aaa + bbb )**2
        circumference = pi* ( aaa + bbb ) * ( 1.0D0 + (3.0D0*hh)/(10.0D0 + sqrt(4.0D0 - 3.0D0*hh)) )

    end function

end subroutine coilshap

! !!!!!!!!!!!!!!!!!!!!!!!!!!!!!!!!!!!!!!!!!!!!!!!!!!!!!!!!!!!!!!!!!!

subroutine tfcind(tfthk)

    !! Calculates the self inductance of a TF coil
    !! tfthk        : input real : TF coil thickness (m)
    !! This routine calculates the self inductance of a TF coil
    !! approximated by a straight inboard section and two elliptical arcs.
    !! The inductance of the TFC (considered as a single axisymmetric turn)
    !! is calculated by numerical integration over the cross-sectional area.
    !! The contribution from the cross-sectional area of the
    !! coil itself is calculated by taking the field as B(r)/2.
    !! The field in the bore is calculated for unit current.
    !! Top/bottom symmetry is assumed.
    use tfcoil_variables, only: yarc, xarc, tfind
    use constants, only: pi, rmu0
    implicit none
    !  Arguments
    real(dp), intent(in) :: tfthk

    !  Local variables
    integer, parameter :: nintervals = 100
    integer :: i
    real(dp) :: ai, ao, bi, bo, x0, y0, h_bore, h_thick, dr, r, b

    ! !!!!!!!!!!!!!!!!!!!!!!!!!!!!!!!!!!!!!!!!!!!!!!!

    ! Initialise inductance
    tfind = 0.0D0
    ! Integrate over the whole TF area, including the coil thickness.
    x0 = xarc(2)
    y0 = yarc(2)

    ! Minor and major radii of the inside and outside perimeters of the the
    ! Inboard leg and arc.
    ! Average the upper and lower halves, which are different in the
    ! single null case
    ai = xarc(2) - xarc(1)
    bi = (yarc(2)-yarc(4))/2.0d0 - yarc(1)
    ao = ai + tfthk
    bo = bi + tfthk
    ! Interval used for integration
    dr = ao / dble(nintervals)
    ! Start both integrals from the centre-point where the arcs join.
    ! Initialise major radius
    r = x0 - dr/2.0d0
    do i = 1,nintervals
        ! Field in the bore for unit current
        b = rmu0/(2.0D0*pi*r)
        ! Find out if there is a bore
        if (x0-r < ai) then
            h_bore = y0 + bi * sqrt(1 - ((r-x0)/ai)**2)
            h_thick = bo * sqrt(1 - ((r-x0)/ao)**2) - h_bore
        else
            h_bore = 0.0d0
            ! Include the contribution from the straight section
            h_thick = bo * sqrt(1 - ((r-x0)/ao)**2) + yarc(1)
        end if
        ! Assume B in TF coil = 1/2  B in bore
        ! Multiply by 2 for upper and lower halves of coil
        tfind = tfind + b*dr*(2.0D0*h_bore + h_thick)
        r = r - dr
    end do

    ! Outboard arc
    ai = xarc(3) - xarc(2)
    bi = (yarc(2) - yarc(4))/2.0d0
    ao = ai + tfthk
    bo = bi + tfthk
    dr = ao / dble(nintervals)
    ! Initialise major radius
    r = x0 + dr/2.0d0
    do i = 1,nintervals
        ! Field in the bore for unit current
        b = rmu0/(2.0D0*pi*r)
        ! Find out if there is a bore
        if (r-x0 < ai) then
            h_bore = y0 + bi * sqrt(1 - ((r-x0)/ai)**2)
            h_thick = bo * sqrt(1 - ((r-x0)/ao)**2) - h_bore
        else
            h_bore = 0.0d0
            h_thick = bo * sqrt(1 - ((r-x0)/ao)**2)
        end if
        ! Assume B in TF coil = 1/2  B in bore
        ! Multiply by 2 for upper and lower halves of coil
        tfind = tfind + b*dr*(2.0D0*h_bore + h_thick)
        r=r+dr
    end do

end subroutine tfcind

! !!!!!!!!!!!!!!!!!!!!!!!!!!!!!!!!!!!!!!!!!!!!!!!!!!!!!!!!!!!!!!!!!!

subroutine outtf(outfile, peaktfflag)

    !! Writes superconducting TF coil output to file
    !! author: P J Knight, CCFE, Culham Science Centre
    !! outfile : input integer : output file unit
    !! peaktfflag : input integer : warning flag from peak TF calculation
    !! This routine writes the superconducting TF coil results
    !! to the output file.
    !! PROCESS Superconducting TF Coil Model, J. Morris, CCFE, 1st May 2014
    !
    ! !!!!!!!!!!!!!!!!!!!!!!!!!!!!!!!!!!!!!!!!!!!!!!!
    use rebco_variables, only: solder_area, copperA_m2, coppera_m2_max, &
        copper_rrr
    use error_handling, only: report_error
    use build_variables, only: hmax, r_tf_inboard_mid, r_tf_outboard_mid, &
        tfcth, tfthko, r_cp_top, r_tf_inboard_in, r_tf_inboard_out, f_r_cp
    use process_output, only: int2char, ovarre, ocmmnt, oblnkl, ovarin, osubhd, &
        ovarrf, obuild
    use numerics, only: icc
    use tfcoil_variables, only: wwp1, whttf, yarc, xarc, &
        windstrain, wwp2, whtconsh, tftort, whtconcu, ritfc, &
        tfinsgap, deflect, vtfskv, tmaxpro, fcutfsu, t_conductor, &
        tinstf, n_tf_turn, cforce, i_tf_turns_integer, tdmptf, &
        oacdcp, estotftgj, n_tf, whtconin, jwptf, tfa, &
        tficrn, n_layer, tfleng, thwcndut, casthi, sigvvall, &
        thkcas, casths, vforce, n_pancake, aswp, aiwp, tfareain, acasetf, &
        vftf, eyzwp, thicndut, dhecoil, insstrain, taucq, ripmax, &
        whtconsc, sig_tf_case_max, bmaxtfrp, vdalw, dr_tf_wp, whtcas, whtcon, &
        ripple, i_tf_tresca, bmaxtf, awphec, avwp, aiwp, acond, acndttf, &
        i_tf_sc_mat, voltfleg, vol_cond_cp, tflegres, tcpav, prescp, i_tf_sup, &
        cpttf, cdtfleg, whttflgs, whtcp, i_tf_bucking, tlegav, rhotfleg, rhocp, &
        presleg, i_tf_shape, fcoolcp, pres_joints, tmargtf, tmargmin_tf, &
        f_vforce_inboard, vforce_outboard, acstf, t_turn_tf, eyoung_res_tf_buck, &
        sig_tf_wp_max
    use physics_variables, only: itart
    use constants, only: mfile, pi
    implicit none

    !  Arguments

    integer, intent(in) :: outfile, peaktfflag

    !  Local variables

    integer :: ii

    real(dp) :: ap
    
    real(dp) :: radius
    !! Local variable used for the radial build [m]

    character(len=1) :: intstring

    ! !!!!!!!!!!!!!!!!!!!!!!!!!!!!!!!!!!!!!!!!!!!!!!!

     
    ! General coil parameters
    call osubhd(outfile,'TF design')
    call ovarin(outfile,'Conductor technology','(i_tf_sup)',i_tf_sup)
    select case (i_tf_sup)
        case (0)
            call ocmmnt(outfile,'  -> Resitive coil : Water cooled copper (GLIDCOP AL-15)')
        case (1)
            call ocmmnt(outfile,'  -> Superconducting coil (SC)')
        case (2)
            call ocmmnt(outfile,'  -> Reisitive coil : Helium cooled aluminium')
    end select

    ! SC material scaling 
    if ( i_tf_sup == 1 ) then
        call ovarin(outfile,'Superconductor material','(i_tf_sc_mat)',i_tf_sc_mat)
        select case (i_tf_sc_mat)
            case (1)
                call ocmmnt(outfile,'  -> ITER Nb3Sn critical surface model')
            case (2)
                call ocmmnt(outfile,'  -> Bi-2212 high temperature superconductor')
            case (3)
                call ocmmnt(outfile,'  -> NbTi')
            case (4)
                call ocmmnt(outfile, &
                '  -> ITER Nb3Sn critical surface model, user-defined parameters')
            case (5)
                call ocmmnt(outfile, '  -> WST Nb3Sn')
            case (6)
                call ocmmnt(outfile, &
                    '  -> High temperature superconductor: REBCO HTS tape in CroCo strand')
            case (7)
                call ocmmnt(outfile, & 
                    '  ->  Durham Ginzburg-Landau critical surface model for Nb-Ti')
            case (8)
                call ocmmnt(outfile, & 
                    '  ->  Durham Ginzburg-Landau critical surface model for REBCO')
            case (9)
                call ocmmnt(outfile, & 
                    '  ->  Hazelton experimental data + Zhai conceptual model for REBCO')
        end select
    end if

    ! Joints strategy
    call ovarin(outfile,'Presence of TF demountable joints','(itart)',itart)
    if ( itart == 1 ) then
        call ocmmnt(outfile,'  -> TF coil made of a Centerpost (CP) and outer legs')
        call ocmmnt(outfile,'     interfaced with demountable joints')
    else 
        call ocmmnt(outfile,'  -> Coils without demountable joints')
    end if

    ! Centring forces support strategy
    call ovarin(outfile,'TF inboard leg support strategy','(i_tf_bucking)', i_tf_bucking)
    select case ( i_tf_bucking )
        case (0)
            call ocmmnt(outfile,'  -> No support structure')
        case (1)
            if ( i_tf_sup == 1 ) then
                call ocmmnt(outfile,'  -> Steel casing')
            else if ( abs( eyoung_res_tf_buck - 205.0D9 ) < epsilon(eyoung_res_tf_buck) ) then
                call ocmmnt(outfile,'  -> Steel bucking cylinder')
            else 
                call ocmmnt(outfile,'  -> Bucking cylinder')
            end if
        case (2,3)
            call ocmmnt(outfile,'  -> TF in contact with CS (bucked and weged design)')
    end select

    ! TF coil geometry
    call osubhd(outfile,'TF coil Geometry :')
    call ovarin(outfile,'Number of TF coils','(n_tf)', int(n_tf))
    call ovarre(outfile,'Inboard leg centre radius (m)','(r_tf_inboard_mid)',r_tf_inboard_mid, 'OP ')
    call ovarre(outfile,'Outboard leg centre radius (m)','(r_tf_outboard_mid)',r_tf_outboard_mid, 'OP ')
    call ovarre(outfile,'Total inboard leg radial thickness (m)','(tfcth)',tfcth)
    call ovarre(outfile,'Total outboard leg radial thickness (m)','(tfthko)',tfthko)
    call ovarre(outfile,'Outboard leg toroidal thickness (m)','(tftort)',tftort, 'OP ')
    call ovarre(outfile,'Maximum inboard edge height (m)','(hmax)',hmax, 'OP ')
    if ( itart == 1 ) then
        call ovarre(outfile,'Mean coil circumference (inboard leg not included) (m)','(tfleng)',tfleng, 'OP ')
    else
        call ovarre(outfile,'Mean coil circumference (including inboard leg length) (m)','(tfleng)',tfleng, 'OP ')
    end if
    
    ! Vertical shape
    call ovarin(outfile,'Vertical TF shape','(i_tf_shape)',i_tf_shape)
    if ( i_tf_shape == 1 ) then
        call oblnkl(outfile)
        call ocmmnt(outfile,'D-shape coil, inner surface shape approximated by')
        call ocmmnt(outfile,'by a straight segment and elliptical arcs between the following points:')
        call oblnkl(outfile)
    else if ( i_tf_shape == 2 ) then 
        call oblnkl(outfile)
        call ocmmnt(outfile,'Picture frame coil, inner surface approximated by')
        call ocmmnt(outfile,'by a straight segment between the following points:')
        call oblnkl(outfile)
    end if

    write(outfile,10)
    10  format(t2,'point',t16,'x(m)',t31,'y(m)')
    do ii = 1,5
        write(outfile,20) ii,xarc(ii),yarc(ii)
        intstring = int2char(ii)
        call ovarre(mfile,'TF coil arc point '//intstring//' R (m)', '(xarc('//intstring//'))',xarc(ii))
        call ovarre(mfile,'TF coil arc point '//intstring//' Z (m)', '(yarc('//intstring//'))',yarc(ii))
    end do
    20 format(i4,t10,f10.3,t25,f10.3)      

    ! CP tapering geometry
    if ( itart == 1 .and. i_tf_sup /= 1 ) then
        call osubhd(outfile,'Tapered Centrepost TF coil Dimensions:')
        call ovarre(outfile,'TF coil centrepost outer radius at midplane (m)','(r_tf_inboard_out)',r_tf_inboard_out)
        call ovarre(outfile,'TF coil centrepost outer radius at its top (m)','(r_cp_top)',r_cp_top)
        call ovarre(outfile,'Top/miplane TF CP radius ratio (-)','(f_r_cp)', f_r_cp)
        call ovarre(outfile,'Distance from the midplane to the top of the tapered section (m)','(h_cp_top)',h_cp_top)
        call ovarre(outfile,'Distance from the midplane to the top of the centrepost (m)','(hmax + tfthko)',hmax + tfthko)
    end if

    ! Turn/WP gemoetry
    if ( i_tf_sup == 1 ) then

        ! Total material fraction
        call osubhd(outfile,'Global material area/fractions:')
        call ovarre(outfile,'TF cross-section (total) (m2)','(tfareain)', tfareain)
        call ovarre(outfile,'Total steel cross-section (m2)','(a_tf_steel*n_tf)',a_tf_steel*n_tf)
        call ovarre(outfile,'Total steel TF fraction','(f_tf_steel)',f_tf_steel)
        call ovarre(outfile,'Total Insulation cross-section (total) (m2)','(a_tf_ins*n_tf)',a_tf_ins*n_tf)
        call ovarre(outfile,'Total Insulation fraction','(f_tf_ins)',f_tf_ins)
        
        ! External casing
        call osubhd(outfile,'External steel Case Information :')
        call ovarre(outfile,'Casing cross section area (per leg) (m2)','(acasetf)',acasetf)
        call ovarre(outfile,'Inboard leg case plasma side wall thickness (m)','(casthi)',casthi)
        call ovarre(outfile,'Inboard leg case inboard "nose" thickness (m)','(thkcas)',thkcas)
        call ovarre(outfile,'Inboard leg case sidewall thickness at its narrowest point (m)','(casths)',casths)
        call ovarre(outfile,'External case mass per coil (kg)','(whtcas)',whtcas, 'OP ')

        ! Winding pack structure
        call osubhd(outfile,'TF winding pack (WP) geometry:')
        call ovarre(outfile,'WP cross section area with insulation and insertion (per coil) (m2)','(awpc)',awpc)
        call ovarre(outfile,'WP cross section area (per coil) (m2)','(aswp)', awptf)
        call ovarre(outfile,'Winding pack radial thickness (m)','(dr_tf_wp)',dr_tf_wp, 'OP ')
        if (  i_tf_turns_integer == 1 ) then
            call ovarre(outfile, 'Winding pack toroidal width (m)', '(wwp1)', wwp1, 'OP ')
        else
            call ovarre(outfile,'Winding pack toroidal width 1 (m)','(wwp1)',wwp1, 'OP ')
            call ovarre(outfile,'Winding pack toroidal width 2 (m)','(wwp2)',wwp2, 'OP ')
        end if
        call ovarre(outfile,'Ground wall insulation thickness (m)','(tinstf)',tinstf)
        call ovarre(outfile,'Winding pack insertion gap (m)','(tfinsgap)',tfinsgap)
       
        ! WP material fraction        
        call osubhd(outfile,'TF winding pack (WP) material area/fractions:')
        call ovarre(outfile,'Steel WP cross-section (total) (m2)','(aswp*n_tf)',aswp*n_tf)
        call ovarre(outfile,'Steel WP fraction','(aswp/awpc)',aswp/awpc)
        call ovarre(outfile,'Insulation WP fraction','(aiwp/awpc)',aiwp/awpc)
        call ovarre(outfile,'Cable WP fraction','((awpc-aswp-aiwp)/awpc)',(awpc-aswp-aiwp)/awpc)

        ! Number of turns
        call osubhd(outfile,'WP turn information:')    
        call ovarin(outfile,'Turn parametrisation', '(i_tf_turns_integer)', i_tf_turns_integer)
        if ( i_tf_turns_integer == 0 ) then 
            call ocmmnt(outfile,'  Non-integer number of turns')
        else 
            call ocmmnt(outfile,'  Integer number of turns')
        end if
        call ovarre(outfile,'Number of turns per TF coil','(n_tf_turn)',n_tf_turn, 'OP ')
        if ( i_tf_turns_integer == 1 ) then
            call ovarin(outfile, 'Number of TF pancakes', '(n_pancake)', n_pancake)
            call ovarin(outfile, 'Number of TF layers', '(n_layer)', n_layer)
        end if    
        call oblnkl(outfile)

        if ( i_tf_turns_integer == 1 ) then
            call ovarre(outfile, 'Radial width of turn (m)', '(t_turn_radial)', t_turn_radial)
            call ovarre(outfile, 'Toroidal width of turn (m)', '(t_turn_toroidal)', t_turn_toroidal)
            call ovarre(outfile, 'Radial width of conductor (m)', '(elonductor_radial)', t_conductor_radial, 'OP ')
            call ovarre(outfile, 'Toroidal width of conductor (m)', '(t_conductor_toroidal)', t_conductor_toroidal, 'OP ')
            call ovarre(outfile, 'Radial width of cable space', '(t_cable_radial)', t_cable_radial)
            call ovarre(outfile, 'Toroidal width of cable space', '(t_cable_toroidal)', t_cable_toroidal)
       else
            call ovarre(outfile,'Width of turn including inter-turn insulation (m)','(t_turn_tf)',t_turn_tf, 'OP ')
            call ovarre(outfile,'Width of conductor (square) (m)','(t_conductor)',t_conductor, 'OP ')
            call ovarre(outfile,'Width of space inside conductor (m)','(t_cable)',t_cable, 'OP ')
        end if
        call ovarre(outfile,'Steel conduit thickness (m)','(thwcndut)',thwcndut)
        call ovarre(outfile,'Inter-turn insulation thickness (m)','(thicndut)',thicndut)

        select case (i_tf_sc_mat)
        case (1,2,3,4,5,7,8,9)
            call osubhd(outfile,'Conductor information:')
            call ovarre(outfile,'Diameter of central helium channel in cable','(dhecoil)',dhecoil)
            call ocmmnt(outfile,'Fractions by area')
            call ovarre(outfile, 'internal area of the cable space', '(acstf)', acstf)
            call ovarre(outfile,'Coolant fraction in conductor excluding central channel','(vftf)',vftf)
            call ovarre(outfile,'Copper fraction of conductor','(fcutfsu)',fcutfsu)
            call ovarre(outfile,'Superconductor fraction of conductor','(1-fcutfsu)',1-fcutfsu)
            ! TODO
            !call ovarre(outfile,'Conductor fraction of winding pack','(acond/ap)',acond/ap, 'OP ')
            !call ovarre(outfile,'Conduit fraction of winding pack','(n_tf_turn*acndttf/ap)',n_tf_turn*acndttf/ap, 'OP ')
            !call ovarre(outfile,'Insulator fraction of winding pack','(aiwp/ap)',aiwp/ap, 'OP ')
            !call ovarre(outfile,'Helium area fraction of winding pack excluding central channel','(avwp/ap)',avwp/ap, 'OP ')
            !call ovarre(outfile,'Central helium channel area as fraction of winding pack','(awphec/ap)',awphec/ap, 'OP ')
            ap = acond + n_tf_turn*acndttf + aiwp + avwp + awphec
            call ovarrf(outfile,'Check total area fractions in winding pack = 1','', &
            (acond + n_tf_turn*acndttf + aiwp + avwp + awphec)/ap)
            call ovarrf(outfile,'minimum TF conductor temperature margin  (K)','(tmargmin_tf)',tmargmin_tf)
            call ovarrf(outfile,'TF conductor temperature margin (K)','(tmargtf)',tmargtf)

        end select
    else

        ! External casing
        call osubhd(outfile,'Bucking cylinder information:')
        call ovarre(outfile,'Casing cross section area (per leg) (m2)','(acasetf)',acasetf)
        call ovarre(outfile,'Inboard leg case plasma side wall thickness (m)','(casthi)',casthi)
        call ovarre(outfile,'Inboard leg bucking cylinder thickness (m)','(thkcas)',thkcas)

        ! Conductor layer geometry
        call osubhd(outfile,'Inboard TFC conductor sector geometry:')
        call ovarre(outfile,'Inboard TFC conductor sector area with gr insulation (per leg) (m2)' &
            ,'(awpc))',awpc)
        call ovarre(outfile,'Inboard TFC conductor sector area, NO ground & gap (per leg) (m2)','(awptf)',awptf )
        call ovarre(outfile,'Inboard conductor sector radial thickness (m)','(dr_tf_wp)',dr_tf_wp )
        if ( itart == 1 ) then 
            call ovarre(outfile,'Central collumn top conductor sector radial thickness (m)',&
                '(dr_tf_wp_top)',dr_tf_wp_top )
        end if
        call ovarre(outfile,'Ground wall insulation thickness (m)','(tinstf)', tinstf )
       
        ! Turn info
        call osubhd(outfile,'Coil turn information:')
        call ovarre(outfile,'Number of turns per TF leg','(n_tf_turn)',n_tf_turn)
        call ovarre(outfile,'Turn insulation thickness','(thicndut)',thicndut)
        call ovarre(outfile,'Mid-plane CP cooling fraction','(fcoolcp)',fcoolcp)
        call ovarre(outfile,'Outboard leg current per turn (A)','(cpttf)',cpttf)
        call ovarre(outfile,'Inboard leg conductor volume (m3)','(vol_cond_cp)',vol_cond_cp)
        call ovarre(outfile,'Outboard leg volume per coil (m3)','(voltfleg)',voltfleg)
    end if 

    ! Coil masses
    call osubhd(outfile,'TF coil mass:')    
    call ovarre(outfile,'Superconductor mass per coil (kg)','(whtconsc)',whtconsc, 'OP ')
    call ovarre(outfile,'Copper mass per coil (kg)','(whtconcu)',whtconcu, 'OP ')
    call ovarre(outfile,'Steel conduit mass per coil (kg)','(whtconsh)',whtconsh, 'OP ')
    call ovarre(outfile,'Conduit insulation mass per coil (kg)','(whtconin)',whtconin, 'OP ')
    if ( i_tf_sup == 1 ) then
        call ovarre(outfile,'Total conduit mass per coil (kg)','(whtcon)',whtcon, 'OP ')
    end if
    if ( itart ==  1 ) then
        call ovarre(outfile,'Mass of inboard legs (kg)','(whtcp)',whtcp)
        call ovarre(outfile,'Mass of outboard legs (kg)','(whttflgs)',whttflgs)
    end if 
    call ovarre(outfile,'Mass of each TF coil (kg)','(whttf/n_tf)',whttf/n_tf, 'OP ')
    call ovarre(outfile,'Total TF coil mass (kg)','(whttf)',whttf)

    ! TF current and field
    call osubhd(outfile,'Maximum B field and currents:')
    call ovarre(outfile,'Nominal peak field assuming toroidal symmetry (T)','(bmaxtf)',bmaxtf, 'OP ')
    call ovarre(outfile,'Total current in all TF coils (MA)','(ritfc/1.D6)',1.0D-6*ritfc, 'OP ')
    call ovarre(outfile,'TF coil current (summed over all coils) (A)','(ritfc)',ritfc)
    if ( i_tf_sup == 1 ) then
        call ovarre(outfile,'Actual peak field at discrete conductor (T)','(bmaxtfrp)',bmaxtfrp, 'OP ')
        call ovarre(outfile,'Winding pack current density (A/m2)','(jwptf)',jwptf, 'OP ')
    end if
    call ovarre(outfile,'Inboard leg mid-plane conductor current density (A/m2)','(oacdcp)',oacdcp)
    if ( itart == 1 ) then
        call ovarre(outfile,'Outboard leg conductor current density (A/m2)','(cdtfleg)',cdtfleg)    
    end if 
    call ovarre(outfile,'Total stored energy in TF coils (GJ)','(estotftgj)',estotftgj, 'OP ')


    ! TF forces
    call osubhd(outfile,'TF Forces:')
    call ovarre(outfile,'Inboard vertical tension per coil (N)','(vforce)',vforce, 'OP ')
    call ovarre(outfile,'Outboard vertical tension per coil (N)','(vforce_outboard)', vforce_outboard, 'OP ')
    call ovarre(outfile,'inboard vertical tension fraction (-)','(f_vforce_inboard)', f_vforce_inboard, 'OP ')
    call ovarre(outfile,'Centring force per coil (N/m)','(cforce)',cforce, 'OP ')

    ! Resistive coil parameters
    if ( i_tf_sup /= 1 ) then 
        call osubhd(outfile,'Resitive loss parameters:')
        if ( i_tf_sup == 0 ) then
            call ocmmnt(outfile,'Resistive Material : GLIDCOP AL-15 - Dispersion Strengthened Copper') 
        else if ( i_tf_sup == 2 ) then
            call ocmmnt(outfile,'Resistive Material : Pure Aluminium (99.999+ %)')
        end if

        if ( itart == 1 ) then
            call ovarre(outfile,'CP resistivity (ohm.m)','(rhocp)',rhocp)
            call ovarre(outfile,'Leg resistivity (ohm.m)','(rhotfleg)',rhotfleg)
            call ovarre(outfile,'CP resistive power loss (W)','(prescp)',prescp)
            call ovarre(outfile,'Leg resitive power loss, (per leg) (W)','(presleg)',presleg)
            call ovarre(outfile,'joints resistive power loss (W)','(pres_joints)',pres_joints)
            call ovarre(outfile,'Outboard leg resistance per coil (ohm)','(tflegres)',tflegres)
            call ovarre(outfile,'Average CP temperature (K)','(tcpav)',tcpav)
            call ovarre(outfile,'Average leg temperature (K)','(tlegav)',tlegav)
            
        else    
            call ovarre(outfile,'TF resistivity (ohm.m)','(prescp)',rhocp)
            call ovarre(outfile,'TF coil resistive power less (total) (ohm.m)','(prescp)',prescp)        
            call ovarre(outfile,'Average coil temperature (K)','(tcpav)',tcpav)
        end if 
    end if

    ! Ripple calculations
    call osubhd(outfile,'Ripple information:') 
    if ( i_tf_shape == 1 ) then

        if (peaktfflag == 1) then
            call report_error(144)
        else if (peaktfflag == 2) then
            call report_error(145)
        else
            continue
        end if
 
        call ovarre(outfile,'Max allowed ripple amplitude at plasma outboard midplane (%)','(ripmax)',ripmax)
        call ovarre(outfile,'Ripple amplitude at plasma outboard midplane (%)','(ripple)',ripple, 'OP ')
    else 
        call ovarre(outfile,'Max allowed ripple amplitude at plasma (%)','(ripmax)',ripmax)
        call ovarre(outfile,'Ripple at plasma edge (%)','(ripple)',ripple)
        call ocmmnt(outfile,'  Ripple calculation to be re-defined for picure frame coils') 
    end if 

    ! Quench information
    if ( i_tf_sup == 1 ) then
        call osubhd(outfile,'Quench information :')
        call ovarre(outfile,'Allowable stress in vacuum vessel (VV) due to quench (Pa)','(sigvvall)',sigvvall)
        call ovarre(outfile,'Minimum allowed quench time due to stress in VV (s)','(taucq)',taucq, 'OP ')
        call ovarre(outfile,'Actual quench time (or time constant) (s)','(tdmptf)',tdmptf)
        call ovarre(outfile,'Maximum allowed voltage during quench due to insulation (kV)', '(vdalw)', vdalw)
        call ovarre(outfile,'Actual quench voltage (kV)','(vtfskv)',vtfskv, 'OP ')

        select case (i_tf_sc_mat)
        case (1,2,3,4,5)
            call ovarre(outfile,'Maximum allowed temp rise during a quench (K)','(tmaxpro)', tmaxpro)
        case(6)
            call ocmmnt(outfile,'CroCo cable with jacket: ')

            if (any(icc == 75) ) then
                call ovarre(outfile,'Maximum permitted TF coil current / copper area (A/m2)', &
                '(copperA_m2_max)', copperA_m2_max)
            endif
            call ovarre(outfile,'Actual TF coil current / copper area (A/m2)', &
                                '(copperA_m2)', copperA_m2)

        end select        
    end if 

    ! TF coil radial build
    call osubhd(outfile,'Radial build of TF coil centre-line :')
    write(outfile,5)
    5   format(t43,'Thickness (m)',t60,'Outer radius (m)')

    radius = r_tf_inboard_in
    call obuild(outfile,'Innermost edge of TF coil',radius,radius)
    
    ! Radial build for SC TF coils
    if ( i_tf_sup == 1 ) then

        radius = radius + thkcas
        call obuild(outfile,'Coil case ("nose")',thkcas,radius,'(thkcas)')

        radius = radius + tfinsgap
        call obuild(outfile,'Insertion gap for winding pack',tfinsgap,radius,'(tfinsgap)')

        radius = radius + tinstf
        call obuild(outfile,'Winding pack ground insulation',tinstf,radius,'(tinstf)')
        
        radius = radius + 0.5D0*dr_tf_wp - tinstf - tfinsgap
        call obuild(outfile,'Winding - first half', dr_tf_wp/2d0-tinstf-tfinsgap, & 
            radius, '(dr_tf_wp/2-tinstf-tfinsgap)')

        radius = radius + 0.5D0*dr_tf_wp - tinstf - tfinsgap
        call obuild(outfile,'Winding - second half',dr_tf_wp/2d0-tinstf-tfinsgap, &
            radius,'(dr_tf_wp/2-tinstf-tfinsgap)')
            
        radius = radius + tinstf
        call obuild(outfile,'Winding pack insulation',tinstf,radius,'(tinstf)')
        
        radius = radius + tfinsgap
        call obuild(outfile,'Insertion gap for winding pack',tfinsgap,radius,'(tfinsgap)')
        
        radius = radius + casthi
        call obuild(outfile,'Plasma side case min radius',casthi,radius,'(casthi)')
        
        radius = radius / cos(pi/n_tf)
        call obuild(outfile,'Plasma side case max radius', r_tf_inboard_out, radius,'(r_tf_inboard_out)')


    ! Radial build for restive coil
    else    
        radius = radius + thkcas
        call obuild(outfile,'Coil bucking cylindre',thkcas,radius,'(thkcas)')

        radius = radius + tinstf
        call obuild(outfile,'Conductor ground insulation',tinstf,radius,'(tinstf)')
        
        radius = radius + 0.5D0*dr_tf_wp - tinstf
        call obuild(outfile,'Conductor - first half', dr_tf_wp/2d0 - tinstf, radius, &
            '(dr_tf_wp/2-tinstf)')

        radius = radius + 0.5D0*dr_tf_wp - tinstf
        call obuild(outfile,'Conductor - second half',dr_tf_wp/2d0-tinstf, &
            radius,'(dr_tf_wp/2-tinstf)')

        radius = radius + tinstf
        call obuild(outfile,'Conductor ground insulation',tinstf,radius,'(tinstf)')
        
        radius = radius + casthi
        call obuild(outfile,'Plasma side TF coil support',casthi,radius,'(casthi)')
    end if


    ! Radial build consistency check
    if ( abs( radius - r_tf_inboard_in - tfcth ) < 10.0D0 * epsilon(radius) ) then
        call ocmmnt(outfile,'TF coil dimensions are consistent')
    else
        call ocmmnt(outfile,'ERROR: TF coil dimensions are NOT consistent:')
        call ovarre(outfile,'Radius of plasma-facing side of inner leg SHOULD BE [m]','',r_tf_inboard_in + tfcth)
        call ovarre(outfile,'Inboard TF coil radial thickness [m]','(tfcth)',tfcth)
        call oblnkl(outfile)
    end if

    ! Top section TF coil radial build (itart = 1 only)
    if ( itart == 1 .and. i_tf_sup /= 1 ) then 

        call osubhd(outfile,'Radial build of TF coil at central collumn top :')
        write(outfile,5)

        ! Restart the radial build at bucking cylindre inner radius
        radius = r_tf_inboard_in
        call obuild(outfile,'Innermost edge of TF coil',radius,radius)
    
        radius = radius + thkcas
        call obuild(outfile,'Coil bucking cylindre',thkcas,radius,'(thkcas)')

        radius = radius + tinstf
        call obuild(outfile,'Conductor ground insulation',tinstf,radius,'(tinstf)')
        
        radius = radius + 0.5D0*dr_tf_wp_top - tinstf
        call obuild(outfile,'Conductor - first half', 0.5D0*dr_tf_wp_top - tinstf,&
             radius, '(dr_tf_wp_top/2-tinstf)')

        radius = radius + 0.5D0*dr_tf_wp_top - tinstf
        call obuild(outfile,'Conductor - second half', 0.5D0*dr_tf_wp_top - tinstf, &
            radius,'(dr_tf_wp_top/2-tinstf)')

        radius = radius + tinstf
        call obuild(outfile,'Conductor ground insulation',tinstf,radius,'(tinstf)')
            
        radius = radius + casthi
        call obuild(outfile,'Plasma side TF coil support',casthi,radius,'(casthi)')

        ! Consistency check
        if ( abs( radius - r_cp_top ) < epsilon(radius) ) then
            call ocmmnt(outfile,'Top TF coil dimensions are consistent')
        else 
            call ocmmnt(outfile,'ERROR: TF coil dimensions are NOT consistent:')
            call ovarre(outfile,'Radius of plasma-facing side of inner leg SHOULD BE [m]','',r_cp_top)
            call oblnkl(outfile)
        end if
    end if

end subroutine outtf

! !!!!!!!!!!!!!!!!!!!!!!!!!!!!!!!!!!!!!!!!!!!!!!!!!!!!!!!!!!!!!!!!!!

subroutine tfspcall(outfile,iprint)

    !! Routine to call the superconductor module for the TF coils
    !! outfile : input integer : Fortran output unit identifier
    !! iprint : input integer : Switch to write output to file (1=yes)
    use rebco_variables, only: copper_area, copper_thick, copperA_m2, &
        croco_id, croco_od, croco_od, croco_thick, hastelloy_area, &
        hastelloy_thickness, rebco_area, stack_thickness, tape_thickness, &
        tape_thickness, tape_width, tapes, rebco_thickness, solder_area
    use error_handling, only: idiags, fdiags, report_error
    use process_output, only: ovarre, ocmmnt, oheadr, oblnkl, ovarin
    use tfcoil_variables, only: tmargmin_tf, n_tf_turn, n_tf, vftf, &
        temp_margin, jwdgpro, tftmp, vtfskv, acndttf, dhecoil, tmaxpro, &
        tmargtf, thwcndut, t_conductor, fcutfsu, jwdgcrt, tdmptf, cpttf, &
        ritfc, jwptf, bmaxtfrp, tcritsc, acstf, strncon_tf, fhts, bcritsc, &
        i_tf_sc_mat, b_crit_upper_nbti, t_crit_nbti
    use superconductors, only: wstsc, current_sharing_rebco, itersc, jcrit_rebco, &
        jcrit_nbti, croco, bi2212, GL_nbti, GL_REBCO, HIJC_REBCO
    use global_variables, only: run_tests
    use constants, only: pi
    implicit none
    integer, intent(in) :: outfile, iprint

    !  Local variables
    real(dp) :: aturn, tfes, vdump

    ! Simple model REMOVED Issue #781
    ! if (tfc_model == 0) then
    !     vtfskv = 20.0D0
    !     return
    ! end if

    ! Stored energy (J) per coil (NOT a physical meaningful quantity)
    tfes = estotft / n_tf
    ! Cross-sectional area per turn
    aturn = ritfc/(jwptf*n_tf*n_tf_turn)    

    if(i_tf_sc_mat==6)then
        call supercon_croco(aturn,bmaxtfrp,cpttf,tftmp, &
        iprint, outfile,  &
        jwdgcrt,tmargtf)

        vtfskv = croco_voltage()/1.0D3  !  TFC Quench voltage in kV
        
    else
        call supercon(acstf,aturn,bmaxtfrp,vftf,fcutfsu,cpttf,jwptf,i_tf_sc_mat, &
        fhts,strncon_tf,tdmptf,tfes,tftmp,tmaxpro,bcritsc,tcritsc,iprint, &
        outfile,jwdgcrt,vdump,tmargtf)
        
        vtfskv = vdump/1.0D3            !  TFC Quench voltage in kV
    end if    

contains    

    subroutine supercon(acs,aturn,bmax,fhe,fcu,iop,jwp,isumat,fhts, &
        strain,tdmptf,tfes,thelium,tmax,bcritsc,tcritsc,iprint,outfile, &
        jwdgcrt,vd,tmarg)

        !! Routine to calculate the TF superconducting conductor  properties
        !! author: P J Knight, CCFE, Culham Science Centre
        !! author: J Galambos, ORNL
        !! author: R Kemp, CCFE, Culham Science Centre
        !! author: M Kovari, CCFE, Culham Science Centre
        !! author: J Miller, ORNL
        !! acs : input real : Cable space - inside area (m2)
        !! aturn : input real : Area per turn (i.e. entire jacketed conductor) (m2)
        !! bmax : input real : Peak field at conductor (T)
        !! fhe : input real : Fraction of cable space that is for He cooling
        !! fcu : input real : Fraction of conductor that is copper
        !! iop : input real : Operating current per turn (A)
        !! jwp : input real : Actual winding pack current density (A/m2)
        !! isumat : input integer : Switch for conductor type:
        !! 1 = ITER Nb3Sn, standard parameters,
        !! 2 = Bi-2212 High Temperature Superconductor,
        !! 3 = NbTi,
        !! 4 = ITER Nb3Sn, user-defined parameters
        !! 5 = WST Nb3Sn parameterisation
        !! 7 = Durham Ginzburg-Landau Nb-Ti parameterisation
        !! fhts    : input real : Adjustment factor (<= 1) to account for strain,
        !! radiation damage, fatigue or AC losses
        !! strain : input real : Strain on superconductor at operation conditions
        !! tdmptf : input real : Dump time (sec)
        !! tfes : input real : Energy stored in one TF coil (J)
        !! thelium : input real : He temperature at peak field point (K)
        !! tmax : input real : Max conductor temperature during quench (K)
        !! bcritsc : input real : Critical field at zero temperature and strain (T) (isumat=4 only)
        !! tcritsc : input real : Critical temperature at zero field and strain (K) (isumat=4 only)
        !! iprint : input integer : Switch for printing (1 = yes, 0 = no)
        !! outfile : input integer : Fortran output unit identifier
        !! jwdgpro : output real : Winding pack current density from temperature
        !! rise protection (A/m2)
        !! jwdgcrt : output real : Critical winding pack current density (A/m2)
        !! vd : output real : Discharge voltage imposed on a TF coil (V)
        !! tmarg : output real : Temperature margin (K)
        !! This routine calculates the superconductor properties for the TF coils.
        !! It was originally programmed by J. Galambos 1991, from algorithms provided
        !! by J. Miller.
        !! <P>The routine calculates the critical current density (winding pack)
        !! and also the protection information (for a quench).
        !! NOT used for the Croco conductor
        implicit none

        integer, intent(in) :: isumat, iprint, outfile
        real(dp), intent(in) :: acs, aturn, bmax, fcu, fhe, fhts
        real(dp), intent(in) :: iop, jwp, strain, tdmptf, tfes, thelium, tmax, bcritsc, tcritsc
        real(dp), intent(out) :: jwdgcrt, vd, tmarg

        !  Local variables

        integer :: lap
        real(dp) :: b,bc20m,bcrit,c0,delt,fcond,icrit,iooic, &
        jcritsc,jcrit0,jcritm,jcritp,jcritstr,jsc,jstrand,jtol,jwdgop, &
        t,tc0m,tcrit,ttest,ttestm,ttestp, tdump, fhetot

        ! !!!!!!!!!!!!!!!!!!!!!!!!!!!!!!!!!!!!!!!!!!!!!!!
        ! Rename tdmptf as it is called tdump in this routine and those called from here.
        tdump = tdmptf

        ! Helium channel
        fhetot = fhe + (pi/4.0d0)*dhecoil*dhecoil/acs
        !  Conductor fraction (including central helium channel)
        fcond = 1.0D0 - fhetot

        !  Find critical current density in superconducting strand, jcritstr
        select case (isumat)

        case (1)  !  ITER Nb3Sn critical surface parameterization
            bc20m = 32.97D0
            tc0m = 16.06D0

            !  jcritsc returned by itersc is the critical current density in the
            !  superconductor - not the whole strand, which contains copper
            call itersc(thelium,bmax,strain,bc20m,tc0m,jcritsc,bcrit,tcrit)
            jcritstr = jcritsc * (1.0D0-fcu)
            !  Critical current in cable
            icrit = jcritstr * acs * fcond

        case (2)  !  Bi-2212 high temperature superconductor parameterization

            !  Current density in a strand of Bi-2212 conductor
            !  N.B. jcrit returned by bi2212 is the critical current density
            !  in the strand, not just the superconducting portion.
            !  The parameterization for jcritstr assumes a particular strand
            !  composition that does not require a user-defined copper fraction,
            !  so this is irrelevant in this model
            jstrand = jwp * aturn / (acs*fcond)

            call bi2212(bmax,jstrand,thelium,fhts,jcritstr,tmarg)
            jcritsc = jcritstr / (1.0D0-fcu)
            tcrit = thelium + tmarg
            !  Critical current in cable
            icrit = jcritstr * acs * fcond

        case (3)  !  NbTi data
            bc20m = 15.0D0
            tc0m = 9.3D0
            c0 = 1.0D10
            call jcrit_nbti(thelium,bmax,c0,bc20m,tc0m,jcritsc,tcrit)
            jcritstr = jcritsc * (1.0D0-fcu)
            !  Critical current in cable
            icrit = jcritstr * acs * fcond

        case (4)  !  ITER Nb3Sn parameterization, but user-defined parameters
            bc20m = bcritsc
            tc0m = tcritsc
            call itersc(thelium,bmax,strain,bc20m,tc0m,jcritsc,bcrit,tcrit)
            jcritstr = jcritsc * (1.0D0-fcu)
            !  Critical current in cable
            icrit = jcritstr * acs * fcond

        case (5) ! WST Nb3Sn parameterisation
            bc20m = 32.97D0
            tc0m = 16.06D0
            !  jcritsc returned by itersc is the critical current density in the
            !  superconductor - not the whole strand, which contains copper
            call wstsc(thelium,bmax,strain,bc20m,tc0m,jcritsc,bcrit,tcrit)
            jcritstr = jcritsc * (1.0D0-fcu)
            !  Critical current in cable
            icrit = jcritstr * acs * fcond

        case (6) ! "REBCO" 2nd generation HTS superconductor in CrCo strand
            write(*,*)'ERROR: subroutine supercon has been called but i_tf_sc_mat=6'
            stop 1
        case default  !  Error condition
            idiags(1) = isumat ; call report_error(105)

        case (7) ! Durham Ginzburg-Landau Nb-Ti parameterisation
            bc20m = b_crit_upper_nbti
            tc0m = t_crit_nbti 
            call GL_nbti(thelium,bmax,strain,bc20m,tc0m,jcritsc,bcrit,tcrit)
            jcritstr = jcritsc  * (1.0D0-fcu)
            !  Critical current in cable
            icrit = jcritstr * acs * fcond

        case (8) ! Branch YCBO model fit to Tallahassee data
            bc20m = 430
            tc0m = 185
            call GL_REBCO(thelium,bmax,strain,bc20m,tc0m,jcritsc,bcrit,tcrit)
            ! A0 calculated for tape cross section already
            jcritstr = jcritsc * (1.0D0-fcu)
            !  Critical current in cable (copper added at this stage in HTS cables)
            icrit = jcritstr * acs * fcond 
            
            !REBCO fractures in strains above ~+/- 0.7%
            if (strncon_tf > 0.7D-2 .or. strncon_tf < -0.7D-2) then
                fdiags(1) = strncon_tf ; call report_error(261)
            end if

        case (9) ! High Current Density REBCO tape
            bc20m = 138
            tc0m = 92
            ! 'high current density' as per parameterisation described in Wolf, 
            !  and based on Hazelton experimental data and Zhai conceptual model;
            !  see subroutine for full references
            call HIJC_REBCO(thelium,bmax,strain,bc20m,tc0m,jcritsc,bcrit,tcrit)
            
            jcritstr = jcritsc * (1.0D0-fcu)
            !  Critical current in cable (copper added at this stage in HTS cables)
            icrit = jcritstr * acs * fcond 
            
            !REBCO fractures in strains above ~+/- 0.7%
            if (strncon_tf > 0.7D-2 .or. strncon_tf < -0.7D-2) then
                fdiags(1) = strncon_tf ; call report_error(261)
            end if

        end select

        ! Critical current density in winding pack
        ! aturn : Area per turn (i.e. entire jacketed conductor with insulation) (m2)
        jwdgcrt = icrit / aturn
        !  Ratio of operating / critical current
        iooic = iop / icrit
        !  Operating current density
        jwdgop = iop / aturn
        !  Actual current density in superconductor, which should be equal to jcrit(thelium+tmarg)
        !  when we have found the desired value of tmarg
        jsc = iooic * jcritsc

        if(iooic<=0d0) then
            write(*,*) 'ERROR:Negative Iop/Icrit for TF coil'
            write(*,*) 'jsc', jsc, '  iooic', iooic, '  jcritsc', jcritsc
            write(*,*) 'Check conductor dimensions. fcond likely gone negative. fcond =', fcond
        end if

        ! REBCO measurements from 2 T to 14 T, extrapolating outside this
        if((isumat == 8) .and. (bmaxtfrp >= 14)) then
        call report_error(266)
        end if

        !  Temperature margin (already calculated in bi2212 for isumat=2)
        if ((isumat == 1).or.(isumat == 3).or.(isumat == 4).or.(isumat == 5) &
            .or.(isumat == 7).or.(isumat == 8).or.(isumat == 9)) then

            !  Newton-Raphson method; start approx at requested minimum temperature margin
            ttest = thelium + tmargmin_tf + 0.001d0
            delt = 0.01D0
            jtol = 1.0D4

            lap = 0
            solve_for_tmarg: do ; lap = lap+1
                if ((ttest <= 0.0D0).or.(lap > 100)) then
                    idiags(1) = lap ; fdiags(1) = ttest ; call report_error(157)
                    exit solve_for_tmarg
                end if
                ! Calculate derivative numerically
                ttestm = ttest - delt
                ttestp = ttest + delt

                select case (isumat)
                    ! Issue #483 to be on the safe side, check the fractional as well as the absolute error
                case (1,4)
                    call itersc(ttest ,bmax,strain,bc20m,tc0m,jcrit0,b,t)
                    if ((abs(jsc-jcrit0) <= jtol).and.(abs((jsc-jcrit0)/jsc) <= 0.01)) exit solve_for_tmarg
                    call itersc(ttestm,bmax,strain,bc20m,tc0m,jcritm,b,t)
                    call itersc(ttestp,bmax,strain,bc20m,tc0m,jcritp,b,t)
                case (3)
                    call jcrit_nbti(ttest ,bmax,c0,bc20m,tc0m,jcrit0,t)
                    if ((abs(jsc-jcrit0) <= jtol).and.(abs((jsc-jcrit0)/jsc) <= 0.01)) exit solve_for_tmarg
                    call jcrit_nbti(ttestm,bmax,c0,bc20m,tc0m,jcritm,t)
                    call jcrit_nbti(ttestp,bmax,c0,bc20m,tc0m,jcritp,t)
                case (5)
                    call wstsc(ttest ,bmax,strain,bc20m,tc0m,jcrit0,b,t)
                    if ((abs(jsc-jcrit0) <= jtol).and.(abs((jsc-jcrit0)/jsc) <= 0.01)) exit solve_for_tmarg
                    call wstsc(ttestm,bmax,strain,bc20m,tc0m,jcritm,b,t)
                    call wstsc(ttestp,bmax,strain,bc20m,tc0m,jcritp,b,t)
                case (7)
                    call GL_nbti(ttest ,bmax,strain,bc20m,tc0m,jcrit0,b,t)
                    if ((abs(jsc-jcrit0) <= jtol).and.(abs((jsc-jcrit0)/jsc) <= 0.01)) exit solve_for_tmarg
                    call GL_nbti(ttestm,bmax,strain,bc20m,tc0m,jcritm,b,t)
                    call GL_nbti(ttestp,bmax,strain,bc20m,tc0m,jcritp,b,t)
                case (8)
                    call GL_REBCO(ttest ,bmax,strain,bc20m,tc0m,jcrit0,b,t)
                    if ((abs(jsc-jcrit0) <= jtol).and.(abs((jsc-jcrit0)/jsc) <= 0.01)) exit solve_for_tmarg
                    call GL_REBCO(ttestm,bmax,strain,bc20m,tc0m,jcritm,b,t)
                    call GL_REBCO(ttestp,bmax,strain,bc20m,tc0m,jcritp,b,t)
                case (9)
                    call HIJC_REBCO(ttest ,bmax,strain,bc20m,tc0m,jcrit0,b,t)
                    if ((abs(jsc-jcrit0) <= jtol).and.(abs((jsc-jcrit0)/jsc) <= 0.01)) exit solve_for_tmarg
                    call HIJC_REBCO(ttestm,bmax,strain,bc20m,tc0m,jcritm,b,t)
                    call HIJC_REBCO(ttestp,bmax,strain,bc20m,tc0m,jcritp,b,t)
                end select
                ttest = ttest - 2.0D0*delt*(jcrit0-jsc)/(jcritp-jcritm)
            end do solve_for_tmarg
            tmarg = ttest - thelium
            temp_margin = tmarg

        end if

        !  Find the current density limited by the protection limit
        !  (N.B. Unclear of this routine's relevance for Bi-2212 (isumat=2), due
        !  to presence of fcu argument, which is not used for this model above)

        call protect(iop,tfes,acs,aturn,tdump,fcond,fcu,thelium,tmax,jwdgpro,vd)


        if (iprint == 0) return       ! Output --------------------------

        if (ttest <= 0.0D0) then
            write(*,*)'ERROR: Negative TFC temperature margin'
            write(*,*)'ttest  ', ttest, 'bmax   ', bmax
            write(*,*)'jcrit0 ', jcrit0,'jsc    ', jsc
            write(*,*)'ttestp ', ttestp,'ttestm ', ttestm
            write(*,*)'jcritp ', jcritp,'jcritm ', jcritm
        endif

        call oheadr(outfile,'Superconducting TF Coils')
        call ovarin(outfile,'Superconductor switch', '(isumat)',isumat)

        select case (isumat)
        case (1)
            call ocmmnt(outfile,'Superconductor used: Nb3Sn')
            call ocmmnt(outfile,'  (ITER Jcrit model, standard parameters)')
            call ovarre(outfile,'Critical field at zero temperature and strain (T)','(bc20m)',bc20m)
            call ovarre(outfile,'Critical temperature at zero field and strain (K)', '(tc0m)',tc0m)
        case (2)
            call ocmmnt(outfile,'Superconductor used: Bi-2212 HTS')
        case (3)
            call ocmmnt(outfile,'Superconductor used: NbTi')
            call ovarre(outfile,'Critical field at zero temperature and strain (T)','(bc20m)',bc20m)
            call ovarre(outfile,'Critical temperature at zero field and strain (K)', '(tc0m)',tc0m)
        case (4)
            call ocmmnt(outfile,'Superconductor used: Nb3Sn')
            call ocmmnt(outfile,'  (ITER Jcrit model, user-defined parameters)')
            call ovarre(outfile,'Critical field at zero temperature and strain (T)','(bc20m)',bc20m)
            call ovarre(outfile,'Critical temperature at zero field and strain (K)', '(tc0m)',tc0m)
        case (5)
            call ocmmnt(outfile,'Superconductor used: Nb3Sn')
            call ocmmnt(outfile, ' (WST Nb3Sn critical surface model)')
            call ovarre(outfile,'Critical field at zero temperature and strain (T)','(bc20m)',bc20m)
            call ovarre(outfile,'Critical temperature at zero field and strain (K)', '(tc0m)',tc0m)
        case (7)
            call ocmmnt(outfile,'Superconductor used: Nb-Ti')
            call ocmmnt(outfile, ' (Durham Ginzburg-Landau critical surface model)')
            call ovarre(outfile,'Critical field at zero temperature and strain (T)','(bc20m)',bc20m)
            call ovarre(outfile,'Critical temperature at zero field and strain (K)', '(tc0m)',tc0m)
        case (8)
            call ocmmnt(outfile,'Superconductor used: REBCO')
            call ocmmnt(outfile, ' (Durham Ginzburg-Landau critical surface model)')
            call ovarre(outfile,'Critical field at zero temperature and strain (T)','(bc20m)',bc20m)
            call ovarre(outfile,'Critical temperature at zero field and strain (K)', '(tc0m)',tc0m)
        case (9)
            call ocmmnt(outfile,'Superconductor used: REBCO')
            call ocmmnt(outfile, ' (Hazelton experimental data + Zhai conceptual model)')
            call ovarre(outfile,'Critical field at zero temperature and strain (T)','(bc20m)',bc20m)
            call ovarre(outfile,'Critical temperature at zero field and strain (K)', '(tc0m)',tc0m)
        end select ! isumat


        if (run_tests==1) then
            call oblnkl(outfile)
            call ocmmnt(outfile, "PROCESS TF Coil peak field fit. Values for t, z and y:")
            call oblnkl(outfile)
            call ovarre(outfile,'Dimensionless winding pack width','(tf_fit_t)', tf_fit_t, 'OP ')
            call ovarre(outfile,'Dimensionless winding pack radial thickness','(tf_fit_z)', tf_fit_z, 'OP ')
            call ovarre(outfile,'Ratio of peak field with ripple to nominal axisymmetric peak field','(tf_fit_y)', tf_fit_y, 'OP ')
        end if

        call oblnkl(outfile)
        call ovarre(outfile,'Helium temperature at peak field (= superconductor temperature) (K)','(thelium)',thelium)
        call ovarre(outfile,'Total helium fraction inside cable space','(fhetot)',fhetot, 'OP ')
        call ovarre(outfile,'Copper fraction of conductor','(fcutfsu)',fcu)
        call ovarre(outfile,'Strain on superconductor','(strncon_tf)',strncon_tf)
        call ovarre(outfile,'Critical current density in superconductor (A/m2)','(jcritsc)',jcritsc, 'OP ')
        call ovarre(outfile,'Critical current density in strand (A/m2)','(jcritstr)',jcritstr, 'OP ')
        call ovarre(outfile,'Critical current density in winding pack (A/m2)', '(jwdgcrt)',jwdgcrt, 'OP ')
        call ovarre(outfile,'Actual current density in winding pack (A/m2)','(jwdgop)',jwdgop, 'OP ')

        call ovarre(outfile,'Minimum allowed temperature margin in superconductor (K)','(tmargmin_tf)',tmargmin_tf)
        call ovarre(outfile,'Actual temperature margin in superconductor (K)','(tmarg)',tmarg, 'OP ')
        call ovarre(outfile,'Critical current (A)','(icrit)',icrit, 'OP ')
        call ovarre(outfile,'Actual current (A)','(cpttf)',cpttf, 'OP ')
        call ovarre(outfile,'Actual current / critical current','(iooic)', iooic, 'OP ')

    end subroutine supercon
    ! !!!!!!!!!!!!!!!!!!!!!!!!!!!!!!!!!!!!!!!!!!!!!!!!!!!!!!!!!!!!!!!!!!

    subroutine supercon_croco(aturn,bmax,iop,thelium,     &
        iprint,outfile, &
        jwdgcrt,tmarg)

        !! TF superconducting CroCo conductor using REBCO tape
        !! author: M Kovari, CCFE, Culham Science Centre
        !! bmax : input real : Peak field at conductor (T)
        !! iop : input real : Operating current per turn (A)
        !! thelium : input real : He temperature at peak field point (K)
        !! iprint : input integer : Switch for printing (1 = yes, 0 = no)
        !! outfile : input integer : Fortran output unit identifier
        !! jwdgcrt : output real : Critical winding pack current density (A/m2)
        !! tmarg : output real : Temperature margin (K)
        
        implicit none
        
        real(dp), intent(in) :: aturn, bmax, iop, thelium
        integer, intent(in) :: iprint, outfile
        real(dp), intent(out) :: jwdgcrt, tmarg

        !  Local variables
        real(dp) :: icrit,iooic, jcritsc,jcritstr,jsc,jwdgop, total
        real(dp) :: current_sharing_t
        logical:: validity

        ! !!!!!!!!!!!!!!!!!!!!!!!!!!!!!!!!!!!!!!!!!!!!!!!
        !  Find critical current density in superconducting strand, jcritstr
        call jcrit_rebco(thelium,bmax,jcritsc,validity,iprint)
        ! acstf : Cable space - inside area (m2)
        ! Set new croco_od - allowing for scaling of croco_od
        croco_od = t_conductor / 3.0d0 - thwcndut * ( 2.0d0 / 3.0d0 )
        conductor_acs =  9.d0/4.d0 * pi * croco_od**2
        acstf = conductor_acs
        conductor_area =  t_conductor**2 ! does this not assume it's a sqaure???

        conductor_jacket_area = conductor_area - conductor_acs
        acndttf = conductor_jacket_area
        
        conductor_jacket_fraction = conductor_jacket_area / conductor_area
        call croco(jcritsc, croco_strand_area, croco_strand_critical_current, &
            conductor_copper_area, conductor_copper_fraction, conductor_copper_bar_area, &
            conductor_hastelloy_area, conductor_hastelloy_fraction, conductor_helium_area, &
            conductor_helium_fraction, conductor_solder_area, conductor_solder_fraction, &
            conductor_rebco_area, conductor_rebco_fraction, conductor_critical_current, &
            conductor_area, croco_od,croco_thick)
        copperA_m2 = iop / conductor_copper_area
        icrit = conductor_critical_current
        jcritstr = croco_strand_critical_current / croco_strand_area

        ! Critical current density in winding pack
        ! aturn : Area per turn (i.e. entire jacketed conductor with insulation) (m2)
        jwdgcrt = icrit / aturn
        !  Ratio of operating / critical current
        iooic = iop / icrit
        !  Operating current density
        jwdgop = iop / aturn
        !  Actual current density in superconductor, which should be equal to jcrit(thelium+tmarg)
        !  when we have found the desired value of tmarg
        jsc = iooic * jcritsc

        ! Temperature margin using secant solver
        call current_sharing_rebco(current_sharing_t, bmax, jsc)
        tmarg = current_sharing_t - thelium
        temp_margin = tmarg         ! Only used in the availabilty routine - see comment to Issue #526

        if (iprint == 0) return     ! Output ----------------------------------

        total = conductor_copper_area+conductor_hastelloy_area+conductor_solder_area+ &
        conductor_jacket_area+conductor_helium_area+conductor_rebco_area

        if (temp_margin <= 0.0D0) then
            write(*,*)'ERROR: Negative TFC temperature margin'
            write(*,*)'temp_margin  ', temp_margin, '  bmax   ', bmax
        endif

        call oheadr(outfile,'Superconducting TF Coils')
        call ovarin(outfile,'Superconductor switch', '(isumat)',6)
        call ocmmnt(outfile,'Superconductor used: REBCO HTS tape in CroCo strand')

        call ovarre(outfile,'Thickness of REBCO layer in tape (m)','(rebco_thickness)',rebco_thickness)
        call ovarre(outfile,'Thickness of copper layer in tape (m)','(copper_thick  )', copper_thick)
        call ovarre(outfile,'Thickness of Hastelloy layer in tape (m) ','(hastelloy_thickness)', hastelloy_thickness)

        call ovarre(outfile,'Mean width of tape (m)','(tape_width)', tape_width , 'OP ')
        call ovarre(outfile,'Outer diameter of CroCo copper tube (m) ','(croco_od)', croco_od , 'OP ')
        call ovarre(outfile,'Inner diameter of CroCo copper tube (m) ','(croco_id)',croco_id , 'OP ')
        call ovarre(outfile,'Thickness of CroCo copper tube (m) ','(croco_thick)',croco_thick)

        call ovarre(outfile,'Thickness of each HTS tape ','(tape_thickness)',tape_thickness , 'OP ')
        call ovarre(outfile,'Thickness of stack of tapes (m) ','(stack_thickness)',stack_thickness , 'OP ')
        call ovarre(outfile,'Number of tapes in strand','(tapes)',tapes , 'OP ')
        call oblnkl(outfile)
        call ovarre(outfile,'Area of REBCO in strand (m2)','(rebco_area)',rebco_area , 'OP ')
        call ovarre(outfile,'Area of copper in strand (m2)','(copper_area)',copper_area , 'OP ')
        call ovarre(outfile,'Area of hastelloy substrate in strand (m2) ','(hastelloy_area)',hastelloy_area , 'OP ')
        call ovarre(outfile,'Area of solder in strand (m2)  ','(solder_area)',solder_area , 'OP ')
        call ovarre(outfile,'Total: area of CroCo strand (m2)  ','(croco_strand_area)',croco_strand_area , 'OP ')
        if(abs(croco_strand_area-(rebco_area+copper_area+hastelloy_area+solder_area))>1d-6)then
            call ocmmnt(outfile, "ERROR: Areas in CroCo strand do not add up")
            write(*,*)'ERROR: Areas in CroCo strand do not add up - see OUT.DAT'
        endif

        call oblnkl(outfile)
        call ocmmnt(outfile,'Cable information')
        call ovarin(outfile,'Number of CroCo strands in the cable (fixed) ','',6 , 'OP ')
        call ovarre(outfile,'Total area of cable space (m2)','(acstf)',acstf , 'OP ')

        call oblnkl(outfile)
        call ocmmnt(outfile,'Conductor information (includes jacket, not including insulation)')
        call ovarre(outfile,'Width of square conductor (cable + steel jacket) (m)', &
            '(t_conductor)', t_conductor , 'OP ')
        call ovarre(outfile,'Area of conductor (m2)','(area)', conductor_area , 'OP ')
        call ovarre(outfile,'REBCO area of conductor (mm2)','(rebco_area)',conductor_rebco_area , 'OP ')
        call ovarre(outfile,'Area of central copper bar (mm2)', '(copper_bar_area)', conductor_copper_bar_area, 'OP ')
        call ovarre(outfile,'Total copper area of conductor, total (mm2)','(copper_area)',conductor_copper_area, 'OP ')
        call ovarre(outfile,'Hastelloy area of conductor (mm2)','(hastelloy_area)',conductor_hastelloy_area, 'OP ')
        call ovarre(outfile,'Solder area of conductor (mm2)','(solder_area)',conductor_solder_area, 'OP ')
        call ovarre(outfile,'Jacket area of conductor (mm2)','(jacket_area)',conductor_jacket_area, 'OP ')
        call ovarre(outfile,'Helium area of conductor (mm2)','(helium_area)',conductor_helium_area, 'OP ')
        if(abs(total-conductor_area)>1d-8) then
            call ovarre(outfile, "ERROR: conductor areas do not add up:",'(total)',total , 'OP ')
        endif
        call ovarre(outfile,'Critical current of CroCo strand (A)','(croco_strand_critical_current)', &
        croco_strand_critical_current , 'OP ')
        call ovarre(outfile,'Critical current of conductor (A) ','(conductor_critical_current)', &
        conductor_critical_current , 'OP ')

        if (run_tests==1) then
            call oblnkl(outfile)
            call ocmmnt(outfile, "PROCESS TF Coil peak field fit. Values for t, z and y:")
            call oblnkl(outfile)
            call ovarre(outfile,'Dimensionless winding pack width','(tf_fit_t)', tf_fit_t, 'OP ')
            call ovarre(outfile,'Dimensionless winding pack radial thickness','(tf_fit_z)', tf_fit_z, 'OP ')
            call ovarre(outfile,'Ratio of actual peak field to nominal axisymmetric peak field','(tf_fit_y)', tf_fit_y, 'OP ')
        end if

        call oblnkl(outfile)
        call ovarre(outfile,'Helium temperature at peak field (= superconductor temperature) (K)','(thelium)',thelium)
        call ovarre(outfile,'Critical current density in superconductor (A/m2)','(jcritsc)',jcritsc, 'OP ')
        call ovarre(outfile,'Critical current density in strand (A/m2)','(jcritstr)',jcritstr, 'OP ')
        call ovarre(outfile,'Critical current density in winding pack (A/m2)', '(jwdgcrt)',jwdgcrt, 'OP ')
        call ovarre(outfile,'Actual current density in winding pack (A/m2)','(jwdgop)',jwdgop, 'OP ')

        call ovarre(outfile,'Minimum allowed temperature margin in superconductor (K)','(tmargmin_tf)',tmargmin_tf)
        call ovarre(outfile,'Actual temperature margin in superconductor (K)','(tmarg)',tmarg, 'OP ')
        call ovarre(outfile,'Current sharing temperature (K)','(current_sharing_t)',current_sharing_t, 'OP ')
        call ovarre(outfile,'Critical current (A)','(icrit)',icrit, 'OP ')
        call ovarre(outfile,'Actual current (A)','(cpttf)',cpttf, 'OP ')
        call ovarre(outfile,'Actual current / critical current','(iooic)', iooic, 'OP ')

    end subroutine supercon_croco


    ! !!!!!!!!!!!!!!!!!!!!!!!!!!!!!!!!!!!!!!!!!!!!!!!!!!!!!!!!!!!!!!!!!!

    subroutine protect(aio,tfes,acs,aturn,tdump,fcond,fcu,tba,tmax,ajwpro,vd)

        !! Finds the current density limited by the protection limit
        !! author: P J Knight, CCFE, Culham Science Centre
        !! author: J Miller, ORNL
        !! aio : input real : Operating current (A)
        !! tfes : input real : Energy stored in one TF coil (J)
        !! acs : input real : Cable space - inside area (m2)
        !! aturn : input real : Area per turn (i.e.  entire cable) (m2)
        !! tdump : input real : Dump time (sec)
        !! fcond : input real : Fraction of cable space containing conductor
        !! fcu : input real : Fraction of conductor that is copper
        !! tba : input real : He temperature at peak field point (K)
        !! tmax : input real : Max conductor temperature during quench (K)
        !! ajwpro : output real :  Winding pack current density from temperature
        !! rise protection (A/m2)
        !! vd : output real :  Discharge voltage imposed on a TF coil (V)
        !! This routine calculates maximum conductor current density which
        !! limits the peak temperature in the winding to a given limit (tmax).
        !! It also finds the dump voltage.
        !! <P>These calculations are based on Miller's formulations.
        !! AEA FUS 251: A User's Guide to the PROCESS Systems Code
        !
        ! !!!!!!!!!!!!!!!!!!!!!!!!!!!!!!!!!!!!!!!!!!!!!!!

        implicit none

        !  Arguments

        real(dp), intent(in) :: aio, tfes, acs, aturn, tdump, fcond, &
        fcu,tba,tmax
        real(dp), intent(out) :: ajwpro, vd

        !  Local variables

        integer :: no,np
        real(dp) :: aa,ai1,ai2,ai3,ajcp,bb,cc,dd,tav
        real(dp), dimension(11) :: p1, p2, p3

        ! !!!!!!!!!!!!!!!!!!!!!!!!!!!!!!!!!!!!!!!!!!!!!!!

        !  Integration coefficients p1,p2,p3

        p1(1) = 0.0D0
        p1(2) = 0.8D0
        p1(3) = 1.75D0
        p1(4) = 2.4D0
        p1(5) = 2.7D0
        p1(6) = 2.95D0
        p1(7) = 3.1D0
        p1(8) = 3.2D0
        p1(9) = 3.3D0
        p1(10) = 3.4D0
        p1(11) = 3.5D0

        p2(1) = 0.0D0
        p2(2) = 0.05D0
        p2(3) = 0.5D0
        p2(4) = 1.4D0
        p2(5) = 2.6D0
        p2(6) = 3.7D0
        p2(7) = 4.6D0
        p2(8) = 5.3D0
        p2(9) = 5.95D0
        p2(10) = 6.55D0
        p2(11) = 7.1D0

        p3(1) = 0.0D0
        p3(2) = 0.05D0
        p3(3) = 0.5D0
        p3(4) = 1.4D0
        p3(5) = 2.6D0
        p3(6) = 3.7D0
        p3(7) = 4.6D0
        p3(8) = 5.4D0
        p3(9) = 6.05D0
        p3(10) = 6.8D0
        p3(11) = 7.2D0

        !  Dump voltage

        vd = 2.0D0 * tfes/(tdump*aio)

        !  Current density limited by temperature rise during quench

        tav = 1.0D0 + (tmax-tba)/20.0D0
        no = int(tav)
        np = no+1
        np = min(np,11)

        ai1 = 1.0D16 * ( p1(no)+(p1(np)-p1(no)) * (tav - no) )
        ai2 = 1.0D16 * ( p2(no)+(p2(np)-p2(no)) * (tav - no) )
        ai3 = 1.0D16 * ( p3(no)+(p3(np)-p3(no)) * (tav - no) )

        aa = vd * aio/tfes
        bb = (1.0D0-fcond)*fcond*fcu*ai1
        cc = (fcu*fcond)**2 * ai2
        dd = (1.0D0-fcu)*fcu * fcond**2 * ai3
        ajcp = sqrt( aa* (bb+cc+dd) )
        ajwpro = ajcp*(acs/aturn)

    end subroutine protect

end subroutine tfspcall

! !!!!!!!!!!!!!!!!!!!!!!!!!!!!!!!!!!!!!!!!!!!!!!!!!!!!!!!!!!!!!!!!!!

function croco_voltage()

    !! Finds the coil voltage during a quench
    
    ! croco_voltage : voltage across a TF coil during quench (V)
    ! tdmptf /10.0/ : fast discharge time for TF coil in event of quench (s) (time-dump-TF)
    ! For clarity I have copied this into 'time2' or 'tau2' depending on the model.
    use tfcoil_variables, only: n_tf, quench_model, tdmptf, cpttf

    implicit none

    real(dp):: croco_voltage

    if(quench_model=='linear')then
        time2 = tdmptf
        croco_voltage = 2.0D0/time2 * (estotft/n_tf) / cpttf
    elseif(quench_model=='exponential')then
        tau2 = tdmptf
        croco_voltage = 2.0D0/tau2 * (estotft/n_tf) / cpttf
    endif

end function croco_voltage

subroutine cpost( r_tf_inboard_in, r_tf_inboard_out, r_cp_top, ztop,          & ! Inputs
                  hmaxi, cas_in_th, cas_out_th, gr_ins_th, ins_th, n_tf_turn, & ! Inputs                  
                  curr, rho, fcool,                                           & ! Inputs
                  a_cp_cool, vol_cond_cp, respow,        & ! Outputs
                  vol_ins_cp, vol_case_cp, vol_gr_ins_cp ) ! Outputs
    !!  author: P J Knight, CCFE, Culham Science Centre
    !!  Calculates the volume and resistive power losses of a TART centrepost
    !!  This routine calculates the volume and resistive power losses
    !!  of a TART centrepost. It is assumed to be tapered - narrowest at
    !!  the midplane and reaching maximum thickness at the height of the
    !!  plasma. Above/below the plasma, the centrepost is cylindrical.
    !!  The shape of the taper is assumed to be an arc of a circle.
    !!  P J Knight, CCFE, Culham Science Centre
    !!  21/10/96 PJK Initial version
    !!  08/05/12 PJK Initial F90 version
    !!  16/10/12 PJK Added constants; removed argument pi
    !!  26/06/14 PJK Added error handling
    !!  12/11/19 SK Using fixed cooling cross-section area along the CP 
    !!  26/11/19 SK added the coolant area, the conuctor/isulator/outer casing volume 
    !!  30/11/20 SK added the ground outer ground insulation volume 
    !!  F/MI/PJK/LOGBOOK12, pp.33,34
    !!  AEA FUS 251: A User's Guide to the PROCESS Systems Code
    ! !!!!!!!!!!!!!!!!!!!!!!!!!!!!!!!!!!!!!!!!!!!!!!!
    use error_handling, only: fdiags, report_error
    use constants, only: pi
    use tfcoil_variables, only: n_tf
    use build_variables, only: hmax
    implicit none


    !  Arguments
    ! ----------
    ! Inputs 
    ! ------
    real(dp), intent(in) :: r_tf_inboard_in
    !! Mid-plane inboard TF coil leg radius at the centre-machine side [m]
    
    real(dp), intent(in) :: r_tf_inboard_out
    !! Mid-plane inboard TF coil leg radius at the plasma side [m]

    real(dp), intent(in) :: r_cp_top
    !! Top outer radius of the centropost TF coil (ST only) [m]

    real(dp), intent(in) :: ztop
    !! Top vertical position (z) of the CP curved section [m]

    real(dp), intent(in) :: hmaxi
    !! Total CP half vertical length [m]

    real(dp), intent(in) :: cas_in_th
    !! Inner casing (bucking cylinder) thickness [m]

    real(dp), intent(in) :: cas_out_th
    !! Outer casing (plasma side) thickness [m]

    real(dp), intent(in) :: gr_ins_th
    !! Ground insulation thickness [m]

    real(dp), intent(in) :: ins_th
    !! Turn insulation thickness [m]

    real(dp), intent(in) :: n_tf_turn
    !! Number of turns per TF coil

    real(dp), intent(in) :: curr
    !! CP total current [A]
    
    real(dp), intent(in) :: rho
    !! CP conductor resistivity
    
    real(dp), intent(in) :: fcool
    !! Mid-plane CP conductor cooling fraction    
    ! ------


    ! Outputs
    ! -------
    real(dp), intent(out) :: respow
    !! CP resistive power losses [W]
    
    real(dp), intent(out) :: vol_ins_cp
    !! Total CP turn insulation volume [m3]

    real(dp), intent(out) :: vol_gr_ins_cp
    !! Total CP ground insulation volume [m3] 
    
    real(dp), intent(out) :: vol_case_cp
    !! Total CP outer layer case volume [m3]

    real(dp), intent(out) :: vol_cond_cp
    !! Total conductor volume in the centrepost [m3]
    !! Rem : The cooling space is removed

    real(dp), intent(out) :: a_cp_cool
    !! Centrepost cooling area toroidal cross-section [m2]
    !! Rem : constant over the whole CP
    ! -------


    ! Internal variables
    ! ------------------
    real(dp) :: r1,z1,x,y,rc,dz,r,z, a_tfin_hole, res_cyl, res_taped

    real(dp):: rtop
    !! Conductor outer radius at CP top [m]
    !! including the trun insulation and excluding the ground one

    real(dp) :: rmid
    !! Conductor outer radius at CP mid-plane [m]
    !! including the trun insulation and excluding the ground one

    real(dp) :: r_tfin_inleg
    !! Conductor `WP` inner radius [m]
    !! including the trun insulation and excluding the ground one

    real(dp) :: n_turns_tot
    !! Total number of turns in CP 

    real(dp) :: a_cond_midplane
    !! Mid-plane conductor area [m2]
    
    real(dp) :: a_casout
    !! Straight section (top) outter case area [m2] 

    real(dp) :: a_cp_ins
    !! Straight section (top) turn insulation area [m2] 

    real(dp) :: a_cp_gr_ins
    !! Straight section (top) outter ground insulation area [m2] 

    real(dp) :: sum1
    !! Exact conductor volume integration sum [m3]

    real(dp) :: sum2
    !! Resistive heating integration sum [1/m2]

    real(dp) :: sum3
    !! Turn insulation volume integration sum [m3]
    
    real(dp) :: sum4
    !! Outter case volume integration sum [m3]

    real(dp) :: sum5
    !! Outer ground insulation volume integration sum [m3]

    real(dp), dimension(0:100) :: yy_cond
    !! Exact conductor area (to be integrated)

    real(dp), dimension(0:100) :: yy_ins
    !! Turn insulation area (to be integrated)

    real(dp), dimension(0:100) :: yy_gr_ins
    !! Outter ground insulation area (to be integrated)

    real(dp), dimension(0:100) :: yy_casout
    !! Outter case area (to be integrated)

    integer :: ii
    !! Loop iterator
    ! ------------------


    ! Conductor layer raddi 
    ! including the trun insulation and excluding the ground one
    !-!
    ! Conductor outer radius at CP top [m]
    rtop = r_cp_top - cas_out_th - gr_ins_th

    ! Conductor outer radius at CP mid-plane [m]
    rmid = r_tf_inboard_out - cas_out_th - gr_ins_th

    ! Conductor inner radius [m]
    r_tfin_inleg = r_tf_inboard_in + cas_in_th + gr_ins_th
    !-!
    

    !  Error traps
    ! ------------
    if (rtop <= 0.0D0) then
        fdiags(1) = rtop ; call report_error(115)
    end if

    if (ztop <= 0.0D0) then
        fdiags(1) = ztop ; call report_error(116)
    end if

    if (rmid <= 0.0D0) then
        fdiags(1) = rmid ; call report_error(117)
    end if

    if (hmax <= 0.0D0) then
        fdiags(1) = hmax ; call report_error(118)
    end if

    if ((fcool < 0.0D0).or.(fcool > 1.0D0)) then
        fdiags(1) = fcool ; call report_error(119)
    end if

    if (rtop < rmid) then
        fdiags(1) = rtop ; fdiags(2) = rmid
        call report_error(120)
    end if

    if (hmax < ztop) then
        fdiags(1) = hmax ; fdiags(2) = ztop
        call report_error(121)
    end if
    ! ------------


    ! Mid-plane area calculations
    ! ---------------------------
    ! Total number of CP turns
    n_turns_tot = n_tf * n_tf_turn

    ! Area of the innner TF central hole [m2]
    a_tfin_hole = pi * r_tfin_inleg**2

    ! Mid-plane outer casing cross-section area [m2]
    a_casout = pi * ( ( rmid + gr_ins_th + cas_out_th )**2   &
                    - ( rmid + gr_ins_th )**2 )

    ! Mid-plane outter ground insulation thickness [m2]
    a_cp_gr_ins = pi * ( ( rmid + gr_ins_th )**2 - rmid**2 )  &
                + 2.0D0 * gr_ins_th * ( rmid - r_tfin_inleg ) * n_tf

    ! Mid-plane turn layer cross-section area [m2] 
    a_cp_ins = pi * ( ( r_tfin_inleg + ins_th )**2 - r_tfin_inleg**2 )  & ! Inner layer volume
             + pi * ( rmid**2 - ( rmid - ins_th )**2 )                  & ! Outter layer volume
             + 2.0D0 * n_turns_tot * ins_th * ( rmid - r_tfin_inleg - 2.0D0*ins_th ) ! inter turn separtion

    ! Cooling pipes cross-section per coil [m2]
    a_cp_cool = fcool * ( ( pi*rmid**2 - a_tfin_hole - a_cp_ins ) / n_tf  &
                        - 2.0D0 * gr_ins_th * ( rmid - r_tfin_inleg ) ) ! Wedge ground insulation
    ! ---------------------------


    !  Trivial solutions
    ! ------------------
    if ( abs(fcool) < epsilon(fcool) ) then
        vol_cond_cp = 0.0D0
        respow = 0.0D0
        call report_error(122)
        return
    end if

    if ( abs(rmid - rtop) < epsilon(rtop) ) then

        ! Exact conductor cross-section
        a_cond_midplane = pi*rmid**2 - a_tfin_hole - n_tf * a_cp_cool - a_cp_ins

        ! Volumes and resisitive losses calculations
        vol_cond_cp = 2.0D0 * hmaxi * a_cond_midplane
        vol_ins_cp = 2.0D0 * hmaxi * a_cp_ins
        vol_gr_ins_cp = 2.0D0 * hmaxi * a_cp_gr_ins
        respow = 2.0D0 * hmaxi * curr**2 * rho / a_cond_midplane
        vol_case_cp = 2.0D0 * hmaxi * a_casout

        return
    end if
    ! ------------------


    ! Find centre of circle (RC,0) defining the taper's arc
    ! (r1,z1) is midpoint of line joining (rmid,0) and (rtop,ztop)
    ! Rem : The taper arc is defined using the outer radius of the 
    !       conductor including turn unsulation
    ! -------------------------------------------------------------
    r1 = 0.5D0*(rmid + rtop)
    z1 = 0.5D0*ztop

    x = (r1-rmid)**2 + z1**2
    y = ztop**2 / ( (rtop-rmid)**2 + ztop**2 )

    rc = rmid + sqrt( x / (1.0D0-y) )
    ! -------------------------------------------------------------


    !  Find volume of tapered section of centrepost, and the resistive
    !  power losses, by integrating along the centrepost from the midplane
    ! --------------------------------------------------------------------
    !  Calculate centrepost radius and cross-sectional areas at each Z
    dz = 0.01D0*ztop

    do ii = 0,100
        z = dble(ii) * dz
        z = min(z,ztop)

        r = rc - sqrt( (rc-rmid)**2 - z*z )

        if (r <= 0.0D0) then
            fdiags(1) = r ; fdiags(2) = rc
            fdiags(3) = rmid ; fdiags(4) = z
            call report_error(123)
        end if

        ! Insulation cross-sectional area at z
        yy_ins(ii) = pi * ( (r_tfin_inleg + ins_th)**2 - r_tfin_inleg**2 )            + & ! Inner layer volume
                     pi * ( r**2 - ( r - ins_th )**2 )                                + & ! Outter layer volume
                     2.0D0 * ins_th * (r - r_tfin_inleg - 2.0D0*ins_th) * n_turns_tot     ! inter turn layers

        !  Conductor cross-sectional area at z
        yy_cond(ii) = pi*r**2 - a_tfin_hole - n_tf*a_cp_cool - yy_ins(ii)  &
                    - 2.0D0 * n_tf * gr_ins_th * ( r - r_tfin_inleg )   ! Wedge ground insulation

        !  Outer ground insulation area at z
        yy_gr_ins(ii) = pi * ( ( r + gr_ins_th )**2 - r**2 ) &
                      + 2.0D0 * n_tf * gr_ins_th * ( r - r_tfin_inleg )

        !  Outer casing Cross-sectional area at z 
        yy_casout(ii) = pi * ( ( r + gr_ins_th + cas_out_th )**2 &
                             - ( r + gr_ins_th )**2 )

    end do

    !  Perform integrals using trapezium rule
    sum1 = 0.0D0
    sum2 = 0.0D0
    sum3 = 0.0D0
    sum4 = 0.0D0
    sum5 = 0.0D0
    do ii = 1,99
        sum1 = sum1 + yy_cond(ii)
        sum2 = sum2 + 1.0D0/yy_cond(ii)
        sum3 = sum3 + yy_ins(ii)
        sum4 = sum4 + yy_casout(ii)
        sum5 = sum5 + yy_gr_ins(ii)
    end do

    sum1 = 0.5D0*dz * ( yy_cond(0) + yy_cond(100) + 2.0D0*sum1 )
    sum2 = 0.5D0*dz * ( 1.0D0/yy_cond(0) + 1.0D0/yy_cond(100) + 2.0D0*sum2 )
    sum3 = 0.5D0*dz * ( yy_ins(0) + yy_ins(100) + 2.0D0*sum3 )
    sum4 = 0.5D0*dz * ( yy_casout(0) + yy_casout(100) + 2.0D0*sum4 )
    sum5 = 0.5D0*dz * ( yy_gr_ins(0) + yy_gr_ins(100) + 2.0D0*sum5 )

    ! Turn insulation layer cross section at CP top  [m2]
    a_cp_ins = pi * ( (r_tfin_inleg + ins_th)**2 - r_tfin_inleg**2 )           + & ! Inner layer volume
               pi * ( rtop**2 - ( rtop - ins_th )**2 )                         + & ! Outter layer volume
               2.0D0 * ins_th * (rtop - r_tfin_inleg - 2.0D0*ins_th) * n_turns_tot ! turn separtion layers      

    ! Ground insulation layer cross-section at CP top [m2]
    a_cp_gr_ins = pi * ( ( rtop + gr_ins_th )**2 - rtop**2 ) & 
                + 2.0D0 * gr_ins_th * ( rtop - r_tfin_inleg ) * n_tf 

    ! Outer casing cross-section area at CP top [m2]
    a_casout = pi * ( ( rmid + gr_ins_th + cas_out_th )**2  &
                    - ( rmid + gr_ins_th )**2 )

    ! Centrepost volume (ignoring coolant fraction) [m3]
    vol_cond_cp = 2.0D0 * sum1 &             ! Tapered section
                + 2.0D0 * ( hmaxi - ztop ) & ! Straight section vertical height
                * ( pi*rtop**2 - a_tfin_hole - a_cp_ins - n_tf*a_cp_cool &
                  - 2.0D0*n_tf * gr_ins_th * ( rtop - r_tfin_inleg ) ) ! subtracting ground insulation wedge separation

    ! Resistive power losses in taped section (variable radius section) [W]
    res_taped = rho * curr**2 * sum2

    ! Centrepost insulator volume [m3]
    vol_ins_cp = 2.0D0 * ( sum3 + ( hmaxi - ztop ) * a_cp_ins )

    ! Ground insulation volume [m3]
    vol_gr_ins_cp = 2.0D0*( sum5 + ( hmaxi - ztop ) * a_cp_gr_ins   &
                          + hmaxi * pi * ( r_tfin_inleg**2          &
                                       - (r_tfin_inleg - gr_ins_th)**2 ) )

    ! CP casing volume [m3]
    vol_case_cp = 2.0D0*( sum4 + (hmaxi - ztop) * a_casout  &
                        + hmaxi * pi * ( ( r_tfin_inleg - gr_ins_th )**2 &
                                       - ( r_tfin_inleg - gr_ins_th - cas_in_th )**2 ) )

    ! Resistive power losses in cylindrical section (constant radius) [W]
    res_cyl = rho * curr**2 * ( ( hmaxi - ztop )   &
                / ( pi * rtop**2 - a_tfin_hole  - a_cp_ins - n_tf*a_cp_cool &
                  - 2.0D0*n_tf * gr_ins_th * ( rtop - r_tfin_inleg ) ) ) ! ground insulation separation

    ! Total CP resistive power [W]
    respow = 2.0D0 * ( res_cyl + res_taped )
    ! --------------------------------------------------------------------

end subroutine cpost
end module sctfcoil_module<|MERGE_RESOLUTION|>--- conflicted
+++ resolved
@@ -1740,14 +1740,9 @@
         acasetf, sig_tf_case_max, poisson_steel, poisson_copper, poisson_al, &
         n_tf_graded_layers, i_tf_sup, i_tf_bucking, fcoolcp, eyoung_winding_z, &
         eyoung_steel, eyoung_res_tf_buck, eyoung_ins, eyoung_al, eyoung_copper, &
-<<<<<<< HEAD
-        aiwp, aswp, cpttf, n_tf, i_tf_plane_stress, sig_tf_wp_max, &
+        aiwp, aswp, cpttf, n_tf, i_tf_stress_model, sig_tf_wp_max, &
         i_tf_turns_integer, casthi, acond, avwp, awphec, poisson_ins, &
         eyoung_winding_t, poisson_winding_z, poisson_winding_t
-=======
-        aiwp, aswp, cpttf, n_tf, i_tf_stress_model, sig_tf_wp_max, &
-        i_tf_turns_integer, casthi
->>>>>>> 2393fac5
     use pfcoil_variables, only : ipfres, oh_steel_frac, ohhghf, coheof, &
         cohbop, ncls, cptdin
     use constants, only: pi, sig_file
