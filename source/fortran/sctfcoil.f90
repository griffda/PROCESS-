module sctfcoil_module

!+ad_name  sctfcoil_module
!+ad_summ  Module containing superconducting TF coil routines
!+ad_type  Module
!+ad_auth  P J Knight, CCFE, Culham Science Centre
!+ad_auth  J Morris, CCFE, Culham Science Centre
!+ad_cont  bi2212
!+ad_cont  coilshap
!+ad_cont  edoeeff
!+ad_cont  eyngeff
!+ad_cont  eyngzwp
!+ad_cont  itersc
!+ad_cont  jcrit_nbti
!+ad_cont  outtf
!+ad_cont  sctfcoil
!+ad_cont  sigvm
!+ad_cont  stresscl
!+ad_cont  tfcind
!+ad_cont  tfspcall
!+ad_cont  two_layer_stress
!+ad_args  N/A
!+ad_desc  This module contains routines for calculating the
!+ad_desc  parameters of a superconducting TF coil system for a
!+ad_desc  fusion power plant.
!+ad_prob  None
!+ad_call  build_variables
!+ad_call  constants
!+ad_call  error_handling
!+ad_call  fwbs_variables
!+ad_call  maths_library
!+ad_call  physics_variables
!+ad_call  process_output
!+ad_call  tfcoil_variables
!+ad_hist  29/10/12 PJK Initial version of module
!+ad_hist  16/09/14 PJK Removed myall_stress routine
!+ad_hist  14/14/15 JM  Added output of peak field fit values if run_test=1
!+ad_hist  27/02/17 JM  Added wstsc parameterisation
!+ad_stat  Okay
!+ad_docs  PROCESS Superconducting TF Coil Model, J. Morris, CCFE, 1st May 2014
!
! !!!!!!!!!!!!!!!!!!!!!!!!!!!!!!!!!!!!!!!!!!!!!!!

use build_variables
use constants
use error_handling
use fwbs_variables
use maths_library
use physics_variables
use process_output
use tfcoil_variables
use superconductors
use resistive_materials
use ode_mod
implicit none

private
public :: bi2212, itersc, wstsc, jcrit_nbti, outtf, sctfcoil, stresscl, &
tfcind, tfspcall, initialise_cables

! Module variables
!-----------------

! Dimensionless winding pack width
real(kind(1.0D0)), private :: tf_fit_t

! Dimensionless winding pack radial thickness
real(kind(1.0D0)), private :: tf_fit_z

! Ratio of peak field with ripple to nominal axisymmetric peak field
real(kind(1.0D0)), private :: tf_fit_y

! Current in each TF coil
real(kind(1.0D0)) :: tfc_current

! Total cross-sectional area of winding pack including
! GW insulation and insertion gap [m2]
real(kind(1.0D0)), private :: awpc

! Total cross-sectional area of winding pack [m2]
real(kind(1.0D0)), private :: awptf

! Radial position of inner/outer edge of inboard leg [m]
real(kind(1.0D0)), private :: r_tf_inner, r_tf_outer

! Radial position of inner/outer edge and centre of winding pack [m]
real(kind(1.0D0)), private :: r_wp_inner, r_wp_outer, r_wp_centre

! Toroidal thickness of of winding pack [m]
real(kind(1.0D0)), private :: t_wp_toroidal

! Half toroidal angular extent of a single TF coil inboard leg
real(kind(1.0D0)), private :: theta_coil

! Tan half toroidal angular extent of a single TF coil inboard leg
real(kind(1.0D0)), private :: tan_theta_coil

! Conductor area radial and toroidal dimension [m]
real(kind(1.0D0)), private :: t_conductor_radial, t_conductor_toroidal

! Cable area radial and toroidal dimension [m]
real(kind(1.0D0)), private :: t_cable_radial, t_cable_toroidal

! Turn radial and toroidal dimension [m]
real(kind(1.0D0)), private :: t_turn_radial, t_turn_toroidal

! Conduit Tresca stress with CEA adjustment factors [Pa]
real(kind(1.0D0)), private :: s_tresca_cond_cea

type(resistive_material):: copper
type(resistive_material):: hastelloy
type(resistive_material):: solder
type(resistive_material):: jacket
type(resistive_material):: helium
type(volume_fractions):: conductor
type(supercon_strand)::croco_strand

real(kind(1.0D0)):: T1, time2, tau2, estotft
! (OBSOLETE, but leave for moment)
! real (kind(1.0D0)) ::croco_quench_factor
! real(kind(1.0D0)):: jwdgpro_1, jwdgpro_2,  etamax
contains

! --------------------------------------------------------------------------
subroutine initialise_cables()
    copper%rrr = copper_rrr
    copper%density = 8960.0d0
    hastelloy%density = 8890.0d0
    ! Solder: 60EN ie 60%Sn + 40%Pb solder (approx the same as eutectic 63/37)
    solder%density = 8400.0d0
    jacket%density = 8000.0d0       ! 304 stainless
end subroutine initialise_cables
! --------------------------------------------------------------------------

subroutine sctfcoil(outfile,iprint)

    !+ad_name  sctfcoil
    !+ad_summ  Superconducting TF coil module
    !+ad_type  Subroutine
    !+ad_auth  P J Knight, CCFE, Culham Science Centre
    !+ad_auth  J Galambos, FEDC/ORNL
    !+ad_auth  R Kemp, CCFE, Culham Science Centre
    !+ad_auth  J Morris, CCFE, Culham Science Centre
    !+ad_cont  N/A
    !+ad_args  outfile : input integer : output file unit
    !+ad_args  iprint : input integer : switch for writing to output file (1=yes)
    !+ad_desc  This subroutine calculates various parameters for a superconducting
    !+ad_desc  TF coil set. The primary outputs are coil size, shape, stress,
    !+ad_desc  and fields.
    !+ad_desc  <P>It is a variant from the original FEDC/Tokamak systems code.
    !+ad_prob  None
    !+ad_call  coilshap
    !+ad_call  outtf
    !+ad_call  peak_tf_with_ripple
    !+ad_call  report_error
    !+ad_call  stresscl
    !+ad_call  tfcind
    !+ad_hist  27/02/17 JM  Added WST Nb3Sn option for superconductor
    !+ad_hist  10/05/17 MDK Issue #478 Removed radial plate option
    !+ad_hist  31/10/18 SIM Corrected deltf (Issue #779)
    !+ad_stat  Okay
    !
    ! !!!!!!!!!!!!!!!!!!!!!!!!!!!!!!!!!!!!!!!!!!!!!!!

    implicit none

    !  Arguments
    integer, intent(in) :: iprint, outfile

    !  Local variables
    integer :: peaktfflag

    ! !!!!!!!!!!!!!!!!!!!!!!!!!!!!!!!!!!!!!!!!!!!!!!!

    call tf_coil_geometry

    if (i_tf_turns_integer == 1) then
        call tf_integer_winding_pack()
    else
        call tf_winding_pack()
    end if

    call tf_field_and_force

    call coilshap

    ! Calculation of TF coil inductance
    call tfcind(tfcth)

    ! Total TF coil stored magnetic energy [J]
    estotft = 0.5D0*tfind * ritfc**2

    ! Total TF coil stored magnetic energy [Gigajoule]
    estotftgj = 1.0D-9 * estotft

    ! Case thicknesses (inboard leg)
    ! if (tfc_model == 0) thkcas = tfcth * 0.5D0

    ! Calculate TF coil areas and masses
    call tf_coil_area_and_masses

    ! Peak field including ripple
    call peak_tf_with_ripple(tfno, wwp1, thkwp, r_wp_centre, bmaxtf, bmaxtfrp, peaktfflag)

    ! Do stress calculations
    call stresscl

    if (iprint == 1) call outtf(outfile, peaktfflag)

end subroutine sctfcoil

! !!!!!!!!!!!!!!!!!!!!!!!!!!!!!!!!!!!!!!!!!!!!!!!!!!!!!!!!!!!!!!!!!!

subroutine tf_coil_geometry()
    ! Subroutine for calculating the TF coil geometry
    ! This includes:
    !   - Overall geometry of coil
    !   - Cross-sectional areas of components
    !   - Winding Pack NOT included

    implicit none

    ! Local variables
    !----------------
    real(kind(1.0D0)) :: deltf

    ! Radial position of inner edge of inboard TF coil leg [m]
    if (itart == 1) then
        r_tf_inner = bore
    else
        r_tf_inner = bore + ohcth + precomp + gapoh
    end if

    ! Radial position of plasma-facing edge of TF coil inboard leg [m]
    r_tf_outer = r_tf_inner + tfcth

    ! Half toroidal angular extent of a single TF coil inboard leg
    theta_coil = pi/tfno
    tan_theta_coil = tan(theta_coil)

    ! TF coil width in toroidal direction at inboard leg outer edge [m]
    tftort = 2.0D0 * r_tf_outer*sin(theta_coil)

    ! Radial position of centre of inboard TF coil leg [m]
    if (itart == 1) then
        rtfcin = bore + 0.5D0*tfcth
    else
        rtfcin = bore + ohcth + precomp + gapoh + 0.5D0*tfcth
    end if

    ! Plasma-facing wall thickness if fraction option selected [m]
    if(casthi_is_fraction) casthi = casthi_fraction * tfcth

    ! Case thickness of side wall [m]
    if(tfc_sidewall_is_fraction) casths = casths_fraction * tftort

    ! Annular area of midplane containing TF coil inboard legs
    tfareain = pi * (r_tf_outer**2 - r_tf_inner**2)

    ! Area of rectangular cross-section TF outboard leg [m2]
    arealeg = tftort * tfthko

    ! TF coil vertical bore [m]
    tfborev = 2.0D0*(rminor*kappa + vgaptop + fwith + blnktth + vvblgap + &
    shldtth + ddwi+ vgap2 + thshield + tftsgap + tfcth)

    ! Gap between inboard TF coil and thermal shield [m]
    deltf = (bore + ohcth + precomp + gapoh + tfcth) * ((1.0d0 / cos(pi/tfno)) - 1.0d0) + tftsgap

    ! TF coil horizontal bore [m]
<<<<<<< HEAD
    tfboreh = tfcth + deltf + thshield + gapds + ddwi + shldith + vvblgap + &
=======
    tf_total_h_width = tfcth + deltf + thshield + gapds + ddwi + shldith + vvblgap + &
>>>>>>> 930c9dea
    blnkith + fwith + scrapli + rminor + rminor + scraplo + fwoth + &
    blnkoth + vvblgap + shldoth + ddwi + gapsto + thshield + &
    tftsgap + tfthko

end subroutine tf_coil_geometry

! !!!!!!!!!!!!!!!!!!!!!!!!!!!!!!!!!!!!!!!!!!!!!!!!!!!!!!!!!!!!!!!!!!

subroutine tf_winding_pack()
    ! Subroutine for calculating winding pack quantities
    !   - Overall dimensions of winding pack
    !   - Turn dimensions
    !   - Current, field, etc.
    !

    implicit none

    ! Local variables
    !----------------
    ! Rounded corner radius
    real(kind(1.0D0)) :: rbcndut
    real(kind(1.0D0)) :: A

    ! Radial thickness of winding pack [m]
    thkwp = tfcth - casthi - thkcas - 2.0D0*tinstf - 2.0d0*tfinsgap

    ! Radial position of inner edge of winding pack [m]
    r_wp_inner = r_tf_inner + thkcas

    ! Radial position of outer edge of winding pack [m]
    r_wp_outer = r_wp_inner + thkwp

    ! Total current in TF coils [A]
    ritfc = oacdcp * tfareain

    ! Current per TF coil [A]
    tfc_current = ritfc/tfno

    ! Radius of geometrical centre of winding pack [m]
    r_wp_centre = r_tf_outer - casthi - tfinsgap - tinstf - 0.5D0*thkwp

    ! Thickness of winding pack section at R > r_wp_centre [m]
    wwp1 = 2.0D0 * (r_wp_centre*tan_theta_coil - casths - tinstf - tfinsgap)

    ! Thickness of winding pack section at R < r_wp_centre [m]
    wwp2 = 2.0D0 * ((r_wp_centre-0.5D0*thkwp)*tan_theta_coil - casths - tinstf - tfinsgap)

    ! Total cross-sectional area of winding pack [m2]
    awptf = (0.5D0*thkwp)*(wwp1 + wwp2)

    ! Total cross-sectional area of winding pack,
    ! including the surrounding ground-wall insulation layer
    ! and insertion gap [m2]
    awpc = 0.5D0*thkwp*(wwp2 + 2.0D0*tinstf + 2.0d0*tfinsgap) + &
    (0.5D0*thkwp + 2.0D0*tinstf + 2.0d0*tfinsgap)*(wwp1 + 2.0D0*tinstf+ 2.0d0*tfinsgap)

    ! Total cross-sectional area of surrounding case [m2]
    acasetf = (tfareain/tfno) - awpc

    if ((awptf <= 0.0D0).or.(awpc <= 0.0D0).or.(acasetf <= 0.0D0)) then
        fdiags(1) = awptf ; fdiags(2) = awpc ; fdiags(3) = acasetf
        call report_error(99)
        write(*,*) 'Error in routine SCTFCOIL: Winding pack cross-section problem'
        write(*,*) 'awptf = ',awptf, '  awpc = ',awpc, '  acasetf = ',acasetf
        write(*,*) 'KE thkwp, wwp1, wwp2 = ', thkwp, ', ', wwp1, ', ', wwp2
        !negative awptf comes from neg. thkwp
        write(*,*) 'tfcth, casthi, thkcas, tinstf, tfinsgap = ', tfcth, ', ', casthi, ', ', thkcas, ', ', tinstf, ', ', tfinsgap
        write(*,*) ' '
    end if

    ! Area of rectangular cross-section outboard leg [m2]
    arealeg = tftort * tfthko

    ! Cross-sectional area of surrounding case, outboard leg [m2]
    acasetfo = arealeg - awpc

    ! Winding pack current density (forced to be positive) [A/m2]
    jwptf = max(1.0D0, ritfc/(tfno*awptf))    

    ! Dimension of square conductor [m]
    ! Allow for additional inter-layer insulation MDK 13/11/18
    ! Area of turn including conduit and inter-layer insulation
    A = cpttf / jwptf
    ! Dimension of square cross-section of each turn including inter-turn insulation [m]
    leno = sqrt(cpttf / jwptf)
    ! See derivation in k:\power plant physics and technology\process\hts\hts coil module for process.docx
    conductor_width = (-layer_ins + sqrt(layer_ins**2 + 4.d0*A))/2.d0 - 2.0D0*thicndut

    ! Total number of turns per TF coil (not required to be an integer)
    turnstf = awptf / A
        
    ! Area of inter-turn insulation: single turn [m2]
    insulation_area = A - conductor_width**2
    ! Area of inter-turn insulation: total [m2]
    aiwp = turnstf * insulation_area

    ! Area of steel structure in winding pack [m2]
    aswp = turnstf*acndttf

    if(isumattf.ne.6)then  ! NOT REBCO
        ! Radius of rounded corners of cable space inside conduit [m]
        rbcndut = thwcndut * 0.75D0     
        ! Dimension of square cable space inside conduit [m]
        leni = conductor_width - 2.0D0*thwcndut
        ! Cross-sectional area of cable space per turn
        ! taking account of rounded inside corners [m2]
        acstf = leni**2 - (4.0D0-pi)*rbcndut**2

        if (acstf <= 0.0D0) then
            if (leni < 0.0D0) then
                fdiags(1) = acstf ; fdiags(2) = leni
                call report_error(101)
                write(*,*) 'Warning in routine SCTFCOIL:'
                write(*,*) 'Cable space area, acstf = ',acstf, 'Cable space dimension, leni = ',leni
                write(*,*) ' '
            else
                fdiags(1) = acstf ; fdiags(2) = leni
                call report_error(102)
                write(*,*) 'Warning in routine SCTFCOIL:'
                write(*,*) 'Cable space area, acstf = ',acstf, 'Cable space dimension, leni = ',leni
                write(*,*) 'Reduce the upper limit for thwcndut (TF coil conduitcase thickness, iteration variable 58),'
                write(*,*) 'or remove it from the list of iteration variables.'
                write(*,*) 'Artificially set rounded corner radius to zero'
                write(*,*)
                rbcndut = 0.0D0
                acstf = leni**2
            end if
        end if

        ! Cross-sectional area of conduit jacket per turn [m2]
        acndttf = conductor_width**2 - acstf
        ! Central helium channel down the conductor core [m2]
        awphec = turnstf * ((pi/4.0d0)*dhecoil**2)
        ! Total conductor cross-sectional area, taking account of void area
        ! and central helium channel [m2]
        acond = acstf * turnstf * (1.0D0-vftf) - awphec
        ! Void area in conductor for He, not including central channel [m2]
        avwp = acstf * turnstf * vftf
       
    else if(isumattf == 6)then  ! REBCO
        ! Diameter of circular cable space inside conduit [m]
        leni = conductor_width - 2.0D0*thwcndut
        ! Cross-sectional area of conduit jacket per turn [m2]
        acndttf = conductor_width**2 - acstf
            
    end if  

end subroutine tf_winding_pack

! !!!!!!!!!!!!!!!!!!!!!!!!!!!!!!!!!!!!!!!!!!!!!!!!!!!!!!!!!!!!!!!!!!

subroutine tf_integer_winding_pack()
    ! Subroutine to calculate integer winding pack   

    implicit none
    
    ! Local variables
    !----------------

    ! Radius of rounded corners of cable space inside conduit [m]
    real(kind(1.0D0)) :: rbcndut

    ! TF coil width at inner egde of winding pack toroidal direction [m]
    real(kind(1.0D0)) :: t_tf_at_wp

    if(isumattf==6)then
        write(*,*)'Integer turns in TF coil not yet available for CROCO model (i_tf_turns_integer == 1)'
        stop
    end if

    ! Total number of turns
    turnstf = n_pancake*n_layer

    ! Radial thickness of winding pack [m]
    thkwp = tfcth - casthi - thkcas - 2.0D0*tinstf - 2.0d0*tfinsgap

    ! Radial position of inner edge of winding pack [m]
    r_wp_inner = r_tf_inner + thkcas

    ! Radial position of outner edge of winding pack [m]
    r_wp_outer = r_wp_inner + thkwp

    ! Total current in TF coils [A]
    ritfc = oacdcp * tfareain

    ! Current per TF coil [A]
    tfc_current = ritfc/tfno

    ! Radius of geometrical centre of winding pack [m]
    r_wp_centre = r_tf_outer - casthi - tfinsgap - tinstf - 0.5D0*thkwp

    ! TF coil width at inner egde of winding pack toroidal direction [m]
    t_tf_at_wp = 2.0D0 * r_wp_inner*sin(theta_coil)

    ! Toroidal thickness of winding pack [m]
    t_wp_toroidal = t_tf_at_wp - casths - 2.0D0*tinstf - 2.0D0*tfinsgap
    wwp1 = t_wp_toroidal

    ! Total cross-sectional area of winding pack [m2]
    awptf = thkwp*t_wp_toroidal

    ! Total cross-sectional area of winding pack,
    ! including the surrounding ground-wall insulation layer
    ! and insertion gap [m2]
    awpc = (thkwp + 2.0D0*tinstf + 2.0D0*tfinsgap)* &
    (t_wp_toroidal + 2.0D0*tinstf + 2.0D0*tfinsgap)

    ! Total cross-sectional area of surrounding case [m2]
    acasetf = (tfareain/tfno) - awpc

    if ((awptf <= 0.0D0).or.(awpc <= 0.0D0).or.(acasetf <= 0.0D0)) then
        fdiags(1) = awptf ; fdiags(2) = awpc ; fdiags(3) = acasetf
        call report_error(99)
        write(*,*) 'Error in routine SCTFCOIL:'
        write(*,*) 'Winding pack cross-section problem'
        write(*,*) 'awptf = ',awptf
        write(*,*) 'awpc = ',awpc
        write(*,*) 'acasetf = ',acasetf
        write(*,*) ' '
    end if

    ! Area of rectangular cross-section outboard leg [m2]
    arealeg = tftort * tfthko

    ! Cross-sectional area of surrounding case, outboard leg [m2]
    acasetfo = arealeg - awpc

    ! Winding pack current density (forced to be positive) [A/m2]
    jwptf = max(1.0D0, ritfc/(tfno*awptf))

    ! Radius of rounded corners of cable space inside conduit [m]
    rbcndut = thwcndut * 0.75D0

    ! TODO: leno compatibility with croco

    ! Radial turn dimension [m]
    t_turn_radial = thkwp/n_layer

    if (t_turn_radial <= (2.0D0*thicndut + 2.0D0*thwcndut)) then
        write(*,*) 'Error in routine SCTFCOIL:'
        write(*,*) 'Turn radial dimension too small. No cable space'
        write(*,*) 'Turn radial dimension [m]', t_turn_radial
        write(*,*) '2*thicndut + 2*thwcndut', 2.0D0*thicndut + 2.0D0*thwcndut
        write(*,*) ' '
    end if

    ! Toroidal turn dimension [m]
    t_turn_toroidal = t_wp_toroidal/n_pancake

    if (t_turn_toroidal <= (2.0D0*thicndut + 2.0D0*thwcndut)) then
        write(*,*) 'Error in routine SCTFCOIL:'
        write(*,*) 'Turn toroidal dimension too small. No cable space'
        write(*,*) 'Turn toroidal dimension [m]', t_turn_toroidal
        write(*,*) '2*thicndut + 2*thwcndut', 2.0D0*thicndut + 2.0D0*thwcndut
        write(*,*) ' '
    end if

    ! Current per turn [A/turn]
    cpttf = tfc_current/turnstf

    ! Radial and toroidal dimension of conductor [m]
    t_conductor_radial = t_turn_radial - 2.0D0*thicndut
    t_conductor_toroidal = t_turn_toroidal - 2.0D0*thicndut

    ! Dimension of square cable space inside conduit [m]
    t_cable_radial = t_conductor_radial - 2.0D0*thwcndut
    t_cable_toroidal = t_conductor_toroidal - 2.0D0*thwcndut

    ! Cross-sectional area of cable space per turn
    ! taking account of rounded inside corners [m2]
    acstf = (t_cable_radial*t_cable_toroidal) - (4.0D0-pi)*rbcndut**2

    if (acstf <= 0.0D0) then
        if ((t_cable_radial < 0.0D0).or.(t_cable_toroidal < 0.0D0)) then
            fdiags(1) = acstf; fdiags(2) = t_cable_radial; fdiags(3) = t_cable_toroidal
            call report_error(101)
            write(*,*) 'Warning in routine SCTFCOIL:'
            write(*,*) 'Cable space area, acstf = ',acstf
            write(*,*) 'Cable space radial dimension, t_cable_radial = ', t_cable_radial
            write(*,*) 'Cable space radial dimension, t_cable_toroidal = ', t_cable_toroidal
            write(*,*) ' '
        else
            fdiags(1) = acstf ; fdiags(2) = t_cable_radial
            call report_error(102)
            write(*,*) 'Warning in routine SCTFCOIL:'
            write(*,*) 'Cable space area, acstf = ',acstf, 'Cable space dimension, leni = ',leni
            write(*,*) 'Reduce the upper limit for thwcndut (TF coil conduitcase thickness, iteration variable 58),'
            write(*,*) 'or remove it from the list of iteration variables.'
            write(*,*) 'Artificially set rounded corner radius to zero'
            write(*,*)
            rbcndut = 0.0D0
            acstf = leni**2
        end if
    end if

    ! Cross-sectional area of conduit jacket per turn [m2]
    acndttf = t_conductor_radial*t_conductor_toroidal - acstf

    ! Central helium channel down the conductor core [m2]
    awphec = turnstf * ((pi/4.0d0)*dhecoil**2)

    ! Total conductor cross-sectional area, taking account of void area
    ! and central helium channel [m2]
    acond = acstf * turnstf * (1.0D0-vftf) - awphec

    ! Void area in conductor for He, not including central channel [m2]
    avwp = acstf * turnstf * vftf

    ! Area of inter-turn insulation: single turn [m2]
    insulation_area = t_turn_radial*t_turn_toroidal - acndttf - acstf

    ! Area of inter-turn insulation: total [m2]
    aiwp = turnstf * insulation_area

    ! Area of steel structure in winding pack [m2]
    aswp = turnstf * acndttf

end subroutine tf_integer_winding_pack

! !!!!!!!!!!!!!!!!!!!!!!!!!!!!!!!!!!!!!!!!!!!!!!!!!!!!!!!!!!!!!!!!!!


subroutine tf_field_and_force()
    ! Calculate the TF coil field, force and VV quench consideration

    ! Local variables
    !----------------
    real(kind(1.0D0)) :: radvv

    ! Determine quench time (based on IDM: 2MBSE3)
    ! Issue #337: Force on the vessel wall due to TF coil quench

    ! Radial position of vacuum vessel [m]
    radvv = rmajor - rminor - scrapli - fwith - blnkith - vvblgap - shldith

    ! Quench time [s]
    taucq = (bt * ritfc * rminor * rminor) / (radvv * sigvvall)

    ! Radial position of peak toroidal field (assuming axisymmetry) [m]
    ! (assumed to be at the outer edge of the winding pack)
    rbmax = r_tf_outer - casthi

    ! Nominal axisymmetric peak toroidal field (excluding ripple) [T]
    bmaxtf = 2.0D-7 * ritfc / rbmax

    ! Centering force = net inwards radial force per TF coil [N]
    cforce = bmaxtf*ritfc/(2.0D0*tfno)

    ! Vertical force per leg [N]
    vforce = 0.5D0 * bt * rmajor * 0.5D0*ritfc * log(rtot/rtfcin) / tfno


end subroutine tf_field_and_force

! !!!!!!!!!!!!!!!!!!!!!!!!!!!!!!!!!!!!!!!!!!!!!!!!!!!!!!!!!!!!!!!!!!

subroutine tf_coil_area_and_masses()
    ! Subroutine to calculate the TF coil areas and masses

    ! Local Variables
    real(kind(1.0D0)) :: cplen, wbtf

    ! Surface areas (for cryo system) [m2]
    ! tfsai, tfsao are retained for the (obsolescent) TF coil nuclear heating calculation
    wbtf = r_tf_outer*sin(theta_coil) - r_tf_inner*tan_theta_coil
    tfocrn = r_tf_inner * tan_theta_coil
    tficrn = tfocrn + wbtf
    tfsai = 4.0D0 * tfno * tficrn * hr1
    tfsao = 2.0D0 * tfno * tficrn * (tfleng - 2.0D0*hr1)

    ! Total surface area of two toroidal shells covering the TF coils [m2]
    ! (inside and outside surfaces)
    ! = 2 * centroid coil length * 2 pi R, where R is average of i/b and o/b centres
    ! (This will possibly be used to replace 2*tfsai in the calculation of qss
    ! in subroutine cryo - not done at present.)
    tfcryoarea = 2.0D0 * tfleng * twopi*0.5D0*(rtfcin+rtot)

    ! Mass of case [kg]

    ! The length of the vertical section is that of the first (inboard) segment
    cplen = 2.0D0*(radctf(1) + 0.5D0*tfcth) * dthet(1)

    ! The 2.2 factor is used as a scaling factor to fit
    ! to the ITER-FDR value of 450 tonnes; see CCFE note T&M/PKNIGHT/PROCESS/026
    whtcas = 2.2D0 * dcase * (cplen * acasetf + (tfleng-cplen) * acasetfo)

    ! Mass of ground-wall insulation [kg]
    ! (assumed to be same density/material as conduit insulation)
    whtgw = tfleng * (awpc-awptf) * dcondins

    ! Masses of conductor constituents
    !---------------------------------

    ! Superconductor mass [kg]
    ! Includes space allowance for central helium channel, area awphec
    whtconsc = (tfleng * turnstf * acstf*(1.0D0-vftf) * (1.0D0-fcutfsu) - tfleng*awphec) &
    *dcond(isumattf)

    ! Copper mass [kg]
    whtconcu = (tfleng * turnstf * acstf*(1.0D0-vftf) * fcutfsu - tfleng*awphec) * dcopper

    ! Steel conduit (sheath) mass [kg]
    whtconsh = tfleng * turnstf * acndttf * denstl

    ! Conduit insulation mass [kg]
    ! (aiwp already contains turnstf)
    whtconin = tfleng * aiwp * dcondins

    ! Total conductor mass [kg]
    whtcon = whtconsc + whtconcu + whtconsh + whtconin

    ! Total TF coil mass [kg] (all coils)
    whttf = (whtcas + whtcon + whtgw) * tfno

end subroutine tf_coil_area_and_masses

! !!!!!!!!!!!!!!!!!!!!!!!!!!!!!!!!!!!!!!!!!!!!!!!!!!!!!!!!!!!!!!!!!!

subroutine peak_tf_with_ripple(tfno,wwp1,thkwp,tfin,bmaxtf,bmaxtfrp,flag)

    !+ad_name  peak_tf_with_ripple
    !+ad_summ  Peak toroidal field on the conductor
    !+ad_type  Subroutine
    !+ad_auth  P J Knight, CCFE, Culham Science Centre
    !+ad_cont  N/A
    !+ad_args  tfno : input real : number of TF coils
    !+ad_args  wwp1 : input real : width of plasma-facing face of winding pack (m)
    !+ad_args  thkwp : input real : radial thickness of winding pack (m)
    !+ad_args  tfin : input real : major radius of centre of winding pack (m)
    !+ad_args  bmaxtf : input real : nominal (axisymmetric) peak toroidal field (T)
    !+ad_args  bmaxtfrp : output real : peak toroidal field including ripple (T)
    !+ad_args  flag : output integer : flag warning of applicability problems
    !+ad_desc  This subroutine calculates the peak toroidal field at the
    !+ad_desc  outboard edge of the inboard TF coil winding pack, including
    !+ad_desc  the effects of ripple.
    !+ad_desc  <P>For 16, 18 or 20 coils, the calculation uses fitting formulae
    !+ad_desc  derived by M. Kovari using MAGINT calculations on coil sets based
    !+ad_desc  on a DEMO1 case.
    !+ad_desc  <P>For other numbers of coils, the original estimate using a 9%
    !+ad_desc  increase due to ripple from the axisymmetric calculation is used.
    !+ad_prob  None
    !+ad_call  None
    !+ad_hist  02/09/14 PJK Initial version
    !+ad_hist  16/10/14 PJK Turned off output to screen
    !+ad_hist  14/12/15 JM  Changed t,z,y var names for output at end of routine.
    !+ad_stat  Okay
    !+ad_docs  M. Kovari, Toroidal Field Coils - Maximum Field and Ripple -
    !+ad_docc  Parametric Calculation, July 2014
    !
    ! !!!!!!!!!!!!!!!!!!!!!!!!!!!!!!!!!!!!!!!!!!!!!!!

    implicit none

    !  Arguments

    real(kind(1.0D0)), intent(in) :: tfno,wwp1,thkwp,tfin,bmaxtf
    real(kind(1.0D0)), intent(out) :: bmaxtfrp
    integer, intent(out) :: flag

    !  Local variables

    real(kind(1.0D0)) :: wmax
    real(kind(1.0D0)), dimension(4) :: a

    ! !!!!!!!!!!!!!!!!!!!!!!!!!!!!!!!!!!!!!!!!!!!!!!!

    flag = 0

    !  Set fitting coefficients for different numbers of TF coils

    select case (nint(tfno))

    case (16)
        a(1) =  0.28101D0
        a(2) =  1.8481D0
        a(3) = -0.88159D0
        a(4) =  0.93834D0

    case (18)
        a(1) =  0.29153D0
        a(2) =  1.81600D0
        a(3) = -0.84178D0
        a(4) =  0.90426D0

    case (20)
        a(1) =  0.29853D0
        a(2) =  1.82130D0
        a(3) = -0.85031D0
        a(4) =  0.89808D0

    case default

        !  Original calculation - no fits were performed

        bmaxtfrp = 1.09D0 * bmaxtf
        return

    end select

    !  Maximum winding pack width before adjacent packs touch
    !  (ignoring the external case and ground wall thicknesses)

    wmax = (2.0D0 * tfin + thkwp) * tan(pi/tfno)

    !  Dimensionless winding pack width

    tf_fit_t = wwp1/wmax
    if ((tf_fit_t < 0.3D0).or.(tf_fit_t > 1.1D0)) then
        !write(*,*) 'PEAK_TF_WITH_RIPPLE: fitting problem; t = ',t
        flag = 1
    end if

    !  Dimensionless winding pack radial thickness

    tf_fit_z = thkwp/wmax
    if ((tf_fit_z < 0.26D0).or.(tf_fit_z > 0.7D0)) then
        !write(*,*) 'PEAK_TF_WITH_RIPPLE: fitting problem; z = ',z
        flag = 2
    end if

    !  Ratio of peak field with ripple to nominal axisymmetric peak field

    tf_fit_y = a(1) + a(2)*exp(-tf_fit_t) + a(3)*tf_fit_z + a(4)*tf_fit_z*tf_fit_t

    bmaxtfrp = tf_fit_y * bmaxtf

end subroutine peak_tf_with_ripple

! !!!!!!!!!!!!!!!!!!!!!!!!!!!!!!!!!!!!!!!!!!!!!!!!!!!!!!!!!!!!!!!!!!

subroutine stresscl

    !+ad_name  stresscl
    !+ad_summ  TF coil stress routine
    !+ad_type  Subroutine
    !+ad_auth  P J Knight, CCFE, Culham Science Centre
    !+ad_auth  J Morris, CCFE, Culham Science Centre
    !+ad_auth  J Galambos, FEDC/ORNL
    !+ad_cont  N/A
    !+ad_args  None
    !+ad_desc  This subroutine sets up the stress calculations for the
    !+ad_desc  TF coil set.
    !+ad_prob  None
    !+ad_call  edoeeff
    !+ad_call  eyngeff
    !+ad_call  eyngzwp
    !+ad_call  report_error
    !+ad_call  sigvm
    !+ad_call  two_layer_stress
    !+ad_stat  Okay
    !+ad_docs  PROCESS Superconducting TF Coil Model, J. Morris, CCFE, 1st May 2014
    !
    ! !!!!!!!!!!!!!!!!!!!!!!!!!!!!!!!!!!!!!!!!!!!!!!!

    implicit none

    !  Arguments

    !  Local variables

    !integer :: i
    real(kind(1.0D0)) :: seff, tcbs, fac, svmxz, svmyz, t_ins_eff

    ! !!!!!!!!!!!!!!!!!!!!!!!!!!!!!!!!!!!!!!!!!!!!!!!

    !  Simple stress model option.  REMOVED Issue #781

    ! if (tfc_model == 0) then
    !     call sctfjalw(bmaxtfrp,rtfcin,rtot,rbmax,(1.0D-6*alstrtf), tdmptf,jwdgcrt)
    !     return
    ! end if

    !  Set up graded stress model call information

    seff = sqrt(cpttf/jwptf)
    if (acstf >= 0.0D0) then
        tcbs = sqrt(acstf)
    else
        tcbs = 0.0D0
    end if

    !  CCFE two-layer model
    !  Layers are labelled from inboard to outboard.
    !  The first layer is the steel casing inboard of the winding pack,
    !  while the second layer is the winding pack itself.

    radtf(1) = rtfcin - 0.5D0*tfcth
    radtf(2) = rbmax - thkwp
    radtf(3) = rbmax

    eyoung(1) = eystl

    ! include groundwall insulation + insertion gap in thicndut
    ! inertion gap is tfinsgap on 4 sides
    t_ins_eff = thicndut + ((tfinsgap+tinstf)/turnstf)

    eyoung(2) = eyngeff(eystl,eyins,t_ins_eff,thwcndut,tcbs)

    jeff(1) = 0.0D0
    jeff(2) = ritfc / ( pi * (radtf(3)**2 - radtf(2)**2))

    !  Call stress routine
    call two_layer_stress(poisson,radtf,eyoung,jeff,sigrtf,sigttf,deflect)

    !  Convert to conduit + case

    !fac = eystl*eyins*seff / &
    !     (eyins*(seff-2.0D0*thicndut) + 2.0D0*thicndut*eystl)

    fac = eystl*eyins*seff / &
    (eyins*(seff-2.0D0*t_ins_eff) + 2.0D0*t_ins_eff*eystl)

    sigrcon = sigrtf(2)/eyoung(2) * fac
    sigtcon = sigttf(2)/eyoung(2) * fac
    sigvert = vforce / (acasetf + acndttf*turnstf)

    !  Find case strain
    casestr = sigvert / eystl

    !  Find Von-Mises stresses
    !  For winding pack region take worst of two walls
    svmxz = sigvm(sigrcon, 0.0D0, sigvert, 0.0D0,0.0D0,0.0D0)
    svmyz = sigvm(0.0D0, sigtcon, sigvert, 0.0D0,0.0D0,0.0D0)

    ! von Mises stresses [Pa]
    s_vmises_case = sigvm(sigrtf(1), sigttf(1), sigvert, 0.0D0,0.0D0,0.0D0)
    s_vmises_cond = max(svmxz,svmyz)

    ! Tresca stress criterion [pa]
    s_tresca_case = max(ABS(sigrtf(1)-sigttf(1)), ABS(sigttf(1)-sigvert), ABS(sigvert-sigrtf(1)))
    s_tresca_cond = max(ABS(sigrcon-sigtcon), ABS(sigtcon-sigvert), ABS(sigvert-sigrcon))

    ! Tresca stress using CEA calculation [Pa]
    s_tresca_cond_cea = 1.02D0*abs(sigrcon) + 1.6D0*sigvert

    if (i_tf_tresca == 1) then
        ! Use CEA adjusted stress
        strtf1 = s_tresca_cond_cea
    else
        ! Stress to constrain
        strtf1 = s_tresca_cond
    end if

    strtf2 = s_tresca_case

    ! Old von Mises
    !strtf1 = s_vmises_cond
    !strtf2 = s_vmises_case

    !  Young's modulus and strain in vertical direction on winding pack
    eyzwp = eyngzwp(eystl,eyins,eywp,t_ins_eff,thwcndut,tcbs)
    windstrain = sigvert / eyzwp

    !  Radial strain in insulator
    insstrain = sigrtf(2) / eyins * &
    edoeeff(eystl,eyins,t_ins_eff,thwcndut,tcbs)

end subroutine stresscl

! !!!!!!!!!!!!!!!!!!!!!!!!!!!!!!!!!!!!!!!!!!!!!!!!!!!!!!!!!!!!!!!!!!

subroutine two_layer_stress(nu,rad,ey,j,sigr,sigt,deflect)

    !+ad_name  two_layer_stress
    !+ad_summ  Calculates the stresses in a superconductor TF coil
    !+ad_summ  inboard leg at the midplane
    !+ad_type  Subroutine
    !+ad_auth  P J Knight, CCFE, Culham Science Centre
    !+ad_auth  J Morris, CCFE, Culham Science Centre
    !+ad_cont  N/A
    !+ad_args  nu      : input real : Poisson's ratio (assumed constant over entire coil)
    !+ad_args  rad(3)  : input real array : Radius points of regions (m)
    !+ad_argc                 (region i is bounded by rad(i) and rad(i+1) )
    !+ad_args  ey(2)   : input real array : Effective Young's modulus of region i (Pa)
    !+ad_args  j(2)    : input real array : Effective current density of region i (A/m2)
    !+ad_args  sigr(2) : output real array : Radial stress in region i (Pa)
    !+ad_args  sigt(2) : output real array : Tangential stress in region i (Pa)
    !+ad_args  deflect : output real : Deflection at point rad(1) (m)
    !+ad_desc  This routine calculates the stresses in a superconductor TF coil
    !+ad_desc  inboard leg at midplane.
    !+ad_desc  <P>A two-layer model developed by CCFE is used. The first layer
    !+ad_desc  is the steel case inboard of the winding pack, and the second
    !+ad_desc  layer is the winding pack itself.
    !+ad_call  linesolv
    !+ad_hist  08/05/14 PJK/JM Initial version
    !+ad_hist  12/06/14 PJK Corrections to sigr(2), sigt(2)
    !+ad_stat  Okay
    !+ad_docs  PROCESS Superconducting TF Coil Model, J. Morris, CCFE, 1st May 2014
    !
    ! !!!!!!!!!!!!!!!!!!!!!!!!!!!!!!!!!!!!!!!!!!!!!!!

    implicit none

    !  Arguments

    real(kind(1.0D0)), intent(in) :: nu
    real(kind(1.0D0)), dimension(3), intent(in) :: rad
    real(kind(1.0D0)), dimension(2), intent(in) :: ey, j
    real(kind(1.0D0)), dimension(2), intent(out) :: sigr, sigt
    real(kind(1.0D0)), intent(out) :: deflect

    !  Local variables

    real(kind(1.0D0)) :: alpha,beta,k1,k2
    real(kind(1.0D0)), dimension(4,4) :: a
    real(kind(1.0D0)), dimension(4) :: b, c

    ! !!!!!!!!!!!!!!!!!!!!!!!!!!!!!!!!!!!!!!!!!!!!!!!

    !  LHS matrix A

    k1 = ey(1)/(1.0D0 - nu*nu)
    k2 = ey(2)/(1.0D0 - nu*nu)

    a(:,:) = 0.0D0
    a(1,1) = k1 * (1.0D0+nu)
    a(1,2) = -k1 * (1.0D0-nu)/(rad(1)**2)
    a(2,1) = a(1,1)
    a(2,2) = -k1 * (1.0D0-nu)/(rad(2)**2)
    a(2,3) = -k2 * (1.0D0+nu)
    a(2,4) = k2 * (1.0D0-nu)/(rad(2)**2)
    a(3,3) = k2 * (1.0D0+nu)
    a(3,4) = -k2 * (1.0D0-nu)/(rad(3)**2)
    a(4,1) = rad(2)
    a(4,2) = 1.0D0/rad(2)
    a(4,3) = -rad(2)
    a(4,4) = -1.0D0/rad(2)

    !  RHS vector B
    !  alpha, beta only non-zero where current density is non-zero

    alpha = 0.5D0*rmu0 * j(2)*j(2) * (1.0D0 - nu*nu)/ey(2)
    beta = -alpha * rad(2)*rad(2)

    b(:) = 0.0D0
    b(2) = -k2 * ( 0.125D0*alpha*(3.0D0+nu)*rad(2)*rad(2) &
    + 0.5D0*beta*(1.0D0 + (1.0D0+nu)*log(rad(2))) )
    b(3) = k2 * ( 0.125D0*alpha*(3.0D0+nu)*rad(3)*rad(3)  &
    + 0.5D0*beta*(1.0D0 + (1.0D0+nu)*log(rad(3))) )
    b(4) = -0.125D0*alpha*(rad(2))**3 - 0.5D0*beta*rad(2)*log(rad(2))

    !  Find solution vector c:  A times c = b
    !  N.B. In Morris, Section IV, C_xy is C_x in region y
    !  Thus, array elements c(i) are as follows:
    !  c(1) = C_31 = C_3 in case
    !  c(2) = C_41 = C_4 in case
    !  c(3) = C_32 = C_3 in winding pack
    !  c(4) = C_32 = C_4 in winding pack

    c(:) = 0.0D0
    call linesolv(a, 4, b, c)

    !  Multiply c by (-1) (John Last, internal CCFE memorandum, 21/05/2013)

    c(:) = -1.0D0*c(:)

    !  Calculate stresses in each region

    sigr(:) = 0.0D0
    sigt(:) = 0.0D0

    !  Case; alpha = beta = 0 in this region

    sigr(1) = k1 * ( (1.0D0+nu)*c(1) - (1.0D0-nu)*c(2)/(rad(1)*rad(1)) )
    sigt(1) = k1 * ( (1.0D0+nu)*c(1) + (1.0D0-nu)*c(2)/(rad(1)*rad(1)) )

    !  Winding pack

    sigr(2) = k2 * ( (1.0D0+nu)*c(3) - ((1.0D0-nu)*c(4))/(rad(2)*rad(2)) &
    + 0.125D0*(3.0D0 + nu)*alpha*rad(2)*rad(2) &
    + 0.5D0*beta*(1.0D0 + (1.0D0+nu)*log(rad(2))) )

    sigt(2) = k2 * ( (1.0D0+nu)*c(3) + (1.0D0-nu)*c(4)/(rad(2)*rad(2)) &
    + 0.125D0*(1.0D0+3.0D0*nu)*alpha*rad(2)*rad(2) &
    + 0.5D0*beta*(nu + (1.0D0+nu)*log(rad(2))) )

    !  Deflection at inside edge of TF coil (m)

    deflect = c(1)*rad(1) + c(2)/rad(1)

end subroutine two_layer_stress

! !!!!!!!!!!!!!!!!!!!!!!!!!!!!!!!!!!!!!!!!!!!!!!!!!!!!!!!!!!!!!!!!!!

function eyngeff(estl,eins,tins,tstl,tcs)

    !+ad_name  eyngeff
    !+ad_summ  Finds the effective Young's modulus of the TF coil winding pack
    !+ad_type  Function returning real
    !+ad_auth  P J Knight, CCFE, Culham Science Centre
    !+ad_auth  J Morris, CCFE, Culham Science Centre
    !+ad_auth  J Galambos, FEDC/ORNL
    !+ad_cont  N/A
    !+ad_args  estl : input real : Young's modulus of steel (Pa)
    !+ad_args  eins : input real : Young's modulus of insulator (Pa)
    !+ad_args  tins : input real : insulator wrap thickness (m)
    !+ad_args  tstl : input real : thickness of steel conduit (m)
    !+ad_args  tcs  : input real : dimension of cable space area inside conduit (m)
    !+ad_desc  This routine calculates the effective Young's modulus (Pa)
    !+ad_desc  of the TF coil in the winding pack section.
    !+ad_prob  None
    !+ad_call  None
    !+ad_hist  09/05/91 JG  Initial version
    !+ad_hist  14/05/12 PJK Initial F90 version
    !+ad_hist  30/04/14 PJK/JM Modifications for two-layer stress model
    !+ad_hist  16/09/14 PJK Removed model switch and old (Galambos/Myall) calculation
    !+ad_stat  Okay
    !+ad_docs  PROCESS Superconducting TF Coil Model, J. Morris, CCFE, 1st May 2014
    !
    ! !!!!!!!!!!!!!!!!!!!!!!!!!!!!!!!!!!!!!!!!!!!!!!!

    implicit none

    real(kind(1.0D0)) :: eyngeff

    !  Arguments

    real(kind(1.0D0)), intent(in) :: estl,eins,tins,tstl,tcs

    !  Local variables

    real(kind(1.0D0)) :: ed,ttot

    ! !!!!!!!!!!!!!!!!!!!!!!!!!!!!!!!!!!!!!!!!!!!!!!!

    !  Total thickness of a turn
    ttot = tcs + 2.0D0*(tins + tstl)

    !  See Figure 8 and Section III.4, Morris

    ed = ttot / (2.0D0*tins/eins + (tcs+2.0D0*tstl)/estl)

    eyngeff = 1.0D0/ttot * 2.0D0*tstl*ed

end function eyngeff

! !!!!!!!!!!!!!!!!!!!!!!!!!!!!!!!!!!!!!!!!!!!!!!!!!!!!!!!!!!!!!!!!!!

function edoeeff(estl,eins,tins,tstl,tcs)

    !+ad_name  edoeeff
    !+ad_summ  Returns ratio of E_d to E_eff in Morris
    !+ad_type  Function returning real
    !+ad_auth  P J Knight, CCFE, Culham Science Centre
    !+ad_auth  J Morris, CCFE, Culham Science Centre
    !+ad_cont  N/A
    !+ad_args  estl : input real : Young's modulus of steel (Pa)
    !+ad_args  eins : input real : Young's modulus of insulator (Pa)
    !+ad_args  tins : input real : insulator wrap thickness (m)
    !+ad_args  tstl : input real : thickness of steel conduit (m)
    !+ad_args  tcs  : input real : dimension of cable space area inside conduit (m)
    !+ad_desc  This routine calculates the ratio of E_d to the effective Young's
    !+ad_desc  modulus, given in Morris, Section III.4. This is used to calculate
    !+ad_desc  the strain in the insulator.
    !+ad_prob  None
    !+ad_call  None
    !+ad_hist  12/05/14 PJK Initial version
    !+ad_stat  Okay
    !+ad_docs  PROCESS Superconducting TF Coil Model, J. Morris, CCFE, 1st May 2014
    !
    ! !!!!!!!!!!!!!!!!!!!!!!!!!!!!!!!!!!!!!!!!!!!!!!!

    implicit none

    real(kind(1.0D0)) :: edoeeff

    !  Arguments

    real(kind(1.0D0)), intent(in) :: estl,eins,tins,tstl,tcs

    !  Local variables

    real(kind(1.0D0)) :: ed,ttot,eeff

    ! !!!!!!!!!!!!!!!!!!!!!!!!!!!!!!!!!!!!!!!!!!!!!!!

    !  Total thickness of a turn
    ttot = tcs + 2.0D0*(tins + tstl)

    !  Code copied from eyngeff routine
    !  See Figure 8 and Section III.4, Morris

    ed = ttot / (2.0D0*tins/eins + (tcs+2.0D0*tstl)/estl)

    eeff = 1.0D0/ttot * 2.0D0*tstl*ed

    edoeeff = ed/eeff

end function edoeeff

! !!!!!!!!!!!!!!!!!!!!!!!!!!!!!!!!!!!!!!!!!!!!!!!!!!!!!!!!!!!!!!!!!!

function eyngzwp(estl,eins,ewp,tins,tstl,tcs)

    !+ad_name  eyngzwp
    !+ad_summ  Finds the vertical Young's modulus of the TF coil winding pack
    !+ad_type  Function returning real
    !+ad_auth  P J Knight, CCFE, Culham Science Centre
    !+ad_auth  J Morris, CCFE, Culham Science Centre
    !+ad_cont  N/A
    !+ad_args  estl : input real : Young's modulus of steel (Pa)
    !+ad_args  eins : input real : Young's modulus of insulator (Pa)
    !+ad_args  ewp  : input real : Young's modulus of windings (Pa)
    !+ad_args  tins : input real : insulator wrap thickness (m)
    !+ad_args  tstl : input real : thickness of steel conduit (m)
    !+ad_args  tcs  : input real : dimension of cable space area inside conduit (m)
    !+ad_desc  This routine calculates the vertical Young's modulus (Pa)
    !+ad_desc  of the TF coil in the winding pack section.
    !+ad_prob  None
    !+ad_call  None
    !+ad_hist  30/04/14 PJK/JM Initial version
    !+ad_stat  Okay
    !+ad_docs  PROCESS Superconducting TF Coil Model, J. Morris, CCFE, 1st May 2014
    !
    ! !!!!!!!!!!!!!!!!!!!!!!!!!!!!!!!!!!!!!!!!!!!!!!!

    implicit none

    real(kind(1.0D0)) :: eyngzwp

    !  Arguments

    real(kind(1.0D0)), intent(in) :: estl,eins,ewp,tins,tstl,tcs

    !  Local variables

    real(kind(1.0D0)) :: ttot

    ! !!!!!!!!!!!!!!!!!!!!!!!!!!!!!!!!!!!!!!!!!!!!!!!

    ttot = tcs + 2.0D0*(tins + tstl)

    eyngzwp = ewp*tcs*tcs &
    + estl*( (tcs + 2.0D0*tstl)**2 - tcs*tcs ) &
    + eins*( (tcs + 2.0D0*(tstl + tins))**2 - (tcs + 2.0D0*tstl)**2 )

    eyngzwp = eyngzwp / (ttot*ttot)

end function eyngzwp

! !!!!!!!!!!!!!!!!!!!!!!!!!!!!!!!!!!!!!!!!!!!!!!!!!!!!!!!!!!!!!!!!!!

function sigvm(sx,sy,sz,txy,txz,tyz)

    !+ad_name  sigvm
    !+ad_summ  Calculates Von Mises stress in a TF coil
    !+ad_type  Function returning real
    !+ad_auth  P J Knight, CCFE, Culham Science Centre
    !+ad_auth  B Reimer, FEDC
    !+ad_cont  N/A
    !+ad_args  sx  : input real : in-plane stress in X direction (Pa)
    !+ad_args  sy  : input real : in-plane stress in Y direction (Pa)
    !+ad_args  sz  : input real : in-plane stress in Z direction (Pa)
    !+ad_args  txy : input real : out of plane stress in X-Y plane (Pa)
    !+ad_args  txz : input real : out of plane stress in X-Z plane (Pa)
    !+ad_args  tyz : input real : out of plane stress in Y-Z plane (Pa)
    !+ad_desc  This routine calculates the Von Mises combination of
    !+ad_desc  stresses (Pa) in a TF coil.
    !+ad_prob  None
    !+ad_call  None
    !+ad_hist  --/07/88 BR  Original version
    !+ad_hist  14/05/12 PJK Initial F90 version
    !+ad_stat  Okay
    !+ad_docs  AEA FUS 251: A User's Guide to the PROCESS Systems Code
    !
    ! !!!!!!!!!!!!!!!!!!!!!!!!!!!!!!!!!!!!!!!!!!!!!!!

    implicit none

    real(kind(1.0D0)) :: sigvm

    !  Arguments

    real(kind(1.0D0)), intent(in) :: sx,sy,sz,txy,txz,tyz

    ! !!!!!!!!!!!!!!!!!!!!!!!!!!!!!!!!!!!!!!!!!!!!!!!

    sigvm = sqrt( 0.5D0 * ( (sx-sy)**2 + (sx-sz)**2 + (sz-sy)**2 &
    + 6.0D0*(txy**2 + txz**2 + tyz**2) ) )

end function sigvm

! !!!!!!!!!!!!!!!!!!!!!!!!!!!!!!!!!!!!!!!!!!!!!!!!!!!!!!!!!!!!!!!!!!

! subroutine sctfjalw(bmaxtf,rtfmi,rtfmo,rtf2,sigmatf,tdump,jtfalw)

!     !+ad_name  sctfjalw
!     !+ad_summ  Simple J(B) model for the superconducting TF Coil
!     !+ad_type  Subroutine
!     !+ad_auth  P J Knight, CCFE, Culham Science Centre
!     !+ad_auth  J Galambos, FEDC/ORNL
!     !+ad_cont  N/A
!     !+ad_args  bmaxtf  : input real : peak field including ripple (T)
!     !+ad_args  rtfmi   : input real : mean inboard leg radius (m)
!     !+ad_args  rtfmo   : input real : mean outboard leg radius (m)
!     !+ad_args  rtf2    : input real : radius of inboard leg point nearest plasma (m)
!     !+ad_args  sigmatf : input real : allowable structure stress (MPa)
!     !+ad_args  tdump   : input real : dump time (s)
!     !+ad_args  jtfalw  : output real : overall allowable current density (A/m2)
!     !+ad_desc  This routine using a simple model to calculate the allowable
!     !+ad_desc  current density in a superconducting coil, given the magnetic
!     !+ad_desc  field and the allowable stress.
!     !+ad_desc  Programmed by J. Galambos from algorithms from J. Perkins.
!     !+ad_prob  None
!     !+ad_call  None
!     !+ad_hist  25/01/91 JG  Initial version
!     !+ad_hist  14/05/12 PJK Initial F90 version
!     !+ad_stat  Okay
!     !+ad_docs  AEA FUS 251: A User's Guide to the PROCESS Systems Code
!     !
!     ! !!!!!!!!!!!!!!!!!!!!!!!!!!!!!!!!!!!!!!!!!!!!!!!

!     implicit none

!     !  Arguments

!     real(kind(1.0D0)), intent(in) :: bmaxtf,rtfmi,rtfmo,rtf2,sigmatf,tdump
!     real(kind(1.0D0)), intent(out) :: jtfalw

!     !  Local variables

!     real(kind(1.0D0)), parameter :: tdumprf = 10.0D0  !  Reference dump time (s)

!     real(kind(1.0D0)) :: sqrtdmp,temp1,temp2,temp3

!     ! !!!!!!!!!!!!!!!!!!!!!!!!!!!!!!!!!!!!!!!!!!!!!!!

!     sqrtdmp = sqrt(tdump/tdumprf)
!     temp1 = 125.94D0*bmaxtf*rtf2 * log(rtfmo/rtfmi) / sigmatf
!     temp2 = 0.036D0*sqrt(bmaxtf) / (1.0D0-bmaxtf/23.0D0)**2
!     temp3 = 0.6D0 / (1.0D0 - (1.0D0 / (16.0D0 * (1.0D0 - bmaxtf/23.0D0)-5.0D0) ) )

!     jtfalw = 152.0D6 / (temp1 + temp2*temp3 + sqrtdmp)

! end subroutine sctfjalw

! !!!!!!!!!!!!!!!!!!!!!!!!!!!!!!!!!!!!!!!!!!!!!!!!!!!!!!!!!!!!!!!!!!

subroutine coilshap

    !+ad_name  coilshap
    !+ad_summ  Calculates the TF coil shape
    !+ad_type  Subroutine
    !+ad_desc  Calculates the shape of the INSIDE of the TF coil. The coil is
    !+ad_desc  approximated by a straight inboard section and four elliptical arcs
    !+ad_desc  This is a totally ad hoc model, with no physics or engineering basis.
    !+ad_prob  None
    !+ad_call  None
    !+ad_hist  19/11/15 MDK Initial version
    !+ad_stat  Okay
    implicit none
    !  Arguments
    !  Local variables
    real(kind(1.0D0)) :: fstraight, a, b
    integer :: i
    ! !!!!!!!!!!!!!!!!!!!!!!!!!!!!!!!!!!!!!!!!!!!!!!!

    xarc(1) = rtfcin + tfcth/2.0d0
    xarc(2) = rmajor - rminor/5.0d0
    xarc(3) = rtot - tfcth/2.0d0
    xarc(4) = xarc(2)
    xarc(5) = xarc(1)
    ! Height of straight section as a fraction of the coil inner height
    fstraight = 0.6d0
    if (snull==0) then
        ! Double null
        yarc(1) = fstraight * hmax
        yarc(2) = hmax
        yarc(3) = 0
        yarc(4) = -hmax
        yarc(5) = -fstraight * hmax
    else
        ! Single null
        yarc(1) = fstraight * (hpfu - tfcth)
        yarc(2) = hpfu - tfcth
        yarc(3) = 0
        yarc(4) = -hmax
        yarc(5) = -fstraight * hmax
    end if

    ! Horizontal and vertical radii of inside edge of TF coil
    ! Arcs are numbered clockwise:
    ! 1=upper inboard, 2=upper outboard, 3=lower ouboard, 4=lower inboard
    ! 'tfleng' is the length of the coil midline.
    tfleng = yarc(1) - yarc(5)
    do i = 1, 4
        tfa(i) = abs(xarc(i+1) - xarc(i))
        tfb(i) = abs(yarc(i+1) - yarc(i))
        ! Radii and length of midline of coil segments
        a = tfa(i) + tfcth/2.0d0
        b = tfb(i) + tfcth/2.0d0
        tfleng = tfleng + 0.25d0 * circumference(a,b)
    end do

contains
    function circumference(a,b)
        real(kind(1.0D0)) :: circumference, a, b
        !  Calculate ellipse circumference using Ramanujan approximation (m)
        circumference = pi * ( 3.0D0*(a+b) - sqrt( (3.0D0*a + b)*(a + 3.0D0*b) ) )
    end function

end subroutine coilshap

! !!!!!!!!!!!!!!!!!!!!!!!!!!!!!!!!!!!!!!!!!!!!!!!!!!!!!!!!!!!!!!!!!!

subroutine tfcind(tfthk)

    !+ad_name  tfcind
    !+ad_summ  Calculates the self inductance of a TF coil
    !+ad_type  Subroutine
    !+ad_cont  N/A
    !+ad_args  tfthk        : input real : TF coil thickness (m)
    !+ad_desc  This routine calculates the self inductance of a TF coil
    !+ad_desc  approximated by a straight inboard section and two elliptical arcs.
    !+ad_desc  The inductance of the TFC (considered as a single axisymmetric turn)
    !+ad_desc  is calculated by numerical integration over the cross-sectional area.
    !+ad_desc  The contribution from the cross-sectional area of the
    !+ad_desc  coil itself is calculated by taking the field as B(r)/2.
    !+ad_desc  The field in the bore is calculated for unit current.
    !+ad_desc  Top/bottom symmetry is assumed.
    !+ad_call  None
    !+ad_hist  19/11/15 MDK Initial version
    !+ad_stat  Okay
    implicit none
    !  Arguments
    real(kind(1.0D0)), intent(in) :: tfthk

    !  Local variables
    integer, parameter :: nintervals = 100
    integer :: i
    real(kind(1.0D0)) :: ai, ao, bi, bo, x0, y0, h_bore, h_thick, dr, r, b

    ! !!!!!!!!!!!!!!!!!!!!!!!!!!!!!!!!!!!!!!!!!!!!!!!

    ! Initialise inductance
    tfind = 0.0D0
    ! Integrate over the whole TF area, including the coil thickness.
    x0 = xarc(2)
    y0 = yarc(2)

    ! Minor and major radii of the inside and outside perimeters of the the
    ! Inboard leg and arc.
    ! Average the upper and lower halves, which are different in the
    ! single null case
    ai = xarc(2) - xarc(1)
    bi = (yarc(2)-yarc(4))/2.0d0 - yarc(1)
    ao = ai + tfthk
    bo = bi + tfthk
    ! Interval used for integration
    dr = ao / dble(nintervals)
    ! Start both integrals from the centre-point where the arcs join.
    ! Initialise major radius
    r = x0 - dr/2.0d0
    do i = 1,nintervals
        ! Field in the bore for unit current
        b = rmu0/(2.0D0*pi*r)
        ! Find out if there is a bore
        if (x0-r < ai) then
            h_bore = y0 + bi * sqrt(1 - ((r-x0)/ai)**2)
            h_thick = bo * sqrt(1 - ((r-x0)/ao)**2) - h_bore
        else
            h_bore = 0.0d0
            ! Include the contribution from the straight section
            h_thick = bo * sqrt(1 - ((r-x0)/ao)**2) + yarc(1)
        end if
        ! Assume B in TF coil = 1/2  B in bore
        ! Multiply by 2 for upper and lower halves of coil
        tfind = tfind + b*dr*(2.0D0*h_bore + h_thick)
        r = r - dr
    end do

    ! Outboard arc
    ai = xarc(3) - xarc(2)
    bi = (yarc(2) - yarc(4))/2.0d0
    ao = ai + tfthk
    bo = bi + tfthk
    dr = ao / dble(nintervals)
    ! Initialise major radius
    r = x0 + dr/2.0d0
    do i = 1,nintervals
        ! Field in the bore for unit current
        b = rmu0/(2.0D0*pi*r)
        ! Find out if there is a bore
        if (r-x0 < ai) then
            h_bore = y0 + bi * sqrt(1 - ((r-x0)/ai)**2)
            h_thick = bo * sqrt(1 - ((r-x0)/ao)**2) - h_bore
        else
            h_bore = 0.0d0
            h_thick = bo * sqrt(1 - ((r-x0)/ao)**2)
        end if
        ! Assume B in TF coil = 1/2  B in bore
        ! Multiply by 2 for upper and lower halves of coil
        tfind = tfind + b*dr*(2.0D0*h_bore + h_thick)
        r=r+dr
    end do

end subroutine tfcind


! !!!!!!!!!!!!!!!!!!!!!!!!!!!!!!!!!!!!!!!!!!!!!!!!!!!!!!!!!!!!!!!!!!

subroutine outtf(outfile, peaktfflag)

    !+ad_name  outtf
    !+ad_summ  Writes superconducting TF coil output to file
    !+ad_type  Subroutine
    !+ad_auth  P J Knight, CCFE, Culham Science Centre
    !+ad_cont  N/A
    !+ad_args  outfile : input integer : output file unit
    !+ad_args  peaktfflag : input integer : warning flag from peak TF calculation
    !+ad_desc  This routine writes the superconducting TF coil results
    !+ad_desc  to the output file.
    !+ad_prob  None
    !+ad_call  oblnkl
    !+ad_call  ocmmnt
    !+ad_call  oheadr
    !+ad_call  osubhd
    !+ad_call  ovarin
    !+ad_call  ovarre
    !+ad_call  report_error
    !+ad_hist  14/05/12 PJK Initial F90 version
    !+ad_stat  Okay
    !+ad_docs  PROCESS Superconducting TF Coil Model, J. Morris, CCFE, 1st May 2014
    !
    ! !!!!!!!!!!!!!!!!!!!!!!!!!!!!!!!!!!!!!!!!!!!!!!!

    implicit none

    !  Arguments

    integer, intent(in) :: outfile, peaktfflag

    !  Local variables

    integer :: i
    real(kind(1.0D0)) :: ap, radius
    character(len=1) :: intstring

    ! !!!!!!!!!!!!!!!!!!!!!!!!!!!!!!!!!!!!!!!!!!!!!!!

    call oheadr(outfile,'TF Coils')
    call ocmmnt(outfile,'Superconducting TF coils')

    call ovarin(outfile,'TF coil superconductor material','(isumattf)',isumattf)

    select case (isumattf)
    case (1)
        call ocmmnt(outfile,'  (ITER Nb3Sn critical surface model)')
    case (2)
        call ocmmnt(outfile,'  (Bi-2212 high temperature superconductor)')
    case (3)
        call ocmmnt(outfile,'  (NbTi)')
    case (4)
        call ocmmnt(outfile, &
        '  (ITER Nb3Sn critical surface model, user-defined parameters)')
    case (5)
        call ocmmnt(outfile, ' (WST Nb3Sn)')
    case (6)
        call ocmmnt(outfile, ' (High temperature superconductor: REBCO HTS tape in CroCo strand)')
    end select

    call ocmmnt(outfile,'Current Density :')
    call oblnkl(outfile)
    call ovarre(outfile,'Winding pack current density (A/m2)','(jwptf)',jwptf, 'OP ')
    call ovarre(outfile,'Overall current density (A/m2)','(oacdcp)',oacdcp)

    ! if (tfc_model == 0) then
    !     call ovarre(outfile,'Allowable overall current density (A/m2)', '(jwdgcrt)',jwdgcrt, 'OP ')
    ! end if

    call osubhd(outfile,'General Coil Parameters :')
    call ovarre(outfile,'Number of TF coils','(tfno)',tfno)
    call ovarre(outfile,'Total inboard leg radial thickness (m)','(tfcth)',tfcth)
    call ovarre(outfile,'Total outboard leg radial thickness (m)','(tfthko)',tfthko)
    call ovarre(outfile,'Inboard leg toroidal thickness at widest point (m)','(2*tficrn)',2d0*tficrn, 'OP ')
    call ovarre(outfile,'Outboard leg toroidal thickness (m)','(tftort)',tftort, 'OP ')
    call ovarre(outfile,'Mean coil circumference (m)','(tfleng)',tfleng, 'OP ')
    call ovarre(outfile,'Total current in all TF coils (MA)','(ritfc/1.D6)',1.0D-6*ritfc, 'OP ')
    call ovarre(outfile,'Nominal peak field assuming Amperes Law with toroidal symmetry (T)','(bmaxtf)',bmaxtf, 'OP ')
    call ovarre(outfile,'Actual peak field at discrete conductor (T)','(bmaxtfrp)',bmaxtfrp, 'OP ')
    call ovarre(outfile,'Max allowed ripple amplitude at plasma outboard midplane (%)','(ripmax)',ripmax)
    call ovarre(outfile,'Ripple amplitude at plasma outboard midplane (%)','(ripple)',ripple, 'OP ')
    call ovarre(outfile,'Total stored energy in TF coils (GJ)','(estotftgj)',estotftgj, 'OP ')
    call ovarre(outfile,'Total mass of TF coils (kg)','(whttf)',whttf, 'OP ')
    call ovarre(outfile,'Mass of each TF coil (kg)','(whttf/tfno)',whttf/tfno, 'OP ')
    call ovarre(outfile,'Vertical separating force per leg (N)','(vforce)',vforce, 'OP ')
    call ovarre(outfile,'Centering force per coil (N/m)','(cforce)',cforce, 'OP ')

    !  Report any applicability issues with peak field with ripple calculation

    if (peaktfflag == 1) then
        call report_error(144)
    else if (peaktfflag == 2) then
        call report_error(145)
    else
        continue
    end if

    call osubhd(outfile,'Coil Geometry :')
    call ovarre(outfile,'Inboard leg centre radius (m)','(rtfcin)',rtfcin, 'OP ')
    call ovarre(outfile,'Outboard leg centre radius (m)','(rtot)',rtot, 'OP ')
    call ovarre(outfile,'Maximum inboard edge height (m)','(hmax)',hmax, 'OP ')
    call ovarre(outfile,'gap between inboard vacuum vessel and thermal shield (m)','(gapds)',gapds)

    call oblnkl(outfile)
    call ocmmnt(outfile,'TF coil inner surface shape is approximated')
    call ocmmnt(outfile,'by a straight segment and elliptical arcs between the following points :')
    call oblnkl(outfile)

    write(outfile,10)
    10  format(t2,'point',t16,'x(m)',t31,'y(m)')

    do i = 1,5
        write(outfile,20) i,xarc(i),yarc(i)
        intstring = int2char(i)
        call ovarre(mfile,'TF coil arc point '//intstring//' R (m)', '(xarc('//intstring//'))',xarc(i))
        call ovarre(mfile,'TF coil arc point '//intstring//' Z (m)', '(yarc('//intstring//'))',yarc(i))
    end do
    20  format(i4,t10,f10.3,t25,f10.3)

    call osubhd(outfile,'Quench information :')
    call ovarre(outfile,'Allowable stress in vacuum vessel (VV) due to quench (Pa)','(sigvvall)',sigvvall)
    call ovarre(outfile,'Minimum allowed quench time due to stress in VV (s)','(taucq)',taucq, 'OP ')
    call ovarre(outfile,'Actual quench time (or time constant) (s)','(tdmptf)',tdmptf)
    ! call ovarre(outfile,'Max allowed current density in winding pack due to temperature rise in quench (A/m2)', &
    !                     '(jwdgpro)', jwdgpro, 'OP ')
    ! call ovarre(outfile,'Actual current density in winding pack (A/m2)', '(jwptf)', jwptf, 'OP ')
    call ovarre(outfile,'Maximum allowed voltage during quench due to insulation (kV)', '(vdalw)', vdalw)
    call ovarre(outfile,'Actual quench voltage (kV)','(vtfskv)',vtfskv, 'OP ')

    select case (isumattf)
    case (1,2,3,4,5)
        call ovarre(outfile,'Maximum allowed temp rise during a quench (K)','(tmaxpro)', tmaxpro)
    case(6)
        call ocmmnt(outfile,'CroCo cable with jacket: ')
        ! if (any(icc == 74) ) then
        !     call ovarre(outfile,'Maximum permitted temperature in quench (K)',&
        !                         '(tmax_croco)', tmax_croco)
        ! endif
        ! call ovarre(outfile,'Actual temp reached during a quench (K)', &
        !                     '(croco_quench_temperature)', croco_quench_temperature)
        if (any(icc == 75) ) then
            call ovarre(outfile,'Maximum permitted TF coil current / copper area (A/m2)', &
            '(copperA_m2_max)', copperA_m2_max)
        endif
        call ovarre(outfile,'Actual TF coil current / copper area (A/m2)', &
                            '(copperA_m2)', copperA_m2)

        ! call ocmmnt(outfile,'Fast discharge current model: '//quench_model)
        ! if(quench_detection_ef>1d-10)then
        !     call ocmmnt(outfile,'Two-phase quench model is used')
        !     call ovarre(outfile,'Electric field at which TF quench is detected, discharge begins (V/m)',&
        !                         '(quench_detection_ef)', quench_detection_ef)
        !     call ovarre(outfile,'Peak temperature before quench is detected (K)','(T1)',T1,'OP ')
        ! else
        !     call ocmmnt(outfile, 'Simple one-phase quench model is used')
        ! endif
    end select

    call osubhd(outfile,'Conductor Information :')
    if (i_tf_turns_integer == 1) then
        call ovarre(outfile, 'Radial width of conductor (m)', '(t_conductor_radial)', t_conductor_radial, 'OP ')
        call ovarre(outfile, 'Toroidal width of conductor (m)', '(t_conductor_toroidal)', t_conductor_toroidal, 'OP ')
        call ovarre(outfile, 'Radial width of turn (m)', '(t_turn_radial)', t_turn_radial)
        call ovarre(outfile, 'Toroidal width of turn (m)', '(t_turn_toroidal)', t_turn_toroidal)
        call ovarre(outfile, 'Radial width of cable space', '(t_cable_radial)', t_cable_radial)
        call ovarre(outfile, 'Toroidal width of cable space', '(t_cable_toroidal)', t_cable_toroidal)
    else
        call ovarre(outfile,'Width of conductor (square) (m)','(conductor_width)',conductor_width, 'OP ')
        call ovarre(outfile,'Width of turn including inter-turn insulation (m)','(leno)',leno, 'OP ')
        call ovarre(outfile,'Width of space inside conductor (m)','(leni)',leni, 'OP ')
    end if
    call ovarre(outfile,'Conduit thickness (m)','(thwcndut)',thwcndut)
    call ovarre(outfile,'Inter-turn insulation thickness (m)','(thicndut)',thicndut)

    call ovarre(outfile,'Superconductor mass per coil (kg)','(whtconsc)',whtconsc, 'OP ')
    call ovarre(outfile,'Copper mass per coil (kg)','(whtconcu)',whtconcu, 'OP ')
    call ovarre(outfile,'Steel conduit mass per coil (kg)','(whtconsh)',whtconsh, 'OP ')
    call ovarre(outfile,'Conduit insulation mass per coil (kg)','(whtconin)',whtconin, 'OP ')
    call ovarre(outfile,'Total conductor mass per coil (kg)','(whtcon)',whtcon, 'OP ')

    select case (isumattf)
    case (1,2,3,4,5)
        call osubhd(outfile,'Winding Pack Information :')
        call ovarre(outfile,'Diameter of central helium channel in cable','(dhecoil)',dhecoil)
        call ocmmnt(outfile,'Fractions by area')
        call ovarre(outfile,'Coolant fraction in conductor excluding central channel','(vftf)',vftf)
        call ovarre(outfile,'Copper fraction of conductor','(fcutfsu)',fcutfsu)
        call ovarre(outfile,'Superconductor fraction of conductor','(1-fcutfsu)',1-fcutfsu)
        ! TODO
        !call ovarre(outfile,'Conductor fraction of winding pack','(acond/ap)',acond/ap, 'OP ')
        !call ovarre(outfile,'Conduit fraction of winding pack','(turnstf*acndttf/ap)',turnstf*acndttf/ap, 'OP ')
        !call ovarre(outfile,'Insulator fraction of winding pack','(aiwp/ap)',aiwp/ap, 'OP ')
        !call ovarre(outfile,'Helium area fraction of winding pack excluding central channel','(avwp/ap)',avwp/ap, 'OP ')
        !call ovarre(outfile,'Central helium channel area as fraction of winding pack','(awphec/ap)',awphec/ap, 'OP ')
        ap = acond + turnstf*acndttf + aiwp + avwp + awphec
        call ovarrf(outfile,'Check total area fractions in winding pack = 1','', &
        (acond + turnstf*acndttf + aiwp + avwp + awphec)/ap)
    end select

    call ovarre(outfile,'Winding radial thickness (m)','(thkwp)',thkwp, 'OP ')

    if (i_tf_turns_integer == 1) then
        call ovarre(outfile, 'Winding toroidal width (m)', '(wwp1)', wwp1, 'OP ')
    else
        call ovarre(outfile,'Winding toroidal width 1 (m)','(wwp1)',wwp1, 'OP ')
        call ovarre(outfile,'Winding toroidal width 2 (m)','(wwp2)',wwp2, 'OP ')
    end if

    call ovarre(outfile,'Ground wall insulation thickness (m)','(tinstf)',tinstf)
    call ovarre(outfile,'Winding pack insertion gap (m)','(tfinsgap)',tfinsgap)

    if (i_tf_turns_integer == 1) then
        call ovarin(outfile, 'Number of TF pancakes', '(n_pancake)', n_pancake)
        call ovarin(outfile, 'Number of TF layers', '(n_layer)', n_layer)
    end if

    call ovarre(outfile,'Number of turns per TF coil','(turnstf)',turnstf, 'OP ')

    call osubhd(outfile,'External Case Information :')

    call ovarre(outfile,'Inboard leg case plasma side wall thickness (m)','(casthi)',casthi)
    call ovarre(outfile,'Inboard leg case inboard "nose" thickness (m)','(thkcas)',thkcas)
    call ovarre(outfile,'Inboard leg case sidewall thickness at its narrowest point (m)','(casths)',casths)
    !call ovarre(outfile,'Inboard leg case area per coil (m2)','(acasetf)',acasetf, 'OP ')
    !call ovarre(outfile,'Outboard leg case area per coil (m2)','(acasetfo)',acasetfo, 'OP ')
    call ovarre(outfile,'External case mass per coil (kg)','(whtcas)',whtcas, 'OP ')

    call osubhd(outfile,'Radial build of TF coil centre-line :')
    write(outfile,5)
    5   format(t43,'Thickness (m)',t60,'Outer radius (m)')
    radius = bore + ohcth + precomp + gapoh
    call obuild(outfile,'Innermost edge of TF coil',radius,radius)
    radius = radius + thkcas
    call obuild(outfile,'Coil case ("nose")',thkcas,radius,'(thkcas)')
    radius = radius + tfinsgap
    call obuild(outfile,'Insertion gap for winding pack',tfinsgap,radius,'(tfinsgap)')
    radius = radius + tinstf
    call obuild(outfile,'Winding pack insulation',tinstf,radius,'(tinstf)')
    radius = radius + thkwp/2d0
    call obuild(outfile,'Winding - first half',thkwp/2d0,radius,'(thkwp/2 - tinstf)')
    radius = radius + thkwp/2d0
    call obuild(outfile,'Winding - second half',thkwp/2d0,radius,'(thkwp/2 - tinstf)')
    radius = radius + tinstf
    call obuild(outfile,'Winding pack insulation',tinstf,radius,'(tinstf)')
    radius = radius + tfinsgap
    call obuild(outfile,'Insertion gap for winding pack',tfinsgap,radius,'(tfinsgap)')
    radius = radius + casthi
    call obuild(outfile,'Coil case (plasma side)',casthi,radius,'(casthi)')
    if(abs((radius - rtfcin - 0.5D0*tfcth)) < 1d-6)then
        call ocmmnt(outfile,'TF coil dimensions are consistent')
    else
        call ocmmnt(outfile,'ERROR: TF coil dimensions are NOT consistent:')
        call ovarre(outfile,'Radius of plasma-facing side of inner leg SHOULD BE [m]','',rtfcin + 0.5D0*tfcth)
        call ovarre(outfile,'Inboard TF coil radial thickness [m]','(tfcth)',tfcth)
        !thkwp = tfcth - casthi - thkcas - 2.0D0*tinstf - 2.0d0*tfinsgap
        call oblnkl(outfile)
    end if

    ! if (tfc_model == 0) then
    !     call osubhd(outfile,'TF Coil Stresses (solid copper coil model) :')
    ! else
    call osubhd(outfile,'TF Coil Stresses (CCFE two-layer model) :')
    ! end if
    ! call ovarin(outfile,'TF coil model','(tfc_model)',tfc_model)
    call ovarre(outfile,'Allowable Tresca stress limit (Pa)','(alstrtf)',alstrtf)
    call ovarre(outfile,'Vertical stress (Pa)','(sigvert)',sigvert, 'OP ')
    ! if (tfc_model == 1) then
    call ovarre(outfile,'Case radial stress (Pa)','(sigrtf(1))',sigrtf(1))
    call ovarre(outfile,'Case tangential stress (Pa)','(sigttf(1))',sigttf(1), 'OP ')
    ! end if
    call ovarre(outfile,'Conduit radial stress (Pa)','(sigrcon)',sigrcon, 'OP ')
    call ovarre(outfile,'Conduit tangential stress (Pa)','(sigtcon)',sigtcon, 'OP ')
    call ovarin(outfile,'Tresca conduit stress criterion', '(i_tf_tresca)', i_tf_tresca, 'OP ')
    call ovarre(outfile,'Tresca stress in case (Pa)', '(s_tresca_case)', s_tresca_case, 'OP ')
    call ovarre(outfile,'Tresca stress in conduit (Pa)', '(s_tresca_cond)', s_tresca_cond, 'OP ')
    call ovarre(outfile,'CEA Adjusted Tresca stress in conduit (Pa)', '(s_tresca_cond_cea)', s_tresca_cond_cea, 'OP ')
    call ovarre(outfile,'von Mises stress in case (Pa)', '(s_vmises_case)', s_vmises_case, 'OP ')
    call ovarre(outfile,'von Mises stress in conduit (Pa)', '(s_vmises_cond)', s_vmises_cond, 'OP ')
    call ovarre(outfile,'Peak radial deflection at midplane (m)','(deflect)',deflect, 'OP ')
    ! if (tfc_model == 1) then
    call ovarre(outfile,"Winding pack vertical Young's Modulus (Pa)",'(eyzwp)', eyzwp, 'OP ')
    call ovarre(outfile,'Vertical strain on winding pack','(windstrain)', windstrain, 'OP ')
    call ovarre(outfile,'Radial strain on insulator','(insstrain)', insstrain, 'OP ')
    ! end if

end subroutine outtf

! !!!!!!!!!!!!!!!!!!!!!!!!!!!!!!!!!!!!!!!!!!!!!!!!!!!!!!!!!!!!!!!!!!

subroutine tfspcall(outfile,iprint)

    !+ad_name  tfspcall
    !+ad_summ  Routine to call the superconductor module for the TF coils
    !+ad_type  Subroutine
    !+ad_cont  supercon
    !+ad_cont  protect
    !+ad_args  outfile : input integer : Fortran output unit identifier
    !+ad_args  iprint : input integer : Switch to write output to file (1=yes)
    !+ad_prob  None
    !+ad_call  supercon
    !+ad_stat  Okay
    implicit none
    integer, intent(in) :: outfile, iprint

    !  Local variables
    real(kind(1.0D0)) :: aturn, tfes, vdump

    ! Simple model REMOVED Issue #781
    ! if (tfc_model == 0) then
    !     vtfskv = 20.0D0
    !     return
    ! end if

    ! Stored energy (J) per coil (NOT a physical meaningful quantity)
    tfes = estotft / tfno
    ! Cross-sectional area per turn
    aturn = ritfc/(jwptf*tfno*turnstf)    

    if(isumattf==6)then
        call supercon_croco(aturn,bmaxtfrp,cpttf,tftmp, &
        iprint, outfile,  &
        jwdgcrt,tmargtf)

        vtfskv = croco_voltage()/1.0D3  !  TFC Quench voltage in kV
        
    else
        call supercon(acstf,aturn,bmaxtfrp,vftf,fcutfsu,cpttf,jwptf,isumattf, &
        fhts,strncon_tf,tdmptf,tfes,tftmp,tmaxpro,bcritsc,tcritsc,iprint, &
        outfile,jwdgcrt,vdump,tmargtf)
        
        vtfskv = vdump/1.0D3            !  TFC Quench voltage in kV
    end if    

contains    

    subroutine supercon(acs,aturn,bmax,fhe,fcu,iop,jwp,isumat,fhts, &
        strain,tdmptf,tfes,thelium,tmax,bcritsc,tcritsc,iprint,outfile, &
        jwdgcrt,vd,tmarg)

        !+ad_name  supercon
        !+ad_summ  Routine to calculate the TF superconducting conductor  properties
        !+ad_type  Subroutine
        !+ad_auth  P J Knight, CCFE, Culham Science Centre
        !+ad_auth  J Galambos, ORNL
        !+ad_auth  R Kemp, CCFE, Culham Science Centre
        !+ad_auth  M Kovari, CCFE, Culham Science Centre
        !+ad_auth  J Miller, ORNL
        !+ad_cont  N/A
        !+ad_args  acs : input real : Cable space - inside area (m2)
        !+ad_args  aturn : input real : Area per turn (i.e. entire jacketed conductor) (m2)
        !+ad_args  bmax : input real : Peak field at conductor (T)
        !+ad_args  fhe : input real : Fraction of cable space that is for He cooling
        !+ad_args  fcu : input real : Fraction of conductor that is copper
        !+ad_args  iop : input real : Operating current per turn (A)
        !+ad_args  jwp : input real : Actual winding pack current density (A/m2)
        !+ad_args  isumat : input integer : Switch for conductor type:
        !+ad_argc                           1 = ITER Nb3Sn, standard parameters,
        !+ad_argc                           2 = Bi-2212 High Temperature Superconductor,
        !+ad_argc                           3 = NbTi,
        !+ad_argc                           4 = ITER Nb3Sn, user-defined parameters
        !+ad_argc                           5 = WST Nb3Sn parameterisation
        !+ad_args  fhts    : input real : Adjustment factor (<= 1) to account for strain,
        !+ad_argc                         radiation damage, fatigue or AC losses
        !+ad_args  strain : input real : Strain on superconductor at operation conditions
        !+ad_args  tdmptf : input real : Dump time (sec)
        !+ad_args  tfes : input real : Energy stored in one TF coil (J)
        !+ad_args  thelium : input real : He temperature at peak field point (K)
        !+ad_args  tmax : input real : Max conductor temperature during quench (K)
        !+ad_args  bcritsc : input real : Critical field at zero temperature and strain (T) (isumat=4 only)
        !+ad_args  tcritsc : input real : Critical temperature at zero field and strain (K) (isumat=4 only)
        !+ad_args  iprint : input integer : Switch for printing (1 = yes, 0 = no)
        !+ad_args  outfile : input integer : Fortran output unit identifier
        !+ad_args  jwdgpro : output real : Winding pack current density from temperature
        !+ad_argc                          rise protection (A/m2)
        !+ad_args  jwdgcrt : output real : Critical winding pack current density (A/m2)
        !+ad_args  vd : output real : Discharge voltage imposed on a TF coil (V)
        !+ad_args  tmarg : output real : Temperature margin (K)
        !+ad_desc  This routine calculates the superconductor properties for the TF coils.
        !+ad_desc  It was originally programmed by J. Galambos 1991, from algorithms provided
        !+ad_desc  by J. Miller.
        !+ad_desc  <P>The routine calculates the critical current density (winding pack)
        !+ad_desc  and also the protection information (for a quench).
        !+ad_desc  NOT used for the Croco conductor
        !+ad_prob  None
        !+ad_call  bi2212
        !+ad_call  itersc
        !+ad_call  jcrit_nbti
        !+ad_call  oblnkl
        !+ad_call  ocmmnt
        !+ad_call  oheadr
        !+ad_call  osubhd
        !+ad_call  ovarre
        !+ad_call  protect
        !+ad_call  report_error
        !+ad_stat  Okay
        implicit none

        integer, intent(in) :: isumat, iprint, outfile
        real(kind(1.0D0)), intent(in) :: acs, aturn, bmax, fcu, fhe, fhts
        real(kind(1.0D0)), intent(in) :: iop, jwp, strain, tdmptf, tfes, thelium, tmax, bcritsc, tcritsc
        real(kind(1.0D0)), intent(out) :: jwdgcrt, vd, tmarg

        !  Local variables

        integer :: lap
        real(kind(1.0D0)) :: b,bc20m,bcrit,c0,delt,fcond,icrit,iooic, &
        jcritsc,jcrit0,jcritm,jcritp,jcritstr,jsc,jstrand,jtol,jwdgop, &
        t,tc0m,tcrit,ttest,ttestm,ttestp, tdump, fhetot, total

        ! !!!!!!!!!!!!!!!!!!!!!!!!!!!!!!!!!!!!!!!!!!!!!!!
        ! Rename tdmptf as it is called tdump in this routine and those called from here.
        tdump = tdmptf

        ! Helium channel
        fhetot = fhe + (pi/4.0d0)*dhecoil*dhecoil/acs
        !  Conductor fraction (including central helium channel)
        fcond = 1.0D0 - fhetot

        !  Find critical current density in superconducting strand, jcritstr
        select case (isumat)

        case (1)  !  ITER Nb3Sn critical surface parameterization
            bc20m = 32.97D0
            tc0m = 16.06D0

            !  jcritsc returned by itersc is the critical current density in the
            !  superconductor - not the whole strand, which contains copper
            call itersc(thelium,bmax,strain,bc20m,tc0m,jcritsc,bcrit,tcrit)
            jcritstr = jcritsc * (1.0D0-fcu)
            !  Critical current in cable
            icrit = jcritstr * acs * fcond

        case (2)  !  Bi-2212 high temperature superconductor parameterization

            !  Current density in a strand of Bi-2212 conductor
            !  N.B. jcrit returned by bi2212 is the critical current density
            !  in the strand, not just the superconducting portion.
            !  The parameterization for jcritstr assumes a particular strand
            !  composition that does not require a user-defined copper fraction,
            !  so this is irrelevant in this model
            jstrand = jwp * aturn / (acs*fcond)

            call bi2212(bmax,jstrand,thelium,fhts,jcritstr,tmarg)
            jcritsc = jcritstr / (1.0D0-fcu)
            tcrit = thelium + tmarg
            !  Critical current in cable
            icrit = jcritstr * acs * fcond

        case (3)  !  NbTi data
            bc20m = 15.0D0
            tc0m = 9.3D0
            c0 = 1.0D10
            call jcrit_nbti(thelium,bmax,c0,bc20m,tc0m,jcritsc,tcrit)
            jcritstr = jcritsc * (1.0D0-fcu)
            !  Critical current in cable
            icrit = jcritstr * acs * fcond

        case (4)  !  ITER Nb3Sn parameterization, but user-defined parameters
            bc20m = bcritsc
            tc0m = tcritsc
            call itersc(thelium,bmax,strain,bc20m,tc0m,jcritsc,bcrit,tcrit)
            jcritstr = jcritsc * (1.0D0-fcu)
            !  Critical current in cable
            icrit = jcritstr * acs * fcond

        case (5) ! WST Nb3Sn parameterisation
            bc20m = 32.97D0
            tc0m = 16.06D0
            !  jcritsc returned by itersc is the critical current density in the
            !  superconductor - not the whole strand, which contains copper
            call wstsc(thelium,bmax,strain,bc20m,tc0m,jcritsc,bcrit,tcrit)
            jcritstr = jcritsc * (1.0D0-fcu)
            !  Critical current in cable
            icrit = jcritstr * acs * fcond

        case (6) ! "REBCO" 2nd generation HTS superconductor in CrCo strand
            write(*,*)'ERROR: subroutine supercon has been called but isumattf=6'
            stop
        case default  !  Error condition
            idiags(1) = isumat ; call report_error(105)

        end select

        ! Critical current density in winding pack
        ! aturn : Area per turn (i.e. entire jacketed conductor with insulation) (m2)
        jwdgcrt = icrit / aturn
        !  Ratio of operating / critical current
        iooic = iop / icrit
        !  Operating current density
        jwdgop = iop / aturn
        !  Actual current density in superconductor, which should be equal to jcrit(thelium+tmarg)
        !  when we have found the desired value of tmarg
        jsc = iooic * jcritsc

        if(iooic<=0d0) then
            write(*,*) 'ERROR:Negative Iop/Icrit for TF coil'
            write(*,*) 'jsc', jsc, '  iooic', iooic, '  jcritsc', jcritsc
            write(*,*) 'Check conductor dimensions. fcond likely gone negative. fcond =', fcond
        end if

        !  Temperature margin (already calculated in bi2212 for isumat=2)
        if ((isumat == 1).or.(isumat == 4).or.(isumat == 3).or.(isumat == 5)) then

            !  Newton-Raphson method; start approx at requested minimum temperature margin
            ttest = thelium + tmargmin_tf + 0.001d0
            delt = 0.01D0
            jtol = 1.0D4

            lap = 0
            solve_for_tmarg: do ; lap = lap+1
                if ((ttest <= 0.0D0).or.(lap > 100)) then
                    idiags(1) = lap ; fdiags(1) = ttest ; call report_error(157)
                    exit solve_for_tmarg
                end if
                ! Calculate derivative numerically
                ttestm = ttest - delt
                ttestp = ttest + delt

                select case (isumat)
                    ! Issue #483 to be on the safe side, check the fractional as well as the absolute error
                case (1,4)
                    call itersc(ttest ,bmax,strain,bc20m,tc0m,jcrit0,b,t)
                    if ((abs(jsc-jcrit0) <= jtol).and.(abs((jsc-jcrit0)/jsc) <= 0.01)) exit solve_for_tmarg
                    call itersc(ttestm,bmax,strain,bc20m,tc0m,jcritm,b,t)
                    call itersc(ttestp,bmax,strain,bc20m,tc0m,jcritp,b,t)
                case (3)
                    call jcrit_nbti(ttest ,bmax,c0,bc20m,tc0m,jcrit0,t)
                    if ((abs(jsc-jcrit0) <= jtol).and.(abs((jsc-jcrit0)/jsc) <= 0.01)) exit solve_for_tmarg
                    call jcrit_nbti(ttestm,bmax,c0,bc20m,tc0m,jcritm,t)
                    call jcrit_nbti(ttestp,bmax,c0,bc20m,tc0m,jcritp,t)
                case (5)
                    call wstsc(ttest ,bmax,strain,bc20m,tc0m,jcrit0,b,t)
                    if ((abs(jsc-jcrit0) <= jtol).and.(abs((jsc-jcrit0)/jsc) <= 0.01)) exit solve_for_tmarg
                    call wstsc(ttestm,bmax,strain,bc20m,tc0m,jcritm,b,t)
                    call wstsc(ttestp,bmax,strain,bc20m,tc0m,jcritp,b,t)
                end select
                ttest = ttest - 2.0D0*delt*(jcrit0-jsc)/(jcritp-jcritm)
            end do solve_for_tmarg
            tmarg = ttest - thelium
            temp_margin = tmarg

        end if

        !  Find the current density limited by the protection limit
        !  (N.B. Unclear of this routine's relevance for Bi-2212 (isumat=2), due
        !  to presence of fcu argument, which is not used for this model above)

        call protect(iop,tfes,acs,aturn,tdump,fcond,fcu,thelium,tmax,jwdgpro,vd)


        if (iprint == 0) return       ! Output --------------------------

        if (ttest <= 0.0D0) then
            write(*,*)'ERROR: Negative TFC temperature margin'
            write(*,*)'ttest  ', ttest, 'bmax   ', bmax
            write(*,*)'jcrit0 ', jcrit0,'jsc    ', jsc
            write(*,*)'ttestp ', ttestp,'ttestm ', ttestm
            write(*,*)'jcritp ', jcritp,'jcritm ', jcritm
        endif

        call oheadr(outfile,'Superconducting TF Coils')
        call ovarin(outfile,'Superconductor switch', '(isumat)',isumat)

        select case (isumat)
        case (1)
            call ocmmnt(outfile,'Superconductor used: Nb3Sn')
            call ocmmnt(outfile,'  (ITER Jcrit model, standard parameters)')
            call ovarre(outfile,'Critical field at zero temperature and strain (T)','(bc20m)',bc20m)
            call ovarre(outfile,'Critical temperature at zero field and strain (K)', '(tc0m)',tc0m)
        case (2)
            call ocmmnt(outfile,'Superconductor used: Bi-2212 HTS')
        case (3)
            call ocmmnt(outfile,'Superconductor used: NbTi')
            call ovarre(outfile,'Critical field at zero temperature and strain (T)','(bc20m)',bc20m)
            call ovarre(outfile,'Critical temperature at zero field and strain (K)', '(tc0m)',tc0m)
        case (4)
            call ocmmnt(outfile,'Superconductor used: Nb3Sn')
            call ocmmnt(outfile,'  (ITER Jcrit model, user-defined parameters)')
            call ovarre(outfile,'Critical field at zero temperature and strain (T)','(bc20m)',bc20m)
            call ovarre(outfile,'Critical temperature at zero field and strain (K)', '(tc0m)',tc0m)
        case (5)
            call ocmmnt(outfile,'Superconductor used: Nb3Sn')
            call ocmmnt(outfile, ' (WST Nb3Sn critical surface model)')
            call ovarre(outfile,'Critical field at zero temperature and strain (T)','(bc20m)',bc20m)
            call ovarre(outfile,'Critical temperature at zero field and strain (K)', '(tc0m)',tc0m)
        end select ! isumat

        if (run_tests==1) then
            call oblnkl(outfile)
            call ocmmnt(outfile, "PROCESS TF Coil peak field fit. Values for t, z and y:")
            call oblnkl(outfile)
            call ovarre(outfile,'Dimensionless winding pack width','(tf_fit_t)', tf_fit_t, 'OP ')
            call ovarre(outfile,'Dimensionless winding pack radial thickness','(tf_fit_z)', tf_fit_z, 'OP ')
            call ovarre(outfile,'Ratio of peak field with ripple to nominal axisymmetric peak field','(tf_fit_y)', tf_fit_y, 'OP ')
        end if

        call oblnkl(outfile)
        call ovarre(outfile,'Helium temperature at peak field (= superconductor temperature) (K)','(thelium)',thelium)
        call ovarre(outfile,'Total helium fraction inside cable space','(fhetot)',fhetot, 'OP ')
        call ovarre(outfile,'Copper fraction of conductor','(fcutfsu)',fcu)
        call ovarre(outfile,'Strain on superconductor','(strncon_tf)',strncon_tf)
        call ovarre(outfile,'Critical current density in superconductor (A/m2)','(jcritsc)',jcritsc, 'OP ')
        call ovarre(outfile,'Critical current density in strand (A/m2)','(jcritstr)',jcritstr, 'OP ')
        call ovarre(outfile,'Critical current density in winding pack (A/m2)', '(jwdgcrt)',jwdgcrt, 'OP ')
        call ovarre(outfile,'Actual current density in winding pack (A/m2)','(jwdgop)',jwdgop, 'OP ')

        call ovarre(outfile,'Minimum allowed temperature margin in superconductor (K)','(tmargmin_tf)',tmargmin_tf)
        call ovarre(outfile,'Actual temperature margin in superconductor (K)','(tmarg)',tmarg, 'OP ')
        call ovarre(outfile,'Critical current (A)','(icrit)',icrit, 'OP ')
        call ovarre(outfile,'Actual current (A)','(cpttf)',cpttf, 'OP ')
        call ovarre(outfile,'Actual current / critical current','(iooic)', iooic, 'OP ')

    end subroutine supercon
    ! !!!!!!!!!!!!!!!!!!!!!!!!!!!!!!!!!!!!!!!!!!!!!!!!!!!!!!!!!!!!!!!!!!

    subroutine supercon_croco(aturn,bmax,iop,thelium,     &
        iprint,outfile, &
        jwdgcrt,tmarg)

        !+ad_name  supercon_croco
        !+ad_summ  TF superconducting CroCo conductor using REBCO tape
        !+ad_type  Subroutine
        !+ad_auth  M Kovari, CCFE, Culham Science Centre
        !+ad_args  bmax : input real : Peak field at conductor (T)
        !+ad_args  iop : input real : Operating current per turn (A)
        !+ad_args  thelium : input real : He temperature at peak field point (K)
        !+ad_args  iprint : input integer : Switch for printing (1 = yes, 0 = no)
        !+ad_args  outfile : input integer : Fortran output unit identifier
        !+ad_args  jwdgcrt : output real : Critical winding pack current density (A/m2)
        !+ad_args  tmarg : output real : Temperature margin (K)
        
        implicit none
        
        real(kind(1.0D0)), intent(in) :: aturn, bmax, iop, thelium
        integer, intent(in) :: iprint, outfile
        real(kind(1.0D0)), intent(out) :: jwdgcrt, tmarg

        !  Local variables
        real(kind(1.0D0)) :: icrit,iooic, jcritsc,jcritstr,jsc,jwdgop, total
        real(kind(1.0D0)) :: current_sharing_t
        logical:: validity

        ! !!!!!!!!!!!!!!!!!!!!!!!!!!!!!!!!!!!!!!!!!!!!!!!
        !  Find critical current density in superconducting strand, jcritstr

        call jcrit_rebco(thelium,bmax,jcritsc,validity,iprint)
        ! acstf : Cable space - inside area (m2)
        ! Set new croco_od - allowing for scaling of croco_od
        croco_od = conductor_width / 3.0d0 - thwcndut * ( 2.0d0 / 3.0d0 )
        conductor%acs =  9.d0/4.d0 * pi * croco_od**2
        acstf = conductor%acs
        conductor%area =  conductor_width**2 ! does this not assume it's a sqaure???

        conductor%jacket_area = conductor%area - conductor%acs
        acndttf = conductor%jacket_area
        
        conductor%jacket_fraction = conductor%jacket_area / conductor%area
        call croco(jcritsc,croco_strand,conductor,croco_od)
        copperA_m2 = iop / conductor%copper_area
        icrit = conductor%critical_current
        jcritstr = croco_strand%critical_current / croco_strand%area

        ! Critical current density in winding pack
        ! aturn : Area per turn (i.e. entire jacketed conductor with insulation) (m2)
        jwdgcrt = icrit / aturn
        !  Ratio of operating / critical current
        iooic = iop / icrit
        !  Operating current density
        jwdgop = iop / aturn
        !  Actual current density in superconductor, which should be equal to jcrit(thelium+tmarg)
        !  when we have found the desired value of tmarg
        jsc = iooic * jcritsc

        ! Temperature margin using secant solver
        call current_sharing_rebco(current_sharing_t, bmax, jsc)
        tmarg = current_sharing_t - thelium
        temp_margin = tmarg         ! Only used in the availabilty routine - see comment to Issue #526

        ! Quench thermal model not in use
        ! call croco_quench(conductor)

        if (iprint == 0) return     ! Output ----------------------------------

        total = conductor%copper_area+conductor%hastelloy_area+conductor%solder_area+ &
        conductor%jacket_area+conductor%helium_area+conductor%rebco_area

        if (temp_margin <= 0.0D0) then
            write(*,*)'ERROR: Negative TFC temperature margin'
            write(*,*)'temp_margin  ', temp_margin, '  bmax   ', bmax
        endif

        call oheadr(outfile,'Superconducting TF Coils')
        call ovarin(outfile,'Superconductor switch', '(isumat)',6)
        call ocmmnt(outfile,'Superconductor used: REBCO HTS tape in CroCo strand')

        call ovarre(outfile,'Thickness of REBCO layer in tape (m)','(rebco_thickness)',rebco_thickness)
        call ovarre(outfile,'Thickness of copper layer in tape (m)','(copper_thick  )', copper_thick)
        call ovarre(outfile,'Thickness of Hastelloy layer in tape (m) ','(hastelloy_thickness)', hastelloy_thickness)

        call ovarre(outfile,'Mean width of tape (m)','(tape_width)',tape_width)
        call ovarre(outfile,'Outer diameter of CroCo copper tube (m) ','(croco_od)', croco_od)
        call ovarre(outfile,'Inner diameter of CroCo copper tube (m) ','(croco_id)',croco_id)

        call ovarre(outfile,'Thickness of each HTS tape ','(tape_thickness)',tape_thickness , 'OP ')
        call ovarre(outfile,'Thickness of stack of tapes (m) ','(stack_thickness)',stack_thickness , 'OP ')
        call ovarre(outfile,'Number of tapes in strand','(tapes)',tapes , 'OP ')
        call oblnkl(outfile)
        call ovarre(outfile,'Area of REBCO in strand (m2)','(rebco_area)',rebco_area , 'OP ')
        call ovarre(outfile,'Area of copper in strand (m2)','(copper_area)',copper_area , 'OP ')
        call ovarre(outfile,'Area of hastelloy substrate in strand (m2) ','(hastelloy_area)',hastelloy_area , 'OP ')
        call ovarre(outfile,'Area of solder in strand (m2)  ','(solder_area)',solder_area , 'OP ')
        call ovarre(outfile,'Total: area of CroCo strand (m2)  ','(croco_strand%area)',croco_strand%area , 'OP ')
        if(abs(croco_strand%area-(rebco_area+copper_area+hastelloy_area+solder_area))>1d-6)then
            call ocmmnt(outfile, "ERROR: Areas in CroCo strand do not add up")
            write(*,*)'ERROR: Areas in CroCo strand do not add up - see OUT.DAT'
        endif

        call oblnkl(outfile)
        call ocmmnt(outfile,'Cable information')
        call ovarin(outfile,'Number of CroCo strands in the cable (fixed) ','',6 , 'OP ')
        call ovarre(outfile,'Total area of cable space (m2)','(acstf)',acstf , 'OP ')

        call oblnkl(outfile)
        call ocmmnt(outfile,'Conductor information (includes jacket, not including insulation)')
        call ovarre(outfile,'Width of square conductor (m)','(conductor_width)', conductor_width , 'OP ')
        call ovarre(outfile,'Area of conductor (m2)','(area)', conductor%area , 'OP ')
        call ovarre(outfile,'REBCO area of conductor (mm2)','(rebco_area)',conductor%rebco_area , 'OP ')
        call ovarre(outfile,'Area of central copper bar (mm2)', '(copper_bar_area)', conductor%copper_bar_area, 'OP ')
        call ovarre(outfile,'Total copper area of conductor, total (mm2)','(copper_area)',conductor%copper_area, 'OP ')
        call ovarre(outfile,'Hastelloy area of conductor (mm2)','(hastelloy_area)',conductor%hastelloy_area, 'OP ')
        call ovarre(outfile,'Solder area of conductor (mm2)','(solder_area)',conductor%solder_area, 'OP ')
        call ovarre(outfile,'Jacket area of conductor (mm2)','(jacket_area)',conductor%jacket_area, 'OP ')
        call ovarre(outfile,'Helium area of conductor (mm2)','(helium_area)',conductor%helium_area, 'OP ')
        if(abs(total-conductor%area)>1d-8) then
            call ovarre(outfile, "ERROR: conductor areas do not add up:",'(total)',total , 'OP ')
        endif
        call ovarre(outfile,'Critical current of CroCo strand (A)','(croco_strand%critical_current)', &
        croco_strand%critical_current , 'OP ')
        call ovarre(outfile,'Critical current of conductor (A) ','(conductor%critical_current)', &
        conductor%critical_current , 'OP ')

        if (run_tests==1) then
            call oblnkl(outfile)
            call ocmmnt(outfile, "PROCESS TF Coil peak field fit. Values for t, z and y:")
            call oblnkl(outfile)
            call ovarre(outfile,'Dimensionless winding pack width','(tf_fit_t)', tf_fit_t, 'OP ')
            call ovarre(outfile,'Dimensionless winding pack radial thickness','(tf_fit_z)', tf_fit_z, 'OP ')
            call ovarre(outfile,'Ratio of actual peak field to nominal axisymmetric peak field','(tf_fit_y)', tf_fit_y, 'OP ')
        end if

        call oblnkl(outfile)
        call ovarre(outfile,'Helium temperature at peak field (= superconductor temperature) (K)','(thelium)',thelium)
        call ovarre(outfile,'Critical current density in superconductor (A/m2)','(jcritsc)',jcritsc, 'OP ')
        call ovarre(outfile,'Critical current density in strand (A/m2)','(jcritstr)',jcritstr, 'OP ')
        call ovarre(outfile,'Critical current density in winding pack (A/m2)', '(jwdgcrt)',jwdgcrt, 'OP ')
        call ovarre(outfile,'Actual current density in winding pack (A/m2)','(jwdgop)',jwdgop, 'OP ')

        call ovarre(outfile,'Minimum allowed temperature margin in superconductor (K)','(tmargmin_tf)',tmargmin_tf)
        call ovarre(outfile,'Actual temperature margin in superconductor (K)','(tmarg)',tmarg, 'OP ')
        call ovarre(outfile,'Current sharing temperature (K)','(current_sharing_t)',current_sharing_t, 'OP ')
        call ovarre(outfile,'Critical current (A)','(icrit)',icrit, 'OP ')
        call ovarre(outfile,'Actual current (A)','(cpttf)',cpttf, 'OP ')
        call ovarre(outfile,'Actual current / critical current','(iooic)', iooic, 'OP ')

    end subroutine supercon_croco


    ! !!!!!!!!!!!!!!!!!!!!!!!!!!!!!!!!!!!!!!!!!!!!!!!!!!!!!!!!!!!!!!!!!!

    subroutine protect(aio,tfes,acs,aturn,tdump,fcond,fcu,tba,tmax,ajwpro,vd)

        !+ad_name  protect
        !+ad_summ  Finds the current density limited by the protection limit
        !+ad_type  Subroutine
        !+ad_auth  P J Knight, CCFE, Culham Science Centre
        !+ad_auth  J Miller, ORNL
        !+ad_cont  N/A
        !+ad_args  aio : input real : Operating current (A)
        !+ad_args  tfes : input real : Energy stored in one TF coil (J)
        !+ad_args  acs : input real : Cable space - inside area (m2)
        !+ad_args  aturn : input real : Area per turn (i.e.  entire cable) (m2)
        !+ad_args  tdump : input real : Dump time (sec)
        !+ad_args  fcond : input real : Fraction of cable space containing conductor
        !+ad_args  fcu : input real : Fraction of conductor that is copper
        !+ad_args  tba : input real : He temperature at peak field point (K)
        !+ad_args  tmax : input real : Max conductor temperature during quench (K)
        !+ad_args  ajwpro : output real :  Winding pack current density from temperature
        !+ad_argc                          rise protection (A/m2)
        !+ad_args  vd : output real :  Discharge voltage imposed on a TF coil (V)
        !+ad_desc  This routine calculates maximum conductor current density which
        !+ad_desc  limits the peak temperature in the winding to a given limit (tmax).
        !+ad_desc  It also finds the dump voltage.
        !+ad_desc  <P>These calculations are based on Miller's formulations.
        !+ad_prob  This routine may be misleading for the Bi-2212 superconductor model,
        !+ad_prob  as fcu is not used elsewhere in modelling this material.
        !+ad_call  None
        !+ad_hist  06/07/99 PJK Initial upgraded version
        !+ad_hist  21/09/11 PJK Initial F90 version
        !+ad_stat  Okay
        !+ad_docs  AEA FUS 251: A User's Guide to the PROCESS Systems Code
        !
        ! !!!!!!!!!!!!!!!!!!!!!!!!!!!!!!!!!!!!!!!!!!!!!!!

        implicit none

        !  Arguments

        real(kind(1.0D0)), intent(in) :: aio, tfes, acs, aturn, tdump, fcond, &
        fcu,tba,tmax
        real(kind(1.0D0)), intent(out) :: ajwpro, vd

        !  Local variables

        integer :: no,np
        real(kind(1.0D0)) :: aa,ai1,ai2,ai3,ajcp,bb,cc,dd,tav
        real(kind(1.0D0)), dimension(11) :: p1, p2, p3

        ! !!!!!!!!!!!!!!!!!!!!!!!!!!!!!!!!!!!!!!!!!!!!!!!

        !  Integration coefficients p1,p2,p3

        p1(1) = 0.0D0
        p1(2) = 0.8D0
        p1(3) = 1.75D0
        p1(4) = 2.4D0
        p1(5) = 2.7D0
        p1(6) = 2.95D0
        p1(7) = 3.1D0
        p1(8) = 3.2D0
        p1(9) = 3.3D0
        p1(10) = 3.4D0
        p1(11) = 3.5D0

        p2(1) = 0.0D0
        p2(2) = 0.05D0
        p2(3) = 0.5D0
        p2(4) = 1.4D0
        p2(5) = 2.6D0
        p2(6) = 3.7D0
        p2(7) = 4.6D0
        p2(8) = 5.3D0
        p2(9) = 5.95D0
        p2(10) = 6.55D0
        p2(11) = 7.1D0

        p3(1) = 0.0D0
        p3(2) = 0.05D0
        p3(3) = 0.5D0
        p3(4) = 1.4D0
        p3(5) = 2.6D0
        p3(6) = 3.7D0
        p3(7) = 4.6D0
        p3(8) = 5.4D0
        p3(9) = 6.05D0
        p3(10) = 6.8D0
        p3(11) = 7.2D0

        !  Dump voltage

        vd = 2.0D0 * tfes/(tdump*aio)

        !  Current density limited by temperature rise during quench

        tav = 1.0D0 + (tmax-tba)/20.0D0
        no = int(tav)
        np = no+1
        np = min(np,11)

        ai1 = 1.0D16 * ( p1(no)+(p1(np)-p1(no)) * (tav - no) )
        ai2 = 1.0D16 * ( p2(no)+(p2(np)-p2(no)) * (tav - no) )
        ai3 = 1.0D16 * ( p3(no)+(p3(np)-p3(no)) * (tav - no) )

        aa = vd * aio/tfes
        bb = (1.0D0-fcond)*fcond*fcu*ai1
        cc = (fcu*fcond)**2 * ai2
        dd = (1.0D0-fcu)*fcu * fcond**2 * ai3
        ajcp = sqrt( aa* (bb+cc+dd) )
        ajwpro = ajcp*(acs/aturn)

    end subroutine protect

end subroutine tfspcall
! --------------------------------------------------------------------
! ! subroutine croco_voltage()

!     !+ad_name  croco_voltage
!     !+ad_summ  Finds the dump voltage in quench for the Croco HTS conductor
!     !+ad_type  Subroutine

!     ! vtfskv : voltage across a TF coil during quench (kV)
!     ! tdmptf /10.0/ : fast discharge time for TF coil in event of quench (s) (time-dump-TF)
!     ! For clarity I have copied this into 'time2' or 'tau2' depending on the model.

!     if(quench_model=='linear')then
!         time2 = tdmptf
!         vtfskv = 2.0D0/time2 * (estotft/tfno) / cpttf
!     elseif(quench_model=='exponential')then
!         tau2 = tdmptf
!         vtfskv = 2.0D0/tau2 * (estotft/tfno) / cpttf
!     endif

! ! end subroutine croco_voltage
! --------------------------------------------------------------------
function croco_voltage()

    !+ad_name  croco_voltage
    !+ad_summ  Finds the coil voltage during a quench
    !+ad_type  Function

    ! croco_voltage : voltage across a TF coil during quench (V)
    ! tdmptf /10.0/ : fast discharge time for TF coil in event of quench (s) (time-dump-TF)
    ! For clarity I have copied this into 'time2' or 'tau2' depending on the model.

    real(kind(1.0D0)):: croco_voltage

    if(quench_model=='linear')then
        time2 = tdmptf
        croco_voltage = 2.0D0/time2 * (estotft/tfno) / cpttf
    elseif(quench_model=='exponential')then
        tau2 = tdmptf
        croco_voltage = 2.0D0/tau2 * (estotft/tfno) / cpttf
    endif

end function croco_voltage

! --------------------------------------------------------------------
subroutine croco_quench(conductor)

    !+ad_name  croco_quench
    !+ad_summ  Finds the current density limited by the maximum temperatures in quench
    !+ad_type  Subroutine
    !+ad_desc  It also finds the dump voltage.


    type(volume_fractions), intent(in)::conductor
    real(kind(1.0D0)):: current_density_in_conductor


    real(kind(1.0D0))::tout     !for the phase 2
    real(kind(1.0D0))::relerr= 0.01d0, abserr= 0.01d0

    integer(kind=4), parameter :: neqn = 1
    integer(kind=4) :: iflag
    integer(kind=4) :: iwork(5)

    real(kind(1.0D0)) :: work(100+21*neqn)
    real(kind(1.0D0)) :: y(neqn)

    real(kind(1.0D0))::residual, t
    logical::error

    if(quench_detection_ef>1d-10)then
        ! Two-phase quench model is used.
        ! Phase 1
        ! Issue #548, or see K:\Power Plant Physics and Technology\PROCESS\HTS\
        ! Solve for the temperature at which the quench detection field is reached.
        ! secant_solve(f,x1,x2,solution,error,residual,opt_tol)
        current_density_in_conductor = jwptf *  (leno / conductor_width)**2
        call secant_solve(detection_field_error,5d0, 70d0,T1,error,residual)
        ! T1 = Peak temperature of normal zone before quench is detected

        ! Obsolete but leave here for the moment
        ! croco_quench_factor = conductor%copper_fraction / jwptf**2

        if(T1>tmax_croco)write(*,*)'Phase 1 of quench is too hot: T1 = ',T1
    else
        ! Quench is detected instantly - no phase 1.
        T1 = tftmp
    endif

    ! vtfskv : voltage across a TF coil during quench (kV)
    ! tdmptf /10.0/ : fast discharge time for TF coil in event of quench (s) (time-dump-TF)
    ! For clarity I have copied this into 'time2' or 'tau2' depending on the model.

    ! if(quench_model=='linear')then
    !     time2 = tdmptf
    !     vtfskv = 2.0D0/time2 * (estotft/tfno) / cpttf
    ! elseif(quench_model=='exponential')then
    !     tau2 = tdmptf
    !     vtfskv = 2.0D0/tau2 * (estotft/tfno) / cpttf
    ! endif

    ! PHASE 2 OF QUENCH: fast discharge into resistor
    ! The field declines in proportion to the current.
    ! The operating current is iop.
    ! The peak field at the operating current is bmaxtfrp
    ! This is declared in global_variable.f90, so is in scope.
    ! Solve the set of differential equations
    ! subroutine ode ( f, neqn, y, t, tout, relerr, abserr, iflag, work, iwork )
    ! See ode.f90 for details.
    !    declare F in an external statement, supply the double precision
    !      SUBROUTINE F ( T, Y, YP )
    y(1) = T1
    tout = 2.0d0 * tau2
    iflag = 1
    ! Starting time
    t = 0d0
    ! Remember that t will be set to the finish time by the ode solver!
    ! ODE SOLVER
    call ode(dtempbydtime, neqn, y, t, tout, relerr, abserr, iflag, work, iwork)
    if(iflag /= 2)write(*,*)'ODE in subroutine croco_quench failed: iflag =', iflag

    croco_quench_temperature = y(1)


contains
    function detection_field_error(t1)
        ! Issue #548.
        ! The difference beteween the actual voltage developed during the first
        ! phase of the quench and the specified detection voltage
        real(kind(1.0D0))::detection_field_error, deltaj,jcritsc

        real(kind(1.0D0)), intent(in) :: t1
        real(kind(1.0D0)):: jc
        logical :: validity
        integer :: iprint

        call copper_properties2(t1,bmaxtf,copper)
        call jcrit_rebco(t1,bmaxtf,jcritsc,validity,iprint)

        ! Critical current density at specified temperature t1, operating maximum field bmaxtf
        jc = jcritsc * conductor%rebco_fraction

        ! By definition jc=0 below the critical temperature at operating field
        ! All the current flows in the copper
        ! Note that the copper  resisitivity is a function of temperature, so it should still
        ! be possible to solve for the correct detection voltage.
        if(jc<0) jc = 0d0

        deltaj = (current_density_in_conductor - jc)
        detection_field_error = deltaj * copper%resistivity / conductor%copper_fraction &
        - quench_detection_ef
    end function

end subroutine croco_quench
!-------------------------------------------------------------------
subroutine dtempbydtime ( qtime, qtemperature, derivative )
    !+ad_name  dtempbydtime
    !+ad_summ  Supplies the right hand side of the ODE for the croco quench phase 2 subroutine
    !+ad_auth  M Kovari, CCFE, Culham Science Centre
    !+ad_cont  N/A
    !+ad_args  qtime : input real : time, the independent variable
    !+ad_args  qtemperature : input real : temperature, the dependent variable
    !+ad_args  derivative : output real : the value of dtempbydtime
    !+ad_hist  14/08/17 MDK  Initial version
    !+ad_stat  Okay

    ! Time-dependent quantities during the fast discharge local to this subroutine:

    ! time, the independent variable
    real(kind(1.0D0)),intent(in) :: qtime

    ! Y(), the dependent variable
    real(kind(1.0D0)),intent(in) :: qtemperature(1)

    ! YP(), the value of the derivative
    real(kind(1.0D0)),intent(out) :: derivative(1)

    real(kind(1.0D0))::qj  ! Current density in superconductor during fast discharge
    real(kind(1.0D0))::qcurrent  ! Total current in cable during fast discharge
    real(kind(1.0D0))::qbfield  ! Peak magnetic field in cable during fast discharge
    real(kind(1.0D0))::q_crit_current ! Critical current during fast discharge
    logical :: validity
    real(kind(1.0D0))::qratio,qtemp

    !write(*,*)'subroutine dtempbydtime ( qtime, qtemperature, derivative )'
    !write(*,*)'qtime = ',qtime,' qtemperature = ',qtemperature

    ! For convenience
    qtemp = qtemperature(1)

    ! The current is a known function of time
    if(quench_model=='linear')then
        qcurrent = cpttf * (1 - qtime / time2)
    elseif(quench_model=='exponential')then
        qcurrent = cpttf * exp(- qtime / tau2)
    endif

    ! Field is proportional to current
    qbfield = bmaxtfrp * qcurrent / cpttf

    ! Critical current 'qj' given field and temperature
    call jcrit_rebco(qtemp,qbfield,qj,validity,0)
    q_crit_current = conductor%rebco_area * qj

    ! The jacket is now included in the argument list
    qratio = resistivity_over_heat_capacity(qtemp,qbfield,copper,hastelloy,solder,helium,jacket)

    ! Derivatives

    derivative(1) = (qcurrent - q_crit_current)**2 * qratio / &
    (conductor%copper_fraction * conductor%area**2)


    !write(*,*)'subroutine dtempbydtime: derivative =',derivative(1)
    return
end subroutine dtempbydtime

!-----------------------------------------------------------------------

function resistivity_over_heat_capacity(qtemp,qbfield,copper,hastelloy,solder,helium,jacket)
    real(kind(1.0D0)),intent(in):: qtemp,qbfield
    ! Only those materials that are actually supplied in the arguments are used.
    type(resistive_material),intent(in),optional::copper,hastelloy,solder,helium,jacket
    real(kind(1.0D0))::sum,resistivity_over_heat_capacity

    sum = 0d0
    call copper_properties2(qtemp,qbfield, copper)
    if(present(copper))then
        sum = sum + conductor%copper_fraction * copper%density * copper%cp
    end if
    if(present(hastelloy))then
        call hastelloy_properties(qtemp,hastelloy)
        sum = sum + conductor%hastelloy_fraction * hastelloy%density * hastelloy%cp
    end if
    if(present(solder))then
        call solder_properties(qtemp,solder)
        sum = sum + conductor%solder_fraction    * solder%density * solder%cp
    end if
    if(present(helium))then
        call helium_properties(qtemp,helium)
        sum = sum + conductor%helium_fraction    * helium%cp_density
    end if
    if(present(jacket))then
        call jacket_properties(qtemp,jacket)
        sum = sum + conductor%jacket_fraction    * jacket%density * jacket%cp
    end if

    resistivity_over_heat_capacity = copper%resistivity / sum

    ! write(*,'(10(1pe10.3), 1x)')qtemp, copper%resistivity, sum,resistivity_over_heat_capacity
    ! write(*,'(10(1pe10.3), 1x)')conductor%copper_fraction    , copper%density ,copper%cp
    ! write(*,'(10(1pe10.3), 1x)')conductor%hastelloy_fraction , hastelloy%density , hastelloy%cp
    ! write(*,'(10(1pe10.3), 1x)')conductor%solder_fraction    , solder%density , solder%cp
    ! write(*,'(10(1pe10.3), 1x)')conductor%helium_fraction    , helium%cp_density

end function resistivity_over_heat_capacity
!--------------------------------------------------------------

end module sctfcoil_module<|MERGE_RESOLUTION|>--- conflicted
+++ resolved
@@ -268,11 +268,7 @@
     deltf = (bore + ohcth + precomp + gapoh + tfcth) * ((1.0d0 / cos(pi/tfno)) - 1.0d0) + tftsgap
 
     ! TF coil horizontal bore [m]
-<<<<<<< HEAD
-    tfboreh = tfcth + deltf + thshield + gapds + ddwi + shldith + vvblgap + &
-=======
     tf_total_h_width = tfcth + deltf + thshield + gapds + ddwi + shldith + vvblgap + &
->>>>>>> 930c9dea
     blnkith + fwith + scrapli + rminor + rminor + scraplo + fwoth + &
     blnkoth + vvblgap + shldoth + ddwi + gapsto + thshield + &
     tftsgap + tfthko
