module sctfcoil_module

!! Module containing superconducting TF coil routines
!! author: P J Knight, CCFE, Culham Science Centre
!! author: J Morris, CCFE, Culham Science Centre
!! author: S Kahn, CCFE, Culham Science Centre
!! N/A
!! This module contains routines for calculating the
!! parameters of a superconducting TF coil system for a
!! fusion power plant.
!! PROCESS Superconducting TF Coil Model, J. Morris, CCFE, 1st May 2014
!
! !!!!!!!!!!!!!!!!!!!!!!!!!!!!!!!!!!!!!!!!!!!!!!!

use, intrinsic :: iso_fortran_env, only: dp=>real64
use resistive_materials, only: resistive_material, volume_fractions, &
    supercon_strand
implicit none

private
public :: outtf, sctfcoil, stresscl, tfcind, tfspcall, initialise_cables, &
  init_sctfcoil_module

! Module variables
!-----------------

real(dp), private :: tf_fit_t
!! Dimensionless winding pack width

real(dp), private :: tf_fit_z
!! Dimensionless winding pack radial thickness

real(dp), private :: tf_fit_y
!! Ratio of peak field with ripple to nominal axisymmetric peak field

real(dp) :: tfc_current
!! Current in each TF coil

real(dp), private :: awpc
!! Total cross-sectional area of winding pack including
!! GW insulation and insertion gap [m2]

real(dp), private :: awptf
!! Total cross-sectional area of winding pack [m2]

real(dp), private :: a_tf_steel
!! Inboard coil steel coil cross-sectional area [m2]

real(dp), private :: a_tf_ins
!! Inboard coil insulation cross-section per coil [m2]

real(dp), private :: f_tf_steel
!! Inboard coil steel fraction [-]

real(dp), private :: f_tf_ins
!! Inboard coil insulation fraction [-]

real(dp), private :: h_cp_top
!! Vertical distance from the midplane to the top of the tapered section [m]

real(dp), private :: r_tf_outboard_in
!! Radial position of plasma-facing edge of TF coil outboard leg [m]

real(dp), private :: r_tf_outboard_out
!! Radial position of outer edge of TF coil inboard leg [m]

real(dp), private :: r_wp_inner
!! Radial position of inner edge and centre of winding pack [m]

real(dp), private :: r_wp_outer
!! Radial position of outer edge and centre of winding pack [m]

real(dp), private :: r_wp_centre
!! Radial position of centre and centre of winding pack [m]

real(dp), private :: dr_tf_wp_top
!! Conductor layer radial thickness at centercollumn top [m]
!! Ground insulation layer included, only defined for itart = 1

real(dp), private :: vol_ins_cp
!! CP turn insulation volume [m3]

real(dp), private :: vol_gr_ins_cp
!! CP ground insulation volume [m3]

real(dp), private :: vol_case_cp
!! Volume of the CP outer casing cylinder

real(dp), private :: t_wp_toroidal
!! Minimal toroidal thickness of of winding pack [m]

real(dp), private :: t_wp_toroidal_av
!! Averaged toroidal thickness of of winding pack [m]

real(dp), private :: t_lat_case_av
!! Average lateral casing thickness [m]

real(dp), private :: a_case_front
!! Front casing area [m2]

real(dp), private :: a_case_nose
!! Nose casing area [m2]

real(dp), private :: a_ground_ins
!! Inboard mid-plane cross-section area of the WP ground insulation [m2]

real(dp), private :: a_leg_ins
!! TF ouboard leg turn insulation area per coil [m2]

real(dp), private :: a_leg_gr_ins
!! TF outboard leg ground insulation area per coil [m2]

real(dp), private :: a_leg_cond
!! Exact TF ouboard leg conductor area [m2] 

real(dp), private :: theta_coil
!! Half toroidal angular extent of a single TF coil inboard leg

real(dp), private :: tan_theta_coil
!! Tan half toroidal angular extent of a single TF coil inboard leg

real(dp), private :: t_conductor_radial, t_conductor_toroidal
!! Conductor area radial and toroidal dimension (integer turn only) [m]

real(dp), private :: t_cable_radial, t_cable_toroidal
!! Cable area radial and toroidal dimension (integer turn only) [m]

real(dp), private :: t_turn_radial, t_turn_toroidal
!! Turn radial and toroidal dimension (integer turn only) [m]

real(dp), private :: t_cable
!! Cable area averaged dimension (square shape) [m]

real(dp), private :: vforce_inboard_tot
!! Total inboard vertical tension (all coils) [N] 

type(resistive_material):: copper
type(resistive_material):: hastelloy
type(resistive_material):: solder
type(resistive_material):: jacket
type(resistive_material):: helium
type(volume_fractions):: conductor
type(supercon_strand)::croco_strand

real(dp):: T1, time2, tau2, estotft
! (OBSOLETE, but leave for moment)
! real (kind(1.0D0)) ::croco_quench_factor
! real(dp):: jwdgpro_1, jwdgpro_2,  etamax

! Var in tf_res_heating requiring re-initialisation on each new run
integer :: is_leg_cp_temp_same

contains

  subroutine init_sctfcoil_module
    !! Initialise module variables
    implicit none

    is_leg_cp_temp_same = 0
    tf_fit_t = 0.0D0
    tf_fit_z = 0.0D0
    tf_fit_y = 0.0D0
    tfc_current = 0.0D0
    awpc = 0.0D0
    awptf = 0.0D0
    a_tf_steel = 0.0D0
    a_tf_ins = 0.0D0
    f_tf_steel = 0.0D0
    f_tf_ins = 0.0D0
    h_cp_top = 0.0D0
    r_tf_outboard_in = 0.0D0
    r_tf_outboard_out = 0.0D0
    r_wp_inner = 0.0D0
    r_wp_outer = 0.0D0
    r_wp_centre = 0.0D0
    vol_ins = 0.0D0
    vol_ins_cp = 0.0D0
    vol_ins_leg = 0.0D0
    vol_cond = 0.0D0
    vol_cond_leg = 0.0D0
    vol_case_cp = 0.0D0
    t_wp_toroidal = 0.0D0
    t_wp_toroidal_av = 0.0D0
    t_lat_case_av = 0.0D0
    a_case_front = 0.0D0
    a_case_nose = 0.0D0
    theta_coil = 0.0D0
    tan_theta_coil = 0.0D0
    t_conductor_radial = 0.0D0
    t_conductor_toroidal = 0.0D0
    t_cable_radial = 0.0D0
    t_cable_toroidal = 0.0D0
    t_turn_radial = 0.0D0
    t_turn_toroidal = 0.0D0
    t_cable = 0.0D0
    vforce_inboard_tot = 0.0D0
    T1 = 0.0D0
    time2 = 0.0D0
    tau2 = 0.0D0
    estotft = 0.0D0
  end subroutine init_sctfcoil_module

! --------------------------------------------------------------------------
subroutine initialise_cables()
    use rebco_variables, only: copper_rrr

    implicit none

    copper%rrr = copper_rrr
    copper%density = 8960.0d0
    hastelloy%density = 8890.0d0
    ! Solder: 60EN ie 60%Sn + 40%Pb solder (approx the same as eutectic 63/37)
    solder%density = 8400.0d0
    jacket%density = 8000.0d0       ! 304 stainless
end subroutine initialise_cables
! --------------------------------------------------------------------------

subroutine sctfcoil(outfile,iprint)

    !! Superconducting TF coil module
    !! author: P J Knight, CCFE, Culham Science Centre
    !! author: J Galambos, FEDC/ORNL
    !! author: R Kemp, CCFE, Culham Science Centre
    !! author: J Morris, CCFE, Culham Science Centre
    !! author: S Kahn, CCFE, Culham Science Centre
    !! This subroutine calculates various parameters for a superconducting
    !! TF coil set. The primary outputs are coil size, shape, stress,
    !! and fields.
    !! It is a variant from the original FEDC/Tokamak systems code.
    !
    ! !!!!!!!!!!!!!!!!!!!!!!!!!!!!!!!!!!!!!!!!!!!!!!!
    use build_variables, only: tfcth, tfthko, r_tf_outboard_mid, r_tf_inboard_mid, &
        hmax
    use tfcoil_variables, only: i_tf_turns_integer, wwp1, estotftgj, tfind, &
        ritfc, dr_tf_wp, n_tf, bmaxtfrp, bmaxtf, n_tf_stress_layers, n_rad_per_layer, &
        i_tf_sup, i_tf_shape, i_tf_wp_geom, i_tf_case_geom, tinstf, tfinsgap, &
        b_crit_upper_nbti, t_crit_nbti
    use constants, only: rmu0, pi
    use physics_variables, only: itart

    implicit none

    !  Arguments
    integer, intent(in) :: iprint
    !! switch for writing to output file (1=yes)

    integer, intent(in) :: outfile
    !! output file unit

    !  Local variables
    integer :: peaktfflag

    ! !!!!!!!!!!!!!!!!!!!!!!!!!!!!!!!!!!!!!!!!!!!!!!!

    ! Global radial geometry
    call tf_global_geometry

    ! Calculation of the TF current from bt
    call tf_current

    ! Conductor section internal geometry
    ! ---
    ! Superconducting magnets
    if ( i_tf_sup == 1 ) then 
        call sc_tf_internal_geom(i_tf_wp_geom, i_tf_case_geom, i_tf_turns_integer)

    ! Resitive magnets
    else
        call res_tf_internal_geom
    end if
    ! ---

    ! Coil vertical geometry
    call coilshap

    ! TF resistive heating (res TF only)
    if ( i_tf_sup /= 1 ) call tf_res_heating

    ! Vertical force
    call tf_field_and_force


    ! TF coil inductance
    ! ---
    if ( itart == 0 .and. i_tf_shape == 1 ) then 
        call tfcind(tfcth)
    else 
       tfind = ( hmax + tfthko ) * rmu0/pi * log(r_tf_outboard_mid/r_tf_inboard_mid)
    end if 

    ! Total TF coil stored magnetic energy [J]
    estotft = 0.5D0*tfind * ritfc**2

    ! Total TF coil stored magnetic energy [Gigajoule]
    estotftgj = 1.0D-9 * estotft
    ! ---


    ! Calculate TF coil areas and masses
    call tf_coil_area_and_masses


    ! Peak field including ripple
    ! Rem : as resistive magnets are axisymmetric, no inboard ripple is present 
    if ( i_tf_sup == 1 ) then 
       call peak_tf_with_ripple(n_tf, wwp1, dr_tf_wp - 2.0D0*(tinstf+tfinsgap), &
                                 r_wp_centre, bmaxtf, bmaxtfrp, peaktfflag)
    else
        bmaxtfrp = bmaxtf
    end if

    ! Do stress calculations (writes the stress output)
    if ( iprint == 1 ) n_rad_per_layer = 500
    call stresscl(n_tf_stress_layers, n_rad_per_layer, iprint, outfile)

    if ( iprint == 1 ) call outtf(outfile, peaktfflag)

end subroutine sctfcoil

! !!!!!!!!!!!!!!!!!!!!!!!!!!!!!!!!!!!!!!!!!!!!!!!!!!!!!!!!!!!!!!!!!!

subroutine tf_global_geometry()
    !! Subroutine for calculating the TF coil geometry
    !! This includes:
    !!   - Overall geometry of coil (radii and toroidal planes area)
    !!   - Winding Pack NOT included
    use physics_variables, only: rmajor, bt, kappa, itart, rminor
    use build_variables, only: tfcth, tfthko, r_tf_outboard_mid, r_cp_top, &
        r_tf_inboard_in, r_tf_inboard_mid, r_tf_inboard_out
    use tfcoil_variables, only: tinstf, tfc_sidewall_is_fraction, tfareain, &
        ritfc, tftort, n_tf, casthi_is_fraction, bmaxtf, arealeg, &
        casthi_fraction, casths_fraction, tfinsgap, rbmax, casthi, casths, i_tf_sup, &
        dztop, tinstf, tftort, tfinsgap, i_tf_case_geom
    use constants, only: pi
    implicit none
    


    ! Inner leg geometry
    ! ---
    ! Half toroidal angular extent of a single TF coil inboard leg
    theta_coil = pi / n_tf 
    tan_theta_coil = tan(theta_coil)

    ! TF coil inboard legs mid-plane cross-section area (WP + casing ) [m2]
    if ( i_tf_case_geom == 0 ) then
        ! Circular front case
        tfareain = pi * ( r_tf_inboard_out**2 - r_tf_inboard_in**2 )
    else
        ! Straight front case
        tfareain = n_tf * sin(theta_coil)*cos(theta_coil) * r_tf_inboard_out**2  &
                 - pi * r_tf_inboard_in**2 
    end if

    ! Vertical distance from the midplane to the top of the tapered section [m]
    if ( itart ==  1 ) h_cp_top = rminor * kappa + dztop 
    ! ---


    ! Outer leg geometry
    ! ---    
    ! Mid-plane inner/out radial position of the TF coil outer leg [m] 
    r_tf_outboard_in =  r_tf_outboard_mid - tfthko * 0.5D0 
    r_tf_outboard_out = r_tf_outboard_mid + tfthko * 0.5D0 


    ! TF coil width in toroidal direction at inboard leg outer edge [m]
    ! *** 
    ! Sliding joints geometry
    if ( itart == 1 .and. i_tf_sup /= 1 ) then 
        tftort = 2.0D0 * r_cp_top * sin(theta_coil) 

    ! Default thickness, initially written for DEMO SC magnets
    else if ( itart == 1 .and. i_tf_sup ==  1 ) then 
        tftort = 2.0D0 * r_tf_inboard_out * sin(theta_coil)
    else 
        tftort = 2.0D0 * r_tf_inboard_out * sin(theta_coil)    
    end if

    ! Area of rectangular cross-section TF outboard leg [m2]
    arealeg = tftort * tfthko
    ! ---

end subroutine tf_global_geometry

! !!!!!!!!!!!!!!!!!!!!!!!!!!!!!!!!!!!!!!!!!!!!!!!!!!!!!!!!!!!!!!!!!!

subroutine tf_current()
    !! Calculation of the maximum B field and the corresponding TF current
    use tfcoil_variables, only: casthi, ritfc, rbmax, i_tf_sup, casths_fraction, &
        tinstf, tftort, bmaxtf, tfinsgap, tfc_sidewall_is_fraction, casths, &
        casthi_is_fraction, casthi_fraction, n_tf, thicndut, thkcas
    use build_variables, only: r_tf_inboard_out, r_tf_inboard_in, tfcth
    use physics_variables, only: bt, rmajor
    use constants, only: pi
    implicit none


    ! Plasma-facing wall thickness if fraction option selected [m]
    if (casthi_is_fraction) casthi = casthi_fraction * tfcth

    ! Case thickness of side wall [m]
    if ( tfc_sidewall_is_fraction ) then
        casths = casths_fraction * ( r_tf_inboard_in + thkcas ) * tan(pi/n_tf)
    end if

    ! Radial position of peak toroidal field [m]
    if ( i_tf_sup == 1 ) then
        ! SC : conservative assumption as the radius is calculated with the
        ! WP radial distances defined at the TF middle (cos)
        rbmax = r_tf_inboard_out * cos(theta_coil) - casthi - tinstf - tfinsgap
    else 
        ! Resistive coils : No approx necessary as the symmetry is cylindrical 
        ! The turn insulation th (thicndut) is also subtracted too here 
        rbmax = r_tf_inboard_out - casthi - thicndut - tinstf
    end if

    ! Calculation of the maximum B field on the magnet [T]
    bmaxtf = bt * rmajor / rbmax  
    
    ! Total current in TF coils [A]
    ! rem SK : ritcf is no longer an input
    ritfc = bmaxtf * rbmax * 5.0D6 

    ! Current per TF coil [A]
    tfc_current = ritfc/n_tf

end subroutine tf_current

! !!!!!!!!!!!!!!!!!!!!!!!!!!!!!!!!!!!!!!!!!!!!!!!!!!!!!!!!!!!!!!!!!!

subroutine sc_tf_internal_geom(i_tf_wp_geom, i_tf_case_geom, i_tf_turns_integer)
    !! Author : S. Kahn, CCFE
    !! Seting the WP, case and tunrs geometry for SC magnets
    
    use tfcoil_variables, only: acndttf, awphec, cpttf, insulation_area,     &
        n_layer, n_pancake, n_tf_turn, i_tf_sc_mat, jwptf, thicndut, thwcndut, &
        acasetf, acstf, acond, aiwp, avwp, dhecoil, n_tf, aswp, vftf, tfareain
    use constants, only: pi
       
    implicit none
    

    ! Inputs
    ! ------
    integer, intent(in) :: i_tf_case_geom
    !! Switch for TF case geometry selection

    integer, intent(in) :: i_tf_wp_geom
    !! Switch for TF WP geometry selection

    integer, intent(in) :: i_tf_turns_integer
    !! Switch for TF coil integer/non-integer turns
    ! ------


    ! Calculating the WP / ground insulation areas
    call tf_wp_geom(i_tf_wp_geom)

    ! Calculating the TF steel casing areas 
    call tf_case_geom(i_tf_wp_geom, i_tf_case_geom)

    ! WP/trun currents
    call tf_wp_currents
    
    ! Setting the WP turn geometry / areas 
    if ( i_tf_turns_integer == 0 ) then 
        ! Non-ingeger number of turns
        call tf_averaged_turn_geom( jwptf, thwcndut, thicndut, i_tf_sc_mat, &     ! Inputs
                                    acstf, acndttf, insulation_area, n_tf_turn )  ! Outputs
    else 
        ! Integer number of turns
        call tf_integer_turn_geom( n_layer, n_pancake, thwcndut, thicndut, & ! Inputs
                                   acstf, acndttf, insulation_area, &        ! Outputs
                                   cpttf, n_tf_turn )                        ! Outputs
    end if 
    
    
    ! Areas and fractions
    ! -------------------
    ! Central helium channel down the conductor core [m2]
    awphec = 0.25D0 * n_tf_turn * pi*dhecoil**2

    ! Total conductor cross-sectional area, taking account of void area
    ! and central helium channel [m2]
    acond = acstf * n_tf_turn * (1.0D0-vftf) - awphec

    ! Void area in conductor for He, not including central channel [m2]
    avwp = acstf * n_tf_turn * vftf

    ! Area of inter-turn insulation: total [m2]
    aiwp = n_tf_turn * insulation_area

    ! Area of steel structure in winding pack [m2]
    aswp = n_tf_turn * acndttf

    ! Inboard coil steel area [m2]
    a_tf_steel = acasetf + aswp

    ! Inboard coil steel fraction [-]
    f_tf_steel = n_tf * a_tf_steel / tfareain

    ! Inboard coil insulation cross-section [m2]
    a_tf_ins = aiwp + a_ground_ins

    !  Inboard coil insulation fraction [-]
    f_tf_ins = n_tf * a_tf_ins / tfareain 
    ! -------------------


    contains
    subroutine tf_wp_geom(i_tf_wp_geom)
        !! Author : S. Kahn, CCFE
        !! Seting the WP geometry and area for SC magnets

        use error_handling, only: fdiags, report_error
        use build_variables, only: tfcth, r_tf_inboard_in, r_tf_inboard_out
        use tfcoil_variables, only: dr_tf_wp, casthi, thkcas, casths, &
            wwp1, wwp2, tinstf, tfinsgap
        use numerics, only: nvar, ixc
            
        implicit none

        ! Inputs
        ! ------
        integer, intent(in) :: i_tf_wp_geom
        !! Switch for TF WP geometry selection
        !!   0 : Rectangular geometry 
        !!   1 : Double rectangular geometry 
        !!   2 : Trapezoidal geometry (constant lateral casing thickness)
        ! ------


        ! Local variables
        ! ------
        real(dp) :: t_tf_at_wp
        !! TF coil width at inner egde of winding pack toroidal direction [m]
        ! ------
    

        ! Radial position of inner edge of winding pack [m]
        r_wp_inner = r_tf_inboard_in + thkcas
  
        ! Radial position of outer edge of winding pack [m]
        r_wp_outer = r_wp_inner + dr_tf_wp
    
        ! Radius of geometrical centre of winding pack [m]
        r_wp_centre = 0.5D0 * ( r_wp_inner + r_wp_outer )

        ! TF toroidal thickness at the WP inner radius [m]
        t_tf_at_wp = 2.0D0 * r_wp_inner * tan_theta_coil    

        ! Minimal toroidal thickness of winding pack [m]
        t_wp_toroidal = t_tf_at_wp - 2.0D0 * casths

        ! Rectangular WP
        ! --------------
        if ( i_tf_wp_geom == 0 ) then
        
            ! Outer WP layer toroidal thickness [m]
            wwp1 = t_wp_toroidal

            ! Averaged toroidal thickness of of winding pack [m]
            t_wp_toroidal_av = t_wp_toroidal

            ! Total cross-sectional area of winding pack [m2]
            awpc = dr_tf_wp * t_wp_toroidal
            
            ! WP cross-section without insertion gap and ground insulation [m2]
            awptf = ( dr_tf_wp - 2.0D0 * ( tinstf + tfinsgap ) )  &
                  * ( t_wp_toroidal - 2.0D0 * ( tinstf + tfinsgap ) )
                    
            ! Cross-section area of the WP ground insulation [m2]
            a_ground_ins = ( dr_tf_wp - 2.0D0 * tfinsgap )  &
                         * ( t_wp_toroidal - 2.0D0 *  tfinsgap ) - awptf
         
        
        ! Double rectangular WP
        ! ---------------------
        else if ( i_tf_wp_geom == 1 ) then 

            ! Thickness of winding pack section at R > r_wp_centre [m]
            wwp1 = 2.0D0 * ( r_wp_centre * tan_theta_coil - casths )

            ! Thickness of winding pack section at R < r_wp_centre [m]
            wwp2 = 2.0D0 * ( r_wp_inner * tan_theta_coil - casths )

            ! Averaged toroidal thickness of of winding pack [m]
            t_wp_toroidal_av = 0.5D0 * ( wwp1 + wwp2 )

            ! Total cross-sectional area of winding pack [m2]
            ! Including ground insulation and insertion gap
            awpc = dr_tf_wp * t_wp_toroidal_av

            ! WP cross-section without insertion gap and ground insulation [m2]
            awptf = 0.5D0 * ( dr_tf_wp - 2.0D0 * ( tinstf + tfinsgap ) )  &
                          * ( wwp1 + wwp2 - 4.0D0 * ( tinstf + tfinsgap ) )

            ! Cross-section area of the WP ground insulation [m2]
            a_ground_ins = 0.5D0 * ( dr_tf_wp - 2.0D0 * tfinsgap )  &
                                 * ( wwp1 + wwp2 - 4.0D0 * tfinsgap ) - awptf

        
        ! Trapezoidal WP
        ! --------------
        else 

            ! Thickness of winding pack section at r_wp_outer [m]
            wwp1 = 2.0D0 * ( r_wp_outer * tan_theta_coil - casths )

            ! Thickness of winding pack section at r_wp_inner [m]
            wwp2 = 2.0D0 * ( r_wp_inner * tan_theta_coil - casths )
            
            ! Averaged toroidal thickness of of winding pack [m]
            t_wp_toroidal_av = 0.5D0 * ( wwp1 + wwp2 )

            ! Total cross-sectional area of winding pack [m2]
            ! Including ground insulation and insertion gap
            awpc = dr_tf_wp * ( wwp2 + 0.5D0 * ( wwp1 - wwp2 ) )
            
            ! WP cross-section without insertion gap and ground insulation [m2]
            awptf = ( dr_tf_wp - 2.0D0 * ( tinstf + tfinsgap ) ) &
                  * ( wwp2 - 2.0D0 * ( tinstf + tfinsgap ) + 0.5D0 * ( wwp1 - wwp2 ) )
            
            ! Cross-section area of the WP ground insulation [m2]
            a_ground_ins = ( dr_tf_wp - 2.0D0 * tfinsgap ) &
                         * ( wwp2 - 2.0D0 * tfinsgap  + 0.5D0 * ( wwp1 - wwp2 ) ) - awptf

        end if 
        ! --------------


        ! Negative WP area error reporting
        if ( awptf <= 0.0D0 .or. awpc <= 0.0D0 ) then
            fdiags(1) = awptf 
            fdiags(2) = awpc 
            call report_error(99)
        end if
        
    end subroutine tf_wp_geom

    subroutine tf_case_geom(i_tf_wp_geom, i_tf_case_geom)
        !! Author : S. Kahn, CCFE
        !! Seting the case geometry and area for SC magnets

        use error_handling, only: fdiags, report_error
        use tfcoil_variables, only: acasetf, acasetfo, arealeg, tfareain, n_tf, &
            casths, casthi, dr_tf_wp
        use build_variables, only: r_tf_inboard_in, r_tf_inboard_out
        implicit none

        ! Inputs
        ! ------
        integer, intent(in) :: i_tf_wp_geom
        !! Switch for TF WP geometry selection
        !!   0 : Rectangular geometry 
        !!   1 : Double rectangular geometry 
        !!   2 : Trapezoidal geometry (constant lateral casing thickness)

        integer, intent(in) :: i_tf_case_geom
        !! Switch for TF case geometry selection
        !!   0 : Circular front case (ITER design)
        !!   1 : Straight front case
        ! ------

        ! Inboard leg cross-sectional area of surrounding case [m2]
        acasetf = (tfareain / n_tf) - awpc
    
        ! Outboard leg cross-sectional area of surrounding case [m2]
        acasetfo = arealeg - awpc

        ! Front casing area [m2]
        if ( i_tf_case_geom == 0 ) then

            ! Circular front case
            a_case_front = theta_coil * r_tf_inboard_out**2  &
                         - tan_theta_coil * r_wp_outer**2 
        else
            
            ! Straight front case
            a_case_front = ( (r_wp_outer + casthi)**2 - r_wp_outer**2 ) * tan_theta_coil
        end if


        ! Nose casing area [m2]
        a_case_nose = tan_theta_coil * r_wp_inner**2  &
                    - theta_coil * r_tf_inboard_in**2

        ! Report error if the casing area is negative
        if ( acasetf <= 0.0D0 .or. acasetfo <= 0.0D0 ) then
            fdiags(1) = acasetf
            fdiags(2) = acasetfo
            call report_error(99)
        end if
        
        ! Average lateral casing thickness
        ! --------------
        ! Rectangular casing
        if ( i_tf_wp_geom == 0 ) then
            t_lat_case_av = casths + 0.5D0*tan_theta_coil * dr_tf_wp
    
        ! Double rectangular WP
        else if ( i_tf_wp_geom == 1 ) then 
            t_lat_case_av = casths + 0.25D0*tan_theta_coil * dr_tf_wp
             
        ! Trapezoidal WP
        else 
            t_lat_case_av = casths 
        end if 
        ! --------------
    end subroutine tf_case_geom

    subroutine tf_averaged_turn_geom( jwptf, thwcndut, thicndut, i_tf_sc_mat,    & ! Inputs
                                      acstf, acndttf, insulation_area, n_tf_turn ) ! Outputs

        !! Authors : J. Morris, CCFE
        !! Authors : S. Kahn, CCFE
        !! Setting the TF WP turn geometry for SC magnets from the number
        !! the current per turn.
        !! This calculation has two purposes, first to check if a turn can exist
        !! (positive cable space) and the second to provide its dimensions,
        !! areas and the (float) number of turns
        
        use error_handling, only: fdiags, report_error
        use constants, only: pi
        use tfcoil_variables, only : layer_ins, t_conductor, t_turn_tf, &
            t_turn_tf_is_input, cpttf
        
        implicit none

        ! Inputs
        ! ------
        integer, intent(in) :: i_tf_sc_mat
        !! Switch for superconductor material in TF coils

        real(dp), intent(in) :: jwptf
        !! Winding pack engineering current density [A/m2]

        real(dp), intent(in) :: thwcndut
        !! Steel conduit thickness [m]

        real(dp), intent(in) :: thicndut
        !! Turn insulation thickness [m]
        ! ------


        ! Outputs
        ! -------
        real(dp), intent(out) :: acstf
        !! Cable space area (per turn)  [m2]

        real(dp), intent(out) :: acndttf
        !! Steel conduit area (per turn) [m2]
        
        real(dp), intent(out) :: insulation_area
        !! Turn insulation area (per turn) [m2]

        real(dp), intent(out) :: n_tf_turn
        !! Number of turns per WP (float)
        ! -------


        ! Local variables
        !----------------
        real(dp) :: a_turn
        !! Turn squared dimension [m2]

        real(dp) :: rbcndut
        !! Radius of rounded corners of cable space inside conduit [m]
        !----------------
        ! !!!!!!!!!!!!!!!!!!!!!!!!!!!!!!!!!!!!!!!!!!!!!!!!!!!!!!!!!!!!!!


        ! Turn dimension is a an input
        if ( t_turn_tf_is_input ) then 
            ! Turn dimension [m2]
            a_turn = t_turn_tf**2

            ! Current per turn [A]
            cpttf = a_turn * jwptf

        ! Current per turn is an input
        else                         
            ! Turn dimension [m2]
            ! Allow for additional inter-layer insulation MDK 13/11/18
            ! Area of turn including conduit and inter-layer insulation
            a_turn = cpttf / jwptf

            ! Dimension of square cross-section of each turn including inter-turn insulation [m]
            t_turn_tf = sqrt(a_turn)

        end if 
        
        ! Square turn assumption
        t_turn_radial = t_turn_tf
        t_turn_toroidal = t_turn_tf
            
        ! See derivation in the following document
        ! k:\power plant physics and technology\process\hts\hts coil module for process.docx
        t_conductor = (-layer_ins + sqrt(layer_ins**2 + 4.0D00*a_turn))/2.d0 &
                    - 2.0D0*thicndut
            
        ! Total number of turns per TF coil (not required to be an integer)
        n_tf_turn = awptf / a_turn

        ! Area of inter-turn insulation: single turn [m2]
        insulation_area = a_turn - t_conductor**2
        
        ! ITER like turn structure 
        if ( i_tf_sc_mat /= 6 ) then 

            ! Radius of rounded corners of cable space inside conduit [m]
            rbcndut = thwcndut * 0.75D0     
        
            ! Dimension of square cable space inside conduit [m]
            t_cable = t_conductor - 2.0D0*thwcndut
        
            ! Cross-sectional area of cable space per turn
            ! taking account of rounded inside corners [m2]
            acstf = t_cable**2 - (4.0D0-pi)*rbcndut**2
        
            if (acstf <= 0.0D0) then
                if ( t_conductor < 0.0D0 ) then
                    fdiags(1) = acstf
                    fdiags(2) = t_cable
                    call report_error(101)
                else
                    fdiags(1) = acstf
                    fdiags(2) = t_cable
                    call report_error(102)
                    rbcndut = 0.0D0
                    acstf = t_cable**2
                end if
            end if
        
            ! Cross-sectional area of conduit jacket per turn [m2]
            acndttf = t_conductor**2 - acstf

        ! REBCO turn structure
        else if (i_tf_sc_mat == 6 ) then  

            ! Diameter of circular cable space inside conduit [m]
            t_cable = t_conductor - 2.0D0*thwcndut
        
            ! Cross-sectional area of conduit jacket per turn [m2]
            acndttf = t_conductor**2 - acstf
        
        end if

    end subroutine tf_averaged_turn_geom

    subroutine tf_integer_turn_geom( n_layer, n_pancake, thwcndut, thicndut, & ! Inputs
                                     acstf, acndttf, insulation_area, & ! Outputs
                                     cpttf, n_tf_turn )                   ! Outputs

        !! Authors : J. Morris
        !! Authors : S. Kahn
        !! Setting the TF WP turn geometry for SC magnets from the number
        !! of turns rows in the radial direction. The turns can have any 
        !! rectangular shapes.
        !! This calculation has two purposes, first to check if a turn can exist
        !! (positive cable space) and the second to provide its dimenesions,
        !! areas and the its associated current

        use error_handling, only: fdiags, report_error
        use tfcoil_variables, only: dr_tf_wp, tinstf, tfinsgap, t_conductor, &
            t_turn_tf
        use constants, only: pi
        implicit none

        ! Inputs
        ! ------
        integer, intent(in) :: n_layer
        !! Number of turns in the radial direction
        
        integer, intent(in) :: n_pancake
        !! Number of turns in the toroidal direction

        real(dp), intent(in) :: thwcndut
        !! Steel conduit thickness [m]

        real(dp), intent(in) :: thicndut
        !! Turn insulation thickness [m]
        ! ------

        ! Outputs
        ! -------
        real(dp), intent(out) :: acstf
        !! Cable space area (per turn)  [m2]

        real(dp), intent(out) :: acndttf
        !! Steel conduit area (per turn) [m2]
        
        real(dp), intent(out) :: insulation_area
        !! Turn insulation area (per turn) [m2]

        real(dp), intent(out) :: cpttf
        !! TF turns current [A]

        real(dp), intent(out) :: n_tf_turn
        !! Number of turns
        ! -------

        ! Local variables
        ! ------
        real(dp) :: rbcndut
        !! Radius of rounded corners of cable space inside conduit [m]
        ! ------

        ! ************************************
        ! TODO: turn  compatibility with croco
        ! ************************************

        ! Radius of rounded corners of cable space inside conduit [m]
        rbcndut = thwcndut * 0.75D0

        ! Radial turn dimension [m]
        t_turn_radial = ( dr_tf_wp - 2.0D0 * ( tinstf + tfinsgap ) ) / n_layer

        if (t_turn_radial <= (2.0D0*thicndut + 2.0D0*thwcndut) ) then
            fdiags(1) = t_turn_radial
            fdiags(2) = thicndut
            fdiags(3) = thwcndut
            call report_error(100)
        end if
    
        ! Toroidal turn dimension [m]
        t_turn_toroidal = ( t_wp_toroidal - 2.0D0 * ( tinstf + tfinsgap ) ) / n_pancake
    
        if ( t_turn_toroidal <= (2.0D0*thicndut + 2.0D0*thwcndut) ) then
            fdiags(1) = t_turn_toroidal
            fdiags(2) = thicndut
            fdiags(3) = thwcndut
            call report_error(100)
        end if

        t_turn_tf = sqrt(t_turn_radial*t_turn_toroidal)
    
        ! Number of TF turns
        n_tf_turn = dble( n_layer * n_pancake )

        ! Current per turn [A/turn]
        cpttf = tfc_current/n_tf_turn
    
        ! Radial and toroidal dimension of conductor [m]
        t_conductor_radial = t_turn_radial - 2.0D0*thicndut
        t_conductor_toroidal = t_turn_toroidal - 2.0D0*thicndut
        t_conductor = sqrt(t_conductor_radial*t_conductor_toroidal)
    
        ! Dimension of square cable space inside conduit [m]
        t_cable_radial = t_conductor_radial - 2.0D0*thwcndut
        t_cable_toroidal = t_conductor_toroidal - 2.0D0*thwcndut
        t_cable = sqrt(t_cable_radial*t_cable_toroidal)

        ! Cross-sectional area of cable space per turn
        ! taking account of rounded inside corners [m2]
        acstf = (t_cable_radial*t_cable_toroidal) - (4.0D0-pi)*rbcndut**2
    
        if (acstf <= 0.0D0) then
            if ((t_cable_radial < 0.0D0).or.(t_cable_toroidal < 0.0D0)) then
                fdiags(1) = acstf
                fdiags(2) = t_cable_radial
                fdiags(3) = t_cable_toroidal
                call report_error(101)
            else
                fdiags(1) = acstf 
                fdiags(2) = t_cable_radial
                fdiags(2) = t_cable_toroidal
                call report_error(102)
                rbcndut = 0.0D0
                acstf = t_cable_radial * t_cable_toroidal
            end if
        end if
    
        ! Cross-sectional area of conduit jacket per turn [m2]
        acndttf = t_conductor_radial*t_conductor_toroidal - acstf
    
        ! Area of inter-turn insulation: single turn [m2]
        insulation_area = t_turn_radial*t_turn_toroidal - acndttf - acstf
        ! -------------
    
    end subroutine tf_integer_turn_geom

    subroutine tf_wp_currents()
        !! Author : S. Kahn, CCFE
        !! Turn engineering turn currents/densities

        use tfcoil_variables, only: ritfc, tfareain, n_tf, oacdcp
        implicit none

        ! Global inboard leg average current in TF coils [A/m2]
        oacdcp = ritfc / tfareain
    
        ! Winding pack current density (forced to be positive) [A/m2]
        jwptf = max(1.0D0, ritfc/(n_tf*awptf))
    
    end subroutine tf_wp_currents


end subroutine sc_tf_internal_geom

! !!!!!!!!!!!!!!!!!!!!!!!!!!!!!!!!!!!!!!!!!!!!!!!!!!!!!!!!!!!!!!!!!!

subroutine res_tf_internal_geom()
    !! Author : S. Kahn
    !! Resisitve TF turn geometry, equivalent to winding_pack subroutines
    use error_handling, only: fdiags, report_error 
    use numerics, only: nvar, ixc
    use tfcoil_variables, only: n_tf_turn, thicndut, thkcas, dr_tf_wp, tftort,   &
        tfareain, ritfc, oacdcp, fcoolcp, cpttf, cdtfleg, casthi, aiwp, acasetf, &
        tinstf, n_tf
    use build_variables, only: tfthko, r_tf_inboard_in, r_tf_inboard_out, r_cp_top
    use physics_variables, only: itart
    use constants, only: pi

    implicit none
            
    ! Inernal variables
    ! -----------------
    real(dp) :: a_tf_cond
    !! Exact mid-plane conductor cross-section area [m2]
    ! -----------------

            
    ! Radial position of inner/outer edge of winding pack [m]
    r_wp_inner = r_tf_inboard_in  + thkcas 
    r_wp_outer = r_tf_inboard_out - casthi 

    ! Conductor layer radial thickness at centercollumn top [m]
    if ( itart == 1 ) then 
        dr_tf_wp_top = r_cp_top - casthi - thkcas - r_tf_inboard_in
    end if 

    ! Number of turns
    ! Set by user (no turn structure by default, i.e. n_tf_turn = 1 ) 
    if ( abs(n_tf_turn) < epsilon(n_tf_turn) ) n_tf_turn = 1.0D0

    ! Total mid-plane cross-sectional area of winding pack, [m2]
    ! including the surrounding ground-wall insulation layer 
    awpc = pi * ( r_wp_outer**2 - r_wp_inner**2 ) / n_tf

    ! WP mid-plane cross-section excluding ground insulation per coil [m2]
    awptf = pi * ( ( r_wp_outer - tinstf )**2 - ( r_wp_inner + tinstf )**2 ) / n_tf &
          - 2.0D0 * tinstf * ( dr_tf_wp - 2.0D0 * tinstf )

    ! Ground insulation cross-section area per coil [m2]
    a_ground_ins = awpc - awptf

    ! Exact mid-plane cross-section area of the conductor per TF coil [m2]
    a_tf_cond = pi * ( ( r_wp_outer - tinstf - thicndut )**2          &
                     - ( r_wp_inner + tinstf + thicndut )**2 ) / n_tf &
              - ( dr_tf_wp - 2.0D0 * ( tinstf + thicndut ) )          &
              * 2.0D0 * ( tinstf + thicndut * n_tf_turn )
    a_tf_cond = a_tf_cond * ( 1.0D0 - fcoolcp )

    ! Inter turn insulation area per coil [m2]                    
    aiwp = awptf - a_tf_cond / ( 1.0D0 - fcoolcp )  

    ! Total insulation cross-section per coil [m2]
    a_tf_ins = aiwp + a_ground_ins

    ! Insulation fraction [-]
    f_tf_ins = n_tf * a_tf_ins / tfareain 

    ! Total cross-sectional area of the bucking cylindre and the outer support
    ! support structure per coil [m2] 
    ! itart = 1 : Only valid at mid-plane
    acasetf = ( tfareain / n_tf ) - awpc 

    ! Current per turn 
    cpttf = ritfc / ( n_tf_turn * n_tf )

    ! Exact current density on the mid-plane conductors  
    oacdcp = ritfc / ( awptf * n_tf * n_tf_turn ) 

    ! Exact current density on TF oubard legs
    cdtfleg = ritfc / ( ( 1.0D0 - fcoolcp )  &
                      * ( tftort - 2.0D0 * ( n_tf_turn * thicndut + tinstf ) ) &
                      * ( tfthko - 2.0D0 * ( thicndut + tinstf ) ) ) 

    ! Reporting negative WP areas issues
    if ( awpc < 0.0D0 ) then
        fdiags(1) = awpc
        fdiags(1) = dr_tf_wp
        call report_error(99)

    else if ( awptf < 0.0D0 ) then
        fdiags(1) = awptf
        call report_error(101)
    end if
       

end subroutine res_tf_internal_geom

! !!!!!!!!!!!!!!!!!!!!!!!!!!!!!!!!!!!!!!!!!!!!!!!!!!!!!!!!!!!!!!!!!!

subroutine tf_res_heating()
    !! Resitive magnet resitive heating calculations
    !! Rem SK : Clamped joined superconductors might have resistive power losses on the joints
    !! Rem SK : Sliding joints might have a region of high resistivity
    use tfcoil_variables, only: rhocp, tlegav, thicndut, th_joint_contact, rhotfleg, &
        vol_cond_cp, n_tf_turn, thkcas, tftort, tfleng, tflegres, tcpav, arealeg, &
        ritfc, rho_tf_joints, presleg, prescp, pres_joints, n_tf_joints_contact, &
        n_tf_joints, n_tf, i_tf_sup, frholeg, frhocp, fcoolcp, casthi, &
        a_cp_cool, fcoolleg, i_cp_joints, tinstf
    use build_variables, only: tfthko, tfcth, r_cp_top, hmax, &
        r_tf_inboard_in, r_tf_inboard_out
    use physics_variables, only: itart
    use constants, only: pi
    implicit none

    ! Internal variable
    ! ---
    real(dp) :: a_joints
    !! Total area of joint contact [m2]

    integer :: n_contact_tot
    !! Total number of contact area (4 joints section per legs)

<<<<<<< HEAD
    integer :: is_leg_cp_temp_same = 0
    ! Not sure what it actually does --> to be understood !!
=======
>>>>>>> ac68ba31
    ! ---

        
    ! Copper : Copper resistivity degraded by 1/0.92 for the used of GLIDCOP A-15 
    !          Better structural properties at high temperature and radiation damage resilience
    if ( i_tf_sup == 0 ) rhocp = (frhocp/0.92D0) * ( 1.72D0 + 0.0039D0*(tcpav-273.15D0) ) * 1.0D-8

    ! Aluminium
    if ( i_tf_sup == 2 ) rhocp = frhocp * ( 2.00016D-14*tcpav**3 - 6.75384D-13*tcpav**2 + 8.89159D-12*tcpav )

    ! Calculations dedicated for configurations with CP
    if ( itart == 1 ) then 

        ! Tricky trick to make the leg / CP tempearture the same
        if ( abs(tlegav + 1.0D0) < epsilon(tlegav) ) then 
            is_leg_cp_temp_same = 1
            tlegav = tcpav
        end if

        ! Leg resistivity (different leg temperature as separate cooling channels) 
        if ( i_tf_sup == 0 ) rhotfleg = (frholeg/0.92D0) * ( 1.72D0 + 0.0039D0*(tlegav-273.15D0) ) * 1.0D-8              
        if ( i_tf_sup == 2 ) rhotfleg =  frholeg * ( 2.00016D-14*tlegav**3 - 6.75384D-13*tlegav**2 + 8.89159D-12*tlegav )

        ! Tricky trick to make the leg / CP tempearture the same
        if ( is_leg_cp_temp_same == 1 ) tlegav = -1.0D0  

        ! Centrepost resisitivity and conductor/insulation volume
        call cpost( r_tf_inboard_in, r_tf_inboard_out, r_cp_top, h_cp_top,    & ! Inputs 
                    hmax+tfthko, thkcas, casthi, tinstf, thicndut, n_tf_turn, & ! Inputs 
                    ritfc, rhocp, fcoolcp,                                    & ! Inputs
                    a_cp_cool, vol_cond_cp, prescp,        & ! Outputs
                    vol_ins_cp, vol_case_cp, vol_gr_ins_cp ) ! Outputs
    end if

    ! Leg cross-section areas
    ! Rem : For itart = 1, these quantitire corresponds to the outer leg only
    ! ---
    ! Leg ground insulation area per coil [m2]
    a_leg_gr_ins = arealeg - ( tftort - 2.0D0 * tinstf ) &
                           * ( tfthko - 2.0D0 * tinstf )

    ! Outboard leg turns insulation area per coil [m2]
    a_leg_ins = 2.0D0 * thicndut * ( tftort - 2.0D0 * tinstf )     &                    ! toroidal direction 
              + 2.0D0 * thicndut * n_tf_turn * ( tfthko - 2.0D0 * ( thicndut + tinstf ) ) ! radial direction

    ! Exact TF outboard leg conductor area per coil [m2]
    a_leg_cond = ( 1.0D0 - fcoolleg ) * ( arealeg - a_leg_gr_ins - a_leg_ins )  
    ! ---


    if ( itart == 1 ) then

        ! Outer leg resistive power loss
        ! ---
        ! TF outboard leg's resistance calculation (per leg) [ohm]
        tflegres = rhotfleg * tfleng / a_leg_cond

        ! TF outer leg resistive power (TOTAL) [W]   
        presleg = tflegres * ritfc**2 / n_tf 
        ! ---


        ! Sliding joints resistive heating
        ! ---
        if ( i_cp_joints /= 0 ) then

            ! Total number of contact area (4 joints section per legs)
            n_contact_tot = 4 * n_tf_joints_contact* n_tf_joints * nint(n_tf_turn) * nint(n_tf)
            
            ! Total area of joint contact
            a_joints = tfthko * th_joint_contact * dble(n_contact_tot)

            ! joints resistive power losses
            pres_joints = rho_tf_joints * ritfc**2 / a_joints
        else 
            ! Joints resistance to be evaluated for SC
            pres_joints = 0.0D0
        end if
        ! ---


    ! Case of a resistive magnet without joints
    ! ***
    else          

        ! TF resistive powers
        prescp = rhocp * ritfc**2 * tfleng / ( a_leg_cond * n_tf )

        ! prescp containts the the total resistive power losses
        presleg = 0.0D0
                           
        ! No joints if itart = 0
        pres_joints = 0.0D0

    end if

end subroutine tf_res_heating

! !!!!!!!!!!!!!!!!!!!!!!!!!!!!!!!!!!!!!!!!!!!!!!!!!!!!!!!!!!!!!!!!!!

subroutine tf_field_and_force()
    !! Calculate the TF coil field, force and VV quench consideration, and the resistive magnets resistance/volume

    use physics_variables, only: rminor, rmajor, bt, itart
    use build_variables, only: r_tf_outboard_mid, r_vv_inboard_out, &
        r_tf_inboard_mid, r_cp_top
    use tfcoil_variables, only: vforce, n_tf, taucq, sigvvall, cforce, &
        ritfc, bmaxtf, rbmax, i_tf_sup, f_vforce_inboard, vforce_outboard, &
        tinstf, thicndut, dr_tf_wp, tfinsgap, i_cp_joints

    implicit none

    ! Local variables
    ! ---------------
    real(dp) :: r_in_wp
    !! Inner WP radius removing the insulation layer and the insertion gap [m]

    real(dp) :: r_out_wp
    !! Outer WP radius removing the insulation layer and the insertion gap [m]

    real(dp) :: dr_wp
    !! WP radial thickness removing the insulation layer and the insertion gap [m]

    real(dp) :: vforce_tot
    !! Total vertical force : inboard + outbord [N] 

    real(dp) :: r_in_outwp
    !! Plasma side radius of the outboard leg winding pack (at-midplane) [m]
    ! ---------------


    ! Quench time [s]
    ! Determine quench time (based on IDM: 2MBSE3)
    ! Resistive magnets : calculation of the resistive power losses added
    ! Issue #337: Force on the vessel wall due to TF coil quench
    if ( i_tf_sup == 1 ) taucq = (bt * ritfc * rminor * rminor) / (r_vv_inboard_out * sigvvall)
    
    ! Outer/inner WP radius removing the ground insulation layer and the insertion gap [m]
    if ( i_tf_sup == 1 ) then
        r_out_wp = r_wp_outer - tinstf - tfinsgap
        r_in_wp = r_wp_inner + tinstf + tfinsgap
    else
        r_out_wp = r_wp_outer - tinstf
        r_in_wp = r_wp_inner + tinstf
    end if

    ! Associated WP thickness
    dr_wp = r_out_wp - r_in_wp


    ! In plane forces 
    ! ---
    ! Centering force = net inwards radial force per meters per TF coil [N/m]
    cforce = 0.5D0 * bmaxtf*ritfc/n_tf 


    ! Vertical force per coil [N]
    ! ***
    ! Rem : this force does not depends on the TF shape or the presence of
    !        sliding joints, the in/outboard vertical tension repartition is
    !-!
    ! Ouboard leg WP plasma side radius without ground insulation/insertion gat [m]
    if ( i_tf_sup == 1 ) then
        r_in_outwp = r_tf_outboard_in + tinstf + tfinsgap    
    else
        r_in_outwp = r_tf_outboard_in + tinstf
    end if
    
    ! May the force be with you
    vforce_tot = 0.5D0 * ( bt * rmajor * ritfc ) / ( n_tf * dr_wp**2 ) &
               * ( r_out_wp**2 * log( r_out_wp / r_in_wp )  &
                 + r_in_outwp**2 * log( (r_in_outwp + dr_wp) / r_in_outwp ) &
                 + dr_wp**2         * log( (r_in_outwp + dr_wp) / r_in_wp )             &
                 - dr_wp            * ( r_out_wp + r_in_outwp )                         &
                 + 2.0D0 * dr_wp * ( r_out_wp     * log(r_in_wp / r_out_wp)                   &
                                   + r_in_outwp * log((r_in_outwp + dr_wp)        &
                                   / r_in_outwp))) 

    ! Case of a centrepost (itart == 1) with sliding joints (the CP vertical are separated from the leg ones)
    ! Rem SK : casing/insulation thickness not subtracted as part of the CP is genuinely connected to the legs..
    if ( itart == 1 .and. i_cp_joints == 1 ) then
        
        ! Tricky trick to avoid dividing by 0 if the TF has no hole in it
        if ( abs(r_in_wp) < epsilon(r_in_wp) ) r_in_wp = 1.0D-9

        ! CP vertical tension [N]
        vforce = 0.25D0 * (bt * rmajor * ritfc) / (n_tf * dr_wp**2) & 
               * ( 2.0D0 * r_out_wp**2 * log(r_out_wp / r_in_wp )   &
                 + 2.0D0 * dr_wp**2 * log( r_cp_top / r_in_wp )     &
                 + 3.0D0 * dr_wp**2                                 &
                 - 2.0D0 * dr_wp * r_out_wp                         &
                 + 4.0D0 * dr_wp * r_out_wp *log( r_in_wp / r_out_wp ) )

        ! Vertical tension applied on the outer leg [N]
        vforce_outboard = vforce_tot - vforce

        ! Inboard vertical tension fraction
        f_vforce_inboard = vforce / vforce_tot

    ! Case of TF without joints or with clamped joints vertical tension
    else 

        ! Inboard vertical tension [N]
        vforce = f_vforce_inboard * vforce_tot

        ! Ouboard vertical tension [N]
        vforce_outboard = vforce * ( ( 1.0D0 / f_vforce_inboard ) - 1.0D0 )  
    end if
    ! ***

    ! Total vertical force
    vforce_inboard_tot = vforce * n_tf

end subroutine tf_field_and_force

! !!!!!!!!!!!!!!!!!!!!!!!!!!!!!!!!!!!!!!!!!!!!!!!!!!!!!!!!!!!!!!!!!!

subroutine tf_coil_area_and_masses()
    !! Subroutine to calculate the TF coil areas and masses
    use build_variables, only: hr1, r_tf_outboard_mid, tfcth, r_tf_inboard_mid, &
        r_tf_inboard_in, r_tf_inboard_out
    use fwbs_variables, only: denstl
    use tfcoil_variables, only: whtconsh, whttf, whtcas, tficrn, tfcryoarea, &
        tfsao, whtgw, tfocrn, whtconsc, whtconcu, whtcon, whtconin, &
        tfsai, vftf, whtconin, tfsai, dcond, dcondins, whtcon, &
        tfleng, dthet, dcase, acndttf, n_tf_turn, n_tf, aiwp, radctf, acasetfo, &
        acasetf, fcutfsu, awphec, acstf, whttflgs, whtcp, whtconal, vol_cond_cp, &
        i_tf_sup, i_tf_sc_mat, arealeg, thkcas, voltfleg
    use constants, only: twopi, dcopper, dalu, pi
    use physics_variables, only: itart
    implicit none

    ! Local Variables
    ! ---------------
    real(dp) :: cplen, wbtf

    real(dp) :: vol_case
    !! Total TF case volume [m3]

    real(dp) :: vol_ins
    !! Total leg turn insulation volume [m3]
    
    real(dp) :: vol_gr_ins
    !! Total leg turn insulation volume [m3]
    
    real(dp) :: vol_cond
    !! Total conductor insulator volume [m3]

    real(dp) :: vol_ins_leg
    !! Outboard leg turn isulation volume [m3]
    
    real(dp) :: vol_gr_ins_leg
    !! Outboard leg turn isulation volume [m3]

    real(dp) :: vol_cond_leg
    !! Outboard leg conductor insulator volume [m3]
    ! ---------------


    ! Surface areas (for cryo system) [m2]
    ! tfsai, tfsao are retained for the (obsolescent) TF coil nuclear heating calculation
    wbtf = r_tf_inboard_out*sin(theta_coil) - r_tf_inboard_in*tan_theta_coil
    tfocrn = r_tf_inboard_in * tan_theta_coil
    tficrn = tfocrn + wbtf
    tfsai = 4.0D0 * n_tf * tficrn * hr1
    tfsao = 2.0D0 * n_tf * tficrn * (tfleng - 2.0D0*hr1)

    ! Total surface area of two toroidal shells covering the TF coils [m2]
    ! (inside and outside surfaces)
    ! = 2 * centroid coil length * 2 pi R, where R is average of i/b and o/b centres
    ! (This will possibly be used to replace 2*tfsai in the calculation of qss
    ! in subroutine cryo - not done at present.)
    tfcryoarea = 2.0D0 * tfleng * twopi*0.5D0*(r_tf_inboard_mid+r_tf_outboard_mid)

    ! Mass of ground-wall insulation [kg]
    ! (assumed to be same density/material as turn insulation)
    whtgw = tfleng * (awpc-awptf) * dcondins

    ! Superconductor coil design specific calculation
    ! ---
    if ( i_tf_sup == 1 ) then

        ! Mass of case [kg]
        ! ***
        ! The length of the vertical section is that of the first (inboard) segment
        cplen = 2.0D0*(radctf(1) + 0.5D0*tfcth) * dthet(1)
        
        ! The 2.2 factor is used as a scaling factor to fit
        ! to the ITER-FDR value of 450 tonnes; see CCFE note T&M/PKNIGHT/PROCESS/026
        whtcas = 2.2D0 * dcase * (cplen * acasetf + (tfleng-cplen) * acasetfo)
        ! ***
        

        ! Masses of conductor constituents
        !---------------------------------    
        ! Superconductor mass [kg]
        ! Includes space allowance for central helium channel, area awphec
        whtconsc = (tfleng * n_tf_turn * acstf*(1.0D0-vftf) * &
                   (1.0D0-fcutfsu) - tfleng*awphec) * dcond(i_tf_sc_mat)

        ! Copper mass [kg]
        whtconcu = (tfleng * n_tf_turn * acstf*(1.0D0-vftf) * fcutfsu - tfleng*awphec) * dcopper
        if ( whtconcu <= 0.0D0 ) whtconcu = 0.0D0

        ! Steel conduit (sheath) mass [kg]
        whtconsh = tfleng * n_tf_turn * acndttf * denstl

        ! Conduit insulation mass [kg]
        ! (aiwp already contains n_tf_turn)
        whtconin = tfleng * aiwp * dcondins

        ! Total conductor mass [kg]
        whtcon = whtconsc + whtconcu + whtconsh + whtconin
        !---------------------------------
    
        ! Total TF coil mass [kg] (all coils)
        whttf = (whtcas + whtcon + whtgw) * n_tf

    ! Resitivive magnets weights
    ! ---
    ! Rem SK : No casing for the outboard leg is considered for now !
    else 
        
        ! Volumes
        ! -------
        ! CP with joints
        ! ---    
        if ( itart == 1 ) then

            ! Total volume of one outerleg [m3]
            voltfleg = tfleng * arealeg

            ! Outboard leg TF conductor volume [m3]
            vol_cond_leg = tfleng * a_leg_cond

            ! Total TF conductor volume [m3]
            vol_cond = vol_cond_cp + n_tf * vol_cond_leg

            ! Outboard leg TF turn insulation layer volume (per leg) [m3]
            vol_ins_leg = tfleng * a_leg_ins

            ! Total turn insulation layer volume [m3]
            vol_ins = vol_ins_cp + n_tf * vol_ins_leg

            ! Ouboard leg TF ground insulation layer volume (per leg) [m3]
            vol_gr_ins_leg = tfleng * a_leg_gr_ins

            ! Total ground insulation layer volume [m3]
            vol_gr_ins = vol_gr_ins_cp + n_tf * vol_gr_ins_leg

            ! Total volume of the CP casing [m3]
            ! Rem : no outer leg case
            vol_case = vol_case_cp
        
        ! No joints
        ! ---    
        else 
            ! Total TF outer leg conductor volume [m3]
            vol_cond = tfleng * a_leg_cond * n_tf 
    
            ! Total turn insulation layer volume [m3]
            vol_ins = tfleng * a_leg_ins * n_tf

            ! Total ground insulation volume [m3]
            vol_gr_ins = tfleng * a_leg_gr_ins * n_tf

            ! Total case volume [m3]
            vol_case = tfleng * acasetf * n_tf
        end if
        ! ---    
        ! -------


        ! Copper magnets casing/conductor weights per coil [kg]
        if ( i_tf_sup == 0 ) then 

            whtcas = denstl * vol_case / n_tf  ! Per TF leg, no casing for outer leg
            whtconcu = dcopper * vol_cond / n_tf
            whtconal = 0.0D0         

            ! Outer legs/CP weights
            if ( itart == 1 ) then

                ! Weight of all the TF legs
                whttflgs = n_tf * ( dcopper * vol_cond_leg &
                                  + dcondins * ( vol_ins_leg + vol_gr_ins_leg ) )

                ! CP weight 
                whtcp = dcopper * vol_cond_cp &
                      + dcondins * ( vol_ins_cp + vol_gr_ins_cp ) &
                      + vol_case_cp * denstl 
            end if

        ! Cryo-aluminium conductor weights
        ! Casing made of re-inforced aluminium alloy
        else if ( i_tf_sup == 2 ) then
            
            ! Casing weight (CP only if itart = 1)bper leg/coil
            whtcas = dalu * vol_case / n_tf
            whtconcu = 0.0D0            
            whtconal = dalu * vol_cond / n_tf

            ! Outer legs/CP weights
            if ( itart == 1 ) then

                ! Weight of all the TF legs
                whttflgs = n_tf * ( dalu * vol_cond_leg &
                                  + dcondins * ( vol_ins_leg + vol_gr_ins_leg ) )

                ! CP weight 
                whtcp = dalu * vol_cond_cp &
                      + dcondins * ( vol_ins_cp + vol_gr_ins_cp ) &
                      + vol_case_cp * denstl 
            end if
        end if

        ! Turn insulation mass [kg]
        whtconin = dcondins * vol_ins / n_tf
            
        ! Ground wall insulation layer weight
        whtgw = dcondins * vol_gr_ins / n_tf

        ! Total weight
        whttf = (whtcas + whtconcu + whtconal + whtconin + whtgw ) * n_tf

    end if 
    ! ---

end subroutine tf_coil_area_and_masses

! !!!!!!!!!!!!!!!!!!!!!!!!!!!!!!!!!!!!!!!!!!!!!!!!!!!!!!!!!!!!!!!!!!

subroutine peak_tf_with_ripple(n_tf,wwp1,dr_tf_wp,tfin,bmaxtf,bmaxtfrp,flag)

    !! Peak toroidal field on the conductor
    !! author: P J Knight, CCFE, Culham Science Centre
    !! tfno : input real : number of TF coils
    !! wwp1 : input real : width of plasma-facing face of winding pack (m)
    !! dr_tf_wp : input real : radial thickness of winding pack (m)
    !! tfin : input real : major radius of centre of winding pack (m)
    !! bmaxtf : input real : nominal (axisymmetric) peak toroidal field (T)
    !! bmaxtfrp : output real : peak toroidal field including ripple (T)
    !! flag : output integer : flag warning of applicability problems
    !! This subroutine calculates the peak toroidal field at the
    !! outboard edge of the inboard TF coil winding pack, including
    !! the effects of ripple.
    !! <P>For 16, 18 or 20 coils, the calculation uses fitting formulae
    !! derived by M. Kovari using MAGINT calculations on coil sets based
    !! on a DEMO1 case.
    !! <P>For other numbers of coils, the original estimate using a 9%
    !! increase due to ripple from the axisymmetric calculation is used.
    !! M. Kovari, Toroidal Field Coils - Maximum Field and Ripple -
    !! Parametric Calculation, July 2014
    !
    ! !!!!!!!!!!!!!!!!!!!!!!!!!!!!!!!!!!!!!!!!!!!!!!!

    use constants, only: pi
    implicit none

    !  Arguments

    real(dp), intent(in) :: n_tf,wwp1,dr_tf_wp,tfin,bmaxtf
    real(dp), intent(out) :: bmaxtfrp
    integer, intent(out) :: flag

    !  Local variables

    real(dp) :: wmax
    real(dp), dimension(4) :: a

    ! !!!!!!!!!!!!!!!!!!!!!!!!!!!!!!!!!!!!!!!!!!!!!!!

    flag = 0

    !  Set fitting coefficients for different numbers of TF coils

    select case (nint(n_tf))

    case (16)
        a(1) =  0.28101D0
        a(2) =  1.8481D0
        a(3) = -0.88159D0
        a(4) =  0.93834D0

    case (18)
        a(1) =  0.29153D0
        a(2) =  1.81600D0
        a(3) = -0.84178D0
        a(4) =  0.90426D0

    case (20)
        a(1) =  0.29853D0
        a(2) =  1.82130D0
        a(3) = -0.85031D0
        a(4) =  0.89808D0

    case default

        !  Original calculation - no fits were performed
        bmaxtfrp = 1.09D0 * bmaxtf
        return

    end select

    !  Maximum winding pack width before adjacent packs touch
    !  (ignoring the external case and ground wall thicknesses)

    wmax = (2.0D0 * tfin + dr_tf_wp) * tan(pi/n_tf)

    !  Dimensionless winding pack width

    tf_fit_t = wwp1/wmax
    if ((tf_fit_t < 0.3D0).or.(tf_fit_t > 1.1D0)) then
        !write(*,*) 'PEAK_TF_WITH_RIPPLE: fitting problem; t = ',t
        flag = 1
    end if

    !  Dimensionless winding pack radial thickness

    tf_fit_z = dr_tf_wp/wmax
    if ((tf_fit_z < 0.26D0).or.(tf_fit_z > 0.7D0)) then
        !write(*,*) 'PEAK_TF_WITH_RIPPLE: fitting problem; z = ',z
        flag = 2
    end if

    !  Ratio of peak field with ripple to nominal axisymmetric peak field

    tf_fit_y = a(1) + a(2)*exp(-tf_fit_t) + a(3)*tf_fit_z + a(4)*tf_fit_z*tf_fit_t

    bmaxtfrp = tf_fit_y * bmaxtf

end subroutine peak_tf_with_ripple

! !!!!!!!!!!!!!!!!!!!!!!!!!!!!!!!!!!!!!!!!!!!!!!!!!!!!!!!!!!!!!!!!!!

subroutine stresscl( n_tf_layer, n_radial_array, iprint, outfile )

    !! TF coil stress routine
    !! author: P J Knight, CCFE, Culham Science Centre
    !! author: J Morris, CCFE, Culham Science Centre
    !! author: S Kahn, CCFE, Culham Science Centre
    !! author: J Galambos, FEDC/ORNL
    !! This subroutine sets up the stress calculations for the
    !! TF coil set.
    !! PROCESS Superconducting TF Coil Model, J. Morris, CCFE, 1st May 2014
    !
    ! !!!!!!!!!!!!!!!!!!!!!!!!!!!!!!!!!!!!!!!!!!!!!!!
    use build_variables, only: tfcth, r_tf_inboard_mid, bore, ohcth, hmax, &
        r_tf_inboard_in
    use tfcoil_variables, only: eyzwp, casestr, windstrain, n_tf_turn, &
        dr_tf_wp, i_tf_tresca, acstf, vforce, &
        ritfc, jwptf, strtf0, strtf1, strtf2, &
        thwcndut, insstrain, strtf2, vforce, tinstf, &
        acstf, jwptf, insstrain, &
        strtf1, rbmax, thicndut, acndttf, tfinsgap, &
        acasetf, alstrtf, poisson_steel, poisson_copper, poisson_al, &
        n_tf_graded_layers, i_tf_sup, i_tf_bucking, fcoolcp, eyoung_winding, &
        eyoung_steel, eyoung_res_tf_buck, eyoung_ins, eyoung_al, eyoung_copper, &
        aiwp, aswp, cpttf, n_tf, i_tf_plane_stress
    use pfcoil_variables, only : ipfres, oh_steel_frac, ohhghf, coheof, &
        cohbop, ncls, cptdin
    use constants, only: pi, sig_file
    use error_handling, only: report_error
    implicit none

    !  Arguments

    ! Inputs
    ! ------
    integer, intent(in) :: iprint
    !! Print option (if 1, output quantities calculated)
    
    integer, intent(in) :: outfile
    !! output file unit

    integer, intent(in) :: n_radial_array
    !! Size of the arrays per layers storing the radial dependent 
    !! stress quantities (stresses, strain displacement etc..)
    
    integer, intent(in) :: n_tf_layer
    !! Number of layers considered for the inboard TF stress calculations
    ! ------


    ! Internal parameters
    ! ---
    real(dp), dimension(n_tf_layer*n_radial_array) :: radial_array
    !! Array refining the radii of the stress calculations arrays
    
    real(dp), dimension(n_tf_layer*n_radial_array) :: sig_tf_smeared_r
    !! TF Inboard leg radial smeared stress r distribution at mid-plane [Pa]
    
    real(dp), dimension(n_tf_layer*n_radial_array) :: sig_tf_smeared_t
    !! TF Inboard leg tangential smeared stress r distribution at mid-plane [Pa]

    real(dp), dimension(n_tf_layer*n_radial_array) :: sig_tf_smeared_z
    !! TF Inboard leg vertical smeared stress r distribution at mid-plane [Pa]
    
    real(dp), dimension((n_tf_layer-i_tf_bucking)*n_radial_array) :: sig_tf_wp_av_z
    !! TF Inboard leg WP smeared vertical stress r distribution at mid-plane [Pa]

    real(dp), dimension(n_tf_layer*n_radial_array) :: sig_tf_r
    !! TF Inboard leg radial stress r distribution at mid-plane [Pa]
    
    real(dp), dimension(n_tf_layer*n_radial_array) :: sig_tf_t
    !! TF Inboard leg tangential stress r distribution at mid-plane [Pa]
    
    real(dp), dimension(n_tf_layer*n_radial_array) :: sig_tf_z
    !! TF Inboard leg vertical tensile stress at mid-plane [Pa]
    
    real(dp), dimension(n_tf_layer*n_radial_array) :: deflect
    !! TF coil radial deflection (displacement) radial distribution [m]
    
    real(dp), dimension(n_tf_layer*n_radial_array) :: sig_tf_vmises
    !! TF Inboard leg Von-Mises stress r distribution at mid-plane [Pa]
        
    real(dp), dimension(n_tf_layer*n_radial_array) :: sig_tf_tresca 
    !! TF Inboard leg TRESCA stress r distribution at mid-plane [Pa]
    
    real(dp), dimension(n_tf_layer*n_radial_array) :: s_tresca_cond_cea
    !! Conduit Tresca stress with CEA adjustment factors [Pa]
    
    real(dp), dimension(n_tf_layer) :: sig_tf_r_max
    !! Radial stress of the point of maximum TRESCA stress (for each layers) [Pa]
    
    real(dp), dimension(n_tf_layer) :: sig_tf_t_max 
    !! Toroidal stress of the point of maximum TRESCA stress (for each layers) [Pa]
    
    real(dp), dimension(n_tf_layer) :: sig_tf_z_max
    !! Vertical stress of the point of maximum TRESCA stress (for each layers) [Pa]
    !! Rem : Currently constant but will be r dependent in the future
    
    real(dp), dimension(n_tf_layer) :: sig_tf_vmises_max 
    !! Von-Mises stress of the point of maximum TRESCA stress (for each layers) [Pa]
    
    real(dp), dimension(n_tf_layer) :: sig_tf_tresca_max
    !! Maximum TRESCA stress (for each layers) [Pa]
    !! If the CEA correction is addopted, the CEA corrected value is used
    
    real(dp), dimension(n_tf_layer*n_radial_array) :: strain_tf_r
    !! Radial normal strain radial distribution
    
    real(dp), dimension(n_tf_layer*n_radial_array) :: strain_tf_t
    !! Toroidal normal strain radial distribution
     
    real(dp), dimension(n_tf_layer*n_radial_array) :: strain_tf_z
    !! Vertical normal strain radial distribution

    real(dp) :: eyoung_wp_t
    !! Effective WP young modulus in the toroidal direction

    real(dp) :: eyoung_wp_z
    !! Smeared WP young modulus in the vertical direction [Pa]

    real(dp) :: eyoung_wp_z_eff
    !! Effective WP young modulus used in the stress calculations [Pa]

    real(dp), dimension(n_tf_layer+1) :: radtf
    !! Radii used to define the layers used in the stress models [m]
    !! Layers are labelled from inboard to outbard
    
    real(dp), dimension(n_tf_layer) :: eyoung_p
    !! Toroidal plan's Young modulae (one per layer) used in the stress models [Pa]
    
    real(dp), dimension(n_tf_layer) :: eyoung_z
    !! Vertical direction's Young modulae (one per layer) used in the stress models [Pa]
    
    real(dp), dimension(n_tf_layer) :: poisson_p
    !! Toroidal plan's Poisson's ratio (one per layer) used in the stress models
    
    real(dp), dimension(n_tf_layer) :: poisson_z
    !! Toroidal plan's Poisson's ratio (one per layer) used in the stress models

    real(dp), dimension(n_tf_layer) :: jeff
    !! Effective current density [A/m2]
  
    integer :: n_tf_bucking
    !! Number of layers without currents in stress calculation

    integer :: ii, jj
    !! do loop indexes

    integer :: ii_max
    !! Index of the maximum TRESCA stress

    real(dp) :: sig_max
    !! Working float to find maximum TRESCA stress index [Pa]

    real(dp) :: tcbs
    !! Radial cable dimension [m]

    real(dp) :: t_ins_eff
    !! Effective insulation thickness (turn + ground insulation per turn) [m]

    real(dp) :: a_oh
    !! CS vertical cross-section area [m2]

    real(dp) :: curr_oh_max
    !! Maximum CS current (absolute value) [A]

    real(dp) :: n_oh_turns
    !! Number of CS turn (float ...)

    real(dp) :: a_oh_turn
    !! CS turn vertica cross section area [m]

    real(dp) :: t_cond_oh
    !! Central Solenoid (OH) conduit thickness assuming square conduit [m]
    !! Used only for bucked and wedged design
    
    real(dp) :: t_cable_oh
    !! Central Solenoid (OH) turn cable thickness assming square conduit [m]
    !! Used only for bucked and wedged design

    real(dp) :: t_turn_oh
    !! Central Solenoid (OH) turn dimension [m]

    real(dp) :: fac_sig_t
    !! Toroidal WP steel conduit stress unsmearing factor

    real(dp) :: fac_sig_r
    !! Radial WP steel conduit stress unsmearing factor

    real(dp) :: fac_sig_z
    !! Vertical WP steel conduit stress unsmearing factor

    real(dp) :: fac_sig_z_wp_av
    !! WP averaged vertical stress unsmearing factor

    real(dp) :: fac_oh
    !! Central Solenoid (OH) steel conduit stress unsmearing factor

    real(dp) :: svmxz
    !! Von-mises stress in steel setting the radial stress to 0

    real(dp) :: svmyz
    !! Von-mises stress in stell setting the toroidal stress to 0

    real(dp) :: dr_wp_layer
    !! Size of WP layer with homogeneous smeared property 

    real(dp) :: a_steel_eff
    !! Effective coil steel area used in stress calculations [m2]
    !! defined as the total steel area - the front casing 

    real(dp) :: a_wp_steel_eff
    !! Winding pack stress layer effective steel area [m2] 
    !! WP steel + latera casing area

    real(dp) :: a_wp_eff
    !! WP area using the stress model circular geometry [m2]
    !! WP + lateral casing area

    real(dp) :: f_vforce_case
    !! Correction factor for plasma side case vertical stress contribution

    real(dp) :: vforce_eff
    !! Effective vertical tension used in stess calculation [N]

    real(dp) :: eyoung_wp_t_eff
    !! WP young modulus in toroidal direction with lateral casing effect [Pa]

    real(dp) :: r_wp_inner_eff
    !! Inner radius of the stress model effective WP layer [m]
    
    real(dp) :: r_wp_outer_eff
    !! Inner radius of the stress model effective WP layer [m]

    real(dp) :: dr_tf_wp_eff
    !! Width of the effective WP layer used in the stress calculations [m] 
    ! ---
    ! !!!!!!!!!!!!!!!!!!!!!!!!!!!!!!!!!!!!!!!!!!!!!!!

    ! Stress model not valid the TF does not contain any hole
    ! Rem SK : Can be easily ameneded playing around the boundary conditions
    if ( abs(r_tf_inboard_in) < epsilon(r_tf_inboard_in) ) then
        call report_error(245)
        strtf1 = 0.0D0
        strtf2 = 0.0D0
        return
    end if


    if (acstf >= 0.0D0) then
        tcbs = sqrt(acstf)
    else
        tcbs = 0.0D0
    end if



    ! LAYER ELASTIC PROPERTIES
    ! ------------------------
    ! Number of bucking layers
    n_tf_bucking = i_tf_bucking

    ! CS properties (bucked and wedged)
    ! ---
    if ( i_tf_bucking >= 2 ) then

        ! Calculation performed at CS flux swing (no current on CS)
        jeff(1) = 0.0D0

        ! Inner radius of the CS
        radtf(1) = bore

        ! Superconducting CS
        if ( ipfres == 0 ) then

            ! Getting the turn dimention from scratch 
            ! as the TF is called before CS in caller.f90
            !-!

            ! CS vertical cross-section area [m2]
            a_oh = 2.0D0 * hmax * ohhghf * ohcth

            ! Maximum current in Central Solenoid, at either BOP or EOF [MA-turns]
            ! Absolute value
            curr_oh_max = 1.0D-6*max(coheof,cohbop)*a_oh
    
            !  Number of turns
            n_oh_turns = 1.0D6 * curr_oh_max / cptdin(sum(ncls))
    
            ! CS Turn vertical cross-sectionnal area    
            a_oh_turn = a_oh / n_oh_turns
    
            ! Central Solenoid (OH) turn dimension [m]
            t_turn_oh = sqrt( a_oh_turn )
    
            ! OH/CS conduit thickness calculated assuming square conduit [m]  
            ! The CS insulation layer is assumed to the same as the TF one
            t_cond_oh = 0.5D0*(t_turn_oh - 2.0D0*thicndut - &
                               sqrt( (2.0D0*thicndut - t_turn_oh)**2 - &
                               oh_steel_frac * t_turn_oh**2) )

            ! CS turn cable space thickness
            t_cable_oh = t_turn_oh - 2.0D0 * ( t_cond_oh + thicndut )
            !-!

            ! Effective young modulus assuming the parallel case
            ! Rem the oh_steel_fraction is potentially a volumic one ... To be checked 
            eyoung_p(1) = oh_steel_frac * eyoung_steel + (1.0D0 - oh_steel_frac) * eyoung_winding
            eyoung_z(1) = eyngeff( eyoung_steel, eyoung_ins, thicndut, t_cond_oh, t_cable_oh )
            poisson_p(1) = poisson_steel
            poisson_z(1) = poisson_steel

        ! resistive CS (copper)
        else
            ! Here is a rough approximation
            eyoung_p(1) = eyoung_copper
            eyoung_z(1) = eyoung_copper
            poisson_p(1) = poisson_copper
            poisson_z(1) = poisson_copper
        end if
    end if
    ! ---


    ! CS-TF interlayer properties
    ! ---
    if ( i_tf_bucking == 3 ) then

        ! No current in this layer
        jeff(2) = 0.0D0

        ! Outer radius of the CS
        radtf(2) = bore + ohcth

        ! Assumed to be Kapton for the moment
        ! Ref : https://www.dupont.com/content/dam/dupont/products-and-services/membranes-and-films/polyimde-films/documents/DEC-Kapton-summary-of-properties.pdf
        eyoung_p(2) = 2.5D9
        eyoung_z(2) = 2.5D9
        poisson_p(2) = 0.34D0  ! Default value for young modulus
        poisson_z(2) = 0.34D0  ! Default value for young modulus
    end if 
    ! ---

    
    ! bucking cylinder/casing properties
    ! ---
    if ( i_tf_bucking >= 1 ) then
        
        ! No current in bucking cylinder/casing
        jeff(n_tf_bucking) = 0.0D0

        if ( i_tf_sup == 1 ) then 
            eyoung_p(n_tf_bucking) = eyoung_steel
            eyoung_z(n_tf_bucking) = eyoung_steel
            poisson_p(n_tf_bucking) = poisson_steel
            poisson_z(n_tf_bucking) = poisson_steel

        ! Bucking cylinder properties
        else 
            eyoung_p(n_tf_bucking) = eyoung_res_tf_buck
            eyoung_z(n_tf_bucking) = eyoung_res_tf_buck
            poisson_p(n_tf_bucking) = poisson_steel ! Seek better value !
            poisson_z(n_tf_bucking) = poisson_steel ! Seek better value !
        end if
        
        ! Innernost TF casing radius
        radtf(n_tf_bucking) = r_tf_inboard_in
    end if
    !---

 
    ! (Super)conductor layer properties
    ! ---
    ! Rem : They are only unique for isotropic materials, hence
    !       the underlying assumption of our models is the anisotropy
    !       of the material. A good assumption for resistive magnets
    !       but a doggy one for SC


    ! Resistive coil
    if ( i_tf_sup == 0 ) then

        ! No vertical force is assumed to be on the plasma side TF tube 
        f_vforce_case = 1.0D0

        ! Effective WP young modulus in the toroidal direction [Pa]
        ! Rem : effect of cooling pipes not taken into account for now
        eyoung_wp_t_eff = eyoung_copper
        eyoung_wp_t = eyoung_copper

        ! Effective conductor region young modulus in the vertical direction [Pa]
        eyoung_wp_z_eff = eyoung_copper * (1.0D0 - fcoolcp)

        ! Effect conductor layer inner/outer radius
        r_wp_inner_eff = r_wp_inner
        r_wp_outer_eff = r_wp_outer

    ! SC coil
    else if ( i_tf_sup == 1 ) then

        ! Inner/outer radii of the layer representing the WP in stress calculations [m2]
        r_wp_inner_eff = r_wp_inner * sqrt( tan_theta_coil / theta_coil )
        r_wp_outer_eff = r_wp_outer * sqrt( tan_theta_coil / theta_coil )
        
        ! Area of the cylinder representing the WP in stress calculations [m2]
        a_wp_eff = ( r_wp_outer_eff**2 - r_wp_inner_eff**2 ) * theta_coil
       
        ! Steel cross-section under the area considered in stress calculations [m2] 
        a_steel_eff = a_tf_steel - a_case_front

        ! Steel cross-section under the area representing the WP in stress calculations [m2]
        a_wp_steel_eff = a_steel_eff - a_case_nose
        
        ! Fraction of the vertical force to be considered in the stress calculation 
        f_vforce_case = (eyoung_steel*a_steel_eff + eyoung_ins*a_tf_ins) &
                      / (eyoung_steel*a_tf_steel  + eyoung_ins*a_tf_ins)

        ! WP effective insulation thickness (SC only) [m]
        ! include groundwall insulation + insertion gap in thicndut
        ! inertion gap is tfinsgap on 4 sides
        t_ins_eff = thicndut + ( tfinsgap + tinstf ) / n_tf_turn

        ! Effective WP young modulus in the toroidal direction [Pa] 
        ! The toroidal property drives the stress calculation (J. Last report no 4)
        ! Hence, the radial direction is relevant for the property smearing 
        ! Rem : This assumption might be re-defined for bucked and wedged design
        eyoung_wp_t = eyngeff( eyoung_steel, eyoung_ins, &
                               t_ins_eff, thwcndut, t_cable_radial )
        
        ! Lateral casing correction (serie)
        eyoung_wp_t_eff = ( 2.0D0 * t_lat_case_av + t_wp_toroidal_av ) &
                        / ( 2.0D0 * t_lat_case_av / eyoung_steel  &
                          + t_wp_toroidal_av / eyoung_wp_t )

        ! Average young WP modulus [Pa]
        eyoung_wp_z = ( eyoung_steel * aswp + eyoung_ins * a_tf_ins ) / awpc

        ! Average young modulus used in the WP layer stress calculation [Pa]
        eyoung_wp_z_eff = ( eyoung_steel * a_wp_steel_eff + eyoung_ins * a_tf_ins ) &
                        / a_wp_eff 

    ! Aluminium coil
    else if ( i_tf_sup == 2 ) then

        ! No vertical force is assumed to be on the plasma side TF tube 
        f_vforce_case = 1.0D0

        ! Effective WP young modulus in the toroidal direction [Pa]
        ! Rem : effect of cooling pipes and insulation not taken into account 
        !       for now as it needs a radially dependent Young modulus
        eyoung_wp_t_eff = eyoung_al
        eyoung_wp_t = eyoung_al

        ! WP area using the stress model circular geometry (per coil) [m2]
        a_wp_eff = (r_wp_outer**2 - r_wp_inner**2) * theta_coil

        ! Effective conductor region young modulus in the vertical direction [Pa]
        eyoung_wp_z = eyoung_ins * a_tf_ins / a_wp_eff &
                    + eyoung_al * (1.0D0 - a_tf_ins / a_wp_eff) * (1.0D0 - fcoolcp)

        ! Effective young modulus used in stress calculations
        eyoung_wp_z_eff = eyoung_wp_z

        ! Effect conductor layer inner/outer radius
        r_wp_inner_eff = r_wp_inner
        r_wp_outer_eff = r_wp_outer

    end if 

    ! Effective total inboard vertical tension for stress calculation [N]
    vforce_eff = vforce_inboard_tot * f_vforce_case

    ! Thickness of the layer representing the WP in stress calcualtions [m]
    dr_tf_wp_eff = r_wp_outer_eff - r_wp_outer_eff

    ! Thickness of WP with homogeneous stress property [m]
    dr_wp_layer = dr_tf_wp_eff / dble(n_tf_graded_layers)

    ! Loop on layers
    do ii = 1, n_tf_graded_layers
        
        ! Homogeneous current in (super)conductor
        jeff(n_tf_bucking + ii) = ritfc / (pi * (r_wp_outer_eff**2 - r_wp_inner_eff**2))

        ! Same thickness for all WP layers in stress calculation
        radtf(n_tf_bucking + ii) = r_wp_inner_eff + dble(ii-1)*dr_wp_layer

        ! Young modulus
        eyoung_p(n_tf_bucking + ii) = eyoung_wp_t_eff
        eyoung_z(n_tf_bucking + ii) = eyoung_wp_z_eff

        ! Poisson's ratio
        if ( i_tf_sup == 0 ) then
            poisson_p(n_tf_bucking + ii) = poisson_copper
            poisson_z(n_tf_bucking + ii) = poisson_copper
            
        ! SC magnets smeared properties
        else if ( i_tf_sup == 1 ) then 
            poisson_p(n_tf_bucking + ii) = poisson_steel
            poisson_z(n_tf_bucking + ii) = poisson_steel
        
        ! Aluminium properties
        else 
            poisson_p(n_tf_bucking + ii) = poisson_al
            poisson_z(n_tf_bucking + ii) = poisson_al
        end if 
    end do

    ! last layer radius
    radtf(n_tf_layer + 1) = r_wp_outer_eff
    ! ---  
    ! ------------------------



    ! RADIAL STRESS SUBROUTINES CALL 
    ! ------------------------------
    ! Stress model not valid the TF does not contain any hole
    ! Current action : trigger and error and add a little hole
    !                  to allow stress calculations 
    ! Rem SK : Can be easily ameneded playing around the boundary conditions
    if ( abs(radtf(1)) < epsilon(radtf(1)) ) then
        call report_error(245)
        radtf(1) = 1.0D-9
    end if
    ! ---


    ! Old generalized plane stress model
    ! ---
    if ( i_tf_plane_stress == 1 ) then

        ! Plane stress calculation (SC) [Pa]
        call plane_stress( poisson_p, radtf, eyoung_p, jeff, & ! Inputs
                           n_tf_layer, n_radial_array,       & ! Inputs
                           sig_tf_r, sig_tf_t, deflect, radial_array ) ! Outputs
    
        ! Vertical stress [Pa]  
        sig_tf_z = vforce / (acasetf + acndttf*n_tf_turn) ! Array equation

        ! Case strain
        casestr = sig_tf_z(n_tf_bucking) / eyoung_steel

        ! Young's modulus in vertical direction on WP
        eyzwp = eyngzwp(eyoung_steel,eyoung_ins,eyoung_winding,t_ins_eff,thwcndut,tcbs)
    
        ! Strain in vertical direction on WP
        windstrain = sig_tf_z(n_tf_bucking+1) / eyzwp
    
        ! Radial strain in insulator
        insstrain = sig_tf_r(n_radial_array) / eyoung_ins * &
                    edoeeff(eyoung_steel, eyoung_ins, t_ins_eff, thwcndut, tcbs)
    ! ---


    ! New generalized plane strain formulation
    ! ---
    else 
        ! Generalized plane strain calculation [Pa]
        call generalized_plane_strain( poisson_p, poisson_z, eyoung_p, eyoung_z,  & ! Inputs
                                       radtf, jeff, vforce_eff,                   & ! Inputs
                                       n_tf_layer, n_radial_array, n_tf_bucking,  & ! Inputs
                                       radial_array, sig_tf_r, sig_tf_t, sig_tf_z,    & ! Outputs
                                       strain_tf_r, strain_tf_t, strain_tf_z, deflect ) ! Outputs
    end if
    ! ---

    ! Storing the smeared properties for output
    if ( iprint == 1 ) then
        sig_tf_smeared_r = sig_tf_r   ! Array equation
        sig_tf_smeared_t = sig_tf_t   ! Array equation
        sig_tf_smeared_z = sig_tf_z   ! Array equation
    end if
    ! ------------------------------



    ! STRESS DISTRIBUTIONS CORRECTIONS
    ! --------------------------------
    ! SC central solenoid coil stress unsmeating (bucked and wedged only)
    ! --- 
    if ( i_tf_bucking >= 2 .and. ipfres == 0 ) then

        ! Central Solenoid (OH) steel conduit stress unsmearing factor
        fac_oh = 0.5D0 * t_turn_oh / t_cond_oh 

        do ii = 1, n_radial_array

            ! CS (OH) superconducting case stress unsmearing
            sig_tf_r(ii) = sig_tf_r(ii) * fac_oh
            sig_tf_t(ii) = sig_tf_t(ii) / oh_steel_frac
            sig_tf_z(ii) = sig_tf_z(ii) * fac_oh
        end do
    end if
    ! ---


    ! No TF vertical forces on CS and CS-TF layer (bucked and wedged only)
    ! ---
    ! This correction is only applied if the plane stress model is used
    ! as the generalized plane strain calculates the vertical stress properly
    if ( i_tf_bucking >= 2 .and. i_tf_plane_stress == 1 ) then
        do ii = 1, (n_tf_bucking-1)*n_radial_array
            sig_tf_z(ii) = 0.0D0
        end do
    end if
    ! ---


    ! Toroidal coil unsmearing
    ! ---
    ! Copper magnets
    if ( i_tf_sup == 0 ) then

        ! Vertical force unsmearing factor
        fac_sig_z = eyoung_copper / eyoung_wp_z_eff

        ! Toroidal WP steel stress unsmearing factor
        fac_sig_t = 1.0D0
        fac_sig_r = 1.0D0

    else if ( i_tf_sup == 1 ) then

        ! Vertical WP steel stress unsmearing factor
        if ( i_tf_plane_stress == 0 ) then
            fac_sig_z = eyoung_steel / eyoung_wp_z_eff
            fac_sig_z_wp_av = eyoung_wp_z / eyoung_wp_z_eff
        else
            fac_sig_z = 1.0D0
        end if  

        ! Toroidal WP steel conduit stress unsmearing factor
        ! Rem : These correction factors are calculated with the genuine WP geom
        fac_sig_t = ( dr_tf_wp / ( dr_tf_wp - 2.0D0 * ( tinstf + tfinsgap ) ) ) & 
                  * ( 0.5D0 * t_turn_radial / thwcndut )

        ! Radial WP steel conduit stress unsmearing factor
        fac_sig_r = ( t_wp_toroidal_av / ( t_wp_toroidal_av - 2.0D0 * ( tinstf + tfinsgap ) ) ) & 
                  * ( 0.5D0 * t_turn_toroidal / thwcndut )

    else if ( i_tf_sup == 2 ) then
        
        ! Vertical WP steel stress unsmearing factor
        fac_sig_z = eyoung_al / eyoung_wp_z_eff

        ! Toroidal WP steel stress unsmearing factor
        ! NO CALCULTED FOR THE MOMENT (to be done later)
        fac_sig_t = 1.0D0
        fac_sig_r = 1.0D0
    
    end if
    
    ! Application of the corrections on the WP layers
    ! GRADED MODIF : add another do loop to allow the graded properties
    !                to be taken into account
    do ii = n_tf_bucking * n_radial_array + 1, n_tf_layer*n_radial_array  
        sig_tf_wp_av_z(ii - n_tf_bucking * n_radial_array) = sig_tf_z(ii) * fac_sig_z_wp_av
        sig_tf_r(ii) = sig_tf_r(ii) * fac_sig_r
        sig_tf_t(ii) = sig_tf_t(ii) * fac_sig_t
        sig_tf_z(ii) = sig_tf_z(ii) * fac_sig_z  
    end do
    ! ---


    ! TRESCA/VM stress calculations
    ! -----------------------------
    ! Array equation
    sig_tf_tresca = max( abs(sig_tf_r - sig_tf_t), &
                         abs(sig_tf_r - sig_tf_z), &
                         abs(sig_tf_z - sig_tf_t) )

    ! Array equation
    if ( iprint == 1 ) then
        sig_tf_vmises = sqrt( 0.5D0*(  (sig_tf_r - sig_tf_t)**2  &
                                     + (sig_tf_r - sig_tf_z)**2  &
                                     + (sig_tf_z - sig_tf_t)**2 ) )
    end if

    ! Array equation
    s_tresca_cond_cea = sig_tf_tresca


    ! SC condcuting layer stress distribution corrections
    ! ---
    if ( i_tf_sup == 1 ) then

        ! GRADED MODIF : add another do loop to allow the graded properties
        !                to be taken into account
        do ii = n_tf_bucking * n_radial_array + 1, n_tf_layer*n_radial_array
       
            ! Addaped Von-mises stress calculation to WP strucure [Pa]
            if ( iprint == 1 ) then
                svmxz = sigvm( 0.0D0, sig_tf_t(ii), sig_tf_z(ii), 0.0D0,0.0D0,0.0D0)
                svmyz = sigvm( sig_tf_r(ii), 0.0D0, sig_tf_z(ii), 0.0D0,0.0D0,0.0D0)
                sig_tf_vmises(ii) = max(svmxz, svmyz)
            end if

            ! TRESCA stress using CEA calculation [Pa]
            s_tresca_cond_cea(ii) = 1.02D0*abs(sig_tf_r(ii)) + 1.6D0*sig_tf_z(ii)
        end do
    end if
    ! ---
    ! -----------------------------



    ! Output formating : Maximum TRESCA per layers
    ! ----------------
    do ii = 1, n_tf_layer
        sig_max = 0.0D0
        ii_max = 0

        do jj = (ii-1)*n_radial_array + 1, ii*n_radial_array

            ! CEA out of plane approximation
            if ( i_tf_tresca == 1 .and. i_tf_sup == 1 .and. ii >= i_tf_bucking + 1 ) then
                if ( sig_max < s_tresca_cond_cea(jj) ) then
                    sig_max = s_tresca_cond_cea(jj)
                    ii_max = jj
                end if

            ! Conventionnal TRESCA
            else 
                if ( sig_max < sig_tf_tresca(jj) ) then
                    sig_max = sig_tf_tresca(jj)
                    ii_max = jj
                end if
            end if
        end do

        ! OUT.DAT output
        if ( iprint == 1 ) then
            sig_tf_r_max(ii) = sig_tf_r(ii_max)
            sig_tf_t_max(ii) = sig_tf_t(ii_max)
            sig_tf_z_max(ii) = sig_tf_z(ii_max)
            sig_tf_vmises_max(ii) = sig_tf_vmises(ii_max)
        end if

        ! Maximum TRESCA (or CEA OOP correction)
        if ( i_tf_tresca == 1 .and. i_tf_sup == 1 .and. ii >= i_tf_bucking + 1 ) then
            sig_tf_tresca_max(ii) = s_tresca_cond_cea(ii_max)
        else
            sig_tf_tresca_max(ii) = sig_tf_tresca(ii_max)
        end if
    end do

    ! Constrains equation TRESCA stress values
    strtf2 = sig_tf_tresca_max(n_tf_bucking + 1) ! Maximum assumed in the first graded layer
    if ( i_tf_bucking >= 1 ) strtf1 = sig_tf_tresca_max(n_tf_bucking)
    if ( i_tf_bucking >= 2 ) strtf0 = sig_tf_tresca_max(1)
    ! ----------------

    if ( iprint == 1 ) call out_stress

    contains
    subroutine out_stress
        !! Subroutine showing the writing the TF midplane stress analysis
        !! in the output file and the stress distribution in the SIG_TF.DAT
        !! file used to plot stress distributions
        !! Author : S. Kahn

        use process_output, only: osubhd, ocmmnt, oheadr, ovarre, int2char
        use constants, only: mfile
        implicit none

        character(len=1) :: intstring
        !! Char used for integer convertion to string
        
        ! Stress output section
        call oheadr(outfile,'TF coils ')
        call osubhd(outfile,'TF Coil Stresses (CCFE model) :')
        
        if ( i_tf_plane_stress == 1 ) then
            call ocmmnt(outfile, 'Plane stress model with smeared properties')
        else 
            call ocmmnt(outfile, 'Generalized plane strain model')
        end if

        call ovarre(outfile, 'Allowable Tresca stress limit (Pa)','(alstrtf)',alstrtf)
        if ( i_tf_tresca == 1  .and. i_tf_sup == 1) then
            call ocmmnt(outfile, 'WP conduit TRESCA stress corrected using CEA formula (i_tf_tresca = 1)')
        end if

        if ( i_tf_bucking >= 2) then
            call ocmmnt(outfile, 'No stress limit imposed on the TF-CS interface layer')
            call ocmmnt(outfile, '  -> Too much unknow on it material choice/properties')
        end if 

        ! OUT.DAT data on maximum TRESCA stress values
        call ocmmnt(outfile, 'Structural materal stress of the point of maximum TRESCA stress per layer')
        call ocmmnt(outfile, 'Please use utility/plot_TF_stress.py for radial plots plots summary')

        select case (i_tf_bucking)
            case (0)
                if (i_tf_sup == 1 ) then
                    write(outfile,'(t2, "Layers", t26, *(a11) )') "WP"
                else 
                    write(outfile,'(t2, "Layers", t26, *(a11) )') "conductor"
                end if
            case (1)
                if (i_tf_sup == 1 ) then
                    write(outfile,'(t2, "Layers", t26, *(a11) )') "Steel case", "WP"
                else 
                    write(outfile,'(t2, "Layers", t26, *(a11) )') "bucking", "conductor"
                end if
            case (2)
                if (i_tf_sup == 1 ) then
                    write(outfile,'(t2, "Layers", t26, *(a12) )') "CS", "Steel case", "WP"
                else 
                    write(outfile,'(t2, "Layers", t26, *(a12) )') "CS", "bucking", "conductor"
                end if
            case (3)
                if (i_tf_sup == 1 ) then

                    write(outfile,*) "Layers                         CS        interface    Steel case        WP"
                else 
                    write(outfile,*) "Layers                         CS        interface      bucking      conductor"
                end if
        end select
        
        write(outfile,'(t2, "Radial"    ," stress", t20, "(MPa)",t26, *(F11.3,3x))') &
              sig_tf_r_max*1.0D-6
        write(outfile,'(t2, "toroidal"  ," stress", t20, "(MPa)",t26, *(F11.3,3x))') &
              sig_tf_t_max*1.0D-6
        write(outfile,'(t2, "Vertical"  ," stress", t20, "(MPa)",t26, *(F11.3,3x))') &
              sig_tf_z_max*1.0D-6
        write(outfile,'(t2, "Von-Mises" ," stress", t20, "(MPa)",t26, *(F11.3,3x))') &
              sig_tf_vmises_max*1.0D-6
        if ( i_tf_tresca == 1 .and. i_tf_sup == 1 ) then
            write(outfile,'(t2, "CEA TRESCA"    ," stress", t20, "(MPa)",t26, *(F11.3,3x))') sig_tf_tresca_max*1.0D-6
        else 
            write(outfile,'(t2, "TRESCA"    ," stress", t20, "(MPa)",t26, *(F11.3,3x))') sig_tf_tresca_max*1.0D-6
        end if
        write(outfile, *) ''
        write(outfile,'(t2, "Toroidal"    ," modulus", t20, "(GPa)",t26, *(F11.3,3x))') eyoung_p * 1.0D-9
        write(outfile,'(t2, "Vertical"    ," modulus", t20, "(GPa)",t26, *(F11.3,3x))') eyoung_z * 1.0D-9
        write(outfile,* ) ''
        call ovarre(outfile,'WP toroidal modulus (GPa)','(eyoung_wp_t*1.0D-9)', eyoung_wp_t*1.0D-9, 'OP ')
        call ovarre(outfile,'WP vertical modulus (GPa)','(eyoung_wp_z*1.0D-9)', eyoung_wp_z*1.0D-9, 'OP ')

        ! MFILE.DAT data
        do ii = 1, n_tf_bucking + 1
            intstring = int2char(ii)    
            call ovarre(mfile,'Radial    stress at maximum TRESCA of layer '//intstring// &
                        ' (Pa)', '(sig_tf_r_max('//intstring//'))', sig_tf_r_max(ii) )
            call ovarre(mfile,'toroidal  stress at maximum TRESCA of layer '//intstring// &
                        ' (Pa)', '(sig_tf_t_max('//intstring//'))', sig_tf_t_max(ii) )
            call ovarre(mfile,'Vertical  stress at maximum TRESCA of layer '//intstring// &
                        ' (Pa)', '(sig_tf_z_max('//intstring//'))', sig_tf_z_max(ii) )
            call ovarre(mfile,'Von-Mises stress at maximum TRESCA of layer '//intstring// &
                        ' (Pa)', '(sig_tf_vmises_max('//intstring//'))', sig_tf_vmises_max(ii) )
            if ( i_tf_tresca == 1 .and. i_tf_sup == 1 ) then
                call ovarre(mfile,'Maximum CEA TRESCA stress '//intstring// &
                           ' (Pa)', '(sig_tf_tresca_max('//intstring//'))', sig_tf_tresca_max(ii) )
            else           
                call ovarre(mfile,'Maximum TRESCA stress '//intstring// &
                            ' (Pa)', '(sig_tf_tresca_max('//intstring//'))', sig_tf_tresca_max(ii) )
            end if
        end do

        ! SIG_TF.DAT storage  
        write(sig_file,'(t2, "Points per layers"                 ,t26, *(I11,3x))') n_radial_array          
        write(sig_file,*) 
        write(sig_file,'(t2, "radius"              , t20, "(m)"  ,t26, *(F11.3,3x))') radial_array
        write(sig_file,'(t2, "Radial"    ," stress", t20, "(MPa)",t26, *(F11.3,3x))') sig_tf_r*1.0D-6
        write(sig_file,'(t2, "toroidal"  ," stress", t20, "(MPa)",t26, *(F11.3,3x))') sig_tf_t*1.0D-6
        write(sig_file,'(t2, "Vertical"  ," stress", t20, "(MPa)",t26, *(F11.3,3x))') sig_tf_z*1.0D-6
        write(sig_file,'(t2, "Radial"    ," smeared stress", t20, "(MPa)",t26, *(F11.3,3x))') sig_tf_smeared_r*1.0D-6
        write(sig_file,'(t2, "toroidal"  ," smeared stress", t20, "(MPa)",t26, *(F11.3,3x))') sig_tf_smeared_t*1.0D-6
        write(sig_file,'(t2, "vertical"  ," smeared stress", t20, "(MPa)",t26, *(F11.3,3x))') sig_tf_smeared_z*1.0D-6
        write(sig_file,'(t2, "Von-Mises" ," stress", t20, "(MPa)",t26, *(F11.3,3x))') sig_tf_vmises*1.0D-6
        write(sig_file,'(t2, "TRESCA"    ," stress", t20, "(MPa)",t26, *(F11.3,3x))') sig_tf_tresca*1.0D-6
        if ( i_tf_sup == 1 ) then
            write(sig_file,'(t2, "CEA TRESCA"," stress", t20, "(MPa)",t26, *(F11.3,3x))') s_tresca_cond_cea*1.0D-6
        else 
            write(sig_file,'(t2, "TRESCA"    ," stress", t20, "(MPa)",t26, *(F11.3,3x))') sig_tf_tresca*1.0D-6
        end if 
        write(sig_file,*) 
        write(sig_file,*) 'Displacement'         
        write(sig_file,'(t2, "rad. displacement", t20, "(mm)",t26, *(F11.5,5x))') deflect*1.0D3
        if ( i_tf_plane_stress /= 1 ) then
            write(sig_file,*)
            write(sig_file,*) 'Strain'    
            write(sig_file,'(t2, "radial strain"   ,t26, *(F11.8,3x))') strain_tf_r
            write(sig_file,'(t2, "toroidal strain" ,t26, *(F11.8,3x))') strain_tf_t
            write(sig_file,'(t2, "vertical strain" ,t26, *(F11.8,3x))') strain_tf_z
        end if

        if ( i_tf_sup == 1 ) then
            write(sig_file,'(t2, "WP"    ," smeared stress", t20, "(MPa)",t26, *(F11.3,3x))') sig_tf_wp_av_z*1.0D-6
        end if 

        ! Quantities from the plane stress stress formulation (no resitive coil output)
        if ( i_tf_plane_stress == 1 .and. i_tf_sup == 1 ) then
            ! Other quantities (displacement strain, etc..)
            call ovarre(outfile,'Maximum radial deflection at midplane (m)','(deflect)',&
                                deflect(n_radial_array), 'OP ')     
            call ovarre(outfile,'Vertical strain on casing','(casestr)', casestr, 'OP ')
            call ovarre(outfile,'Vertical strain on winding pack','(windstrain)', windstrain, 'OP ')
            call ovarre(outfile,'Radial strain on insulator','(insstrain)', insstrain, 'OP ')
        end if

    end subroutine out_stress

end subroutine stresscl

! !!!!!!!!!!!!!!!!!!!!!!!!!!!!!!!!!!!!!!!!!!!!!!!!!!!!!!!!!!!!!!!!!!

subroutine plane_stress( nu, rad, ey, j,          & ! Inputs
                         nlayers, n_radial_array, & ! Inputs
                         sigr, sigt, r_deflect, rradius ) ! Outputs

    !! Calculates the stresses in a superconductor TF coil
    !! inboard leg at the midplane using the plain stress approximation 
    !! author: P J Knight, CCFE, Culham Science Centre
    !! author: J Morris, CCFE, Culham Science Centre
    !! author: S Kahn, CCFE, Culham Science Centre
    !! This routine calculates the stresses in a superconductor TF coil
    !! inboard leg at midplane.
    !! <P>A 2 layer plane stress model developed by CCFE is used. The first layer
    !! is the steel case inboard of the winding pack, and the second
    !! layer is the winding pack itself.
    !! PROCESS Superconducting TF Coil Model, J. Morris, CCFE, 1st May 2014
    ! !!!!!!!!!!!!!!!!!!!!!!!!!!!!!!!!!!!!!!!!!!!!!!!
    use constants, only: pi, rmu0
    use maths_library, only: linesolv
    implicit none

    !  Arguments

    integer, intent(in) :: n_radial_array
    !! Number of elements per layers used in stress analysis 
    !! quantities arrays (stress, strain, displacement) 

    integer, intent(in) :: nlayers
    !! Number of layers considered in the stress model

    real(dp), dimension(nlayers), intent(in) :: nu
    !! Poisson's ratio

    real(dp), dimension(nlayers+1), intent(in) :: rad
    !! Layers delimitation radii [m]
    
    real(dp), dimension(nlayers), intent(in) :: ey
    !! Young modulae [Pa]
    
    real(dp), dimension(nlayers), intent(in) :: j
    !! Layers effective current density [A/m2]

    real(dp), dimension(nlayers*n_radial_array), intent(out) :: sigr
    !! Radial stress radial distribution [Pa]
    
    real(dp), dimension(nlayers*n_radial_array), intent(out) :: sigt
    !! Toroidal stress radial distribution [Pa]

    real(dp), dimension(nlayers*n_radial_array), intent(out) :: r_deflect
    !! Radial deflection (displacement) radial distribution [m]

    real(dp), dimension(nlayers*n_radial_array), intent(out) :: rradius
    !! Radius array [m]


    ! Local variables
    ! ---
    ! Lorentz body force parametres
    real(dp), dimension(nlayers) :: alpha
    real(dp), dimension(nlayers) :: beta

    ! Strain to stress hooke's law coeficient
    real(dp), dimension(nlayers) :: kk

    ! Layer area
    real(dp), dimension(nlayers) :: area
    
    ! Matrix encoding the integration constant cc coeficients 
    real(dp), dimension(2*nlayers, 2*nlayers) :: aa
    
    ! Vector encoding the alpha/beta (lorentz forces) contribution
    real(dp), dimension(2*nlayers) :: bb

    ! Integration constants vector (solution)
    real(dp), dimension(2*nlayers) :: cc
    real(dp), dimension(nlayers) :: c1, c2

    ! Variables used for radial stress distribution  
    real(dp) :: dradius
    real(dp) :: inner_layer_curr
    real(dp) :: rad_c

    integer :: ii
    integer :: jj
    ! !!!!!!!!!!!!!!!!!!!!!!!!!!!!!!!!!!!!!!!!!!!!!!!

    ! Layer parameterisation
    ! ***
    ! Array equation
    kk = ey/(1.0D0 - nu**2)

    ! Lorentz forces parametrisation coeficients (array equation)
    alpha = 0.5D0*rmu0 * j**2 / kk
    
    inner_layer_curr = 0.0D0
    do ii = 1, nlayers

        beta(ii) = 0.5D0*rmu0 * j(ii) * ( inner_layer_curr - pi*j(ii)*rad(ii)**2 ) / (pi*kk(ii))

        ! Layer area
        area(ii) = pi * (rad(ii+1)**2 - rad(ii)**2)

        ! Total current carried by the inners layers 
        inner_layer_curr = inner_layer_curr + area(ii)*j(ii)
    end do
    ! ***


    ! Left hand side matrix aa
    ! ***
    aa(:,:) = 0.0D0
    
    ! Null radial stress at R(1)
    aa(1,1) = kk(1) * (1.0D0+nu(1))
    aa(1,2) = -kk(1) * (1.0D0-nu(1))/(rad(1)**2)


    ! Inter-layer boundary conditions
    if ( nlayers /= 1 ) then 
        do ii = 1, nlayers - 1

            ! Continuous radial normal stress at R(ii+1)
            aa(2*ii, 2*ii-1) = kk(ii) * ( 1.0D0 + nu(ii) )
            aa(2*ii, 2*ii  ) = -kk(ii) * ( 1.0D0 - nu(ii) ) / rad(ii+1)**2 
            aa(2*ii, 2*ii+1) = -kk(ii+1) * ( 1.0D0 + nu(ii+1) )
            aa(2*ii, 2*ii+2) = kk(ii+1) * ( 1.0D0 - nu(ii+1) ) / rad(ii+1)**2 

            ! Continuous displacement at R(ii+1)
            aa(2*ii+1, 2*ii-1) = rad(ii+1)
            aa(2*ii+1, 2*ii  ) = 1.0D0 / rad(ii+1)
            aa(2*ii+1, 2*ii+1) = -rad(ii+1)
            aa(2*ii+1, 2*ii+2) = -1.0D0 / rad(ii+1)

        end do
    end if

    ! Radial stress = 0
    aa(2*nlayers, 2*nlayers - 1) =  kk(nlayers) * ( 1.0D0 + nu(nlayers) )
    aa(2*nlayers, 2*nlayers    ) = -kk(nlayers) * ( 1.0D0 - nu(nlayers) ) / rad(nlayers+1)**2
    ! ***

    ! Right hand side vector bb
    ! ***
    ! Null radial stress at R(1)
    bb(1) = -kk(1) * ( 0.125D0*alpha(1)*(3.0D0+nu(1))*rad(1)**2   &
                     + 0.5D0*beta(1)*(1.0D0 + (1.0D0+nu(1))*log(rad(1))) )

    ! Inter-layer boundary conditions
    if ( nlayers /= 1 ) then 
        do ii = 1, nlayers - 1

            ! Continuous radial normal stress at R(ii+1)
            bb(2*ii) = -kk(ii) * ( 0.125D0*alpha(ii)*(3.0D0+nu(ii))*rad(ii+1)**2   &
                                  + 0.5D0*beta(ii)*(1.0D0 + (1.0D0+nu(ii))*log(rad(ii+1))) ) &
                       +kk(ii+1) * ( 0.125D0*alpha(ii+1)*(3.0D0+nu(ii+1))*rad(ii+1)**2   &
                                  + 0.5D0*beta(ii+1)*(1.0D0 + (1.0D0+nu(ii+1))*log(rad(ii+1))) )

            ! Continuous displacement at R(ii+1)
            bb(2*ii+1) = - 0.125D0*alpha(ii)  * rad(ii+1)**3 - 0.5D0*beta(ii)  *rad(ii+1)*log(rad(ii+1))  &
                         + 0.125D0*alpha(ii+1)* rad(ii+1)**3 + 0.5D0*beta(ii+1)*rad(ii+1)*log(rad(ii+1))
        end do
    end if

    ! Null radial stress at R(nlayers+1)
    bb(2*nlayers) = -kk(nlayers) * ( 0.125D0*alpha(nlayers)*(3.0D0+nu(nlayers))*rad(nlayers+1)**2  &
                                   + 0.5D0*beta(nlayers)*(1.0D0 + (1.0D0+nu(nlayers))*log(rad(nlayers+1))) )
    ! ***

    !  Find solution vector cc
    ! ***
    cc(:) = 0.0D0
    call linesolv(aa, 2*nlayers, bb, cc)

    !  Multiply c by (-1) (John Last, internal CCFE memorandum, 21/05/2013)
    do ii = 1, nlayers
        c1(ii) = cc(2*ii-1) 
        c2(ii) = cc(2*ii) 
    end do
    ! ***
    ! ------
    

    ! Radial/toroidal/vertical stress radial distribution
    ! ------
    rradius(:) = 0.0D0
    sigr(:) = 0.0D0
    sigt(:) = 0.0D0
    r_deflect(:) = 0.0D0

    do ii = 1, nlayers

        dradius = (rad(ii+1) - rad(ii)) / dble(n_radial_array)
        do jj = (ii-1)*n_radial_array + 1, ii*n_radial_array

            rad_c = rad(ii) + dradius*dble(jj - n_radial_array*(ii-1) - 1)
            rradius(jj) = rad_c


            ! Radial stress radial distribution [Pa]
            sigr(jj) = kk(ii) * ( (1.0D0+nu(ii))*c1(ii) - ((1.0D0-nu(ii))*c2(ii))/ rad_c**2 &
                                  + 0.125D0*(3.0D0 + nu(ii))*alpha(ii)* rad_c**2            &
                                  + 0.5D0*beta(ii)*(1.0D0 + (1.0D0+nu(ii))*log(rad_c)) )

            ! Radial stress radial distribution [Pa]
            sigt(jj) = kk(ii) * ( (1.0D0+nu(ii))*c1(ii) + (1.0D0-nu(ii))*c2(ii)/ rad_c**2 &
                                  + 0.125D0*(1.0D0+3.0D0*nu(ii))*alpha(ii)*rad_c**2       &
                                  + 0.5D0*beta(ii)*(nu(ii) + (1.0D0+nu(ii))*log(rad_c)) )

            !  Deflection [m]
            r_deflect(jj) = c1(ii)*rad_c + c2(ii)/rad_c      &
                              + 0.125D0*alpha(ii) * rad_c**3 &
                              + 0.5D0*beta(ii) * rad_c*log(rad_c)

        end do
    end do
   ! ---
 
end subroutine plane_stress

! !!!!!!!!!!!!!!!!!!!!!!!!!!!!!!!!!!!!!!!!!!!!!!!!!!!!!!!!!!!!!!!!!!

subroutine generalized_plane_strain( nu_p, nu_z, ey_p, ey_z, rad, d_curr, v_force,   & ! Inputs
                                     nlayers, n_radial_array, i_tf_bucking,          & ! Inputs
                                     rradius, sigr, sigt, sigz,              & ! Outputs
                                     strain_r, strain_t, strain_z, r_deflect ) ! Outputs
      
    !! Author : S. Kahn, CCFE
    !! Jan 2020
    !! This subroutine estimates the normal stresses/strains and radial displacement
    !! radial distributions of a multilayer cylinder with forces at its ends,                                     
    !! assuming the generalized plain strain formulation. This formlation relies
    !! on the fact that the vertical forces are applied far enough at the ends
    !! so that vertical strain can be approximated radially constant. 
    !! The form of the radial displacement is calculated in the reference (issue #991)
    !! up to two integration constants c1 and c2 per layers. As the geometry is 
    !! cylindrical it is enough to deduce all the normal stress/strains distributions.
    !! The c1 and c2 constants are then estimated from the inter-layers boundary 
    !! conditions, assuming radial displacement and normal stress continuity,
    !! and null radial stress at the TF(-CS) system, using a marix formulation. 
    !! A more recent possiblity consider designs where the CS as a support 
    !! for the TF centering pressure (B&W). For this design, the TF coil and the
    !! CS vertical strains must be insulated as the TF gets taller with the 
    !! current and the CS shrinks with current. Hence, two vertical boundary  
    !! conditions must be applied separately on the strain generalization
    !! parameter calculation and removing the inter TF-CS layers matrix cross
    !!  terms.
    ! !!!!!!!!!!!!!!!!!!!!!!!!!!!!!!!!!!!!!!!!!!!!!!!
    use constants, only: rmu0, pi
    use maths_library, only: linesolv
    implicit none

    ! Inputs
    ! ---
    integer, intent(in) :: n_radial_array
    !! Number of elements per layers used in stress analysis 
    !! quantities arrays (stress, strain, displacement) 

    integer, intent(in) :: nlayers
    !! Total number of layers

    integer, intent(in) :: i_tf_bucking
    !! Switch for bucking cylinder (case)
    !!   0 : No casing/bucking cylinder
    !!   1 : casing/buling cylinder
    !!   2 : Bucked and wedged design
    !!   3 : Bucked and wedged design with CS-TF interlayer

    real(dp), dimension(nlayers), intent(in) :: nu_p
    !! Toroidal plan's Poisson's ratios 

    real(dp), dimension(nlayers), intent(in) :: nu_z
    !! Toroidal plan to vertical direction's Poisson's ratios 

    real(dp), dimension(nlayers), intent(in) :: ey_p
    !! Toroidal plan's Young modulae

    real(dp), dimension(nlayers), intent(in) :: ey_z
    !! Vertical direction's Young modulae
        
    real(dp), dimension(nlayers), intent(in) :: d_curr
    !! Layers current densities [A.m-2]
      
    real(dp), dimension(nlayers+1), intent(in) :: rad
    !! Radii of the layers boundaries [m], starting from the innermost
    !! i.e. the blking/casing cylinder
        
    real(dp), intent(in) :: v_force
    !! Electromecanical vertical forces
    ! ---
      
        
    ! Outputs
    ! ---
    real(dp), dimension(n_radial_array*nlayers), intent(out) :: sigr
    !! Stress distribution in the radial direction (r) [Pa]

    real(dp), dimension(n_radial_array*nlayers), intent(out) :: sigt
    !! Stress distribution in the toroidal direction (t) [Pa]

    real(dp), dimension(n_radial_array*nlayers), intent(out) :: sigz
    !! Stress distribution in the vertical direction (z)

    real(dp), dimension(n_radial_array*nlayers), intent(out) :: strain_r
    !! Strain distribution in the radial direction (r)

    real(dp), dimension(n_radial_array*nlayers), intent(out) :: strain_t
    !! Strain distribution in the toroidal direction (t)
          
    real(dp), dimension(n_radial_array*nlayers), intent(out) :: strain_z
    !! Uniform strain in the vertical direction (z)

    real(dp), dimension(n_radial_array*nlayers), intent(out) :: r_deflect
    !! Radial displacement radial distribution [m]

    real(dp), dimension(nlayers*n_radial_array), intent(out) :: rradius
    !! Radius array [m]
    ! ---


    ! Local variables
    ! ---
    ! Lorentz body force parametres
    real(dp), dimension(nlayers) :: alpha
    real(dp), dimension(nlayers) :: beta
      
    ! Toroidal plane / vertical direction hooke's law coeficient
    real(dp), dimension(nlayers) :: kk_p
    real(dp), dimension(nlayers) :: kk_z

    ! Toroidal plan to vertical direction poisson's squared coefficient
    real(dp), dimension(nlayers) :: nu_z_eff2
    
    ! Body force parameter in displacement differential equation
    real(dp), dimension(nlayers) :: fr_par

    ! Radial/toroidal stress constant parameters
    real(dp), dimension(nlayers) :: cc_par_sig
    real(dp), dimension(nlayers) :: alpha_par_sigr
    real(dp), dimension(nlayers) :: alpha_par_sigt
    real(dp), dimension(nlayers) :: beta_par_sigr
    real(dp), dimension(nlayers) :: beta_par_sigt

    ! Layer area
    real(dp), dimension(nlayers) :: area

    ! Vertical strain parameters
    real(dp) :: sum_1
    real(dp) :: sum_2
    real(dp), dimension(nlayers) :: aleph
    real(dp), dimension(nlayers) :: beth
    real(dp), dimension(nlayers) :: par_1
    real(dp), dimension(nlayers) :: par_2

    ! Matrix encoding the integration constant cc coeficients 
    real(dp), dimension(2*nlayers, 2*nlayers) :: aa

    ! Vector encoding the alpha/beta (lorentz forces) contribution
    real(dp), dimension(2*nlayers) :: bb

    ! Integration constants vector (solution)
    real(dp), dimension(2*nlayers) :: cc
    real(dp), dimension(nlayers) :: c1, c2

    ! Variables used for radial stress distribution     
    real(dp) :: dradius  
    real(dp) :: inner_layer_curr
      
    ! Constraint strains for calculation (on for TF and CS systems)
    real(dp), dimension(2) :: strain_z_calc
      
    ! Indexes
    integer :: ii  ! Line in the aa matrix
    integer :: jj  ! Collumn in the aa matrix 
    ! ---    

    ! !!!!!!!!!!!!!!!!!!!!!!!!!!!!!!!!!!!!!!!!!!!!!!!
      
    ! The stress calcualtion differential equations is analytically sloved
    ! The final solution is given by the layer boundary conditions on
    ! radial stress and displacement between layers solved 
    ! The problem is set as aa.cc = bb, cc being the constant we search
    ! ------

    ! Layer parameterisation
    ! ***
    ! Vertical poisson's squared coefficient (array equation)
    nu_z_eff2 = nu_z**2 * ey_p / ey_z

    ! Stress to strain coeficients (array equation)
    kk_p = ey_p / ( 1.0D0 - nu_p - 2.0D0*nu_z_eff2 )
    kk_z = ey_z / ( 1.0D0 - nu_p - 2.0D0*nu_z_eff2 )

    ! Body force parameter in displacement differential equation (array equation)
    fr_par = ( 1.0D0 + nu_p ) / ( kk_p * ( 1.0D0 - nu_z_eff2 ) )

    ! Lorentz forces parametrisation coeficients (array equation)
    alpha = 0.5D0*rmu0 * d_curr**2 * fr_par

    inner_layer_curr = 0.0D0
    do ii = 1, nlayers

        beta(ii) = 0.5D0*rmu0 * d_curr(ii) * fr_par(ii) &
                 * ( inner_layer_curr - pi*d_curr(ii)*rad(ii)**2 ) / pi
         
        ! Layer area
        area(ii) = pi * (rad(ii+1)**2 - rad(ii)**2)

        ! Total current carried by the inners layers 
        inner_layer_curr = inner_layer_curr + area(ii)*d_curr(ii)
    end do
      
    ! Constant radial/toroidal stress parameters associated cc, alpha/8 and beta/2 
    !-!
    ! array equations
    cc_par_sig = ( nu_p - 1.0D0 + 2.0D0*nu_z_eff2 ) / ( 1.0D0 + nu_p )
    alpha_par_sigr = ( 3.0D0 + 1.0D0*nu_p - 2.0D0*nu_z_eff2 ) / ( 1.0D0 + nu_p )
    alpha_par_sigt = ( 1.0D0 + 3.0D0*nu_p + 2.0D0*nu_z_eff2 ) / ( 1.0D0 + nu_p )
    beta_par_sigr = ( 1.0D0 - nu_z_eff2 ) / ( 1.0D0 + nu_p )
    beta_par_sigt = ( nu_p  + nu_z_eff2 ) / ( 1.0D0 + nu_p )
    !-!

      
    ! Plain strain generalisation parameters
    ! Rem : if i_tf_bucking >= 2, the CS is used as a TF support structure
    !       with vertical strain insulation. If so, two vertical boundary  
    !       conditions (strain generalization) must be considered.
    !-!
    ! Cylindrical integrals parameters
    do ii = 1, nlayers
        par_1(ii) = pi * (rad(ii+1)**4 - rad(ii)**4)
        par_2(ii) = pi * (log(rad(ii+1)) * rad(ii+1)**2 - log(rad(ii)) * rad(ii)**2)
    end do

    ! CS layer parameter 
    ! Rem : no CS vertical tension (uncoupled & CS flux swing)
    sum_1 = 0.0D0
    sum_2 = 0.0D0
    aleph(:) = 0.0D0
    beth(:) = 0.0D0
    if ( i_tf_bucking >= 2 ) then
        do ii = 1, i_tf_bucking - 1
            sum_1 = sum_1 + kk_z(ii) * ( 1.0D0 - nu_p(ii) ) * area(ii)
        end do 
        do ii = 1, i_tf_bucking - 1 
            beth(ii) = - ( 2.0D0 * area(ii) * kk_z(ii) * nu_z_eff2(ii) / nu_z(ii) ) / sum_1   
        end do
    end if

    ! TF coil layers parameters
    sum_1 = 0.0D0
    sum_2 = 0.0D0
    do ii = max( 1, i_tf_bucking ), nlayers    
        sum_1 = sum_1 + kk_z(ii) * ( 1.0D0 - nu_p(ii) ) * area(ii)
        sum_2 = sum_2 + kk_z(ii) * ( nu_z_eff2(ii)/nu_z(ii) )  &
                                 * ( 0.25D0 * alpha(ii) * par_1(ii) + beta(ii) * par_2(ii) )
    end do

    ! TF bucking/nose casing layer
    do ii = max( 1, i_tf_bucking ), nlayers    
        aleph(ii) = (v_force - sum_2) / sum_1
        beth(ii) = - ( 2.0D0 * area(ii) * kk_z(ii) * nu_z_eff2(ii) / nu_z(ii) ) / sum_1
    end do
    !-!
    ! ***
      
      
    ! Left hand side matrix aa
    ! ***
    aa(:,:) = 0.0D0

    ! Null radial stress at R(1)
    aa(1,1) = kk_p(1)
    aa(1,2) = kk_p(1) * cc_par_sig(1) / rad(1)**2 

    ! Free standing TF system plain strain generalisation 
    if ( i_tf_bucking <= 1 ) then ! Free standing TF case
        do jj = 1, nlayers
            aa(1, 2*jj-1) = aa(1, 2*jj-1) + beth(jj)*kk_p(1)*nu_z(1)
        end do
    
    ! CS system plane strain generalization
    else if ( i_tf_bucking >= 2 ) then ! TF case bucked on CS
        do jj = 1, i_tf_bucking - 1
            aa(1, 2*jj-1) = aa(1, 2*jj-1) + beth(jj)*kk_p(1)*nu_z(1)
        end do
    end if

    ! Inter-layer boundary conditions
    if ( nlayers >= 2 ) then 
        
        ! Plane strain 
        do ii = 1, nlayers - 1

            ! Continuous radial normal stress at R(ii+1)
            aa(2*ii, 2*ii-1) = kk_p(ii)
            aa(2*ii, 2*ii  ) = kk_p(ii) * cc_par_sig(ii) / rad(ii+1)**2 
            aa(2*ii, 2*ii+1) = -kk_p(ii+1)
            aa(2*ii, 2*ii+2) = -kk_p(ii+1) * cc_par_sig(ii+1) / rad(ii+1)**2

            ! Continuous displacement at R(ii+1)
            aa(2*ii+1, 2*ii-1) = rad(ii+1)
            aa(2*ii+1, 2*ii  ) = 1.0D0 / rad(ii+1)
            aa(2*ii+1, 2*ii+1) = -rad(ii+1)
            aa(2*ii+1, 2*ii+2) = -1.0D0 / rad(ii+1)
        end do

        ! Free standing TF plain strain generalisation 
        if ( i_tf_bucking <= 1 ) then ! 
            do ii = 1, nlayers - 1
                do jj = 1, nlayers
                    aa(2*ii, 2*jj-1) = aa(2*ii, 2*jj-1) &
                                     + beth(jj)*(kk_p(ii)*nu_z(ii) - kk_p(ii+1)*nu_z(ii+1)) 
                end do
            end do

        ! TF case bucked on CS
        else if ( i_tf_bucking == 2 ) then 

            ! Layer 1-2 interface (vertical strain decoupled)
            aa(2,1) = aa(2,1) + beth(1) * kk_p(1) * nu_z(1) 
            do jj = 2, nlayers
                aa(2, 2*jj-1) = aa(2, 2*jj-1) - beth(jj) * kk_p(2)*nu_z(2)
            end do
            
            ! Remaining TF interfaces
            do ii = 2, nlayers - 1           
                do jj = 2, nlayers
                    aa(2*ii, 2*jj-1) = aa(2*ii, 2*jj-1) &
                                     + beth(jj)*(kk_p(ii)*nu_z(ii) - kk_p(ii+1)*nu_z(ii+1)) 
                end do
            end do

        ! TF case bucked on CS with TF-CS interlayer
        else if ( i_tf_bucking == 3 ) then 

            ! Layer 1-2 interface
            do jj = 1, 2
                aa(2, 2*jj-1) = aa(2, 2*jj-1) + beth(jj) * ( kk_p(1)*nu_z(1) - kk_p(2)*nu_z(2) )
            end do
      
            ! Layer 2-3 interface (vertical strain decoupled)
            do jj = 1, 2
                aa(4, 2*jj-1) = aa(4, 2*jj-1) + beth(jj) * kk_p(2) * nu_z(2) 
            end do
            do jj = 3, nlayers
                aa(4, 2*jj-1) = aa(4, 2*jj-1) - beth(jj) * kk_p(3) * nu_z(3) 
            end do
            
            ! Remaining TF interfaces
            do ii = 3, nlayers - 1
                do jj = 3, nlayers
                    aa(2*ii, 2*jj-1) = aa(2*ii, 2*jj-1) &
                                     + beth(jj)*(kk_p(ii)*nu_z(ii) - kk_p(ii+1)*nu_z(ii+1)) 
                end do
            end do
        end if
    end if

    ! Null radial stress at outermost radius at R(nlayers+1)
    aa(2*nlayers, 2*nlayers - 1) = kk_p(nlayers)
    aa(2*nlayers, 2*nlayers    ) = kk_p(nlayers) * cc_par_sig(nlayers) / rad(nlayers+1)**2

    ! Plain strain generalisation
    do jj = max(i_tf_bucking, 1), nlayers
        aa(2*nlayers, 2*jj-1) = aa(2*nlayers, 2*jj-1) + beth(jj)*kk_p(nlayers)*nu_z(nlayers)
    end do
    ! ***

    ! Right hand side vector bb
    ! ***
    ! Null radial stress at R(1)
    bb(1) = -kk_p(1) * ( 0.125D0*alpha(1) * rad(1)**2 * alpha_par_sigr(1)     &
                       + 0.5D0*beta(1) * ( beta_par_sigr(1) + log(rad(1)) )   &
                       + nu_z(1)*aleph(1) ) ! Plain strain generalisation

    ! Inter-layer boundary conditions
    if ( nlayers /= 1 ) then 
        do ii = 1, nlayers - 1

            ! Continuous radial normal stress at R(ii+1)
            bb(2*ii) = - kk_p(ii) * ( 0.125D0*alpha(ii) * rad(ii+1)**2 * alpha_par_sigr(ii)   &
                                    + 0.5D0*beta(ii) * ( beta_par_sigr(ii) + log(rad(ii+1)) ) &
                                    + aleph(ii) * nu_z(ii) )        & ! Plain strain generalisation line
                       + kk_p(ii+1) * ( 0.125D0*alpha(ii+1) * rad(ii+1)**2 * alpha_par_sigr(ii+1)  &
                                      + 0.5D0*beta(ii+1) * ( beta_par_sigr(ii+1) + log(rad(ii+1))) &
                                      + aleph(ii+1) * nu_z(ii+1) )    ! Plain strain generalisation line

            ! Continuous displacement at R(ii+1)
            bb(2*ii+1) = - 0.125D0*alpha(ii) * rad(ii+1)**3 - 0.5D0*beta(ii) * rad(ii+1)*log(rad(ii+1))  &
                         + 0.125D0*alpha(ii+1)* rad(ii+1)**3 + 0.5D0*beta(ii+1)*rad(ii+1)*log(rad(ii+1))

        end do
    end if

    ! Null radial stress at R(nlayers+1)
    bb(2*nlayers) = -kk_p(nlayers) * ( 0.125D0*alpha(nlayers)*rad(nlayers+1)**2 * alpha_par_sigr(nlayers)    &
                                     + 0.5D0*beta(nlayers) * (beta_par_sigr(nlayers) + log(rad(nlayers+1)) ) & 
                                     + nu_z(nlayers)*aleph(nlayers) )   ! Plain strain generalisation
    ! ***

    !  Find solution vector cc
    ! ***
    cc(:) = 0.0D0
    call linesolv(aa, 2*nlayers, bb, cc)

    do ii = 1, nlayers
        c1(ii) = cc(2*ii-1)
        c2(ii) = cc(2*ii)
    end do
    ! ***
    ! ------


    ! Radial/toroidal/vertical stress radial distribution
    ! ------
    rradius(:) = 0.0D0
    sigr(:) = 0.0D0
    sigt(:) = 0.0D0
    sigz(:) = 0.0D0
    strain_r(:) = 0.0D0
    strain_t(:) = 0.0D0
    strain_z(:) = 0.0D0
    r_deflect(:) = 0.0D0

    ! CS system vertical strain
    if ( i_tf_bucking >= 2 ) then
        strain_z_calc(1) = aleph(1)
        do ii = 1, i_tf_bucking - 1
            strain_z_calc(1) = strain_z_calc(1) + c1(ii) * beth(ii)
        end do
    end if
    
    ! TF system vertical normal strain (constant) WRONG IF GRADED COIL
    strain_z_calc(2) = aleph(nlayers) 
    do ii = max( 1, i_tf_bucking ), nlayers
        strain_z_calc(2) = strain_z_calc(2) + c1(ii) * beth(ii)
    end do


    ! Radial displacement, stress and strain distributions
    do ii = 1, nlayers
         
        dradius = (rad(ii+1) - rad(ii)) / dble(n_radial_array - 1 )
        do jj = (ii-1)*n_radial_array + 1, ii*n_radial_array

            rradius(jj) = rad(ii) + dradius*dble(jj - n_radial_array*(ii-1) - 1)

            ! Radial normal stress
            sigr(jj) = kk_p(ii)*( c1(ii) + cc_par_sig(ii)*c2(ii)/rradius(jj)**2       &
                                + 0.125D0*alpha(ii)*alpha_par_sigr(ii)*rradius(jj)**2 &
                                + 0.5D0*beta(ii)*(beta_par_sigr(ii) + log(rradius(jj)) ) ) 

            ! Toroidal normal stress
            sigt(jj) = kk_p(ii)*( c1(ii) - cc_par_sig(ii)*c2(ii)/rradius(jj)**2       &
                                + 0.125D0*alpha(ii)*alpha_par_sigt(ii)*rradius(jj)**2 &
                                + 0.5D0*beta(ii)*(beta_par_sigt(ii) + log(rradius(jj)) ) )
                                     
            ! Vertical normal stress  
            sigz(jj) = kk_z(ii) * nu_z_eff2(ii) / nu_z(ii)                   &
                     * ( 2.0D0*c1(ii) + 0.5D0*alpha(ii) * rradius(jj)**2     &
                       + 0.5D0*beta(ii) * ( 1.0D0 + 2.0D0*log(rradius(jj)) ) )

            ! No vertical strain effect on CS / TF-CS inter layer
            if ( ii >= i_tf_bucking ) then ! TF system
                sigr(jj) = sigr(jj) + kk_p(ii) * strain_z_calc(2) * nu_z(ii) 
                sigt(jj) = sigt(jj) + kk_p(ii) * strain_z_calc(2) * nu_z(ii)
                sigz(jj) = sigz(jj) + kk_z(ii) * strain_z_calc(2) * (1.0D0 - nu_p(ii))
            else ! CS system
                sigr(jj) = sigr(jj) + kk_p(ii) * strain_z_calc(1) * nu_z(ii) 
                sigt(jj) = sigt(jj) + kk_p(ii) * strain_z_calc(1) * nu_z(ii)
                sigz(jj) = sigz(jj) + kk_z(ii) * strain_z_calc(1) * (1.0D0 - nu_p(ii))
            end if
                    
            ! Radial normal strain
            strain_r(jj) = c1(ii) - c2(ii) / rradius(jj)**2                      &
                           + 0.375D0*alpha(ii) * rradius(jj)**2 + 0.5D0*beta(ii) &
                           * (1.0D0 + log(rradius(jj)))
      
            ! Toroidal normal strain
            strain_t(jj) = c1(ii) + c2(ii) / rradius(jj)**2                       &
                            + 0.125D0*alpha(ii) * rradius(jj)**2 + 0.5D0*beta(ii) & 
                            * log(rradius(jj))
                    
            ! Vertical normal strain
            if ( ii >= i_tf_bucking ) then
                strain_z(jj) = strain_z_calc(2)
            else 
                strain_z(jj) = strain_z_calc(1)
            end if

            ! Radial displacement
            r_deflect(jj) = c1(ii)*rradius(jj) + c2(ii)/rradius(jj) &
                            + 0.125D0*alpha(ii) * rradius(jj)**3    &
                            + 0.5D0*beta(ii) * rradius(jj)*log(rradius(jj))

        end do ! layer array loop
    end do ! Layer loop
    ! ------     

end subroutine generalized_plane_strain     

! !!!!!!!!!!!!!!!!!!!!!!!!!!!!!!!!!!!!!!!!!!!!!!!!!!!!!!!!!!!!!!!!!!

function eyngeff(estl,eins,tins,tstl,tcs)

    !! Finds the effective Young's modulus of the TF coil winding pack
    !! author: P J Knight, CCFE, Culham Science Centre
    !! author: J Morris, CCFE, Culham Science Centre
    !! author: J Galambos, FEDC/ORNL
    !! This routine calculates the effective Young's modulus (Pa)
    !! of the TF coil in the winding pack section.
    !! PROCESS Superconducting TF Coil Model, J. Morris, CCFE, 1st May 2014
    !
    ! !!!!!!!!!!!!!!!!!!!!!!!!!!!!!!!!!!!!!!!!!!!!!!!

    implicit none

    real(dp) :: eyngeff

    !  Arguments
    ! ---
    real(dp), intent(in) :: estl
    !! Young's modulus of steel (Pa)

    real(dp), intent(in) :: eins
    !! Young's modulus of insulator (Pa)

    real(dp), intent(in) :: tins
    !! Insulator wrap thickness (m)

    real(dp), intent(in) :: tstl
    !! Thickness of steel conduit (m)

    real(dp), intent(in) :: tcs
    !! Dimension of cable space area inside conduit (m)

    !  Local variables
    ! ---
    real(dp) :: ed

    real(dp) :: ttot
    !!  Total turn thickness
    ! !!!!!!!!!!!!!!!!!!!!!!!!!!!!!!!!!!!!!!!!!!!!!!!

    !  Total thickness of a turn
    ttot = tcs + 2.0D0*(tins + tstl)

    !  See Figure 8 and Section III.4, Morris
    ed = ttot / (2.0D0*tins/eins + (tcs+2.0D0*tstl)/estl)

    eyngeff = 1.0D0/ttot * 2.0D0*tstl*ed

end function eyngeff

! !!!!!!!!!!!!!!!!!!!!!!!!!!!!!!!!!!!!!!!!!!!!!!!!!!!!!!!!!!!!!!!!!!

function edoeeff(estl,eins,tins,tstl,tcs)

    !! Returns ratio of E_d to E_eff in Morris
    !! author: P J Knight, CCFE, Culham Science Centre
    !! author: J Morris, CCFE, Culham Science Centre
    !! This routine calculates the ratio of E_d to the effective Young's
    !! modulus, given in Morris, Section III.4. This is used to calculate
    !! the strain in the insulator.
    !! PROCESS Superconducting TF Coil Model, J. Morris, CCFE, 1st May 2014
    ! !!!!!!!!!!!!!!!!!!!!!!!!!!!!!!!!!!!!!!!!!!!!!!!

    use maths_library, only: eshellvol
    implicit none

    real(dp) :: edoeeff

    !  Arguments
    real(dp), intent(in) :: estl
    !! Young's modulus of steel (Pa)

    real(dp), intent(in) :: eins
    !! Young's modulus of insulator (Pa)
    
    real(dp), intent(in) :: tins
    !! Insulator wrap thickness (m)
    
    real(dp), intent(in) :: tstl
    !! Thickness of steel conduit (m)
    
    real(dp), intent(in) :: tcs
    !! Dimension of cable space area inside conduit (m)

    !  Local variables
    real(dp) :: ed,ttot,eeff

    ! !!!!!!!!!!!!!!!!!!!!!!!!!!!!!!!!!!!!!!!!!!!!!!!

    !  Total thickness of a turn
    ttot = tcs + 2.0D0*(tins + tstl)

    !  Code copied from eyngeff routine
    !  See Figure 8 and Section III.4, Morris
    ed = ttot / (2.0D0*tins/eins + (tcs+2.0D0*tstl)/estl)
    eeff = 1.0D0/ttot * 2.0D0*tstl*ed
    edoeeff = ed/eeff

end function edoeeff

! !!!!!!!!!!!!!!!!!!!!!!!!!!!!!!!!!!!!!!!!!!!!!!!!!!!!!!!!!!!!!!!!!!

function eyngzwp(estl,eins,ewp,tins,tstl,tcs)

    !! Finds the vertical Young's modulus of the TF coil winding pack
    !! author: P J Knight, CCFE, Culham Science Centre
    !! author: J Morris, CCFE, Culham Science Centre
    !! This routine calculates the vertical Young's modulus (Pa)
    !! of the TF coil in the winding pack section.
    !! PROCESS Superconducting TF Coil Model, J. Morris, CCFE, 1st May 2014
    !
    ! !!!!!!!!!!!!!!!!!!!!!!!!!!!!!!!!!!!!!!!!!!!!!!!

    implicit none

    real(dp) :: eyngzwp

    !  Arguments

    real(dp), intent(in) :: estl
    !! Young's modulus of steel (Pa)

    real(dp), intent(in) :: eins
    !! Young's modulus of insulator (Pa)
    
    real(dp), intent(in) :: ewp
    !! Young's modulus of windings (Pa)
    
    real(dp), intent(in) :: tins
    !! insulator wrap thickness (m)

    real(dp), intent(in) :: tstl
    !! thickness of steel conduit (m)

    real(dp), intent(in) :: tcs
    !! dimension of cable space area inside conduit (m)
 
    !  Local variables
    real(dp) :: ttot

    ! !!!!!!!!!!!!!!!!!!!!!!!!!!!!!!!!!!!!!!!!!!!!!!!

    ttot = tcs + 2.0D0*(tins + tstl)

    eyngzwp = ewp*tcs*tcs &
              + estl*( (tcs + 2.0D0*tstl)**2 - tcs*tcs ) &
              + eins*( (tcs + 2.0D0*(tstl + tins))**2 - (tcs + 2.0D0*tstl)**2 )

    eyngzwp = eyngzwp / (ttot*ttot)

end function eyngzwp

! !!!!!!!!!!!!!!!!!!!!!!!!!!!!!!!!!!!!!!!!!!!!!!!!!!!!!!!!!!!!!!!!!!

function sig_tresca(sx,sy,sz)
    !! Calculates TRESCA stress in a TF coil
    !! author: S Kahn
    ! !!!!!!!!!!!!!!!!!!!!!!!!!!!!!!!!!!!!!!!!!!!!!!!

    implicit none

    ! OUTPUT
    real(dp) :: sig_tresca

    !  Arguments
    real(dp), intent(in) :: sx
    !! In-plane stress in X direction [Pa]

    real(dp), intent(in) :: sy
    !! In-plane stress in Y direction [Pa]
    
    real(dp), intent(in) :: sz
    !! In-plane stress in Z direction [Pa]
    ! !!!!!!!!!!!!!!!!!!!!!!!!!!!!!!!!!!!!!!!!!!!!!!!

    sig_tresca = max(ABS(sx-sy), ABS(sx-sz), ABS(sy-sz))

end function sig_tresca

! !!!!!!!!!!!!!!!!!!!!!!!!!!!!!!!!!!!!!!!!!!!!!!!!!!!!!!!!!!!!!!!!!!

function sigvm(sx,sy,sz,txy,txz,tyz)

    !! Calculates Von Mises stress in a TF coil
    !! author: P J Knight, CCFE, Culham Science Centre
    !! author: B Reimer, FEDC
    !! This routine calculates the Von Mises combination of
    !! stresses (Pa) in a TF coil.
    !! AEA FUS 251: A User's Guide to the PROCESS Systems Code
    ! !!!!!!!!!!!!!!!!!!!!!!!!!!!!!!!!!!!!!!!!!!!!!!!

    implicit none

    ! OUTPUT
    real(dp) :: sigvm

    !  Arguments
    real(dp), intent(in) :: sx
    !! In-plane stress in X direction [Pa]

    real(dp), intent(in) :: sy
    !! In-plane stress in Y direction [Pa]
    
    real(dp), intent(in) :: sz
    !! In-plane stress in Z direction [Pa]
    
    real(dp), intent(in) :: txy
    !! Out of plane stress in X-Y plane [Pa]
    
    real(dp), intent(in) :: txz
    !! Out of plane stress in X-Z plane [Pa]
    
    real(dp), intent(in) :: tyz
    !! Out of plane stress in Y-Z plane [Pa]

    ! !!!!!!!!!!!!!!!!!!!!!!!!!!!!!!!!!!!!!!!!!!!!!!!

    sigvm = sqrt( 0.5D0 * ( (sx-sy)**2 + (sx-sz)**2 + (sz-sy)**2 &
                + 6.0D0*(txy**2 + txz**2 + tyz**2) ) )

end function sigvm

! !!!!!!!!!!!!!!!!!!!!!!!!!!!!!!!!!!!!!!!!!!!!!!!!!!!!!!!!!!!!!!!!!!

subroutine coilshap

    !! Calculates the TF coil shape
    !! Calculates the shape of the INSIDE of the TF coil. The coil is
    !! approximated by a straight inboard section and four elliptical arcs
    !! This is a totally ad hoc model, with no physics or engineering basis.
    use physics_variables, only: i_single_null, rminor, rmajor, itart
    use build_variables, only: hmax, hpfu, tfcth, r_tf_outboard_mid, &
        r_tf_inboard_mid, tfthko, r_cp_top, r_tf_inboard_out
    use tfcoil_variables, only: yarc, xarc, tfleng, tfa, tfb, i_tf_shape
    use constants, only: pi
    implicit none

    !  Arguments
    !  Local variables
    real(dp), parameter :: fstraight = 0.6D0
    real(dp) :: aa, bb
    integer :: ii
    ! !!!!!!!!!!!!!!!!!!!!!!!!!!!!!!!!!!!!!!!!!!!!!!!


    if ( i_tf_shape == 1 .and. itart == 0 ) then
    ! PROCESS D-shape parametrisation
        
        ! X position of the arcs, eq(15)
        ! The xarc/yarc are defined in the INSIDE part of the TF
        xarc(1) = r_tf_inboard_out
        xarc(2) = rmajor - 0.2D0*rminor
        xarc(3) = r_tf_outboard_in
        xarc(4) = xarc(2)
        xarc(5) = xarc(1)

        ! Height of straight section as a fraction of the coil inner height
        if ( i_single_null == 0 ) then
            ! Double null
            yarc(1) = fstraight * hmax
            yarc(2) = hmax
            yarc(3) = 0
            yarc(4) = -hmax
            yarc(5) = -fstraight * hmax
        else
            ! Single null
            yarc(1) = fstraight * (hpfu - tfcth)
            yarc(2) = hpfu - tfcth
            yarc(3) = 0
            yarc(4) = -hmax
            yarc(5) = -fstraight * hmax
        end if

        ! Horizontal and vertical radii of inside edge of TF coil
        ! Arcs are numbered clockwise:
        ! 1=upper inboard, 2=upper outboard, 3=lower ouboard, 4=lower inboard
        ! 'tfleng' is the length of the coil midline.
        tfleng = yarc(1) - yarc(5)
        do ii = 1, 4
            tfa(ii) = abs(xarc(ii+1) - xarc(ii))
            tfb(ii) = abs(yarc(ii+1) - yarc(ii))
            ! Radii and length of midline of coil segments
            aa = tfa(ii) + 0.5D0*tfcth
            bb = tfb(ii) + 0.5D0*tfcth
            tfleng = tfleng + 0.25d0 * circumference(aa,bb)
        end do

    ! Centrepost with D-shaped
    ! ---
    else if ( i_tf_shape == 1 .and. itart == 1  ) then
        
        ! X position of the arcs, eq(17) and text before it
        xarc(1) = r_cp_top
        xarc(2) = rmajor - 0.2D0*rminor
        xarc(3) = r_tf_outboard_in
        xarc(4) = xarc(2)
        xarc(5) = xarc(1)

        ! Double null, eq(17) and text before it
        yarc(1) = hpfu - tfcth
        yarc(2) = hpfu - tfcth
        yarc(3) = 0
        yarc(4) = -hmax
        yarc(5) = -hmax

        ! TF middle circumference, eq(18)
        tfleng = 2*(xarc(2) - xarc(1))

        do ii = 2, 3 
           tfa(ii) = abs(xarc(ii+1) - xarc(ii))
           tfb(ii) = abs(yarc(ii+1) - yarc(ii))
   
           ! Radii and length of midline of coil segments
           aa = tfa(ii) + 0.5D0 * tfthko
           bb = tfb(ii) + 0.5D0 * tfthko
           tfleng = tfleng + 0.25d0 * circumference(aa,bb)
        end do
    ! ---

    
    ! Picture frame coil
    ! ---
    else if ( i_tf_shape == 2 ) then
 
        ! X position of the arcs
        if ( itart == 0 ) xarc(1) = r_tf_inboard_out  
        if ( itart == 1 ) xarc(1) = r_cp_top        
        xarc(2) = r_tf_outboard_in 
        xarc(3) = xarc(2)
        xarc(4) = xarc(2)
        xarc(5) = xarc(1)

        ! Y position of the arcs
        yarc(1) = hpfu - tfcth
        yarc(2) = hpfu - tfcth
        yarc(3) = 0
        yarc(4) = -hmax
        yarc(5) = -hmax

        ! TF middle circumference
        ! IMPORTANT : THE CENTREPOST LENGTH IS NOT INCLUDED FOR TART 
        if ( itart == 0 ) tfleng = 2.0D0 * ( 2.0D0*hmax + tfcth  + r_tf_outboard_mid - r_tf_inboard_mid )    ! eq(19)
        if ( itart == 1 ) tfleng = hmax + hpfu + 2.0D0 * ( r_tf_outboard_mid - r_cp_top ) ! eq(20)
    end if
    ! ---

    contains
    function circumference(aaa,bbb)
        !! Calculate ellipse arc circumference using Ramanujan approximation (m)
        !!  See https://www.johndcook.com/blog/2013/05/05/ramanujan-circumference-ellipse/
        !!  for a discussion of the precision of the formula 

        real(dp) :: circumference
        real(dp), intent(in) :: aaa, bbb
        real(dp) :: hh
        hh = ( aaa - bbb )**2 / ( aaa + bbb )**2
        circumference = pi* ( aaa + bbb ) * ( 1.0D0 + (3.0D0*hh)/(10.0D0 + sqrt(4.0D0 - 3.0D0*hh)) )

    end function

end subroutine coilshap

! !!!!!!!!!!!!!!!!!!!!!!!!!!!!!!!!!!!!!!!!!!!!!!!!!!!!!!!!!!!!!!!!!!

subroutine tfcind(tfthk)

    !! Calculates the self inductance of a TF coil
    !! tfthk        : input real : TF coil thickness (m)
    !! This routine calculates the self inductance of a TF coil
    !! approximated by a straight inboard section and two elliptical arcs.
    !! The inductance of the TFC (considered as a single axisymmetric turn)
    !! is calculated by numerical integration over the cross-sectional area.
    !! The contribution from the cross-sectional area of the
    !! coil itself is calculated by taking the field as B(r)/2.
    !! The field in the bore is calculated for unit current.
    !! Top/bottom symmetry is assumed.
    use tfcoil_variables, only: yarc, xarc, tfind
    use constants, only: pi, rmu0
    implicit none
    !  Arguments
    real(dp), intent(in) :: tfthk

    !  Local variables
    integer, parameter :: nintervals = 100
    integer :: i
    real(dp) :: ai, ao, bi, bo, x0, y0, h_bore, h_thick, dr, r, b

    ! !!!!!!!!!!!!!!!!!!!!!!!!!!!!!!!!!!!!!!!!!!!!!!!

    ! Initialise inductance
    tfind = 0.0D0
    ! Integrate over the whole TF area, including the coil thickness.
    x0 = xarc(2)
    y0 = yarc(2)

    ! Minor and major radii of the inside and outside perimeters of the the
    ! Inboard leg and arc.
    ! Average the upper and lower halves, which are different in the
    ! single null case
    ai = xarc(2) - xarc(1)
    bi = (yarc(2)-yarc(4))/2.0d0 - yarc(1)
    ao = ai + tfthk
    bo = bi + tfthk
    ! Interval used for integration
    dr = ao / dble(nintervals)
    ! Start both integrals from the centre-point where the arcs join.
    ! Initialise major radius
    r = x0 - dr/2.0d0
    do i = 1,nintervals
        ! Field in the bore for unit current
        b = rmu0/(2.0D0*pi*r)
        ! Find out if there is a bore
        if (x0-r < ai) then
            h_bore = y0 + bi * sqrt(1 - ((r-x0)/ai)**2)
            h_thick = bo * sqrt(1 - ((r-x0)/ao)**2) - h_bore
        else
            h_bore = 0.0d0
            ! Include the contribution from the straight section
            h_thick = bo * sqrt(1 - ((r-x0)/ao)**2) + yarc(1)
        end if
        ! Assume B in TF coil = 1/2  B in bore
        ! Multiply by 2 for upper and lower halves of coil
        tfind = tfind + b*dr*(2.0D0*h_bore + h_thick)
        r = r - dr
    end do

    ! Outboard arc
    ai = xarc(3) - xarc(2)
    bi = (yarc(2) - yarc(4))/2.0d0
    ao = ai + tfthk
    bo = bi + tfthk
    dr = ao / dble(nintervals)
    ! Initialise major radius
    r = x0 + dr/2.0d0
    do i = 1,nintervals
        ! Field in the bore for unit current
        b = rmu0/(2.0D0*pi*r)
        ! Find out if there is a bore
        if (r-x0 < ai) then
            h_bore = y0 + bi * sqrt(1 - ((r-x0)/ai)**2)
            h_thick = bo * sqrt(1 - ((r-x0)/ao)**2) - h_bore
        else
            h_bore = 0.0d0
            h_thick = bo * sqrt(1 - ((r-x0)/ao)**2)
        end if
        ! Assume B in TF coil = 1/2  B in bore
        ! Multiply by 2 for upper and lower halves of coil
        tfind = tfind + b*dr*(2.0D0*h_bore + h_thick)
        r=r+dr
    end do

end subroutine tfcind

! !!!!!!!!!!!!!!!!!!!!!!!!!!!!!!!!!!!!!!!!!!!!!!!!!!!!!!!!!!!!!!!!!!

subroutine outtf(outfile, peaktfflag)

    !! Writes superconducting TF coil output to file
    !! author: P J Knight, CCFE, Culham Science Centre
    !! outfile : input integer : output file unit
    !! peaktfflag : input integer : warning flag from peak TF calculation
    !! This routine writes the superconducting TF coil results
    !! to the output file.
    !! PROCESS Superconducting TF Coil Model, J. Morris, CCFE, 1st May 2014
    !
    ! !!!!!!!!!!!!!!!!!!!!!!!!!!!!!!!!!!!!!!!!!!!!!!!
    use rebco_variables, only: solder_area, copperA_m2, coppera_m2_max, &
        copper_rrr
    use error_handling, only: report_error
    use build_variables, only: hmax, r_tf_inboard_mid, r_tf_outboard_mid, &
        tfcth, tfthko, r_cp_top, r_tf_inboard_in, r_tf_inboard_out, f_r_cp
    use process_output, only: int2char, ovarre, ocmmnt, oblnkl, ovarin, osubhd, &
        ovarrf, obuild
    use numerics, only: icc
    use tfcoil_variables, only: wwp1, whttf, yarc, xarc, &
        windstrain, wwp2, whtconsh, tftort, whtconcu, ritfc, &
        tfinsgap, deflect, vtfskv, tmaxpro, fcutfsu, t_conductor, &
        tinstf, n_tf_turn, cforce, i_tf_turns_integer, tdmptf, &
        oacdcp, estotftgj, n_tf, whtconin, jwptf, tfa, &
        tficrn, n_layer, tfleng, thwcndut, casthi, sigvvall, &
        thkcas, casths, vforce, n_pancake, aswp, aiwp, tfareain, acasetf, &
        vftf, eyzwp, thicndut, dhecoil, insstrain, taucq, ripmax, &
        whtconsc, alstrtf, bmaxtfrp, vdalw, dr_tf_wp, whtcas, whtcon, &
        ripple, i_tf_tresca, bmaxtf, awphec, avwp, aiwp, acond, acndttf, &
        i_tf_sc_mat, voltfleg, vol_cond_cp, tflegres, tcpav, prescp, i_tf_sup, &
        cpttf, cdtfleg, whttflgs, whtcp, i_tf_bucking, tlegav, rhotfleg, rhocp, &
        presleg, i_tf_shape, fcoolcp, pres_joints, tmargtf, tmargmin_tf, &
        f_vforce_inboard, vforce_outboard, acstf, t_turn_tf, eyoung_res_tf_buck
    use physics_variables, only: itart
    use constants, only: mfile, pi
    implicit none

    !  Arguments

    integer, intent(in) :: outfile, peaktfflag

    !  Local variables

    integer :: ii

    real(dp) :: ap
    
    real(dp) :: radius
    !! Local variable used for the radial build [m]

    character(len=1) :: intstring

    ! !!!!!!!!!!!!!!!!!!!!!!!!!!!!!!!!!!!!!!!!!!!!!!!

     
    ! General coil parameters
    call osubhd(outfile,'TF design')
    call ovarin(outfile,'Conductor technology','(i_tf_sup)',i_tf_sup)
    select case (i_tf_sup)
        case (0)
            call ocmmnt(outfile,'  -> Resitive coil : Water cooled copper (GLIDCOP AL-15)')
        case (1)
            call ocmmnt(outfile,'  -> Superconducting coil (SC)')
        case (2)
            call ocmmnt(outfile,'  -> Reisitive coil : Helium cooled aluminium')
    end select

    ! SC material scaling 
    if ( i_tf_sup == 1 ) then
        call ovarin(outfile,'Superconductor material','(i_tf_sc_mat)',i_tf_sc_mat)
        select case (i_tf_sc_mat)
            case (1)
                call ocmmnt(outfile,'  -> ITER Nb3Sn critical surface model')
            case (2)
                call ocmmnt(outfile,'  -> Bi-2212 high temperature superconductor')
            case (3)
                call ocmmnt(outfile,'  -> NbTi')
            case (4)
                call ocmmnt(outfile, &
                '  -> ITER Nb3Sn critical surface model, user-defined parameters')
            case (5)
                call ocmmnt(outfile, '  -> WST Nb3Sn')
            case (6)
                call ocmmnt(outfile, &
                    '  -> High temperature superconductor: REBCO HTS tape in CroCo strand')
            case (7)
                call ocmmnt(outfile, & 
                    '  ->  Durham Ginzburg-Landau critical surface model for Nb-Ti')
            case (8)
                call ocmmnt(outfile, & 
                    '  ->  Durham Ginzburg-Landau critical surface model for REBCO')
        end select
    end if

    ! Joints strategy
    call ovarin(outfile,'Presence of TF demountable joints','(itart)',itart)
    if ( itart == 1 ) then
        call ocmmnt(outfile,'  -> TF coil made of a Centerpost (CP) and outer legs')
        call ocmmnt(outfile,'     interfaced with demountable joints')
    else 
        call ocmmnt(outfile,'  -> Coils without demountable joints')
    end if

    ! Centring forces support strategy
    call ovarin(outfile,'TF inboard leg support strategy','(i_tf_bucking)', i_tf_bucking)
    select case ( i_tf_bucking )
        case (0)
            call ocmmnt(outfile,'  -> No support structure')
        case (1)
            if ( i_tf_sup == 1 ) then
                call ocmmnt(outfile,'  -> Steel casing')
            else if ( abs( eyoung_res_tf_buck - 205.0D9 ) < epsilon(eyoung_res_tf_buck) ) then
                call ocmmnt(outfile,'  -> Steel bucking cylinder')
            else 
                call ocmmnt(outfile,'  -> Bucking cylinder')
            end if
        case (2,3)
            call ocmmnt(outfile,'  -> TF in contact with CS (bucked and weged design)')
    end select

    ! TF coil geometry
    call osubhd(outfile,'TF coil Geometry :')
    call ovarin(outfile,'Number of TF coils','(n_tf)', int(n_tf))
    call ovarre(outfile,'Inboard leg centre radius (m)','(r_tf_inboard_mid)',r_tf_inboard_mid, 'OP ')
    call ovarre(outfile,'Outboard leg centre radius (m)','(r_tf_outboard_mid)',r_tf_outboard_mid, 'OP ')
    call ovarre(outfile,'Total inboard leg radial thickness (m)','(tfcth)',tfcth)
    call ovarre(outfile,'Total outboard leg radial thickness (m)','(tfthko)',tfthko)
    call ovarre(outfile,'Outboard leg toroidal thickness (m)','(tftort)',tftort, 'OP ')
    call ovarre(outfile,'Maximum inboard edge height (m)','(hmax)',hmax, 'OP ')
    call ovarre(outfile,'Mean coil circumference (m)','(tfleng)',tfleng, 'OP ')
    
    ! Vertical shape
    call ovarin(outfile,'Vertical TF shape','(i_tf_shape)',i_tf_shape)
    if ( i_tf_shape == 1 ) then
        call oblnkl(outfile)
        call ocmmnt(outfile,'D-shape coil, inner surface shape approximated by')
        call ocmmnt(outfile,'by a straight segment and elliptical arcs between the following points:')
        call oblnkl(outfile)
    else if ( i_tf_shape == 2 ) then 
        call oblnkl(outfile)
        call ocmmnt(outfile,'Picture frame coil, inner surface approximated by')
        call ocmmnt(outfile,'by a straight segment between the following points:')
        call oblnkl(outfile)
    end if

    write(outfile,10)
    10  format(t2,'point',t16,'x(m)',t31,'y(m)')
    do ii = 1,5
        write(outfile,20) ii,xarc(ii),yarc(ii)
        intstring = int2char(ii)
        call ovarre(mfile,'TF coil arc point '//intstring//' R (m)', '(xarc('//intstring//'))',xarc(ii))
        call ovarre(mfile,'TF coil arc point '//intstring//' Z (m)', '(yarc('//intstring//'))',yarc(ii))
    end do
    20 format(i4,t10,f10.3,t25,f10.3)      

    ! CP tapering geometry
    if ( itart == 1 .and. i_tf_sup /= 1 ) then
        call osubhd(outfile,'Tapered Centrepost Dimensions:')
        call ovarre(outfile,'Radius of the centrepost at the midplane (m)','(r_tf_inboard_out)',r_tf_inboard_out)
        call ovarre(outfile,'Radius of the ends of the centrepost (m)','(r_cp_top)',r_cp_top)
        call ovarre(outfile,'Top/miplane TF CP radius ratio (-)','(f_r_cp)', f_r_cp)
        call ovarre(outfile,'Distance from the midplane to the top of the tapered section (m)','(h_cp_top)',h_cp_top)
        call ovarre(outfile,'Distance from the midplane to the top of the centrepost (m)','(hmax + tfthko)',hmax + tfthko)
    end if

    ! Turn/WP gemoetry
    if ( i_tf_sup == 1 ) then

        ! Total material fraction
        call osubhd(outfile,'Global material area/fractions:')
        call ovarre(outfile,'TF cross-section (total) (m2)','(tfareain)', tfareain)
        call ovarre(outfile,'Total steel cross-section (m2)','(a_tf_steel*n_tf)',a_tf_steel*n_tf)
        call ovarre(outfile,'Total steel TF fraction','(f_tf_steel)',f_tf_steel)
        call ovarre(outfile,'Total Insulation cross-section (total) (m2)','(a_tf_ins*n_tf)',a_tf_steel*n_tf)
        call ovarre(outfile,'Total Insulation fraction','(f_tf_ins)',f_tf_ins)
        
        ! External casing
        call osubhd(outfile,'External steel Case Information :')
        call ovarre(outfile,'Casing cross section area (per leg) (m2)','(acasetf)',acasetf)
        call ovarre(outfile,'Inboard leg case plasma side wall thickness (m)','(casthi)',casthi)
        call ovarre(outfile,'Inboard leg case inboard "nose" thickness (m)','(thkcas)',thkcas)
        call ovarre(outfile,'Inboard leg case sidewall thickness at its narrowest point (m)','(casths)',casths)
        call ovarre(outfile,'External case mass per coil (kg)','(whtcas)',whtcas, 'OP ')

        ! Winding pack structure
        call osubhd(outfile,'TF winding pack (WP) geometry:')
        call ovarre(outfile,'WP cross section area with insulation and insertion (per coil) (m2)','(awpc))',awpc)
        call ovarre(outfile,'WP cross section area (per coil) (m2)','(aswp)', awptf)
        call ovarre(outfile,'Winding pack radial thickness (m)','(dr_tf_wp)',dr_tf_wp, 'OP ')
        if (  i_tf_turns_integer == 1 ) then
            call ovarre(outfile, 'Winding pack toroidal width (m)', '(wwp1)', wwp1, 'OP ')
        else
            call ovarre(outfile,'Winding pack toroidal width 1 (m)','(wwp1)',wwp1, 'OP ')
            call ovarre(outfile,'Winding pack toroidal width 2 (m)','(wwp2)',wwp2, 'OP ')
        end if
        call ovarre(outfile,'Ground wall insulation thickness (m)','(tinstf)',tinstf)
        call ovarre(outfile,'Winding pack insertion gap (m)','(tfinsgap)',tfinsgap)
       
        ! WP material fraction        
        call osubhd(outfile,'TF winding pack (WP) material area/fractions:')
        call ovarre(outfile,'Steel WP cross-section (total) (m2)','(aswp*n_tf)',aswp*n_tf)
        call ovarre(outfile,'Steel WP fraction','(aswp/awpc)',aswp/awpc)
        call ovarre(outfile,'Insulation WP fraction','(aiwp/awpc)',aiwp/awpc)
        call ovarre(outfile,'Cable WP fraction','((awpc-aswp-aiwp)/awpc)',(awpc-aswp-aiwp)/awpc)

        ! Number of turns
        call osubhd(outfile,'WP turn information:')    
        call ovarin(outfile,'Turn parametrisation', '(i_tf_turns_integer)', i_tf_turns_integer)
        if ( i_tf_turns_integer == 0 ) then 
            call ocmmnt(outfile,'  Non-integer number of turns')
        else 
            call ocmmnt(outfile,'  Integer number of turns')
        end if
        call ovarre(outfile,'Number of turns per TF coil','(n_tf_turn)',n_tf_turn, 'OP ')
        if ( i_tf_turns_integer == 1 ) then
            call ovarin(outfile, 'Number of TF pancakes', '(n_pancake)', n_pancake)
            call ovarin(outfile, 'Number of TF layers', '(n_layer)', n_layer)
        end if    
        call oblnkl(outfile)

        if ( i_tf_turns_integer == 1 ) then
            call ovarre(outfile, 'Radial width of turn (m)', '(t_turn_radial)', t_turn_radial)
            call ovarre(outfile, 'Toroidal width of turn (m)', '(t_turn_toroidal)', t_turn_toroidal)
            call ovarre(outfile, 'Radial width of conductor (m)', '(elonductor_radial)', t_conductor_radial, 'OP ')
            call ovarre(outfile, 'Toroidal width of conductor (m)', '(t_conductor_toroidal)', t_conductor_toroidal, 'OP ')
            call ovarre(outfile, 'Radial width of cable space', '(t_cable_radial)', t_cable_radial)
            call ovarre(outfile, 'Toroidal width of cable space', '(t_cable_toroidal)', t_cable_toroidal)
       else
            call ovarre(outfile,'Width of turn including inter-turn insulation (m)','(t_turn_tf)',t_turn_tf, 'OP ')
            call ovarre(outfile,'Width of conductor (square) (m)','(t_conductor)',t_conductor, 'OP ')
            call ovarre(outfile,'Width of space inside conductor (m)','(t_cable)',t_cable, 'OP ')
        end if
        call ovarre(outfile,'Steel conduit thickness (m)','(thwcndut)',thwcndut)
        call ovarre(outfile,'Inter-turn insulation thickness (m)','(thicndut)',thicndut)

        select case (i_tf_sc_mat)
        case (1,2,3,4,5,7,8)
            call osubhd(outfile,'Conductor information:')
            call ovarre(outfile,'Diameter of central helium channel in cable','(dhecoil)',dhecoil)
            call ocmmnt(outfile,'Fractions by area')
            call ovarre(outfile, 'internal area of the cable space', '(acstf)', acstf)
            call ovarre(outfile,'Coolant fraction in conductor excluding central channel','(vftf)',vftf)
            call ovarre(outfile,'Copper fraction of conductor','(fcutfsu)',fcutfsu)
            call ovarre(outfile,'Superconductor fraction of conductor','(1-fcutfsu)',1-fcutfsu)
            ! TODO
            !call ovarre(outfile,'Conductor fraction of winding pack','(acond/ap)',acond/ap, 'OP ')
            !call ovarre(outfile,'Conduit fraction of winding pack','(n_tf_turn*acndttf/ap)',n_tf_turn*acndttf/ap, 'OP ')
            !call ovarre(outfile,'Insulator fraction of winding pack','(aiwp/ap)',aiwp/ap, 'OP ')
            !call ovarre(outfile,'Helium area fraction of winding pack excluding central channel','(avwp/ap)',avwp/ap, 'OP ')
            !call ovarre(outfile,'Central helium channel area as fraction of winding pack','(awphec/ap)',awphec/ap, 'OP ')
            ap = acond + n_tf_turn*acndttf + aiwp + avwp + awphec
            call ovarrf(outfile,'Check total area fractions in winding pack = 1','', &
            (acond + n_tf_turn*acndttf + aiwp + avwp + awphec)/ap)
            call ovarrf(outfile,'minimum TF conductor temperature margin  (K)','(tmargmin_tf)',tmargmin_tf)
            call ovarrf(outfile,'TF conductor temperature margin (K)','(tmargtf)',tmargtf)

        end select
    else

        ! External casing
        call osubhd(outfile,'Bucking cylinder information:')
        call ovarre(outfile,'Casing cross section area (per leg) (m2)','(acasetf)',acasetf)
        call ovarre(outfile,'Inboard leg case plasma side wall thickness (m)','(casthi)',casthi)
        call ovarre(outfile,'Inboard leg bucking cylinder thickness (m)','(thkcas)',thkcas)

        ! Conductor layer geometry
        call osubhd(outfile,'Inboard TFC conductor sector geometry:')
        call ovarre(outfile,'Inboard TFC conductor sector area with gr insulation (per leg) (m2)' &
            ,'(awpc))',awpc)
        call ovarre(outfile,'Inboard TFC conductor sector area (per leg) (m2)','(aswp)',awptf )
        call ovarre(outfile,'Inboard conductor sector radial thickness (m)','(dr_tf_wp)',dr_tf_wp )
        if ( itart == 1 ) then 
            call ovarre(outfile,'Central collumn top conductor sector radial thickness (m)',&
                '(dr_tf_wp_top)',dr_tf_wp_top )
        end if
        call ovarre(outfile,'Ground wall insulation thickness (m)','(tinstf)', tinstf )
       
        ! Turn info
        call osubhd(outfile,'Coil turn information:')
        call ovarre(outfile,'Number of turns per TF leg','(n_tf_turn)',n_tf_turn)
        call ovarre(outfile,'Turn insulation thickness','(thicndut)',thicndut)
        call ovarre(outfile,'Mid-plane CP cooling fraction','(fcoolcp)',fcoolcp)
        call ovarre(outfile,'Outboard leg current per turn (A)','(cpttf)',cpttf)
        call ovarre(outfile,'Inboard leg conductor volume (m3)','(vol_cond_cp)',vol_cond_cp)
        call ovarre(outfile,'Outboard leg volume per coil (m3)','(voltfleg)',voltfleg)
    end if 

    ! Coil masses
    call osubhd(outfile,'TF coil mass:')    
    call ovarre(outfile,'Superconductor mass per coil (kg)','(whtconsc)',whtconsc, 'OP ')
    call ovarre(outfile,'Copper mass per coil (kg)','(whtconcu)',whtconcu, 'OP ')
    call ovarre(outfile,'Steel conduit mass per coil (kg)','(whtconsh)',whtconsh, 'OP ')
    call ovarre(outfile,'Conduit insulation mass per coil (kg)','(whtconin)',whtconin, 'OP ')
    call ovarre(outfile,'Total conductor mass per coil (kg)','(whtcon)',whtcon, 'OP ')
    if ( itart ==  1 ) then
        call ovarre(outfile,'Mass of inboard legs (kg)','(whtcp)',whtcp)
        call ovarre(outfile,'Mass of outboard legs (kg)','(whttflgs)',whttflgs)
    end if 
    call ovarre(outfile,'Mass of each TF coil (kg)','(whttf/n_tf)',whttf/n_tf, 'OP ')
    call ovarre(outfile,'Total TF coil mass (kg)','(whttf)',whttf)

    ! TF current and field
    call osubhd(outfile,'Maximum B field and currents:')
    call ovarre(outfile,'Nominal peak field assuming toroidal symmetry (T)','(bmaxtf)',bmaxtf, 'OP ')
    call ovarre(outfile,'Total current in all TF coils (MA)','(ritfc/1.D6)',1.0D-6*ritfc, 'OP ')
    call ovarre(outfile,'TF coil current (summed over all coils) (A)','(ritfc)',ritfc)
    if ( i_tf_sup == 1 ) then
        call ovarre(outfile,'Actual peak field at discrete conductor (T)','(bmaxtfrp)',bmaxtfrp, 'OP ')
        call ovarre(outfile,'Winding pack current density (A/m2)','(jwptf)',jwptf, 'OP ')
    end if
    call ovarre(outfile,'Inboard leg mid-plane conductor current density (A/m2)','(oacdcp)',oacdcp)
    if ( itart == 1 ) then
        call ovarre(outfile,'Outboard leg conductor current density (A/m2)','(cdtfleg)',cdtfleg)    
    end if 
    call ovarre(outfile,'Total stored energy in TF coils (GJ)','(estotftgj)',estotftgj, 'OP ')


    ! TF forces
    call osubhd(outfile,'TF Forces:')
    call ovarre(outfile,'Inboard vertical tension per coil (N)','(vforce)',vforce, 'OP ')
    call ovarre(outfile,'Outboard vertical tension per coil (N)','(vforce_outboard)', vforce_outboard, 'OP ')
    call ovarre(outfile,'inboard vertical tension fraction (-)','(f_vforce_inboard)', f_vforce_inboard, 'OP ')
    call ovarre(outfile,'Centring force per coil (N/m)','(cforce)',cforce, 'OP ')

    ! Resistive coil parameters
    if ( i_tf_sup /= 1 ) then 
        call osubhd(outfile,'Resitive loss parameters:')
        if ( i_tf_sup == 0 ) then
            call ocmmnt(outfile,'Resistive Material : GLIDCOP AL-15 - Dispersion Strengthened Copper') 
        else if ( i_tf_sup == 2 ) then
            call ocmmnt(outfile,'Resistive Material : Pure Aluminium (99.999+ %)')
        end if

        if ( itart == 1 ) then
            call ovarre(outfile,'CP resistivity (ohm.m)','(rhocp)',rhocp)
            call ovarre(outfile,'Leg resistivity (ohm.m)','(rhotfleg)',rhotfleg)
            call ovarre(outfile,'CP resistive power loss (W)','(prescp)',prescp)
            call ovarre(outfile,'Leg resitive power loss, (per leg) (W)','(presleg)',presleg)
            call ovarre(outfile,'joints resistive power loss (W)','(pres_joints)',pres_joints)
            call ovarre(outfile,'Outboard leg resistance per coil (ohm)','(tflegres)',tflegres)
            call ovarre(outfile,'Average CP temperature (K)','(tcpav)',tcpav)
            call ovarre(outfile,'Average leg temperature (K)','(tlegav)',tlegav)
            
        else    
            call ovarre(outfile,'TF resistivity (ohm.m)','(prescp)',rhocp)
            call ovarre(outfile,'TF coil resistive power less (total) (ohm.m)','(prescp)',prescp)        
            call ovarre(outfile,'Average coil temperature (K)','(tcpav)',tcpav)
        end if 
    end if

    ! Ripple calculations
    call osubhd(outfile,'Ripple information:') 
    if ( i_tf_shape == 1 ) then

        if (peaktfflag == 1) then
            call report_error(144)
        else if (peaktfflag == 2) then
            call report_error(145)
        else
            continue
        end if
 
        call ovarre(outfile,'Max allowed ripple amplitude at plasma outboard midplane (%)','(ripmax)',ripmax)
        call ovarre(outfile,'Ripple amplitude at plasma outboard midplane (%)','(ripple)',ripple, 'OP ')
    else 
        call ovarre(outfile,'Max allowed ripple amplitude at plasma (%)','(ripmax)',ripmax)
        call ovarre(outfile,'Ripple at plasma edge (%)','(ripple)',ripple)
        call ocmmnt(outfile,'  Ripple calculation to be re-defined for picure frame coils') 
    end if 

    ! Quench information
    if ( i_tf_sup == 1 ) then
        call osubhd(outfile,'Quench information :')
        call ovarre(outfile,'Allowable stress in vacuum vessel (VV) due to quench (Pa)','(sigvvall)',sigvvall)
        call ovarre(outfile,'Minimum allowed quench time due to stress in VV (s)','(taucq)',taucq, 'OP ')
        call ovarre(outfile,'Actual quench time (or time constant) (s)','(tdmptf)',tdmptf)
        call ovarre(outfile,'Maximum allowed voltage during quench due to insulation (kV)', '(vdalw)', vdalw)
        call ovarre(outfile,'Actual quench voltage (kV)','(vtfskv)',vtfskv, 'OP ')

        select case (i_tf_sc_mat)
        case (1,2,3,4,5)
            call ovarre(outfile,'Maximum allowed temp rise during a quench (K)','(tmaxpro)', tmaxpro)
        case(6)
            call ocmmnt(outfile,'CroCo cable with jacket: ')

            if (any(icc == 75) ) then
                call ovarre(outfile,'Maximum permitted TF coil current / copper area (A/m2)', &
                '(copperA_m2_max)', copperA_m2_max)
            endif
            call ovarre(outfile,'Actual TF coil current / copper area (A/m2)', &
                                '(copperA_m2)', copperA_m2)

        end select        
    end if 

    ! TF coil radial build
    call osubhd(outfile,'Radial build of TF coil centre-line :')
    write(outfile,5)
    5   format(t43,'Thickness (m)',t60,'Outer radius (m)')

    radius = r_tf_inboard_in
    call obuild(outfile,'Innermost edge of TF coil',radius,radius)
    
    ! Radial build for SC TF coils
    if ( i_tf_sup == 1 ) then

        radius = radius + thkcas
        call obuild(outfile,'Coil case ("nose")',thkcas,radius,'(thkcas)')

        radius = radius + tfinsgap
        call obuild(outfile,'Insertion gap for winding pack',tfinsgap,radius,'(tfinsgap)')

        radius = radius + tinstf
        call obuild(outfile,'Winding pack ground insulation',tinstf,radius,'(tinstf)')
        
        radius = radius + 0.5D0*dr_tf_wp - tinstf - tfinsgap
        call obuild(outfile,'Winding - first half', dr_tf_wp/2d0-tinstf-tfinsgap, & 
            radius, '(dr_tf_wp/2-tinstf-tfinsgap)')

        radius = radius + 0.5D0*dr_tf_wp - tinstf - tfinsgap
        call obuild(outfile,'Winding - second half',dr_tf_wp/2d0-tinstf-tfinsgap, &
            radius,'(dr_tf_wp/2-tinstf-tfinsgap)')
            
        radius = radius + tinstf
        call obuild(outfile,'Winding pack insulation',tinstf,radius,'(tinstf)')
        
        radius = radius + tfinsgap
        call obuild(outfile,'Insertion gap for winding pack',tfinsgap,radius,'(tfinsgap)')
        
        radius = radius + casthi
        call obuild(outfile,'Plasma side case min radius',casthi,radius,'(casthi)')
        
        radius = radius / cos(pi/n_tf)
        call obuild(outfile,'Plasma side case max radius', r_tf_inboard_out, radius,'(r_tf_inboard_out)')


    ! Radial build for restive coil
    else    
        radius = radius + thkcas
        call obuild(outfile,'Coil bucking cylindre',thkcas,radius,'(thkcas)')

        radius = radius + tinstf
        call obuild(outfile,'Conductor ground insulation',tinstf,radius,'(tinstf)')
        
        radius = radius + 0.5D0*dr_tf_wp - tinstf
        call obuild(outfile,'Conductor - first half', dr_tf_wp/2d0 - tinstf, radius, &
            '(dr_tf_wp/2-tinstf)')

        radius = radius + 0.5D0*dr_tf_wp - tinstf
        call obuild(outfile,'Conductor - second half',dr_tf_wp/2d0-tinstf, &
            radius,'(dr_tf_wp/2-tinstf)')

        radius = radius + tinstf
        call obuild(outfile,'Conductor ground insulation',tinstf,radius,'(tinstf)')
        
        radius = radius + casthi
        call obuild(outfile,'Plasma side TF coil support',casthi,radius,'(casthi)')
    end if


    ! Radial build consistency check
    if ( abs( radius - r_tf_inboard_in - tfcth ) < 10.0D0 * epsilon(radius) ) then
        call ocmmnt(outfile,'TF coil dimensions are consistent')
    else
        call ocmmnt(outfile,'ERROR: TF coil dimensions are NOT consistent:')
        call ovarre(outfile,'Radius of plasma-facing side of inner leg SHOULD BE [m]','',r_tf_inboard_in + tfcth)
        call ovarre(outfile,'Inboard TF coil radial thickness [m]','(tfcth)',tfcth)
        call oblnkl(outfile)
    end if

    ! Top section TF coil radial build (itart = 1 only)
    if ( itart == 1 .and. i_tf_sup /= 1 ) then 

        call osubhd(outfile,'Radial build of TF coil at central collumn top :')
        write(outfile,5)

        ! Restart the radial build at bucking cylindre inner radius
        radius = r_tf_inboard_in
        call obuild(outfile,'Innermost edge of TF coil',radius,radius)
    
        radius = radius + thkcas
        call obuild(outfile,'Coil bucking cylindre',thkcas,radius,'(thkcas)')

        radius = radius + tinstf
        call obuild(outfile,'Conductor ground insulation',tinstf,radius,'(tinstf)')
        
        radius = radius + 0.5D0*dr_tf_wp_top - tinstf
        call obuild(outfile,'Conductor - first half', 0.5D0*dr_tf_wp_top - tinstf,&
             radius, '(dr_tf_wp_top/2-tinstf)')

        radius = radius + 0.5D0*dr_tf_wp_top - tinstf
        call obuild(outfile,'Conductor - second half', 0.5D0*dr_tf_wp_top - tinstf, &
            radius,'(dr_tf_wp_top/2-tinstf)')

        radius = radius + tinstf
        call obuild(outfile,'Conductor ground insulation',tinstf,radius,'(tinstf)')
            
        radius = radius + casthi
        call obuild(outfile,'Plasma side TF coil support',casthi,radius,'(casthi)')

        ! Consistency check
        if ( abs( radius - r_cp_top ) < epsilon(radius) ) then
            call ocmmnt(outfile,'Top TF coil dimensions are consistent')
        else 
            call ocmmnt(outfile,'ERROR: TF coil dimensions are NOT consistent:')
            call ovarre(outfile,'Radius of plasma-facing side of inner leg SHOULD BE [m]','',r_cp_top)
            call oblnkl(outfile)
        end if
    end if

end subroutine outtf

! !!!!!!!!!!!!!!!!!!!!!!!!!!!!!!!!!!!!!!!!!!!!!!!!!!!!!!!!!!!!!!!!!!

subroutine tfspcall(outfile,iprint)

    !! Routine to call the superconductor module for the TF coils
    !! outfile : input integer : Fortran output unit identifier
    !! iprint : input integer : Switch to write output to file (1=yes)
    use rebco_variables, only: copper_area, copper_thick, copperA_m2, &
        croco_id, croco_od, croco_od, croco_thick, hastelloy_area, &
        hastelloy_thickness, rebco_area, stack_thickness, tape_thickness, &
        tape_thickness, tape_width, tapes, rebco_thickness, solder_area
    use error_handling, only: idiags, fdiags, report_error
    use process_output, only: ovarre, ocmmnt, oheadr, oblnkl, ovarin
    use tfcoil_variables, only: tmargmin_tf, n_tf_turn, n_tf, vftf, &
        temp_margin, jwdgpro, tftmp, vtfskv, acndttf, dhecoil, tmaxpro, &
        tmargtf, thwcndut, t_conductor, fcutfsu, jwdgcrt, tdmptf, cpttf, &
        ritfc, jwptf, bmaxtfrp, tcritsc, acstf, strncon_tf, fhts, bcritsc, &
        i_tf_sc_mat, b_crit_upper_nbti, t_crit_nbti
    use superconductors, only: wstsc, current_sharing_rebco, itersc, jcrit_rebco, jcrit_nbti, croco, bi2212,&
    GL_nbti, GL_REBCO
    use global_variables, only: run_tests
    use constants, only: pi
    implicit none
    integer, intent(in) :: outfile, iprint

    !  Local variables
    real(dp) :: aturn, tfes, vdump

    ! Simple model REMOVED Issue #781
    ! if (tfc_model == 0) then
    !     vtfskv = 20.0D0
    !     return
    ! end if

    ! Stored energy (J) per coil (NOT a physical meaningful quantity)
    tfes = estotft / n_tf
    ! Cross-sectional area per turn
    aturn = ritfc/(jwptf*n_tf*n_tf_turn)    

    if(i_tf_sc_mat==6)then
        call supercon_croco(aturn,bmaxtfrp,cpttf,tftmp, &
        iprint, outfile,  &
        jwdgcrt,tmargtf)

        vtfskv = croco_voltage()/1.0D3  !  TFC Quench voltage in kV
        
    else
        call supercon(acstf,aturn,bmaxtfrp,vftf,fcutfsu,cpttf,jwptf,i_tf_sc_mat, &
        fhts,strncon_tf,tdmptf,tfes,tftmp,tmaxpro,bcritsc,tcritsc,iprint, &
        outfile,jwdgcrt,vdump,tmargtf)
        
        vtfskv = vdump/1.0D3            !  TFC Quench voltage in kV
    end if    

contains    

    subroutine supercon(acs,aturn,bmax,fhe,fcu,iop,jwp,isumat,fhts, &
        strain,tdmptf,tfes,thelium,tmax,bcritsc,tcritsc,iprint,outfile, &
        jwdgcrt,vd,tmarg)

        !! Routine to calculate the TF superconducting conductor  properties
        !! author: P J Knight, CCFE, Culham Science Centre
        !! author: J Galambos, ORNL
        !! author: R Kemp, CCFE, Culham Science Centre
        !! author: M Kovari, CCFE, Culham Science Centre
        !! author: J Miller, ORNL
        !! acs : input real : Cable space - inside area (m2)
        !! aturn : input real : Area per turn (i.e. entire jacketed conductor) (m2)
        !! bmax : input real : Peak field at conductor (T)
        !! fhe : input real : Fraction of cable space that is for He cooling
        !! fcu : input real : Fraction of conductor that is copper
        !! iop : input real : Operating current per turn (A)
        !! jwp : input real : Actual winding pack current density (A/m2)
        !! isumat : input integer : Switch for conductor type:
        !! 1 = ITER Nb3Sn, standard parameters,
        !! 2 = Bi-2212 High Temperature Superconductor,
        !! 3 = NbTi,
        !! 4 = ITER Nb3Sn, user-defined parameters
        !! 5 = WST Nb3Sn parameterisation
        !! 7 = Durham Ginzburg-Landau Nb-Ti parameterisation
        !! fhts    : input real : Adjustment factor (<= 1) to account for strain,
        !! radiation damage, fatigue or AC losses
        !! strain : input real : Strain on superconductor at operation conditions
        !! tdmptf : input real : Dump time (sec)
        !! tfes : input real : Energy stored in one TF coil (J)
        !! thelium : input real : He temperature at peak field point (K)
        !! tmax : input real : Max conductor temperature during quench (K)
        !! bcritsc : input real : Critical field at zero temperature and strain (T) (isumat=4 only)
        !! tcritsc : input real : Critical temperature at zero field and strain (K) (isumat=4 only)
        !! iprint : input integer : Switch for printing (1 = yes, 0 = no)
        !! outfile : input integer : Fortran output unit identifier
        !! jwdgpro : output real : Winding pack current density from temperature
        !! rise protection (A/m2)
        !! jwdgcrt : output real : Critical winding pack current density (A/m2)
        !! vd : output real : Discharge voltage imposed on a TF coil (V)
        !! tmarg : output real : Temperature margin (K)
        !! This routine calculates the superconductor properties for the TF coils.
        !! It was originally programmed by J. Galambos 1991, from algorithms provided
        !! by J. Miller.
        !! <P>The routine calculates the critical current density (winding pack)
        !! and also the protection information (for a quench).
        !! NOT used for the Croco conductor
        implicit none

        integer, intent(in) :: isumat, iprint, outfile
        real(dp), intent(in) :: acs, aturn, bmax, fcu, fhe, fhts
        real(dp), intent(in) :: iop, jwp, strain, tdmptf, tfes, thelium, tmax, bcritsc, tcritsc
        real(dp), intent(out) :: jwdgcrt, vd, tmarg

        !  Local variables

        integer :: lap
        real(dp) :: b,bc20m,bcrit,c0,delt,fcond,icrit,iooic, &
        jcritsc,jcrit0,jcritm,jcritp,jcritstr,jsc,jstrand,jtol,jwdgop, &
        t,tc0m,tcrit,ttest,ttestm,ttestp, tdump, fhetot

        ! !!!!!!!!!!!!!!!!!!!!!!!!!!!!!!!!!!!!!!!!!!!!!!!
        ! Rename tdmptf as it is called tdump in this routine and those called from here.
        tdump = tdmptf

        ! Helium channel
        fhetot = fhe + (pi/4.0d0)*dhecoil*dhecoil/acs
        !  Conductor fraction (including central helium channel)
        fcond = 1.0D0 - fhetot

        !  Find critical current density in superconducting strand, jcritstr
        select case (isumat)

        case (1)  !  ITER Nb3Sn critical surface parameterization
            bc20m = 32.97D0
            tc0m = 16.06D0

            !  jcritsc returned by itersc is the critical current density in the
            !  superconductor - not the whole strand, which contains copper
            call itersc(thelium,bmax,strain,bc20m,tc0m,jcritsc,bcrit,tcrit)
            jcritstr = jcritsc * (1.0D0-fcu)
            !  Critical current in cable
            icrit = jcritstr * acs * fcond

        case (2)  !  Bi-2212 high temperature superconductor parameterization

            !  Current density in a strand of Bi-2212 conductor
            !  N.B. jcrit returned by bi2212 is the critical current density
            !  in the strand, not just the superconducting portion.
            !  The parameterization for jcritstr assumes a particular strand
            !  composition that does not require a user-defined copper fraction,
            !  so this is irrelevant in this model
            jstrand = jwp * aturn / (acs*fcond)

            call bi2212(bmax,jstrand,thelium,fhts,jcritstr,tmarg)
            jcritsc = jcritstr / (1.0D0-fcu)
            tcrit = thelium + tmarg
            !  Critical current in cable
            icrit = jcritstr * acs * fcond

        case (3)  !  NbTi data
            bc20m = 15.0D0
            tc0m = 9.3D0
            c0 = 1.0D10
            call jcrit_nbti(thelium,bmax,c0,bc20m,tc0m,jcritsc,tcrit)
            jcritstr = jcritsc * (1.0D0-fcu)
            !  Critical current in cable
            icrit = jcritstr * acs * fcond

        case (4)  !  ITER Nb3Sn parameterization, but user-defined parameters
            bc20m = bcritsc
            tc0m = tcritsc
            call itersc(thelium,bmax,strain,bc20m,tc0m,jcritsc,bcrit,tcrit)
            jcritstr = jcritsc * (1.0D0-fcu)
            !  Critical current in cable
            icrit = jcritstr * acs * fcond

        case (5) ! WST Nb3Sn parameterisation
            bc20m = 32.97D0
            tc0m = 16.06D0
            !  jcritsc returned by itersc is the critical current density in the
            !  superconductor - not the whole strand, which contains copper
            call wstsc(thelium,bmax,strain,bc20m,tc0m,jcritsc,bcrit,tcrit)
            jcritstr = jcritsc * (1.0D0-fcu)
            !  Critical current in cable
            icrit = jcritstr * acs * fcond

        case (6) ! "REBCO" 2nd generation HTS superconductor in CrCo strand
            write(*,*)'ERROR: subroutine supercon has been called but i_tf_sc_mat=6'
            stop 1
        case default  !  Error condition
            idiags(1) = isumat ; call report_error(105)

        case (7) ! Durham Ginzburg-Landau Nb-Ti parameterisation
            bc20m = b_crit_upper_nbti
            tc0m = t_crit_nbti 
            call GL_nbti(thelium,bmax,strain,bc20m,tc0m,jcritsc,bcrit,tcrit)
            jcritstr = jcritsc  * (1.0D0-fcu)
            !  Critical current in cable
            icrit = jcritstr * acs * fcond

        case (8) ! Branch YCBO model fit to Tallahassee data
            bc20m = 430
            tc0m = 185
            call GL_REBCO(thelium,bmax,strain,bc20m,tc0m,jcritsc,bcrit,tcrit)
            ! A0 calculated for tape cross section already
            jcritstr = jcritsc * (1.0D0-fcu)
            !  Critical current in cable (copper added at this stage in HTS cables)
            icrit = jcritstr * acs * fcond 
            
            !REBCO fractures in strains above ~+/- 0.7%
            if (strncon_tf > 0.7D-2 .or. strncon_tf < -0.7D-2) then
                fdiags(1) = strncon_tf ; call report_error(261)
            end if
            

        end select

        ! Critical current density in winding pack
        ! aturn : Area per turn (i.e. entire jacketed conductor with insulation) (m2)
        jwdgcrt = icrit / aturn
        !  Ratio of operating / critical current
        iooic = iop / icrit
        !  Operating current density
        jwdgop = iop / aturn
        !  Actual current density in superconductor, which should be equal to jcrit(thelium+tmarg)
        !  when we have found the desired value of tmarg
        jsc = iooic * jcritsc

        if(iooic<=0d0) then
            write(*,*) 'ERROR:Negative Iop/Icrit for TF coil'
            write(*,*) 'jsc', jsc, '  iooic', iooic, '  jcritsc', jcritsc
            write(*,*) 'Check conductor dimensions. fcond likely gone negative. fcond =', fcond
        end if

        ! REBCO measurements from 2 T to 14 T, extrapolating outside this
        if((isumat == 8) .and. (bmaxtfrp >= 14)) then
        call report_error(266)
        end if

        !  Temperature margin (already calculated in bi2212 for isumat=2)
        if ((isumat == 1).or.(isumat == 4).or.(isumat == 3).or.(isumat == 5).or.(isumat == 7)) then

            !  Newton-Raphson method; start approx at requested minimum temperature margin
            ttest = thelium + tmargmin_tf + 0.001d0
            delt = 0.01D0
            jtol = 1.0D4

            lap = 0
            solve_for_tmarg: do ; lap = lap+1
                if ((ttest <= 0.0D0).or.(lap > 100)) then
                    idiags(1) = lap ; fdiags(1) = ttest ; call report_error(157)
                    exit solve_for_tmarg
                end if
                ! Calculate derivative numerically
                ttestm = ttest - delt
                ttestp = ttest + delt

                select case (isumat)
                    ! Issue #483 to be on the safe side, check the fractional as well as the absolute error
                case (1,4)
                    call itersc(ttest ,bmax,strain,bc20m,tc0m,jcrit0,b,t)
                    if ((abs(jsc-jcrit0) <= jtol).and.(abs((jsc-jcrit0)/jsc) <= 0.01)) exit solve_for_tmarg
                    call itersc(ttestm,bmax,strain,bc20m,tc0m,jcritm,b,t)
                    call itersc(ttestp,bmax,strain,bc20m,tc0m,jcritp,b,t)
                case (3)
                    call jcrit_nbti(ttest ,bmax,c0,bc20m,tc0m,jcrit0,t)
                    if ((abs(jsc-jcrit0) <= jtol).and.(abs((jsc-jcrit0)/jsc) <= 0.01)) exit solve_for_tmarg
                    call jcrit_nbti(ttestm,bmax,c0,bc20m,tc0m,jcritm,t)
                    call jcrit_nbti(ttestp,bmax,c0,bc20m,tc0m,jcritp,t)
                case (5)
                    call wstsc(ttest ,bmax,strain,bc20m,tc0m,jcrit0,b,t)
                    if ((abs(jsc-jcrit0) <= jtol).and.(abs((jsc-jcrit0)/jsc) <= 0.01)) exit solve_for_tmarg
                    call wstsc(ttestm,bmax,strain,bc20m,tc0m,jcritm,b,t)
                    call wstsc(ttestp,bmax,strain,bc20m,tc0m,jcritp,b,t)
                case (7)
                    call GL_nbti(ttest ,bmax,strain,bc20m,tc0m,jcrit0,b,t)
                    if ((abs(jsc-jcrit0) <= jtol).and.(abs((jsc-jcrit0)/jsc) <= 0.01)) exit solve_for_tmarg
                    call GL_nbti(ttestm,bmax,strain,bc20m,tc0m,jcritm,b,t)
                    call GL_nbti(ttestp,bmax,strain,bc20m,tc0m,jcritp,b,t)
                case (8)
                    call GL_REBCO(ttest ,bmax,strain,bc20m,tc0m,jcrit0,b,t)
                    if ((abs(jsc-jcrit0) <= jtol).and.(abs((jsc-jcrit0)/jsc) <= 0.01)) exit solve_for_tmarg
                    call GL_REBCO(ttestm,bmax,strain,bc20m,tc0m,jcritm,b,t)
                    call GL_REBCO(ttestp,bmax,strain,bc20m,tc0m,jcritp,b,t)
                end select
                ttest = ttest - 2.0D0*delt*(jcrit0-jsc)/(jcritp-jcritm)
            end do solve_for_tmarg
            tmarg = ttest - thelium
            temp_margin = tmarg

        end if

        !  Find the current density limited by the protection limit
        !  (N.B. Unclear of this routine's relevance for Bi-2212 (isumat=2), due
        !  to presence of fcu argument, which is not used for this model above)

        call protect(iop,tfes,acs,aturn,tdump,fcond,fcu,thelium,tmax,jwdgpro,vd)


        if (iprint == 0) return       ! Output --------------------------

        if (ttest <= 0.0D0) then
            write(*,*)'ERROR: Negative TFC temperature margin'
            write(*,*)'ttest  ', ttest, 'bmax   ', bmax
            write(*,*)'jcrit0 ', jcrit0,'jsc    ', jsc
            write(*,*)'ttestp ', ttestp,'ttestm ', ttestm
            write(*,*)'jcritp ', jcritp,'jcritm ', jcritm
        endif

        call oheadr(outfile,'Superconducting TF Coils')
        call ovarin(outfile,'Superconductor switch', '(isumat)',isumat)

        select case (isumat)
        case (1)
            call ocmmnt(outfile,'Superconductor used: Nb3Sn')
            call ocmmnt(outfile,'  (ITER Jcrit model, standard parameters)')
            call ovarre(outfile,'Critical field at zero temperature and strain (T)','(bc20m)',bc20m)
            call ovarre(outfile,'Critical temperature at zero field and strain (K)', '(tc0m)',tc0m)
        case (2)
            call ocmmnt(outfile,'Superconductor used: Bi-2212 HTS')
        case (3)
            call ocmmnt(outfile,'Superconductor used: NbTi')
            call ovarre(outfile,'Critical field at zero temperature and strain (T)','(bc20m)',bc20m)
            call ovarre(outfile,'Critical temperature at zero field and strain (K)', '(tc0m)',tc0m)
        case (4)
            call ocmmnt(outfile,'Superconductor used: Nb3Sn')
            call ocmmnt(outfile,'  (ITER Jcrit model, user-defined parameters)')
            call ovarre(outfile,'Critical field at zero temperature and strain (T)','(bc20m)',bc20m)
            call ovarre(outfile,'Critical temperature at zero field and strain (K)', '(tc0m)',tc0m)
        case (5)
            call ocmmnt(outfile,'Superconductor used: Nb3Sn')
            call ocmmnt(outfile, ' (WST Nb3Sn critical surface model)')
            call ovarre(outfile,'Critical field at zero temperature and strain (T)','(bc20m)',bc20m)
            call ovarre(outfile,'Critical temperature at zero field and strain (K)', '(tc0m)',tc0m)
        case (7)
            call ocmmnt(outfile,'Superconductor used: Nb-Ti')
            call ocmmnt(outfile, ' (Durham Ginzburg-Landau critical surface model)')
            call ovarre(outfile,'Critical field at zero temperature and strain (T)','(bc20m)',bc20m)
            call ovarre(outfile,'Critical temperature at zero field and strain (K)', '(tc0m)',tc0m)
        case (8)
            call ocmmnt(outfile,'Superconductor used: REBCO')
            call ocmmnt(outfile, ' (Durham Ginzburg-Landau critical surface model)')
            call ovarre(outfile,'Critical field at zero temperature and strain (T)','(bc20m)',bc20m)
            call ovarre(outfile,'Critical temperature at zero field and strain (K)', '(tc0m)',tc0m)
        end select ! isumat


        if (run_tests==1) then
            call oblnkl(outfile)
            call ocmmnt(outfile, "PROCESS TF Coil peak field fit. Values for t, z and y:")
            call oblnkl(outfile)
            call ovarre(outfile,'Dimensionless winding pack width','(tf_fit_t)', tf_fit_t, 'OP ')
            call ovarre(outfile,'Dimensionless winding pack radial thickness','(tf_fit_z)', tf_fit_z, 'OP ')
            call ovarre(outfile,'Ratio of peak field with ripple to nominal axisymmetric peak field','(tf_fit_y)', tf_fit_y, 'OP ')
        end if

        call oblnkl(outfile)
        call ovarre(outfile,'Helium temperature at peak field (= superconductor temperature) (K)','(thelium)',thelium)
        call ovarre(outfile,'Total helium fraction inside cable space','(fhetot)',fhetot, 'OP ')
        call ovarre(outfile,'Copper fraction of conductor','(fcutfsu)',fcu)
        call ovarre(outfile,'Strain on superconductor','(strncon_tf)',strncon_tf)
        call ovarre(outfile,'Critical current density in superconductor (A/m2)','(jcritsc)',jcritsc, 'OP ')
        call ovarre(outfile,'Critical current density in strand (A/m2)','(jcritstr)',jcritstr, 'OP ')
        call ovarre(outfile,'Critical current density in winding pack (A/m2)', '(jwdgcrt)',jwdgcrt, 'OP ')
        call ovarre(outfile,'Actual current density in winding pack (A/m2)','(jwdgop)',jwdgop, 'OP ')

        call ovarre(outfile,'Minimum allowed temperature margin in superconductor (K)','(tmargmin_tf)',tmargmin_tf)
        call ovarre(outfile,'Actual temperature margin in superconductor (K)','(tmarg)',tmarg, 'OP ')
        call ovarre(outfile,'Critical current (A)','(icrit)',icrit, 'OP ')
        call ovarre(outfile,'Actual current (A)','(cpttf)',cpttf, 'OP ')
        call ovarre(outfile,'Actual current / critical current','(iooic)', iooic, 'OP ')

    end subroutine supercon
    ! !!!!!!!!!!!!!!!!!!!!!!!!!!!!!!!!!!!!!!!!!!!!!!!!!!!!!!!!!!!!!!!!!!

    subroutine supercon_croco(aturn,bmax,iop,thelium,     &
        iprint,outfile, &
        jwdgcrt,tmarg)

        !! TF superconducting CroCo conductor using REBCO tape
        !! author: M Kovari, CCFE, Culham Science Centre
        !! bmax : input real : Peak field at conductor (T)
        !! iop : input real : Operating current per turn (A)
        !! thelium : input real : He temperature at peak field point (K)
        !! iprint : input integer : Switch for printing (1 = yes, 0 = no)
        !! outfile : input integer : Fortran output unit identifier
        !! jwdgcrt : output real : Critical winding pack current density (A/m2)
        !! tmarg : output real : Temperature margin (K)
        
        implicit none
        
        real(dp), intent(in) :: aturn, bmax, iop, thelium
        integer, intent(in) :: iprint, outfile
        real(dp), intent(out) :: jwdgcrt, tmarg

        !  Local variables
        real(dp) :: icrit,iooic, jcritsc,jcritstr,jsc,jwdgop, total
        real(dp) :: current_sharing_t
        logical:: validity

        ! !!!!!!!!!!!!!!!!!!!!!!!!!!!!!!!!!!!!!!!!!!!!!!!
        !  Find critical current density in superconducting strand, jcritstr
        call jcrit_rebco(thelium,bmax,jcritsc,validity,iprint)
        ! acstf : Cable space - inside area (m2)
        ! Set new croco_od - allowing for scaling of croco_od
        croco_od = t_conductor / 3.0d0 - thwcndut * ( 2.0d0 / 3.0d0 )
        conductor%acs =  9.d0/4.d0 * pi * croco_od**2
        acstf = conductor%acs
        conductor%area =  t_conductor**2 ! does this not assume it's a sqaure???

        conductor%jacket_area = conductor%area - conductor%acs
        acndttf = conductor%jacket_area
        
        conductor%jacket_fraction = conductor%jacket_area / conductor%area
        call croco(jcritsc,croco_strand,conductor,croco_od,croco_thick)
        copperA_m2 = iop / conductor%copper_area
        icrit = conductor%critical_current
        jcritstr = croco_strand%critical_current / croco_strand%area

        ! Critical current density in winding pack
        ! aturn : Area per turn (i.e. entire jacketed conductor with insulation) (m2)
        jwdgcrt = icrit / aturn
        !  Ratio of operating / critical current
        iooic = iop / icrit
        !  Operating current density
        jwdgop = iop / aturn
        !  Actual current density in superconductor, which should be equal to jcrit(thelium+tmarg)
        !  when we have found the desired value of tmarg
        jsc = iooic * jcritsc

        ! Temperature margin using secant solver
        call current_sharing_rebco(current_sharing_t, bmax, jsc)
        tmarg = current_sharing_t - thelium
        temp_margin = tmarg         ! Only used in the availabilty routine - see comment to Issue #526

        ! Quench thermal model not in use
        ! call croco_quench(conductor)

        if (iprint == 0) return     ! Output ----------------------------------

        total = conductor%copper_area+conductor%hastelloy_area+conductor%solder_area+ &
        conductor%jacket_area+conductor%helium_area+conductor%rebco_area

        if (temp_margin <= 0.0D0) then
            write(*,*)'ERROR: Negative TFC temperature margin'
            write(*,*)'temp_margin  ', temp_margin, '  bmax   ', bmax
        endif

        call oheadr(outfile,'Superconducting TF Coils')
        call ovarin(outfile,'Superconductor switch', '(isumat)',6)
        call ocmmnt(outfile,'Superconductor used: REBCO HTS tape in CroCo strand')

        call ovarre(outfile,'Thickness of REBCO layer in tape (m)','(rebco_thickness)',rebco_thickness)
        call ovarre(outfile,'Thickness of copper layer in tape (m)','(copper_thick  )', copper_thick)
        call ovarre(outfile,'Thickness of Hastelloy layer in tape (m) ','(hastelloy_thickness)', hastelloy_thickness)

        call ovarre(outfile,'Mean width of tape (m)','(tape_width)', tape_width , 'OP ')
        call ovarre(outfile,'Outer diameter of CroCo copper tube (m) ','(croco_od)', croco_od , 'OP ')
        call ovarre(outfile,'Inner diameter of CroCo copper tube (m) ','(croco_id)',croco_id , 'OP ')
        call ovarre(outfile,'Thickness of CroCo copper tube (m) ','(croco_thick)',croco_thick)

        call ovarre(outfile,'Thickness of each HTS tape ','(tape_thickness)',tape_thickness , 'OP ')
        call ovarre(outfile,'Thickness of stack of tapes (m) ','(stack_thickness)',stack_thickness , 'OP ')
        call ovarre(outfile,'Number of tapes in strand','(tapes)',tapes , 'OP ')
        call oblnkl(outfile)
        call ovarre(outfile,'Area of REBCO in strand (m2)','(rebco_area)',rebco_area , 'OP ')
        call ovarre(outfile,'Area of copper in strand (m2)','(copper_area)',copper_area , 'OP ')
        call ovarre(outfile,'Area of hastelloy substrate in strand (m2) ','(hastelloy_area)',hastelloy_area , 'OP ')
        call ovarre(outfile,'Area of solder in strand (m2)  ','(solder_area)',solder_area , 'OP ')
        call ovarre(outfile,'Total: area of CroCo strand (m2)  ','(croco_strand%area)',croco_strand%area , 'OP ')
        if(abs(croco_strand%area-(rebco_area+copper_area+hastelloy_area+solder_area))>1d-6)then
            call ocmmnt(outfile, "ERROR: Areas in CroCo strand do not add up")
            write(*,*)'ERROR: Areas in CroCo strand do not add up - see OUT.DAT'
        endif

        call oblnkl(outfile)
        call ocmmnt(outfile,'Cable information')
        call ovarin(outfile,'Number of CroCo strands in the cable (fixed) ','',6 , 'OP ')
        call ovarre(outfile,'Total area of cable space (m2)','(acstf)',acstf , 'OP ')

        call oblnkl(outfile)
        call ocmmnt(outfile,'Conductor information (includes jacket, not including insulation)')
        call ovarre(outfile,'Width of square conductor (cable + steel jacket) (m)', &
            '(t_conductor)', t_conductor , 'OP ')
        call ovarre(outfile,'Area of conductor (m2)','(area)', conductor%area , 'OP ')
        call ovarre(outfile,'REBCO area of conductor (mm2)','(rebco_area)',conductor%rebco_area , 'OP ')
        call ovarre(outfile,'Area of central copper bar (mm2)', '(copper_bar_area)', conductor%copper_bar_area, 'OP ')
        call ovarre(outfile,'Total copper area of conductor, total (mm2)','(copper_area)',conductor%copper_area, 'OP ')
        call ovarre(outfile,'Hastelloy area of conductor (mm2)','(hastelloy_area)',conductor%hastelloy_area, 'OP ')
        call ovarre(outfile,'Solder area of conductor (mm2)','(solder_area)',conductor%solder_area, 'OP ')
        call ovarre(outfile,'Jacket area of conductor (mm2)','(jacket_area)',conductor%jacket_area, 'OP ')
        call ovarre(outfile,'Helium area of conductor (mm2)','(helium_area)',conductor%helium_area, 'OP ')
        if(abs(total-conductor%area)>1d-8) then
            call ovarre(outfile, "ERROR: conductor areas do not add up:",'(total)',total , 'OP ')
        endif
        call ovarre(outfile,'Critical current of CroCo strand (A)','(croco_strand%critical_current)', &
        croco_strand%critical_current , 'OP ')
        call ovarre(outfile,'Critical current of conductor (A) ','(conductor%critical_current)', &
        conductor%critical_current , 'OP ')

        if (run_tests==1) then
            call oblnkl(outfile)
            call ocmmnt(outfile, "PROCESS TF Coil peak field fit. Values for t, z and y:")
            call oblnkl(outfile)
            call ovarre(outfile,'Dimensionless winding pack width','(tf_fit_t)', tf_fit_t, 'OP ')
            call ovarre(outfile,'Dimensionless winding pack radial thickness','(tf_fit_z)', tf_fit_z, 'OP ')
            call ovarre(outfile,'Ratio of actual peak field to nominal axisymmetric peak field','(tf_fit_y)', tf_fit_y, 'OP ')
        end if

        call oblnkl(outfile)
        call ovarre(outfile,'Helium temperature at peak field (= superconductor temperature) (K)','(thelium)',thelium)
        call ovarre(outfile,'Critical current density in superconductor (A/m2)','(jcritsc)',jcritsc, 'OP ')
        call ovarre(outfile,'Critical current density in strand (A/m2)','(jcritstr)',jcritstr, 'OP ')
        call ovarre(outfile,'Critical current density in winding pack (A/m2)', '(jwdgcrt)',jwdgcrt, 'OP ')
        call ovarre(outfile,'Actual current density in winding pack (A/m2)','(jwdgop)',jwdgop, 'OP ')

        call ovarre(outfile,'Minimum allowed temperature margin in superconductor (K)','(tmargmin_tf)',tmargmin_tf)
        call ovarre(outfile,'Actual temperature margin in superconductor (K)','(tmarg)',tmarg, 'OP ')
        call ovarre(outfile,'Current sharing temperature (K)','(current_sharing_t)',current_sharing_t, 'OP ')
        call ovarre(outfile,'Critical current (A)','(icrit)',icrit, 'OP ')
        call ovarre(outfile,'Actual current (A)','(cpttf)',cpttf, 'OP ')
        call ovarre(outfile,'Actual current / critical current','(iooic)', iooic, 'OP ')

    end subroutine supercon_croco


    ! !!!!!!!!!!!!!!!!!!!!!!!!!!!!!!!!!!!!!!!!!!!!!!!!!!!!!!!!!!!!!!!!!!

    subroutine protect(aio,tfes,acs,aturn,tdump,fcond,fcu,tba,tmax,ajwpro,vd)

        !! Finds the current density limited by the protection limit
        !! author: P J Knight, CCFE, Culham Science Centre
        !! author: J Miller, ORNL
        !! aio : input real : Operating current (A)
        !! tfes : input real : Energy stored in one TF coil (J)
        !! acs : input real : Cable space - inside area (m2)
        !! aturn : input real : Area per turn (i.e.  entire cable) (m2)
        !! tdump : input real : Dump time (sec)
        !! fcond : input real : Fraction of cable space containing conductor
        !! fcu : input real : Fraction of conductor that is copper
        !! tba : input real : He temperature at peak field point (K)
        !! tmax : input real : Max conductor temperature during quench (K)
        !! ajwpro : output real :  Winding pack current density from temperature
        !! rise protection (A/m2)
        !! vd : output real :  Discharge voltage imposed on a TF coil (V)
        !! This routine calculates maximum conductor current density which
        !! limits the peak temperature in the winding to a given limit (tmax).
        !! It also finds the dump voltage.
        !! <P>These calculations are based on Miller's formulations.
        !! AEA FUS 251: A User's Guide to the PROCESS Systems Code
        !
        ! !!!!!!!!!!!!!!!!!!!!!!!!!!!!!!!!!!!!!!!!!!!!!!!

        implicit none

        !  Arguments

        real(dp), intent(in) :: aio, tfes, acs, aturn, tdump, fcond, &
        fcu,tba,tmax
        real(dp), intent(out) :: ajwpro, vd

        !  Local variables

        integer :: no,np
        real(dp) :: aa,ai1,ai2,ai3,ajcp,bb,cc,dd,tav
        real(dp), dimension(11) :: p1, p2, p3

        ! !!!!!!!!!!!!!!!!!!!!!!!!!!!!!!!!!!!!!!!!!!!!!!!

        !  Integration coefficients p1,p2,p3

        p1(1) = 0.0D0
        p1(2) = 0.8D0
        p1(3) = 1.75D0
        p1(4) = 2.4D0
        p1(5) = 2.7D0
        p1(6) = 2.95D0
        p1(7) = 3.1D0
        p1(8) = 3.2D0
        p1(9) = 3.3D0
        p1(10) = 3.4D0
        p1(11) = 3.5D0

        p2(1) = 0.0D0
        p2(2) = 0.05D0
        p2(3) = 0.5D0
        p2(4) = 1.4D0
        p2(5) = 2.6D0
        p2(6) = 3.7D0
        p2(7) = 4.6D0
        p2(8) = 5.3D0
        p2(9) = 5.95D0
        p2(10) = 6.55D0
        p2(11) = 7.1D0

        p3(1) = 0.0D0
        p3(2) = 0.05D0
        p3(3) = 0.5D0
        p3(4) = 1.4D0
        p3(5) = 2.6D0
        p3(6) = 3.7D0
        p3(7) = 4.6D0
        p3(8) = 5.4D0
        p3(9) = 6.05D0
        p3(10) = 6.8D0
        p3(11) = 7.2D0

        !  Dump voltage

        vd = 2.0D0 * tfes/(tdump*aio)

        !  Current density limited by temperature rise during quench

        tav = 1.0D0 + (tmax-tba)/20.0D0
        no = int(tav)
        np = no+1
        np = min(np,11)

        ai1 = 1.0D16 * ( p1(no)+(p1(np)-p1(no)) * (tav - no) )
        ai2 = 1.0D16 * ( p2(no)+(p2(np)-p2(no)) * (tav - no) )
        ai3 = 1.0D16 * ( p3(no)+(p3(np)-p3(no)) * (tav - no) )

        aa = vd * aio/tfes
        bb = (1.0D0-fcond)*fcond*fcu*ai1
        cc = (fcu*fcond)**2 * ai2
        dd = (1.0D0-fcu)*fcu * fcond**2 * ai3
        ajcp = sqrt( aa* (bb+cc+dd) )
        ajwpro = ajcp*(acs/aturn)

    end subroutine protect

end subroutine tfspcall

! !!!!!!!!!!!!!!!!!!!!!!!!!!!!!!!!!!!!!!!!!!!!!!!!!!!!!!!!!!!!!!!!!!

function croco_voltage()

    !! Finds the coil voltage during a quench
    
    ! croco_voltage : voltage across a TF coil during quench (V)
    ! tdmptf /10.0/ : fast discharge time for TF coil in event of quench (s) (time-dump-TF)
    ! For clarity I have copied this into 'time2' or 'tau2' depending on the model.
    use tfcoil_variables, only: n_tf, quench_model, tdmptf, cpttf

    implicit none

    real(dp):: croco_voltage

    if(quench_model=='linear')then
        time2 = tdmptf
        croco_voltage = 2.0D0/time2 * (estotft/n_tf) / cpttf
    elseif(quench_model=='exponential')then
        tau2 = tdmptf
        croco_voltage = 2.0D0/tau2 * (estotft/n_tf) / cpttf
    endif

end function croco_voltage

! --------------------------------------------------------------------
subroutine croco_quench(conductor)

    !! Finds the current density limited by the maximum temperatures in quench
    !! It also finds the dump voltage.
    use tfcoil_variables, only: tmax_croco, bmaxtf, quench_detection_ef, &
        tftmp, croco_quench_temperature, jwptf, t_conductor
    use superconductors, only: copper_properties2, jcrit_rebco
    use ode_mod, only: ode
    use maths_library, only: secant_solve
    implicit none

    type(volume_fractions), intent(in)::conductor
    real(dp):: current_density_in_conductor


    real(dp)::tout     !for the phase 2
    real(dp), parameter :: relerr= 0.01d0
    real(dp), parameter :: abserr= 0.01d0

    integer(kind=4), parameter :: neqn = 1
    integer(kind=4) :: iflag
    integer(kind=4) :: iwork(5)

    real(dp) :: work(100+21*neqn)
    real(dp) :: y(neqn)

    real(dp)::residual, t
    logical::error

    if(quench_detection_ef>1d-10)then
        ! Two-phase quench model is used.
        ! Phase 1
        ! Issue #548, or see K:\Power Plant Physics and Technology\PROCESS\HTS\
        ! Solve for the temperature at which the quench detection field is reached.
        ! secant_solve(f,x1,x2,solution,error,residual,opt_tol)
        current_density_in_conductor = jwptf *  (t_cable / t_conductor)**2
        call secant_solve(detection_field_error,5d0, 70d0,T1,error,residual)
        ! T1 = Peak temperature of normal zone before quench is detected

        ! Obsolete but leave here for the moment
        ! croco_quench_factor = conductor%copper_fraction / jwptf**2

        if(T1>tmax_croco)write(*,*)'Phase 1 of quench is too hot: T1 = ',T1
    else
        ! Quench is detected instantly - no phase 1.
        T1 = tftmp
    endif

    ! vtfskv : voltage across a TF coil during quench (kV)
    ! tdmptf /10.0/ : fast discharge time for TF coil in event of quench (s) (time-dump-TF)
    ! For clarity I have copied this into 'time2' or 'tau2' depending on the model.

    ! if(quench_model=='linear')then
    !     time2 = tdmptf
    !     vtfskv = 2.0D0/time2 * (estotft/n_tf) / cpttf
    ! elseif(quench_model=='exponential')then
    !     tau2 = tdmptf
    !     vtfskv = 2.0D0/tau2 * (estotft/n_tf) / cpttf
    ! endif

    ! PHASE 2 OF QUENCH: fast discharge into resistor
    ! The field declines in proportion to the current.
    ! The operating current is iop.
    ! The peak field at the operating current is bmaxtfrp
    ! This is declared in global_variable.f90, so is in scope.
    ! Solve the set of differential equations
    ! subroutine ode ( f, neqn, y, t, tout, relerr, abserr, iflag, work, iwork )
    ! See ode.f90 for details.
    !    declare F in an external statement, supply the double precision
    !      SUBROUTINE F ( T, Y, YP )
    y(1) = T1
    tout = 2.0d0 * tau2
    iflag = 1
    ! Starting time
    t = 0d0
    ! Remember that t will be set to the finish time by the ode solver!
    ! ODE SOLVER
    call ode(dtempbydtime, neqn, y, t, tout, relerr, abserr, iflag, work, iwork)
    if(iflag /= 2)write(*,*)'ODE in subroutine croco_quench failed: iflag =', iflag

    croco_quench_temperature = y(1)


contains
    function detection_field_error(t1)
        ! Issue #548.
        ! The difference beteween the actual voltage developed during the first
        ! phase of the quench and the specified detection voltage

        implicit none

        real(dp)::detection_field_error, deltaj,jcritsc

        real(dp), intent(in) :: t1
        real(dp):: jc
        logical :: validity
        integer :: iprint

        call copper_properties2(t1,bmaxtf,copper)
        call jcrit_rebco(t1,bmaxtf,jcritsc,validity,iprint)

        ! Critical current density at specified temperature t1, operating maximum field bmaxtf
        jc = jcritsc * conductor%rebco_fraction

        ! By definition jc=0 below the critical temperature at operating field
        ! All the current flows in the copper
        ! Note that the copper  resisitivity is a function of temperature, so it should still
        ! be possible to solve for the correct detection voltage.
        if(jc<0) jc = 0d0

        deltaj = (current_density_in_conductor - jc)
        detection_field_error = deltaj * copper%resistivity / conductor%copper_fraction &
        - quench_detection_ef
    end function

end subroutine croco_quench

!-------------------------------------------------------------------
subroutine dtempbydtime ( qtime, qtemperature, derivative )
    !! Supplies the right hand side of the ODE for the croco quench phase 2 subroutine
    !! author: M Kovari, CCFE, Culham Science Centre
    !! qtime : input real : time, the independent variable
    !! qtemperature : input real : temperature, the dependent variable
    !! derivative : output real : the value of dtempbydtime

    ! Time-dependent quantities during the fast discharge local to this subroutine:
    use tfcoil_variables, only: quench_model, bmaxtfrp, cpttf
    use superconductors, only: jcrit_rebco

    implicit none

    ! time, the independent variable
    real(dp),intent(in) :: qtime

    ! Y(), the dependent variable
    real(dp),intent(in) :: qtemperature(1)

    ! YP(), the value of the derivative
    real(dp),intent(out) :: derivative(1)

    real(dp)::qj  ! Current density in superconductor during fast discharge
    real(dp)::qcurrent  ! Total current in cable during fast discharge
    real(dp)::qbfield  ! Peak magnetic field in cable during fast discharge
    real(dp)::q_crit_current ! Critical current during fast discharge
    logical :: validity
    real(dp)::qratio,qtemp

    !write(*,*)'subroutine dtempbydtime ( qtime, qtemperature, derivative )'
    !write(*,*)'qtime = ',qtime,' qtemperature = ',qtemperature

    ! For convenience
    qtemp = qtemperature(1)

    ! The current is a known function of time
    if(quench_model=='linear')then
        qcurrent = cpttf * (1 - qtime / time2)
    elseif(quench_model=='exponential')then
        qcurrent = cpttf * exp(- qtime / tau2)
    endif

    ! Field is proportional to current
    qbfield = bmaxtfrp * qcurrent / cpttf

    ! Critical current 'qj' given field and temperature
    call jcrit_rebco(qtemp,qbfield,qj,validity,0)
    q_crit_current = conductor%rebco_area * qj

    ! The jacket is now included in the argument list
    qratio = resistivity_over_heat_capacity(qtemp,qbfield,copper,hastelloy,solder,helium,jacket)

    ! Derivatives

    derivative(1) = (qcurrent - q_crit_current)**2 * qratio / &
    (conductor%copper_fraction * conductor%area**2)


    !write(*,*)'subroutine dtempbydtime: derivative =',derivative(1)
    return
end subroutine dtempbydtime

!-----------------------------------------------------------------------
subroutine cpost( r_tf_inboard_in, r_tf_inboard_out, r_cp_top, ztop,          & ! Inputs
                  hmaxi, cas_in_th, cas_out_th, gr_ins_th, ins_th, n_tf_turn, & ! Inputs                  
                  curr, rho, fcool,                                           & ! Inputs
                  a_cp_cool, vol_cond_cp, respow,        & ! Outputs
                  vol_ins_cp, vol_case_cp, vol_gr_ins_cp ) ! Outputs
    !!  author: P J Knight, CCFE, Culham Science Centre
    !!  Calculates the volume and resistive power losses of a TART centrepost
    !!  This routine calculates the volume and resistive power losses
    !!  of a TART centrepost. It is assumed to be tapered - narrowest at
    !!  the midplane and reaching maximum thickness at the height of the
    !!  plasma. Above/below the plasma, the centrepost is cylindrical.
    !!  The shape of the taper is assumed to be an arc of a circle.
    !!  P J Knight, CCFE, Culham Science Centre
    !!  21/10/96 PJK Initial version
    !!  08/05/12 PJK Initial F90 version
    !!  16/10/12 PJK Added constants; removed argument pi
    !!  26/06/14 PJK Added error handling
    !!  12/11/19 SK Using fixed cooling cross-section area along the CP 
    !!  26/11/19 SK added the coolant area, the conuctor/isulator/outer casing volume 
    !!  30/11/20 SK added the ground outer ground insulation volume 
    !!  F/MI/PJK/LOGBOOK12, pp.33,34
    !!  AEA FUS 251: A User's Guide to the PROCESS Systems Code
    ! !!!!!!!!!!!!!!!!!!!!!!!!!!!!!!!!!!!!!!!!!!!!!!!
    use error_handling, only: fdiags, report_error
    use constants, only: pi
    use tfcoil_variables, only: n_tf
    use build_variables, only: hmax
    implicit none


    !  Arguments
    ! ----------
    ! Inputs 
    ! ------
    real(dp), intent(in) :: r_tf_inboard_in
    !! Mid-plane inboard TF coil leg radius at the centre-machine side [m]
    
    real(dp), intent(in) :: r_tf_inboard_out
    !! Mid-plane inboard TF coil leg radius at the plasma side [m]

    real(dp), intent(in) :: r_cp_top
    !! Top outer radius of the centropost TF coil (ST only) [m]

    real(dp), intent(in) :: ztop
    !! Top vertical position (z) of the CP curved section [m]

    real(dp), intent(in) :: hmaxi
    !! Total CP half vertical length [m]

    real(dp), intent(in) :: cas_in_th
    !! Inner casing (bucking cylinder) thickness [m]

    real(dp), intent(in) :: cas_out_th
    !! Outer casing (plasma side) thickness [m]

    real(dp), intent(in) :: gr_ins_th
    !! Ground insulation thickness [m]

    real(dp), intent(in) :: ins_th
    !! Turn insulation thickness [m]

    real(dp), intent(in) :: n_tf_turn
    !! Number of turns per TF coil

    real(dp), intent(in) :: curr
    !! CP total current [A]
    
    real(dp), intent(in) :: rho
    !! CP conductor resistivity
    
    real(dp), intent(in) :: fcool
    !! Mid-plane CP conductor cooling fraction    
    ! ------


    ! Outputs
    ! -------
    real(dp), intent(out) :: respow
    !! CP resistive power losses [W]
    
    real(dp), intent(out) :: vol_ins_cp
    !! Total CP turn insulation volume [m3]

    real(dp), intent(out) :: vol_gr_ins_cp
    !! Total CP ground insulation volume [m3] 
    
    real(dp), intent(out) :: vol_case_cp
    !! Total CP outer layer case volume [m3]

    real(dp), intent(out) :: vol_cond_cp
    !! Total conductor volume in the centrepost [m3]
    !! Rem : The cooling space is removed

    real(dp), intent(out) :: a_cp_cool
    !! Centrepost cooling area toroidal cross-section [m2]
    !! Rem : constant over the whole CP
    ! -------


    ! Internal variables
    ! ------------------
    real(dp) :: r1,z1,x,y,rc,dz,r,z, a_tfin_hole, res_cyl, res_taped

    real(dp):: rtop
    !! Conductor outer radius at CP top [m]
    !! including the trun insulation and excluding the ground one

    real(dp) :: rmid
    !! Conductor outer radius at CP mid-plane [m]
    !! including the trun insulation and excluding the ground one

    real(dp) :: r_tfin_inleg
    !! Conductor `WP` inner radius [m]
    !! including the trun insulation and excluding the ground one

    real(dp) :: n_turns_tot
    !! Total number of turns in CP 

    real(dp) :: a_cond_midplane
    !! Mid-plane conductor area [m2]
    
    real(dp) :: a_casout
    !! Straight section (top) outter case area [m2] 

    real(dp) :: a_cp_ins
    !! Straight section (top) turn insulation area [m2] 

    real(dp) :: a_cp_gr_ins
    !! Straight section (top) outter ground insulation area [m2] 

    real(dp) :: sum1
    !! Exact conductor volume integration sum [m3]

    real(dp) :: sum2
    !! Resistive heating integration sum [1/m2]

    real(dp) :: sum3
    !! Turn insulation volume integration sum [m3]
    
    real(dp) :: sum4
    !! Outter case volume integration sum [m3]

    real(dp) :: sum5
    !! Outer ground insulation volume integration sum [m3]

    real(dp), dimension(0:100) :: yy_cond
    !! Exact conductor area (to be integrated)

    real(dp), dimension(0:100) :: yy_ins
    !! Turn insulation area (to be integrated)

    real(dp), dimension(0:100) :: yy_gr_ins
    !! Outter ground insulation area (to be integrated)

    real(dp), dimension(0:100) :: yy_casout
    !! Outter case area (to be integrated)

    integer :: ii
    !! Loop iterator
    ! ------------------


    ! Conductor layer raddi 
    ! including the trun insulation and excluding the ground one
    !-!
    ! Conductor outer radius at CP top [m]
    rtop = r_cp_top - cas_out_th - gr_ins_th

    ! Conductor outer radius at CP mid-plane [m]
    rmid = r_tf_inboard_out - cas_out_th - gr_ins_th

    ! Conductor inner radius [m]
    r_tfin_inleg = r_tf_inboard_in + cas_in_th + gr_ins_th
    !-!
    

    !  Error traps
    ! ------------
    if (rtop <= 0.0D0) then
        fdiags(1) = rtop ; call report_error(115)
    end if

    if (ztop <= 0.0D0) then
        fdiags(1) = ztop ; call report_error(116)
    end if

    if (rmid <= 0.0D0) then
        fdiags(1) = rmid ; call report_error(117)
    end if

    if (hmax <= 0.0D0) then
        fdiags(1) = hmax ; call report_error(118)
    end if

    if ((fcool < 0.0D0).or.(fcool > 1.0D0)) then
        fdiags(1) = fcool ; call report_error(119)
    end if

    if (rtop < rmid) then
        fdiags(1) = rtop ; fdiags(2) = rmid
        call report_error(120)
    end if

    if (hmax < ztop) then
        fdiags(1) = hmax ; fdiags(2) = ztop
        call report_error(121)
    end if
    ! ------------


    ! Mid-plane area calculations
    ! ---------------------------
    ! Total number of CP turns
    n_turns_tot = n_tf * n_tf_turn

    ! Area of the innner TF central hole [m2]
    a_tfin_hole = pi * r_tfin_inleg**2

    ! Mid-plane outer casing cross-section area [m2]
    a_casout = pi * ( ( rmid + gr_ins_th + cas_out_th )**2   &
                    - ( rmid + gr_ins_th )**2 )

    ! Mid-plane outter ground insulation thickness [m2]
    a_cp_gr_ins = pi * ( ( rmid + gr_ins_th )**2 - rmid**2 )  &
                + 2.0D0 * gr_ins_th * ( rmid - r_tfin_inleg ) * n_tf

    ! Mid-plane turn layer cross-section area [m2] 
    a_cp_ins = pi * ( ( r_tfin_inleg + ins_th )**2 - r_tfin_inleg**2 )  & ! Inner layer volume
             + pi * ( rmid**2 - ( rmid - ins_th )**2 )                  & ! Outter layer volume
             + 2.0D0 * n_turns_tot * ins_th * ( rmid - r_tfin_inleg - 2.0D0*ins_th ) ! inter turn separtion

    ! Cooling pipes cross-section per coil [m2]
    a_cp_cool = fcool * ( ( pi*rmid**2 - a_tfin_hole - a_cp_ins ) / n_tf  &
                        - 2.0D0 * gr_ins_th * ( rmid - r_tfin_inleg ) ) ! Wedge ground insulation
    ! ---------------------------


    !  Trivial solutions
    ! ------------------
    if ( abs(fcool) < epsilon(fcool) ) then
        vol_cond_cp = 0.0D0
        respow = 0.0D0
        call report_error(122)
        return
    end if

    if ( abs(rmid - rtop) < epsilon(rtop) ) then

        ! Exact conductor cross-section
        a_cond_midplane = pi*rmid**2 - a_tfin_hole - n_tf * a_cp_cool - a_cp_ins

        ! Volumes and resisitive losses calculations
        vol_cond_cp = 2.0D0 * hmaxi * a_cond_midplane
        vol_ins_cp = 2.0D0 * hmaxi * a_cp_ins
        vol_gr_ins_cp = 2.0D0 * hmaxi * a_cp_gr_ins
        respow = 2.0D0 * hmaxi * curr**2 * rho / a_cond_midplane
        vol_case_cp = 2.0D0 * hmaxi * a_casout

        return
    end if
    ! ------------------


    ! Find centre of circle (RC,0) defining the taper's arc
    ! (r1,z1) is midpoint of line joining (rmid,0) and (rtop,ztop)
    ! Rem : The taper arc is defined using the outer radius of the 
    !       conductor including turn unsulation
    ! -------------------------------------------------------------
    r1 = 0.5D0*(rmid + rtop)
    z1 = 0.5D0*ztop

    x = (r1-rmid)**2 + z1**2
    y = ztop**2 / ( (rtop-rmid)**2 + ztop**2 )

    rc = rmid + sqrt( x / (1.0D0-y) )
    ! -------------------------------------------------------------


    !  Find volume of tapered section of centrepost, and the resistive
    !  power losses, by integrating along the centrepost from the midplane
    ! --------------------------------------------------------------------
    !  Calculate centrepost radius and cross-sectional areas at each Z
    dz = 0.01D0*ztop

    do ii = 0,100
        z = dble(ii) * dz
        z = min(z,ztop)

        r = rc - sqrt( (rc-rmid)**2 - z*z )

        if (r <= 0.0D0) then
            fdiags(1) = r ; fdiags(2) = rc
            fdiags(3) = rmid ; fdiags(4) = z
            call report_error(123)
        end if

        ! Insulation cross-sectional area at z
        yy_ins(ii) = pi * ( (r_tfin_inleg + ins_th)**2 - r_tfin_inleg**2 )            + & ! Inner layer volume
                     pi * ( r**2 - ( r - ins_th )**2 )                                + & ! Outter layer volume
                     2.0D0 * ins_th * (r - r_tfin_inleg - 2.0D0*ins_th) * n_turns_tot     ! inter turn layers

        !  Conductor cross-sectional area at z
        yy_cond(ii) = pi*r**2 - a_tfin_hole - n_tf*a_cp_cool - yy_ins(ii)  &
                    - 2.0D0 * n_tf * gr_ins_th * ( r - r_tfin_inleg )   ! Wedge ground insulation

        !  Outer ground insulation area at z
        yy_gr_ins(ii) = pi * ( ( r + gr_ins_th )**2 - r**2 ) &
                      + 2.0D0 * n_tf * gr_ins_th * ( r - r_tfin_inleg )

        !  Outer casing Cross-sectional area at z 
        yy_casout(ii) = pi * ( ( r + gr_ins_th + cas_out_th )**2 &
                             - ( r + gr_ins_th )**2 )

    end do

    !  Perform integrals using trapezium rule
    sum1 = 0.0D0
    sum2 = 0.0D0
    sum3 = 0.0D0
    sum4 = 0.0D0
    sum5 = 0.0D0
    do ii = 1,99
        sum1 = sum1 + yy_cond(ii)
        sum2 = sum2 + 1.0D0/yy_cond(ii)
        sum3 = sum3 + yy_ins(ii)
        sum4 = sum4 + yy_casout(ii)
        sum5 = sum5 + yy_gr_ins(ii)
    end do

    sum1 = 0.5D0*dz * ( yy_cond(0) + yy_cond(100) + 2.0D0*sum1 )
    sum2 = 0.5D0*dz * ( 1.0D0/yy_cond(0) + 1.0D0/yy_cond(100) + 2.0D0*sum2 )
    sum3 = 0.5D0*dz * ( yy_ins(0) + yy_ins(100) + 2.0D0*sum3 )
    sum4 = 0.5D0*dz * ( yy_casout(0) + yy_casout(100) + 2.0D0*sum4 )
    sum5 = 0.5D0*dz * ( yy_gr_ins(0) + yy_gr_ins(100) + 2.0D0*sum5 )

    ! Turn insulation layer cross section at CP top  [m2]
    a_cp_ins = pi * ( (r_tfin_inleg + ins_th)**2 - r_tfin_inleg**2 )           + & ! Inner layer volume
               pi * ( rtop**2 - ( rtop - ins_th )**2 )                         + & ! Outter layer volume
               2.0D0 * ins_th * (rtop - r_tfin_inleg - 2.0D0*ins_th) * n_turns_tot ! turn separtion layers      

    ! Ground insulation layer cross-section at CP top [m2]
    a_cp_gr_ins = pi * ( ( rtop + gr_ins_th )**2 - rtop**2 ) & 
                + 2.0D0 * gr_ins_th * ( rtop - r_tfin_inleg ) * n_tf 

    ! Outer casing cross-section area at CP top [m2]
    a_casout = pi * ( ( rmid + gr_ins_th + cas_out_th )**2  &
                    - ( rmid + gr_ins_th )**2 )

    ! Centrepost volume (ignoring coolant fraction) [m3]
    vol_cond_cp = 2.0D0 * sum1 &             ! Tapered section
                + 2.0D0 * ( hmaxi - ztop ) & ! Straight section vertical height
                * ( pi*rtop**2 - a_tfin_hole - a_cp_ins - n_tf*a_cp_cool &
                  - 2.0D0*n_tf * gr_ins_th * ( rtop - r_tfin_inleg ) ) ! subtracting ground insulation wedge separation

    ! Resistive power losses in taped section (variable radius section) [W]
    res_taped = rho * curr**2 * sum2

    ! Centrepost insulator volume [m3]
    vol_ins_cp = 2.0D0 * ( sum3 + ( hmaxi - ztop ) * a_cp_ins )

    ! Ground insulation volume [m3]
    vol_gr_ins_cp = 2.0D0*( sum5 + ( hmaxi - ztop ) * a_cp_gr_ins   &
                          + hmaxi * pi * ( r_tfin_inleg**2          &
                                       - (r_tfin_inleg - gr_ins_th)**2 ) )

    ! CP casing volume [m3]
    vol_case_cp = 2.0D0*( sum4 + (hmaxi - ztop) * a_casout  &
                        + hmaxi * pi * ( ( r_tfin_inleg - gr_ins_th )**2 &
                                       - ( r_tfin_inleg - gr_ins_th - cas_in_th )**2 ) )

    ! Resistive power losses in cylindrical section (constant radius) [W]
    res_cyl = rho * curr**2 * ( ( hmaxi - ztop )   &
                / ( pi * rtop**2 - a_tfin_hole  - a_cp_ins - n_tf*a_cp_cool &
                  - 2.0D0*n_tf * gr_ins_th * ( rtop - r_tfin_inleg ) ) ) ! ground insulation separation

    ! Total CP resistive power [W]
    respow = 2.0D0 * ( res_cyl + res_taped )
    ! --------------------------------------------------------------------

end subroutine cpost

!-----------------------------------------------------------------------
function resistivity_over_heat_capacity(qtemp,qbfield,copper,hastelloy,solder,helium,jacket)
    use superconductors, only: hastelloy_properties, solder_properties, &
        helium_properties, jacket_properties, copper_properties2
    implicit none
    
    real(dp),intent(in):: qtemp,qbfield
    ! Only those materials that are actually supplied in the arguments are used.
    type(resistive_material),intent(in),optional::copper,hastelloy,solder,helium,jacket
    real(dp)::sum,resistivity_over_heat_capacity

    sum = 0d0
    call copper_properties2(qtemp,qbfield, copper)
    if(present(copper))then
        sum = sum + conductor%copper_fraction * copper%density * copper%cp
    end if
    if(present(hastelloy))then
        call hastelloy_properties(qtemp,hastelloy)
        sum = sum + conductor%hastelloy_fraction * hastelloy%density * hastelloy%cp
    end if
    if(present(solder))then
        call solder_properties(qtemp,solder)
        sum = sum + conductor%solder_fraction    * solder%density * solder%cp
    end if
    if(present(helium))then
        call helium_properties(qtemp,helium)
        sum = sum + conductor%helium_fraction    * helium%cp_density
    end if
    if(present(jacket))then
        call jacket_properties(qtemp,jacket)
        sum = sum + conductor%jacket_fraction    * jacket%density * jacket%cp
    end if

    resistivity_over_heat_capacity = copper%resistivity / sum

    ! write(*,'(10(1pe10.3), 1x)')qtemp, copper%resistivity, sum,resistivity_over_heat_capacity
    ! write(*,'(10(1pe10.3), 1x)')conductor%copper_fraction    , copper%density ,copper%cp
    ! write(*,'(10(1pe10.3), 1x)')conductor%hastelloy_fraction , hastelloy%density , hastelloy%cp
    ! write(*,'(10(1pe10.3), 1x)')conductor%solder_fraction    , solder%density , solder%cp
    ! write(*,'(10(1pe10.3), 1x)')conductor%helium_fraction    , helium%cp_density

end function resistivity_over_heat_capacity
!--------------------------------------------------------------


end module sctfcoil_module<|MERGE_RESOLUTION|>--- conflicted
+++ resolved
@@ -148,6 +148,7 @@
 ! real(dp):: jwdgpro_1, jwdgpro_2,  etamax
 
 ! Var in tf_res_heating requiring re-initialisation on each new run
+! Not sure what is really doing --> to be checked
 integer :: is_leg_cp_temp_same
 
 contains
@@ -173,17 +174,19 @@
     r_wp_inner = 0.0D0
     r_wp_outer = 0.0D0
     r_wp_centre = 0.0D0
-    vol_ins = 0.0D0
-    vol_ins_cp = 0.0D0
-    vol_ins_leg = 0.0D0
-    vol_cond = 0.0D0
-    vol_cond_leg = 0.0D0
+    dr_tf_wp_top = 0.0D0
+    vol_ins_cp = 0.0d0
+    vol_gr_ins_cp = 0.0D0
     vol_case_cp = 0.0D0
     t_wp_toroidal = 0.0D0
     t_wp_toroidal_av = 0.0D0
     t_lat_case_av = 0.0D0
     a_case_front = 0.0D0
     a_case_nose = 0.0D0
+    a_ground_ins = 0.0D0
+    a_leg_ins = 0.0D0
+    a_leg_gr_ins = 0.0D0
+    a_leg_cond = 0.0D0
     theta_coil = 0.0D0
     tan_theta_coil = 0.0D0
     t_conductor_radial = 0.0D0
@@ -1116,12 +1119,6 @@
 
     integer :: n_contact_tot
     !! Total number of contact area (4 joints section per legs)
-
-<<<<<<< HEAD
-    integer :: is_leg_cp_temp_same = 0
-    ! Not sure what it actually does --> to be understood !!
-=======
->>>>>>> ac68ba31
     ! ---
 
         
@@ -1380,6 +1377,18 @@
     !! Outboard leg conductor insulator volume [m3]
     ! ---------------
 
+    ! Initialization
+    ! ---
+    cplen = 0.0D0
+    wbtf = 0.0D0
+    vol_case = 0.0D0
+    vol_ins = 0.0D0
+    vol_gr_ins = 0.0D0 
+    vol_cond = 0.0D0
+    vol_ins_leg = 0.0D0    
+    vol_gr_ins_leg = 0.0D0
+    vol_cond_leg = 0.0D0
+    ! ---
 
     ! Surface areas (for cryo system) [m2]
     ! tfsai, tfsao are retained for the (obsolescent) TF coil nuclear heating calculation
