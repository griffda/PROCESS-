--- conflicted
+++ resolved
@@ -385,55 +385,31 @@
                         ( tftort - 2.0D0 * turnstf * tinstf) * &
                         ( tfthko - 2.0D0 * tinstf ) ) 
 
-
 end subroutine tf_turn_geom
 
 ! !!!!!!!!!!!!!!!!!!!!!!!!!!!!!!!!!!!!!!!!!!!!!!!!!!!!!!!!!!!!!!!!!!
 
 subroutine tf_winding_pack()
-  !! Subroutine for calculating winding pack quantities
-  !!   - Overall dimensions of winding pack
-  !!   - Turn dimensions
-  !!   - Current, field, etc.
-  !!   - Turns geometry
-  use error_handling, only: fdiags, report_error
-  use build_variables, only: tfcth, tfthko
-  use tfcoil_variables, only: dhecoil, thicndut, cpttf, aswp, aiwp, tftort, &
-      leni, turnstf, tfareain, n_tf, tinstf, leno, acstf, wwp1, &
-      vftf, avwp, jwptf, acasetfo, acasetf, wwp2, thwcndut, insulation_area, &
-      tftort, aswp, tinstf, turnstf, leno, acasetf, n_tf, jwptf, &
-      thwcndut, thicndut, wwp1, &
-      dhecoil, tfareain, leni, insulation_area, cpttf, ritfc, thkwp, &
-      arealeg, casths, awphec, acndttf, acond, layer_ins, thkcas, &
-      conductor_width, oacdcp, tfinsgap, casthi, i_tf_sc_mat
-  use global_variables, only: icase
-  use constants, only: pi
-  use numerics, only: nvar, ixc
-  implicit none
-
-  ! Local variables
-  !----------------
-  ! Rounded corner radius
-  real(dp) :: rbcndut
-  real(dp) :: A
-  !----------------
-
-  ! Radial position of inner edge of winding pack [m]
-  ! Rem SK : added the insulation thickness/insertion gap
-  r_wp_inner = r_tf_inboard_in + thkcas + tinstf + tfinsgap  
-      
-  if (any(ixc(1:nvar) == 140) ) then
-    ! Radial thickness of TF coil inboard leg [m]
-    tfcth = thkwp + casthi + thkcas + 2.0D0*tinstf + 2.0d0*tfinsgap
-  else
-    ! Radial thickness of winding pack [m]
-    thkwp = tfcth - casthi - thkcas - 2.0D0*tinstf - 2.0d0*tfinsgap
-  end if
-  
-  ! Radial position of outer edge of winding pack [m]
-  r_wp_outer = r_wp_inner + thkwp
-
-<<<<<<< HEAD
+    !! Subroutine for calculating winding pack quantities
+    !!   - Overall dimensions of winding pack
+    !!   - Turn dimensions
+    !!   - Current, field, etc.
+    !!   - Turns geometry
+    use error_handling, only: fdiags, report_error
+    use build_variables, only: tfcth, tfthko
+    use tfcoil_variables, only: dhecoil, thicndut, cpttf, aswp, aiwp, tftort, &
+        leni, turnstf, tfareain, n_tf, tinstf, leno, acstf, wwp1, &
+        vftf, avwp, jwptf, acasetfo, acasetf, wwp2, thwcndut, insulation_area, &
+        tftort, aswp, tinstf, turnstf, leno, acasetf, n_tf, jwptf, &
+        thwcndut, thicndut, wwp1, &
+        dhecoil, tfareain, leni, insulation_area, cpttf, ritfc, thkwp, &
+        arealeg, casths, awphec, acndttf, acond, layer_ins, thkcas, &
+        conductor_width, oacdcp, tfinsgap, casthi, i_tf_sc_mat
+    use global_variables, only: icase
+    use constants, only: pi
+    use numerics, only: nvar, ixc
+    implicit none
+
     ! Local variables
     !----------------
     ! Rounded corner radius
@@ -442,118 +418,100 @@
 
     real(dp) :: a_ground_ins
     !! Cross-section area of the WP ground insulation [m2]
-    !----------------
-=======
-  ! Global inboard leg average current in TF coils [A/m2]
-  oacdcp = ritfc / tfareain
->>>>>>> 0ca82040
-
-  ! Current per TF coil [A]
-  tfc_current = ritfc/n_tf
-
-  ! Radius of geometrical centre of winding pack [m]
-  r_wp_centre = 0.5D0 * ( r_wp_inner + r_wp_outer )
-
-  ! Thickness of winding pack section at R > r_wp_centre [m]
-  wwp1 = 2.0D0 * (r_wp_centre*tan_theta_coil - casths - tinstf - tfinsgap)
-
-  ! Thickness of winding pack section at R < r_wp_centre [m]
-  wwp2 = 2.0D0 * ( r_wp_inner*tan_theta_coil - casths - tinstf - tfinsgap )
-
-  ! Total cross-sectional area of winding pack [m2]
-  awptf = (0.5D0*thkwp)*(wwp1 + wwp2)
-
-  ! Total cross-sectional area of winding pack, [m2]
-  ! including the surrounding ground-wall insulation layer
-  ! and insertion gap [m2]
-  awpc = 0.5D0*thkwp*(wwp2 + 2.0D0*tinstf + 2.0d0*tfinsgap) + &
-      (0.5D0*thkwp + 2.0D0*tinstf + 2.0d0*tfinsgap)*(wwp1 + 2.0D0*tinstf+ 2.0d0*tfinsgap)
-
-  ! Total cross-sectional area of surrounding case [m2]
-  acasetf = ( tfareain / n_tf ) - awpc   ! eq(14)
-
-<<<<<<< HEAD
+    !----------------  
+    
+    
+    if (any(ixc(1:nvar) == 140) ) then
+        ! Radial thickness of TF coil inboard leg [m]
+        tfcth = thkwp + casthi + thkcas + 2.0D0*tinstf + 2.0d0*tfinsgap
+    else
+        ! Radial thickness of winding pack [m]
+        thkwp = tfcth - casthi - thkcas - 2.0D0*tinstf - 2.0d0*tfinsgap
+    end if
+
+    ! Radial position of inner edge of winding pack [m]
+    ! Rem SK : added the insulation thickness/insertion gap
+    r_wp_inner = r_tf_inboard_in + thkcas + tinstf + tfinsgap
+  
+    ! Radial position of outer edge of winding pack [m]
+    r_wp_outer = r_wp_inner + thkwp
+
+    ! Radius of geometrical centre of winding pack [m]
+    r_wp_centre = 0.5D0 * ( r_wp_inner + r_wp_outer )
+
+    ! Global inboard leg average current in TF coils [A/m2]
+    oacdcp = ritfc / tfareain
+
+    ! Current per TF coil [A]
+    tfc_current = ritfc/n_tf
+
+    ! Thickness of winding pack section at R > r_wp_centre [m]
+    wwp1 = 2.0D0 * (r_wp_centre*tan_theta_coil - casths - tinstf - tfinsgap)
+
+    ! Thickness of winding pack section at R < r_wp_centre [m]
+    wwp2 = 2.0D0 * ( r_wp_inner*tan_theta_coil - casths - tinstf - tfinsgap )
+
     ! Total cross-sectional area of winding pack [m2]
     awptf = 0.5D0*thkwp*(wwp1 + wwp2)
 
-    ! Total cross-sectional area of winding pack, [m2]
+    ! Total cross-sectional area of winding pack [m2]
     ! including the surrounding ground-wall insulation layer
     ! and insertion gap [m2]
     awpc = 0.5D0*thkwp * ( wwp2 + 2.0D0 * tinstf + 2.0d0 * tfinsgap ) + &
          + ( 0.5D0*thkwp + 2.0D0 * tinstf + 2.0d0 * tfinsgap ) &
          * ( wwp1 + 2.0D0 * tinstf + 2.0d0 * tfinsgap )
-=======
-  if ((awptf <= 0.0D0).or.(awpc <= 0.0D0).or.(acasetf <= 0.0D0)) then
-    fdiags(1) = awptf ; fdiags(2) = awpc ; fdiags(3) = acasetf
-    call report_error(99)
-    write(*,*) 'Error in routine SCTFCOIL: Winding pack cross-section problem'
-    write(*,*) 'awptf = ',awptf, '  awpc = ',awpc, '  acasetf = ',acasetf
-    write(*,*) 'KE thkwp, wwp1, wwp2 = ', thkwp, ', ', wwp1, ', ', wwp2
-    !negative awptf comes from neg. thkwp
-    write(*,*) 'tfcth, casthi, thkcas, tinstf, tfinsgap = ', tfcth, ', ', &
-      casthi, ', ', thkcas, ', ', tinstf, ', ', tfinsgap
-    write(*,*) ' '
-  end if
-
-  ! Cross-sectional area of surrounding case, outboard leg [m2]
-  acasetfo = arealeg - awpc
->>>>>>> 0ca82040
-
-  ! Winding pack current density (forced to be positive) [A/m2]
-  jwptf = max(1.0D0, ritfc/(n_tf*awptf))    
-
-<<<<<<< HEAD
+
+
     ! Cross-section area of the WP ground insulation [m2]
     a_ground_ins = 0.5D0 * thkwp * ( wwp2 + 2.0D0*tinstf ) &
                  * ( 0.5D0 * thkwp + 2.0D0*tinstf ) * ( wwp1 + 2.0D0*tinstf ) &
                  - awptf
 
+    ! Total cross-sectional area of surrounding case [m2]
+    acasetf = ( tfareain / n_tf ) - awpc   ! eq(14)
+
     if ((awptf <= 0.0D0).or.(awpc <= 0.0D0).or.(acasetf <= 0.0D0)) then
         fdiags(1) = awptf ; fdiags(2) = awpc ; fdiags(3) = acasetf
         call report_error(99)
+        
         write(*,*) 'Error in routine SCTFCOIL: Winding pack cross-section problem'
         write(*,*) 'awptf = ',awptf, '  awpc = ',awpc, '  acasetf = ',acasetf
         write(*,*) 'KE thkwp, wwp1, wwp2 = ', thkwp, ', ', wwp1, ', ', wwp2
+        
         !negative awptf comes from neg. thkwp
         write(*,*) 'tfcth, casthi, thkcas, tinstf, tfinsgap = ', tfcth, ', ', &
-            casthi, ', ', thkcas, ', ', tinstf, ', ', tfinsgap
+                    casthi, ', ', thkcas, ', ', tinstf, ', ', tfinsgap
         write(*,*) ' '
     end if
-=======
-  ! Dimension of square conductor [m]
-  ! Allow for additional inter-layer insulation MDK 13/11/18
-  ! Area of turn including conduit and inter-layer insulation
-  A = cpttf / jwptf
->>>>>>> 0ca82040
-
-  ! Dimension of square cross-section of each turn including inter-turn insulation [m]
-  leno = sqrt(cpttf / jwptf)
-
-  ! See derivation in k:\power plant physics and technology\process\hts\hts coil module for process.docx
-  conductor_width = (-layer_ins + sqrt(layer_ins**2 + 4.d0*A))/2.d0 - 2.0D0*thicndut
-
-  ! Total number of turns per TF coil (not required to be an integer)
-  turnstf = awptf / A
-
-  ! Area of inter-turn insulation: single turn [m2]
-  insulation_area = A - conductor_width**2
-
-  ! Area of inter-turn insulation: total [m2]
-  aiwp = turnstf * insulation_area
-
-  ! Area of steel structure in winding pack [m2]
-  aswp = turnstf*acndttf
-
-  if ( i_tf_sc_mat .ne. 6) then  ! NOT REBCO
-    ! Radius of rounded corners of cable space inside conduit [m]
-    rbcndut = thwcndut * 0.75D0     
-
-    ! Dimension of square cable space inside conduit [m]
-    leni = conductor_width - 2.0D0*thwcndut
-
-<<<<<<< HEAD
+
+    ! Cross-sectional area of surrounding case, outboard leg [m2]
+    acasetfo = arealeg - awpc
+
+    ! Winding pack current density (forced to be positive) [A/m2]
+    jwptf = max(1.0D0, ritfc/(n_tf*awptf))    
+
+    ! Dimension of square conductor [m]
+    ! Allow for additional inter-layer insulation MDK 13/11/18
+    ! Area of turn including conduit and inter-layer insulation
+    A = cpttf / jwptf
+
+    ! Dimension of square cross-section of each turn including inter-turn insulation [m]
+    leno = sqrt(cpttf / jwptf)
+
+    ! See derivation in k:\power plant physics and technology\process\hts\hts coil module for process.docx
+    conductor_width = (-layer_ins + sqrt(layer_ins**2 + 4.d0*A))/2.d0 - 2.0D0*thicndut
+
+    ! Total number of turns per TF coil (not required to be an integer)
+    turnstf = awptf / A
+
+    ! Area of inter-turn insulation: single turn [m2]
+    insulation_area = A - conductor_width**2
+
+    ! Area of inter-turn insulation: total [m2]
+    aiwp = turnstf * insulation_area
+
     ! Area of steel structure in winding pack [m2]
-    aswp = turnstf*acndttf
+    aswp = turnstf * acndttf
 
     ! Inboard coil steel area [m2]
     a_tf_steel = acasetf + aswp
@@ -566,7 +524,7 @@
 
     ! Inboard coil insulation fraction [-]
     f_tf_ins = n_tf * a_tf_ins / tfareain 
-
+  
     if ( i_tf_sc_mat .ne. 6) then  ! NOT REBCO
         ! Radius of rounded corners of cable space inside conduit [m]
         rbcndut = thwcndut * 0.75D0     
@@ -590,7 +548,7 @@
                 call report_error(102)
                 write(*,*) 'Warning in routine SCTFCOIL:'
                 write(*,*) 'Cable space area, acstf = ',acstf,&
-                     'Cable space dimension, leni = ',leni
+                    'Cable space dimension, leni = ',leni
                 write(*,*) 'Reduce the upper limit for thwcndut (TF coil conduitcase thickness, iteration variable 58),'
                 write(*,*) 'or remove it from the list of iteration variables.'
                 write(*,*) 'Artificially set rounded corner radius to zero'
@@ -599,51 +557,28 @@
                 acstf = leni**2
             end if
         end if
-=======
-    ! Cross-sectional area of cable space per turn
-    ! taking account of rounded inside corners [m2]
-    acstf = leni**2 - (4.0D0-pi)*rbcndut**2
->>>>>>> 0ca82040
-
-    if (acstf <= 0.0D0) then
-      if (leni < 0.0D0) then
-        fdiags(1) = acstf ; fdiags(2) = leni
-        call report_error(101)
-        write(*,*) 'Warning in routine SCTFCOIL:'
-        write(*,*) 'Cable space area, acstf = ',acstf, 'Cable space dimension, leni = ',leni
-        write(*,*) ' '
-      else
-        fdiags(1) = acstf ; fdiags(2) = leni
-        call report_error(102)
-        write(*,*) 'Warning in routine SCTFCOIL:'
-        write(*,*) 'Cable space area, acstf = ',acstf,&
-              'Cable space dimension, leni = ',leni
-        write(*,*) 'Reduce the upper limit for thwcndut (TF coil conduitcase thickness, iteration variable 58),'
-        write(*,*) 'or remove it from the list of iteration variables.'
-        write(*,*) 'Artificially set rounded corner radius to zero'
-        write(*,*)
-        rbcndut = 0.0D0
-        acstf = leni**2
-      end if
-    end if
-
-    ! Cross-sectional area of conduit jacket per turn [m2]
-    acndttf = conductor_width**2 - acstf
-    ! Central helium channel down the conductor core [m2]
-    awphec = turnstf * ((pi/4.0d0)*dhecoil**2)
-    ! Total conductor cross-sectional area, taking account of void area
-    ! and central helium channel [m2]
-    acond = acstf * turnstf * (1.0D0-vftf) - awphec
-    ! Void area in conductor for He, not including central channel [m2]
-    avwp = acstf * turnstf * vftf
+
+        ! Cross-sectional area of conduit jacket per turn [m2]
+        acndttf = conductor_width**2 - acstf
+    
+        ! Central helium channel down the conductor core [m2]
+        awphec = turnstf * ((pi/4.0d0)*dhecoil**2)
+
+        ! Total conductor cross-sectional area, taking account of void area
+        ! and central helium channel [m2]
+        acond = acstf * turnstf * (1.0D0-vftf) - awphec
+
+        ! Void area in conductor for He, not including central channel [m2]
+        avwp = acstf * turnstf * vftf
       
-  else if (i_tf_sc_mat == 6 ) then  ! REBCO
-    ! Diameter of circular cable space inside conduit [m]
-    leni = conductor_width - 2.0D0*thwcndut
-    ! Cross-sectional area of conduit jacket per turn [m2]
-    acndttf = conductor_width**2 - acstf
-
-  end if  
+    else if (i_tf_sc_mat == 6 ) then  ! REBCO
+        ! Diameter of circular cable space inside conduit [m]
+        leni = conductor_width - 2.0D0*thwcndut
+
+        ! Cross-sectional area of conduit jacket per turn [m2]
+        acndttf = conductor_width**2 - acstf
+
+    end if  
 
 end subroutine tf_winding_pack
 
@@ -700,14 +635,14 @@
     ! Radial position of outner edge of winding pack [m]
     r_wp_outer = r_wp_inner + thkwp
 
+    ! Radius of geometrical centre of winding pack [m]
+    r_wp_centre = 0.5D0 * ( r_wp_inner + r_wp_outer )
+
     ! Global inboard leg average current in TF coils [A/m2]
     oacdcp = ritfc / tfareain
     
     ! Current per TF coil [A]
     tfc_current = ritfc/n_tf
-
-    ! Radius of geometrical centre of winding pack [m]
-    r_wp_centre = 0.5D0 * ( r_wp_inner + r_wp_outer )
 
     ! TF coil width at inner egde of winding pack toroidal direction [m]
     t_tf_at_wp = 2.0D0 * r_wp_inner*sin(theta_coil)
@@ -725,12 +660,12 @@
     awpc = ( thkwp + 2.0D0*tinstf + 2.0D0*tfinsgap )  &
          * ( t_wp_toroidal + 2.0D0*tinstf + 2.0D0*tfinsgap)
 
+    ! Cross-section area of the WP ground insulation [m2]
+    a_ground_ins = (thkwp + 2.0D0*tinstf) * (t_wp_toroidal + 2.0D0*tinstf) - awptf
+
     ! Total cross-sectional area of surrounding case [m2]
     acasetf = (tfareain/n_tf) - awpc
-
-    ! Cross-section area of the WP ground insulation [m2]
-    a_ground_ins = (thkwp + 2.0D0*tinstf) * (t_wp_toroidal + 2.0D0*tinstf) - awptf
-
+    
     if ((awptf <= 0.0D0).or.(awpc <= 0.0D0).or.(acasetf <= 0.0D0)) then
         fdiags(1) = awptf ; fdiags(2) = awpc ; fdiags(3) = acasetf
         call report_error(99)
@@ -741,9 +676,6 @@
         write(*,*) 'acasetf = ',acasetf
         write(*,*) ' '
     end if
-
-    ! Area of rectangular cross-section outboard leg [m2]
-    arealeg = tftort * tfthko
 
     ! Cross-sectional area of surrounding case, outboard leg [m2]
     acasetfo = arealeg - awpc
@@ -1330,12 +1262,8 @@
         strtf1, rbmax, thicndut, acndttf, tfinsgap, &
         acasetf, alstrtf, poisson_steel, poisson_copper, poisson_al, &
         n_tf_graded_layers, i_tf_sup, i_tf_bucking, fcoolcp, eyoung_winding, &
-<<<<<<< HEAD
         eyoung_steel, eyoung_nibron, eyoung_ins, eyoung_al, eyoung_copper, &
         aiwp, cpttf, n_tf, i_tf_plane_stress
-=======
-        eyoung_steel, eyoung_nibron, eyoung_ins, aiwp, cpttf
->>>>>>> 0ca82040
     use pfcoil_variables, only : ipfres, oh_steel_frac, ohhghf, coheof, &
         cohbop, ncls, cptdin
     use constants, only: pi, sig_file, eyoung_copper, eyoung_al
