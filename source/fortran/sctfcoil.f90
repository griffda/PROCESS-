module sctfcoil_module

!! Module containing superconducting TF coil routines
!! author: P J Knight, CCFE, Culham Science Centre
!! author: J Morris, CCFE, Culham Science Centre
!! N/A
!! This module contains routines for calculating the
!! parameters of a superconducting TF coil system for a
!! fusion power plant.
!! PROCESS Superconducting TF Coil Model, J. Morris, CCFE, 1st May 2014
!
! !!!!!!!!!!!!!!!!!!!!!!!!!!!!!!!!!!!!!!!!!!!!!!!

use, intrinsic :: iso_fortran_env, only: dp=>real64
<<<<<<< HEAD
use build_variables, only : r_tf_inboard_mid, hmax, r_tf_outboard_mid, tfcth, & 
                            tfthko, hpfu, hr1, r_cp_top, r_vv_inboard_out,    & 
                            bore, ohcth
use fwbs_variables, only : denstl
use physics_variables, only : rmajor, rminor, bt, i_single_null, itart, kappa
use tfcoil_variables

! PF coil variables are only used for the bucked and wedged 
use pfcoil_variables, only : ipfres, oh_steel_frac, a_oh_turn, ohhghf, coheof, &
                             cohbop, ncls, cptdin
use superconductors
use ode_mod
=======
use resistive_materials, only: resistive_material, volume_fractions, &
    supercon_strand
>>>>>>> cb3f1b10
implicit none

private
public :: outtf, sctfcoil, stresscl, &
tfcind, tfspcall, initialise_cables

! Module variables
!-----------------

real(dp), private :: tf_fit_t
!! Dimensionless winding pack width

real(dp), private :: tf_fit_z
!! Dimensionless winding pack radial thickness

real(dp), private :: tf_fit_y
!! Ratio of peak field with ripple to nominal axisymmetric peak field

real(dp) :: tfc_current
!! Current in each TF coil

real(dp), private :: awpc
!! Total cross-sectional area of winding pack including
!! GW insulation and insertion gap [m2]

real(dp), private :: awptf
!! Total cross-sectional area of winding pack [m2]

real(dp), private :: h_cp_top
!! Vertical distance from the midplane to the top of the tapered section [m]

real(dp), private :: r_tf_inboard_in
!! Radial position of inner edge of TF coil inboard leg [m]

real(dp), private :: r_tf_inboard_out
!! Radial position of plasma-facing edge of TF coil inboard leg [m]

real(dp), private :: r_tf_outboard_in
!! Radial position of plasma-facing edge of TF coil outboard leg [m]

real(dp), private :: r_tf_outboard_out
!! Radial position of outer edge of TF coil inboard leg [m]

real(dp), private :: r_wp_inner
!! Radial position of inner edge and centre of winding pack [m]

real(dp), private :: r_wp_outer
!! Radial position of outer edge and centre of winding pack [m]

real(dp), private :: r_wp_centre
!! Radial position of centre and centre of winding pack [m]

real(dp), private :: vol_ins
!! Total/CP insulator insulator volume [m3]

real(dp), private :: vol_ins_cp
!! CP insulator insulator volume [m3]

real(dp), private :: vol_ins_leg
!! Outboard leg insulator volume [m3]

real(dp), private :: vol_cond
!! Total conductor insulator volume [m3]

real(dp), private :: vol_cond_leg
!! Outboard leg conductor insulator volume [m3]

real(dp), private :: vol_case_cp
!! Volume of the CP outer casing cylinder

real(dp), private :: t_wp_toroidal
!! Toroidal thickness of of winding pack [m]

real(dp), private :: theta_coil
!! Half toroidal angular extent of a single TF coil inboard leg

real(dp), private :: tan_theta_coil
!! Tan half toroidal angular extent of a single TF coil inboard leg

real(dp), private :: t_conductor_radial, t_conductor_toroidal
!! Conductor area radial and toroidal dimension [m]

real(dp), private :: t_cable_radial, t_cable_toroidal
!! Cable area radial and toroidal dimension [m]

real(dp), private :: t_turn_radial, t_turn_toroidal
!! Turn radial and toroidal dimension [m]

type(resistive_material):: copper
type(resistive_material):: hastelloy
type(resistive_material):: solder
type(resistive_material):: jacket
type(resistive_material):: helium
type(volume_fractions):: conductor
type(supercon_strand)::croco_strand

real(dp):: T1, time2, tau2, estotft
! (OBSOLETE, but leave for moment)
! real (kind(1.0D0)) ::croco_quench_factor
! real(dp):: jwdgpro_1, jwdgpro_2,  etamax
contains

! --------------------------------------------------------------------------
subroutine initialise_cables()
    use rebco_variables, only: copper_rrr

    implicit none

    copper%rrr = copper_rrr
    copper%density = 8960.0d0
    hastelloy%density = 8890.0d0
    ! Solder: 60EN ie 60%Sn + 40%Pb solder (approx the same as eutectic 63/37)
    solder%density = 8400.0d0
    jacket%density = 8000.0d0       ! 304 stainless
end subroutine initialise_cables
! --------------------------------------------------------------------------

subroutine sctfcoil(outfile,iprint)

    !! Superconducting TF coil module
    !! author: P J Knight, CCFE, Culham Science Centre
    !! author: J Galambos, FEDC/ORNL
    !! author: R Kemp, CCFE, Culham Science Centre
    !! author: J Morris, CCFE, Culham Science Centre
    !! author: S Kahn, CCFE, Culham Science Centre
    !! This subroutine calculates various parameters for a superconducting
    !! TF coil set. The primary outputs are coil size, shape, stress,
    !! and fields.
    !! It is a variant from the original FEDC/Tokamak systems code.
    !
    ! !!!!!!!!!!!!!!!!!!!!!!!!!!!!!!!!!!!!!!!!!!!!!!!
    use build_variables, only: tfcth, tfthko, r_tf_outboard_mid, r_tf_inboard_mid, &
        hmax
    use tfcoil_variables, only: i_tf_turns_integer, wwp1, estotftgj, tfind, &
        ritfc, thkwp, n_tf, bmaxtfrp, bmaxtf, n_tf_stress_layers, n_rad_per_layer, &
        i_tf_sup, i_tf_shape
    use constants, only: rmu0, pi
    use physics_variables, only: itart

    implicit none

    !  Arguments
    integer, intent(in) :: iprint
    !! switch for writing to output file (1=yes)

    integer, intent(in) :: outfile
    !! output file unit

    !  Local variables
    integer :: peaktfflag

    ! !!!!!!!!!!!!!!!!!!!!!!!!!!!!!!!!!!!!!!!!!!!!!!!

    call tf_coil_geometry

    call tf_current

    ! Conductor section internal geometry
    ! ---
    ! Resitive magnets
    if ( i_tf_sup /= 1 ) then   
        call tf_turn_geom
    
    ! SC using an integer number of turns per WP
    else if ( i_tf_turns_integer == 1 ) then  
        call tf_integer_winding_pack
    
    ! SC using a float numnber of turns per WP
    else   
        call tf_winding_pack
    end if
    ! ---

    call coilshap

    if ( i_tf_sup /= 1 ) call tf_res_heating

    call tf_field_and_force


    ! Calculation of TF coil inductance
    ! ---
    if ( itart == 0 .and. i_tf_shape == 1 ) then 
        call tfcind(tfcth)
    else 
       tfind = ( hmax + tfthko ) * rmu0/pi * log(r_tf_outboard_mid/r_tf_inboard_mid)
    end if 

    ! Total TF coil stored magnetic energy [J]
    estotft = 0.5D0*tfind * ritfc**2

    ! Total TF coil stored magnetic energy [Gigajoule]
    estotftgj = 1.0D-9 * estotft
    ! ---


    ! Calculate TF coil areas and masses
    call tf_coil_area_and_masses

    ! Peak field including ripple
    call peak_tf_with_ripple(n_tf, wwp1, thkwp, r_wp_centre, bmaxtf, bmaxtfrp, peaktfflag)

    ! Do stress calculations (writes the stress output)
    if ( iprint == 1 ) n_rad_per_layer = 500
    call stresscl(n_tf_stress_layers, n_rad_per_layer, iprint, outfile)

    if (iprint == 1) call outtf(outfile, peaktfflag)

end subroutine sctfcoil

! !!!!!!!!!!!!!!!!!!!!!!!!!!!!!!!!!!!!!!!!!!!!!!!!!!!!!!!!!!!!!!!!!!

subroutine tf_coil_geometry()
    !! Subroutine for calculating the TF coil geometry
    !! This includes:
    !!   - Overall geometry of coil (radii and toroidal planes area)
    !!   - Winding Pack NOT included
    use physics_variables, only: rmajor, bt, kappa, itart, rminor
    use build_variables, only: tfcth, tfthko, r_tf_inboard_mid, &
        r_tf_outboard_mid, r_cp_top
    use tfcoil_variables, only: tinstf, tfc_sidewall_is_fraction, tfareain, &
        ritfc, tftort, n_tf, casthi_is_fraction, bmaxtf, arealeg, &
        casthi_fraction, casths_fraction, tfinsgap, rbmax, casthi, casths, i_tf_sup, &
        dztop, tinstf, tftort, tfinsgap
    use constants, only: pi
    implicit none
    

    ! Inner leg geometry
    ! ---
    ! Radial position of inner/outer edge of inboard TF coil leg [m]
    r_tf_inboard_in =  r_tf_inboard_mid - 0.5D0 * tfcth
    r_tf_inboard_out = r_tf_inboard_mid + 0.5D0 * tfcth

    ! Annular area of midplane containing TF coil inboard legs ( WP + casing ) [m2]
    tfareain = pi * (r_tf_inboard_out**2 - r_tf_inboard_in**2)

    ! Vertical distance from the midplane to the top of the tapered section [m]
    if ( itart ==  1 ) h_cp_top = rminor * kappa + dztop 
    ! ---


    ! Outer leg geometry
    ! ---    
    ! Mid-plane inner/out radial position of the TF coil outer leg [m] 
    r_tf_outboard_in =  r_tf_outboard_mid - tfthko * 0.5D0 
    r_tf_outboard_out = r_tf_outboard_mid + tfthko * 0.5D0 

    ! Half toroidal angular extent of a single TF coil inboard leg
    theta_coil = pi/n_tf              ! eq(9)
    tan_theta_coil = tan(theta_coil)

    ! TF coil width in toroidal direction at inboard leg outer edge [m]
    ! *** 
    ! Sliding joints geometry
    if ( itart == 1 .and. i_tf_sup /= 1 ) then 
        tftort = 2.0D0 * r_cp_top * sin(theta_coil) 

    ! Default thickness, initially written for DEMO SC magnets
    else if ( itart == 1 .and. i_tf_sup ==  1 ) then 
        tftort = 2.0D0 * r_tf_inboard_out * sin(theta_coil)
    else 
        tftort = 2.0D0 * r_tf_inboard_out * sin(theta_coil)    
    end if

    ! Area of rectangular cross-section TF outboard leg [m2]
    arealeg = tftort * tfthko
    ! ---

end subroutine tf_coil_geometry

! !!!!!!!!!!!!!!!!!!!!!!!!!!!!!!!!!!!!!!!!!!!!!!!!!!!!!!!!!!!!!!!!!!

subroutine tf_current()
    !! Calculation of the maximum B field and the corresponding TF current
    use tfcoil_variables, only: casthi, ritfc, rbmax, i_tf_sup, casths_fraction, &
        tinstf, tftort, bmaxtf, tfinsgap, tfc_sidewall_is_fraction, casths, &
        casthi_is_fraction, casthi_fraction
    use physics_variables, only: bt, rmajor
    use build_variables, only: tfcth
    implicit none


    ! Plasma-facing wall thickness if fraction option selected [m]
    if (casthi_is_fraction) casthi = casthi_fraction * tfcth

    ! Case thickness of side wall [m]
    if (tfc_sidewall_is_fraction) casths = casths_fraction * tftort  
    
    ! Radial position of peak toroidal field (assuming axisymmetry) [m]
    ! (assumed to be at the outer edge of the winding pack)    
    if ( i_tf_sup == 1 ) then
        rbmax = r_tf_inboard_out - casthi - tinstf - tfinsgap
    else 
        rbmax = r_tf_inboard_out - casthi - tinstf   ! eq(11)
    end if

    ! Calculation of the maximum B field on the magnet [T]
    bmaxtf = bt * rmajor / rbmax  
    
    ! Total current in TF coils [A]
    ! rem SK : ritcf is no longer an input
    ritfc = bmaxtf * rbmax * 5.0D6 

end subroutine tf_current

! !!!!!!!!!!!!!!!!!!!!!!!!!!!!!!!!!!!!!!!!!!!!!!!!!!!!!!!!!!!!!!!!!!

subroutine tf_turn_geom()
    !! Resisitve TF turn geometry, equivalent to winding_pack subroutines
    use tfcoil_variables, only: turnstf, tinstf, thkcas, thkwp, tftort, n_tf, &
        tfareain, ritfc, oacdcp, fcoolcp, cpttf, cdtfleg, casthi, aiwp, acasetf
    use build_variables, only: tfthko
    use constants, only: pi
    implicit none
            
    ! Radial position of inner/outer edge of winding pack [m]
    r_wp_inner = r_tf_inboard_in  + thkcas + tinstf 
    r_wp_outer = r_tf_inboard_out - casthi - tinstf 

    ! Mid-plane Radial thickness of conductor layer [m]
    thkwp = r_wp_outer - r_wp_inner

    ! Number of turns
    ! Set by user (no turn structure by default, i.e. turnstf = 1 ) 
    if ( abs(turnstf) < epsilon(turnstf) ) turnstf = 1.0D0

    ! Total mid-plane cross-sectional area of winding pack, [m2]
    ! including the surrounding ground-wall insulation layer 
    awpc = pi * ( (r_wp_outer + tinstf)**2 - (r_wp_inner - tinstf)**2 ) / n_tf

    ! Exact mid-plane cross-section area of the conductor per TF turn [m2]
    awptf = ( 1.0D0 - fcoolcp ) * ( pi*(r_wp_outer**2 - r_wp_inner**2)/(n_tf*turnstf) - &
                                  2.0D0 * tinstf * thkwp )

    ! Inter turn insulation area per turn [m2]                    
    aiwp = (awpc / turnstf) - awptf / ( 1.0D0 - fcoolcp )  

    ! Total cross-sectional area of surrounding case [m2]
    ! Only valid at mid-plane for resistive itart design
    acasetf = ( tfareain / n_tf ) - awpc 

    ! Current per turn 
    cpttf = ritfc / ( turnstf * n_tf )

    ! Exact current density on the mid-plane conductors  
    oacdcp = ritfc / ( awptf * n_tf * turnstf ) 

    ! Exact current density on TF oubard legs
    cdtfleg = ritfc / ( ( 1.0D0 - fcoolcp ) * &
                        ( tftort - 2.0D0 * turnstf * tinstf) * &
                        ( tfthko - 2.0D0 * tinstf ) ) 


end subroutine tf_turn_geom

! !!!!!!!!!!!!!!!!!!!!!!!!!!!!!!!!!!!!!!!!!!!!!!!!!!!!!!!!!!!!!!!!!!

subroutine tf_winding_pack()
    !! Subroutine for calculating winding pack quantities
    !!   - Overall dimensions of winding pack
    !!   - Turn dimensions
    !!   - Current, field, etc.
    !!   - Turns geometry
    use error_handling, only: fdiags, report_error
    use build_variables, only: tfcth, tfthko
    use tfcoil_variables, only: dhecoil, thicndut, cpttf, aswp, aiwp, tftort, &
        leni, turnstf, tfareain, n_tf, tinstf, leno, acstf, wwp1, &
        vftf, avwp, jwptf, acasetfo, acasetf, wwp2, thwcndut, insulation_area, &
        tftort, aswp, tinstf, turnstf, leno, acasetf, n_tf, jwptf, &
        thwcndut, thicndut, wwp1, &
        dhecoil, tfareain, leni, insulation_area, cpttf, ritfc, thkwp, &
        arealeg, casths, awphec, acndttf, acond, layer_ins, thkcas, &
        conductor_width, oacdcp, tfinsgap, casthi, i_tf_sc_mat
    use global_variables, only: icase
    use constants, only: pi
    implicit none

    ! Local variables
    !----------------
    ! Rounded corner radius
    real(dp) :: rbcndut
    real(dp) :: A
    !----------------


    ! Radial position of inner edge of winding pack [m]
    ! Rem SK : added the insulation thickness/insertion gap
    r_wp_inner = r_tf_inboard_in + thkcas + tinstf + tfinsgap  
        
    ! Radial thickness of winding pack [m]
    thkwp = tfcth - casthi - thkcas - 2.0D0*tinstf - 2.0d0*tfinsgap
    
    ! Radial position of outer edge of winding pack [m]
    r_wp_outer = r_wp_inner + thkwp

    ! Global inboard leg average current in TF coils [A/m2]
    oacdcp = ritfc / tfareain

    ! Current per TF coil [A]
    tfc_current = ritfc/n_tf

    ! Radius of geometrical centre of winding pack [m]
    r_wp_centre = 0.5D0 * ( r_wp_inner + r_wp_outer )

    ! Thickness of winding pack section at R > r_wp_centre [m]
    wwp1 = 2.0D0 * (r_wp_centre*tan_theta_coil - casths - tinstf - tfinsgap)

    ! Thickness of winding pack section at R < r_wp_centre [m]
    wwp2 = 2.0D0 * ( r_wp_inner*tan_theta_coil - casths - tinstf - tfinsgap )

    ! Total cross-sectional area of winding pack [m2]
    awptf = (0.5D0*thkwp)*(wwp1 + wwp2)

    ! Total cross-sectional area of winding pack, [m2]
    ! including the surrounding ground-wall insulation layer
    ! and insertion gap [m2]
    awpc = 0.5D0*thkwp*(wwp2 + 2.0D0*tinstf + 2.0d0*tfinsgap) + &
        (0.5D0*thkwp + 2.0D0*tinstf + 2.0d0*tfinsgap)*(wwp1 + 2.0D0*tinstf+ 2.0d0*tfinsgap)

    ! Total cross-sectional area of surrounding case [m2]
    acasetf = ( tfareain / n_tf ) - awpc   ! eq(14)

    if ((awptf <= 0.0D0).or.(awpc <= 0.0D0).or.(acasetf <= 0.0D0)) then
        fdiags(1) = awptf ; fdiags(2) = awpc ; fdiags(3) = acasetf
        call report_error(99)
        write(*,*) 'Error in routine SCTFCOIL: Winding pack cross-section problem'
        write(*,*) 'awptf = ',awptf, '  awpc = ',awpc, '  acasetf = ',acasetf
        write(*,*) 'KE thkwp, wwp1, wwp2 = ', thkwp, ', ', wwp1, ', ', wwp2
        !negative awptf comes from neg. thkwp
        write(*,*) 'tfcth, casthi, thkcas, tinstf, tfinsgap = ', tfcth, ', ', &
            casthi, ', ', thkcas, ', ', tinstf, ', ', tfinsgap
        write(*,*) ' '
    end if

    ! Cross-sectional area of surrounding case, outboard leg [m2]
    acasetfo = arealeg - awpc

    ! Winding pack current density (forced to be positive) [A/m2]
    jwptf = max(1.0D0, ritfc/(n_tf*awptf))    

    ! Dimension of square conductor [m]
    ! Allow for additional inter-layer insulation MDK 13/11/18
    ! Area of turn including conduit and inter-layer insulation
    A = cpttf / jwptf

    ! Dimension of square cross-section of each turn including inter-turn insulation [m]
    leno = sqrt(cpttf / jwptf)

    ! See derivation in k:\power plant physics and technology\process\hts\hts coil module for process.docx
    conductor_width = (-layer_ins + sqrt(layer_ins**2 + 4.d0*A))/2.d0 - 2.0D0*thicndut

    ! Total number of turns per TF coil (not required to be an integer)
    turnstf = awptf / A

    ! Area of inter-turn insulation: single turn [m2]
    insulation_area = A - conductor_width**2

    ! Area of inter-turn insulation: total [m2]
    aiwp = turnstf * insulation_area

    ! Area of steel structure in winding pack [m2]
    aswp = turnstf*acndttf

    if ( i_tf_sc_mat .ne. 6) then  ! NOT REBCO
        ! Radius of rounded corners of cable space inside conduit [m]
        rbcndut = thwcndut * 0.75D0     

        ! Dimension of square cable space inside conduit [m]
        leni = conductor_width - 2.0D0*thwcndut

        ! Cross-sectional area of cable space per turn
        ! taking account of rounded inside corners [m2]
        acstf = leni**2 - (4.0D0-pi)*rbcndut**2

        if (acstf <= 0.0D0) then
            if (leni < 0.0D0) then
                fdiags(1) = acstf ; fdiags(2) = leni
                call report_error(101)
                write(*,*) 'Warning in routine SCTFCOIL:'
                write(*,*) 'Cable space area, acstf = ',acstf, 'Cable space dimension, leni = ',leni
                write(*,*) ' '
            else
                fdiags(1) = acstf ; fdiags(2) = leni
                call report_error(102)
                write(*,*) 'Warning in routine SCTFCOIL:'
                write(*,*) 'Cable space area, acstf = ',acstf,&
                     'Cable space dimension, leni = ',leni
                write(*,*) 'Reduce the upper limit for thwcndut (TF coil conduitcase thickness, iteration variable 58),'
                write(*,*) 'or remove it from the list of iteration variables.'
                write(*,*) 'Artificially set rounded corner radius to zero'
                write(*,*)
                rbcndut = 0.0D0
                acstf = leni**2
            end if
        end if

        ! Cross-sectional area of conduit jacket per turn [m2]
        acndttf = conductor_width**2 - acstf
        ! Central helium channel down the conductor core [m2]
        awphec = turnstf * ((pi/4.0d0)*dhecoil**2)
        ! Total conductor cross-sectional area, taking account of void area
        ! and central helium channel [m2]
        acond = acstf * turnstf * (1.0D0-vftf) - awphec
        ! Void area in conductor for He, not including central channel [m2]
        avwp = acstf * turnstf * vftf
        
    else if (i_tf_sc_mat == 6 ) then  ! REBCO
        ! Diameter of circular cable space inside conduit [m]
        leni = conductor_width - 2.0D0*thwcndut
        ! Cross-sectional area of conduit jacket per turn [m2]
        acndttf = conductor_width**2 - acstf

    end if  

end subroutine tf_winding_pack

! !!!!!!!!!!!!!!!!!!!!!!!!!!!!!!!!!!!!!!!!!!!!!!!!!!!!!!!!!!!!!!!!!!

subroutine tf_integer_winding_pack()
    !! Subroutine to calculate integer winding pack   
    use error_handling, only: fdiags, report_error
    use build_variables, only: tfcth, tfthko
    use tfcoil_variables, only: dhecoil, thicndut, cpttf, aswp, aiwp, tftort, &
        leni, turnstf, tfareain, casths, n_tf, tinstf, acstf, wwp1, &
        acndttf, vftf, avwp, jwptf, acasetfo, acasetf, thwcndut, &
        insulation_area, avwp, arealeg, acasetf, ritfc, vftf, n_pancake, &
        acstf, jwptf, acasetfo, wwp1, insulation_area, thwcndut, awphec, &
        tinstf, acndttf, acond, oacdcp, n_layer, thkwp, thkcas, tfinsgap, &
        casthi, i_tf_sc_mat
    use constants, only: pi
    use maths_library, only: hybrd
    implicit none
    
    ! Local variables
    !----------------
    ! Radius of rounded corners of cable space inside conduit [m]
    real(dp) :: rbcndut

    ! TF coil width at inner egde of winding pack toroidal direction [m]
    real(dp) :: t_tf_at_wp
    !----------------


    if(i_tf_sc_mat==6)then
        write(*,*)'Integer turns in TF coil not yet available for CROCO model (i_tf_turns_integer == 1)'
        stop
    end if

    ! Total number of turns
    turnstf = n_pancake*n_layer

    ! Radial thickness of winding pack [m]
    thkwp = tfcth - casthi - thkcas - 2.0D0*tinstf - 2.0d0*tfinsgap

    ! Radial position of inner edge of winding pack [m]
    r_wp_inner = r_tf_inboard_in + thkcas + tinstf + tfinsgap

    ! Radial position of outner edge of winding pack [m]
    r_wp_outer = r_wp_inner + thkwp

    ! Global inboard leg average current in TF coils [A/m2]
    oacdcp = ritfc / tfareain
    
    ! Current per TF coil [A]
    tfc_current = ritfc/n_tf

    ! Radius of geometrical centre of winding pack [m]
    r_wp_centre = 0.5D0 * ( r_wp_inner + r_wp_outer )

    ! TF coil width at inner egde of winding pack toroidal direction [m]
    t_tf_at_wp = 2.0D0 * r_wp_inner*sin(theta_coil)

    ! Toroidal thickness of winding pack [m]
    t_wp_toroidal = t_tf_at_wp - casths - 2.0D0*tinstf - 2.0D0*tfinsgap
    wwp1 = t_wp_toroidal

    ! Total cross-sectional area of winding pack [m2]
    awptf = thkwp*t_wp_toroidal

    ! Total cross-sectional area of winding pack,
    ! including the surrounding ground-wall insulation layer
    ! and insertion gap [m2]
    awpc = (thkwp + 2.0D0*tinstf + 2.0D0*tfinsgap)* &
        (t_wp_toroidal + 2.0D0*tinstf + 2.0D0*tfinsgap)

    ! Total cross-sectional area of surrounding case [m2]
    acasetf = (tfareain/n_tf) - awpc

    if ((awptf <= 0.0D0).or.(awpc <= 0.0D0).or.(acasetf <= 0.0D0)) then
        fdiags(1) = awptf ; fdiags(2) = awpc ; fdiags(3) = acasetf
        call report_error(99)
        write(*,*) 'Error in routine SCTFCOIL:'
        write(*,*) 'Winding pack cross-section problem'
        write(*,*) 'awptf = ',awptf
        write(*,*) 'awpc = ',awpc
        write(*,*) 'acasetf = ',acasetf
        write(*,*) ' '
    end if

    ! Area of rectangular cross-section outboard leg [m2]
    arealeg = tftort * tfthko

    ! Cross-sectional area of surrounding case, outboard leg [m2]
    acasetfo = arealeg - awpc

    ! Winding pack current density (forced to be positive) [A/m2]
    jwptf = max(1.0D0, ritfc/(n_tf*awptf))

    ! Radius of rounded corners of cable space inside conduit [m]
    rbcndut = thwcndut * 0.75D0

    ! TODO: leno compatibility with croco

    ! Radial turn dimension [m]
    t_turn_radial = thkwp/n_layer

    if (t_turn_radial <= (2.0D0*thicndut + 2.0D0*thwcndut)) then
        write(*,*) 'Error in routine SCTFCOIL:'
        write(*,*) 'Turn radial dimension too small. No cable space'
        write(*,*) 'Turn radial dimension [m]', t_turn_radial
        write(*,*) '2*thicndut + 2*thwcndut', 2.0D0*thicndut + 2.0D0*thwcndut
        write(*,*) ' '
    end if

    ! Toroidal turn dimension [m]
    t_turn_toroidal = t_wp_toroidal/n_pancake

    if (t_turn_toroidal <= (2.0D0*thicndut + 2.0D0*thwcndut)) then
        write(*,*) 'Error in routine SCTFCOIL:'
        write(*,*) 'Turn toroidal dimension too small. No cable space'
        write(*,*) 'Turn toroidal dimension [m]', t_turn_toroidal
        write(*,*) '2*thicndut + 2*thwcndut', 2.0D0*thicndut + 2.0D0*thwcndut
        write(*,*) ' '
    end if

    ! Current per turn [A/turn]
    cpttf = tfc_current/turnstf

    ! Radial and toroidal dimension of conductor [m]
    t_conductor_radial = t_turn_radial - 2.0D0*thicndut
    t_conductor_toroidal = t_turn_toroidal - 2.0D0*thicndut

    ! Dimension of square cable space inside conduit [m]
    t_cable_radial = t_conductor_radial - 2.0D0*thwcndut
    t_cable_toroidal = t_conductor_toroidal - 2.0D0*thwcndut

    ! Cross-sectional area of cable space per turn
    ! taking account of rounded inside corners [m2]
    acstf = (t_cable_radial*t_cable_toroidal) - (4.0D0-pi)*rbcndut**2

    if (acstf <= 0.0D0) then
        if ((t_cable_radial < 0.0D0).or.(t_cable_toroidal < 0.0D0)) then
            fdiags(1) = acstf; fdiags(2) = t_cable_radial; fdiags(3) = t_cable_toroidal
            call report_error(101)
            write(*,*) 'Warning in routine SCTFCOIL:'
            write(*,*) 'Cable space area, acstf = ',acstf
            write(*,*) 'Cable space radial dimension, t_cable_radial = ', t_cable_radial
            write(*,*) 'Cable space radial dimension, t_cable_toroidal = ', t_cable_toroidal
            write(*,*) ' '
        else
            fdiags(1) = acstf ; fdiags(2) = t_cable_radial
            call report_error(102)
            write(*,*) 'Warning in routine SCTFCOIL:'
            write(*,*) 'Cable space area, acstf = ',acstf, 'Cable space dimension, leni = ',leni
            write(*,*) 'Reduce the upper limit for thwcndut (TF coil conduitcase thickness, iteration variable 58),'
            write(*,*) 'or remove it from the list of iteration variables.'
            write(*,*) 'Artificially set rounded corner radius to zero'
            write(*,*)
            rbcndut = 0.0D0
            acstf = leni**2
        end if
    end if

    ! Cross-sectional area of conduit jacket per turn [m2]
    acndttf = t_conductor_radial*t_conductor_toroidal - acstf

    ! Central helium channel down the conductor core [m2]
    awphec = turnstf * ((pi/4.0d0)*dhecoil**2)

    ! Total conductor cross-sectional area, taking account of void area
    ! and central helium channel [m2]
    acond = acstf * turnstf * (1.0D0-vftf) - awphec

    ! Void area in conductor for He, not including central channel [m2]
    avwp = acstf * turnstf * vftf

    ! Area of inter-turn insulation: single turn [m2]
    insulation_area = t_turn_radial*t_turn_toroidal - acndttf - acstf

    ! Area of inter-turn insulation: total [m2]
    aiwp = turnstf * insulation_area

    ! Area of steel structure in winding pack [m2]
    aswp = turnstf * acndttf

end subroutine tf_integer_winding_pack

! !!!!!!!!!!!!!!!!!!!!!!!!!!!!!!!!!!!!!!!!!!!!!!!!!!!!!!!!!!!!!!!!!!

subroutine tf_res_heating()
    !! Resitive magnet resitive heating calculations
    !! Rem SK : Clamped joined superconductors might have resistive power losses on the joints
    !! Rem SK : Sliding joints might have a region of high resistivity
    use tfcoil_variables, only: rhocp, tlegav, tinstf, th_joint_contact, rhotfleg, &
        voltfleg, vol_cond_cp, turnstf, thkcas, tftort, tfleng, tflegres, tcpav, &
        ritfc, rho_tf_joints, presleg, prescp, pres_joints, n_tf_joints_contact, &
        n_tf_joints, n_tf, i_tf_sup, frholeg, frhocp, fcoolcp, casthi, arealeg, &
        a_cp_cool, fcoolleg
    use build_variables, only: tfthko, tfcth, r_cp_top, hmax
    use physics_variables, only: itart
    use constants, only: pi
    implicit none

    ! Internal variable
    ! ---
    real(dp) :: a_wp_ins_turn
    !! TF ouboard leg insulation area  

    real(dp) :: a_wp_cond_leg
    !! Exact TF ouboard leg conductor area 
    
    real(dp) :: a_joints
    !! Total area of joint contact

    integer ::  n_contact_tot
    !! Total number of contact area (4 joints section per legs)

    integer :: is_leg_cp_temp_same = 0
    ! ---

        
    ! Copper : Copper resistivity degraded by 1/0.92 for the used of GLIDCOP A-15 
    !          Better structural properties at high temperature and radiation damage resilience
    if ( i_tf_sup == 0 ) rhocp = (frhocp/0.92D0) * ( 1.72D0 + 0.0039D0*(tcpav-273.15D0) ) * 1.0D-8

    ! Cryogenic aluminium
    if ( i_tf_sup == 2 ) rhocp = frhocp * ( 2.00016D-14*tcpav**3 - 6.75384D-13*tcpav**2 + 8.89159D-12*tcpav )

    ! Calculations dedicated for configurations with CP
    ! ***
    if ( itart == 1 ) then 

        ! Tricky trick to make the leg / CP tempearture the same
        if ( abs(tlegav + 1.0D0) < epsilon(tlegav) ) then 
            is_leg_cp_temp_same = 1
            tlegav = tcpav
        end if

        ! Leg resistivity (different leg temperature as separate cooling channels) 
        if ( i_tf_sup == 0 ) rhotfleg = (frholeg/0.92D0) * ( 1.72D0 + 0.0039D0*(tlegav-273.15D0) ) * 1.0D-8              
        if ( i_tf_sup == 2 ) rhotfleg =  frholeg * ( 2.00016D-14*tlegav**3 - 6.75384D-13*tlegav**2 + 8.89159D-12*tlegav )

        ! Tricky trick to make the leg / CP tempearture the same
        if ( is_leg_cp_temp_same == 1 ) tlegav = -1.0D0  

        ! Centrepost resisitivity and conductor/insulation volume
        call cpost( r_cp_top-casthi, h_cp_top, r_tf_inboard_out-casthi, hmax+tfthko, & ! Inputs
                    ritfc, rhocp, fcoolcp, r_tf_inboard_in+thkcas, tinstf, casthi,   & ! Inputs
                    n_tf*turnstf,                                                    & ! Inputs
                    a_cp_cool, vol_cond_cp, prescp, vol_ins_cp, vol_case_cp )          ! Outputs


        ! Outer leg cross-section areas
        ! ---
        ! Area taken by one outboard leg's turns insulation [m2]
        a_wp_ins_turn = 2.0D0 * tinstf * ( (tftort/turnstf) + tfthko - 2.0D0*tinstf ) 

        ! Exact TF outboard leg conductor area (per leg) [m2]
        a_wp_cond_leg = ( 1.0D0 - fcoolleg ) * ( arealeg - a_wp_ins_turn * turnstf )  
        ! ---


        ! Outer leg resistive power loss
        ! ---
        ! TF outboard leg's resistance calculation (per leg) [ohm]
        tflegres = rhotfleg * tfleng / a_wp_cond_leg  

        ! TF outer leg resistive power (TOTAL) [W]   
        presleg = tflegres * ritfc**2 / n_tf 
        ! ---


        ! Sliding joints resistive heating
        ! ---
        if ( i_tf_sup /= 1 ) then

            ! Total number of contact area (4 joints section per legs)
            n_contact_tot = 4 * n_tf_joints_contact* n_tf_joints * int(turnstf) * int(n_tf)
            
            ! Total area of joint contact
            a_joints = tfthko * th_joint_contact * dble(n_contact_tot)

            ! joints resistive power losses
            pres_joints = rho_tf_joints * ritfc**2 / a_joints
        else 
            ! Joints resistance to be evaluated for SC
            pres_joints = 0.0D0
        end if
        ! ---


        ! Total volume of one outerleg [m3]
        voltfleg = tfleng * arealeg
            
        ! Outboard leg TF conductor volume [m3]
        vol_cond_leg = tfleng * a_wp_cond_leg 

        ! Total TF conductor volume [m3]
        vol_cond = vol_cond_cp + n_tf * vol_cond_leg

        ! Outboard leg TF insulation layer volume (per leg) [m3]
        vol_ins_leg = tfleng * a_wp_ins_turn * turnstf

        ! Total insulation layer volume [m3]
        vol_ins = vol_ins_cp + n_tf * vol_ins_leg

        ! Total volume of the CP casing [m3]
        vol_case_cp = vol_case_cp + pi*((r_tf_inboard_in + thkcas)**2 - r_tf_inboard_in**2 )

    ! Case of a continuous resistive magnet 
    ! ***
    else          
                        
        ! Conductor / insulation cross-section areas
        ! ---
        ! Rem SK : These quantities assume a square shape of the turn, this is a
        !          crude approximation if the inboard legs are vaulted
            
        ! Area taken by the inter turn ground insulation
        a_wp_ins_turn = 2.0D0 * tinstf * ( (tfcth/turnstf) + tfcth - 2.0D0*tinstf )

        ! Exact TF outboard leg conductor area
        a_wp_cond_leg = ( 1.0D0 - fcoolleg ) * ( arealeg - a_wp_ins_turn * turnstf ) 
        ! ---

        ! TF resistive powers
        prescp = rhocp * ritfc**2 * tfleng / ( a_wp_cond_leg * n_tf ) 
        presleg = 0.0D0

        ! Total TF outer leg conductor volume (not per leg)
        vol_cond = tfleng * a_wp_cond_leg * n_tf 

        ! Total insulation layer volume
        vol_ins = tfleng * a_wp_ins_turn * n_tf * turnstf
                        
    end if

end subroutine tf_res_heating

! !!!!!!!!!!!!!!!!!!!!!!!!!!!!!!!!!!!!!!!!!!!!!!!!!!!!!!!!!!!!!!!!!!

subroutine tf_field_and_force()
    !! Calculate the TF coil field, force and VV quench consideration, and the resistive magnets resistance/volume
    use physics_variables, only: rminor, rmajor, bt, itart
    use build_variables, only: r_tf_outboard_mid, r_vv_inboard_out, &
        r_tf_inboard_mid, r_cp_top
    use tfcoil_variables, only: vforce, n_tf, taucq, sigvvall, cforce, &
        ritfc, bmaxtf, rbmax, i_tf_sup, f_vforce_inboard, vforce_outboard, &
        tinstf, thkwp

    implicit none

    ! Determine quench time (based on IDM: 2MBSE3)
    ! Resistive magnets : calculation of the resistive power losses added
    ! Issue #337: Force on the vessel wall due to TF coil quench

    ! Quench time [s]
    if ( i_tf_sup == 1 ) taucq = (bt * ritfc * rminor * rminor) / (r_vv_inboard_out * sigvvall)
    

    ! In plane forces 
    ! ---
    ! Centering force = net inwards radial force per meters per TF coil [N/m]
    cforce = 0.5D0 * bmaxtf*ritfc/n_tf 


    ! Vertical force per leg [N]
    ! ***
    ! Case of a centrepost (itart == 1) with sliding joints (the CP vertical are separated from the leg ones)
    ! Rem SK : casing/insulation thickness not subtracted as part of the CP is genuinely connected to the legs..
    if ( itart == 1 .and. i_tf_sup /= 1 ) then
        
        ! Tricky trick to avoid dividing by 0 if the TF has no hole in it
        if ( abs(r_wp_inner) < epsilon(r_wp_inner) ) r_wp_inner = 1.0D-9

        vforce = 0.25D0 * (bt * rmajor * ritfc) / (n_tf * thkwp**2) * (       & 
                      2.0D0 * r_wp_outer**2 * log(r_wp_outer / r_wp_inner ) + &
                      2.0D0 * thkwp**2 * log( r_cp_top     / r_wp_inner )   + &
                      3.0D0 * thkwp**2                                      - &
                      2.0D0 * thkwp * r_wp_outer                            + &
                      4.0D0 * thkwp * r_wp_outer *log( r_wp_inner / r_wp_outer ) )

        r_tf_outboard_in = r_tf_outboard_in + tinstf    ! Tricky trick t avoid writting tinstg all the time           
        vforce_outboard = 0.5D0 * (bt * rmajor * ritfc) / (n_tf * thkwp**2) * ( &
                      r_wp_outer**2       * log( r_wp_outer       / r_wp_inner                 ) + &
                      r_tf_outboard_in**2 * log( (r_tf_outboard_in + thkwp) / r_tf_outboard_in ) + &
                      thkwp**2         * log( (r_tf_outboard_in + thkwp) / r_wp_inner          ) - &
                      thkwp            * ( r_wp_outer + r_tf_outboard_in                       ) + &
                      2.0D0 * thkwp * ( r_wp_outer     * log(r_wp_inner / r_wp_outer)            + &
                                           r_tf_outboard_in * log((r_tf_outboard_in + thkwp)     / &
                                           r_tf_outboard_in))) - vforce 
        r_tf_outboard_in = r_tf_outboard_in - tinstf    ! Tricky trick to avoid writting tinstf all the time
        
        ! End of tricky trick
        if ( abs( r_wp_inner - 1.0D-9 ) < epsilon(r_wp_inner) ) r_wp_inner = 0.0D0

    ! Case of TF without joints or with clamped joints total
    ! Rem SK : f_vforce_inboard might be calculated analytically (see M. Kovari comment in #848)
    else 

        ! Inboard leg vertical force (per coil) [N]
        r_tf_outboard_in = r_tf_outboard_in + tinstf ! Tricky trick to avoid writting tinstg all the time    
        
        vforce = 0.5D0 * f_vforce_inboard * (bmaxtf * rbmax * ritfc) / (n_tf * thkwp**2) * ( &
                         r_wp_outer**2       * log( r_wp_outer                 / r_wp_inner       ) + &
                         r_tf_outboard_in**2 * log( (r_tf_outboard_in + thkwp) / r_tf_outboard_in ) + &
                         thkwp**2            * log( (r_tf_outboard_in + thkwp) / r_wp_inner       ) - &
                         thkwp * ( r_wp_outer + r_tf_outboard_in                                  ) + &
                         2.0D0 * thkwp * ( r_wp_outer       * log(r_wp_inner                 / r_wp_outer ) + &
                                           r_tf_outboard_in * log((r_tf_outboard_in + thkwp) / r_tf_outboard_in ) ))      
        
        r_tf_outboard_in = r_tf_outboard_in - tinstf  ! Tricky trick to avoid writting tinstf all the time

        vforce_outboard = vforce * ( ( 1.0D0 / f_vforce_inboard ) - 1.0D0 )  
    end if
    ! ***

end subroutine tf_field_and_force

! !!!!!!!!!!!!!!!!!!!!!!!!!!!!!!!!!!!!!!!!!!!!!!!!!!!!!!!!!!!!!!!!!!

subroutine tf_coil_area_and_masses()
    !! Subroutine to calculate the TF coil areas and masses
    use build_variables, only: hr1, r_tf_outboard_mid, tfcth, r_tf_inboard_mid
    use fwbs_variables, only: denstl
    use tfcoil_variables, only: whtconsh, whttf, whtcas, tficrn, tfcryoarea, &
        tfsao, whtgw, tfocrn, whtconsc, whtconcu, whtcon, whtconin, &
        tfsai, dcopper, vftf, whtconin, tfsai, dcond, dcondins, whtcon, &
        tfleng, dthet, dcase, acndttf, turnstf, n_tf, aiwp, radctf, acasetfo, &
        acasetf, fcutfsu, awphec, acstf, whttflgs, whtcp, whtconal, vol_cond_cp, &
        i_tf_sup, i_tf_sc_mat, dalu
    use constants, only: twopi
    use physics_variables, only: itart
    implicit none

    ! Local Variables
    real(dp) :: cplen, wbtf

    ! Surface areas (for cryo system) [m2]
    ! tfsai, tfsao are retained for the (obsolescent) TF coil nuclear heating calculation
    wbtf = r_tf_inboard_out*sin(theta_coil) - r_tf_inboard_in*tan_theta_coil
    tfocrn = r_tf_inboard_in * tan_theta_coil
    tficrn = tfocrn + wbtf
    tfsai = 4.0D0 * n_tf * tficrn * hr1
    tfsao = 2.0D0 * n_tf * tficrn * (tfleng - 2.0D0*hr1)

    ! Total surface area of two toroidal shells covering the TF coils [m2]
    ! (inside and outside surfaces)
    ! = 2 * centroid coil length * 2 pi R, where R is average of i/b and o/b centres
    ! (This will possibly be used to replace 2*tfsai in the calculation of qss
    ! in subroutine cryo - not done at present.)
    tfcryoarea = 2.0D0 * tfleng * twopi*0.5D0*(r_tf_inboard_mid+r_tf_outboard_mid)

    ! Superconductor coil design specific calculation
    ! ---
    if ( i_tf_sup == 1 ) then

        ! Mass of case [kg]
        ! ***
        ! The length of the vertical section is that of the first (inboard) segment
        cplen = 2.0D0*(radctf(1) + 0.5D0*tfcth) * dthet(1)
        
        ! The 2.2 factor is used as a scaling factor to fit
        ! to the ITER-FDR value of 450 tonnes; see CCFE note T&M/PKNIGHT/PROCESS/026
        whtcas = 2.2D0 * dcase * (cplen * acasetf + (tfleng-cplen) * acasetfo)
        ! ***
        
        ! Mass of ground-wall insulation [kg]
        ! (assumed to be same density/material as conduit insulation)
        whtgw = tfleng * (awpc-awptf) * dcondins

        ! Masses of conductor constituents
        !---------------------------------    

        ! Superconductor mass [kg]
        ! Includes space allowance for central helium channel, area awphec
        whtconsc = (tfleng * turnstf * acstf*(1.0D0-vftf) * (1.0D0-fcutfsu) - tfleng*awphec) &
        *dcond(i_tf_sc_mat)

        ! Copper mass [kg]
        whtconcu = (tfleng * turnstf * acstf*(1.0D0-vftf) * fcutfsu - tfleng*awphec) * dcopper

        ! Steel conduit (sheath) mass [kg]
        whtconsh = tfleng * turnstf * acndttf * denstl

        ! Conduit insulation mass [kg]
        ! (aiwp already contains turnstf)
        whtconin = tfleng * aiwp * dcondins

        ! Total conductor mass [kg]
        whtcon = whtconsc + whtconcu + whtconsh + whtconin
        !---------------------------------
    
        ! Total TF coil mass [kg] (all coils)
        whttf = (whtcas + whtcon + whtgw) * n_tf

    ! Resitivive magnets weights
    ! ---
    ! Rem SK : No casing for the outboard leg is considered for now !
    else 
        
        ! Copper magnets casing/conductor weights per coil [kg]
        if ( i_tf_sup == 0 ) then 

            whtcas = denstl * vol_case_cp / n_tf  ! Per TF leg, no casing for outer leg
            whtconcu = dcopper * vol_cond / n_tf
            whtconal = 0.0D0         

            ! Outer legs/CP weights
            if ( itart == 1 ) then
                whttflgs = n_tf * ( dcopper * vol_cond_leg + dcondins * vol_ins_leg ) 
                whtcp =  dcopper * vol_cond_cp + dcondins * vol_ins_cp + vol_case_cp * denstl 
            end if

        ! Cryo-aluminium conductor weights
        ! Casing made of re-inforced aluminium alloy
        else  
            whtcas = dalu * vol_case_cp / n_tf
            whtconcu = 0.0D0            
            whtconal = dalu * vol_cond / n_tf

            ! Outer legs/CP weights
            if ( itart == 1 ) then
                whttflgs = n_tf * ( dalu * vol_cond_leg + dcondins * vol_ins_leg ) 
                whtcp =  dalu * vol_cond_cp + dcondins * vol_ins_cp + vol_case_cp * dalu 
            end if
        end if
            
        ! Ground wall insulation layer weight
        whtgw = dcondins * vol_ins / n_tf

        ! Total weight
        whttf = (whtcas + whtconcu + whtconal + whtgw) * n_tf

    end if 
    ! ---

end subroutine tf_coil_area_and_masses

! !!!!!!!!!!!!!!!!!!!!!!!!!!!!!!!!!!!!!!!!!!!!!!!!!!!!!!!!!!!!!!!!!!

subroutine peak_tf_with_ripple(n_tf,wwp1,thkwp,tfin,bmaxtf,bmaxtfrp,flag)

    !! Peak toroidal field on the conductor
    !! author: P J Knight, CCFE, Culham Science Centre
    !! tfno : input real : number of TF coils
    !! wwp1 : input real : width of plasma-facing face of winding pack (m)
    !! thkwp : input real : radial thickness of winding pack (m)
    !! tfin : input real : major radius of centre of winding pack (m)
    !! bmaxtf : input real : nominal (axisymmetric) peak toroidal field (T)
    !! bmaxtfrp : output real : peak toroidal field including ripple (T)
    !! flag : output integer : flag warning of applicability problems
    !! This subroutine calculates the peak toroidal field at the
    !! outboard edge of the inboard TF coil winding pack, including
    !! the effects of ripple.
    !! <P>For 16, 18 or 20 coils, the calculation uses fitting formulae
    !! derived by M. Kovari using MAGINT calculations on coil sets based
    !! on a DEMO1 case.
    !! <P>For other numbers of coils, the original estimate using a 9%
    !! increase due to ripple from the axisymmetric calculation is used.
    !! M. Kovari, Toroidal Field Coils - Maximum Field and Ripple -
    !! Parametric Calculation, July 2014
    !
    ! !!!!!!!!!!!!!!!!!!!!!!!!!!!!!!!!!!!!!!!!!!!!!!!

    use constants, only: pi
    implicit none

    !  Arguments

    real(dp), intent(in) :: n_tf,wwp1,thkwp,tfin,bmaxtf
    real(dp), intent(out) :: bmaxtfrp
    integer, intent(out) :: flag

    !  Local variables

    real(dp) :: wmax
    real(dp), dimension(4) :: a

    ! !!!!!!!!!!!!!!!!!!!!!!!!!!!!!!!!!!!!!!!!!!!!!!!

    flag = 0

    !  Set fitting coefficients for different numbers of TF coils

    select case (nint(n_tf))

    case (16)
        a(1) =  0.28101D0
        a(2) =  1.8481D0
        a(3) = -0.88159D0
        a(4) =  0.93834D0

    case (18)
        a(1) =  0.29153D0
        a(2) =  1.81600D0
        a(3) = -0.84178D0
        a(4) =  0.90426D0

    case (20)
        a(1) =  0.29853D0
        a(2) =  1.82130D0
        a(3) = -0.85031D0
        a(4) =  0.89808D0

    case default

        !  Original calculation - no fits were performed
        bmaxtfrp = 1.09D0 * bmaxtf
        return

    end select

    !  Maximum winding pack width before adjacent packs touch
    !  (ignoring the external case and ground wall thicknesses)

    wmax = (2.0D0 * tfin + thkwp) * tan(pi/n_tf)

    !  Dimensionless winding pack width

    tf_fit_t = wwp1/wmax
    if ((tf_fit_t < 0.3D0).or.(tf_fit_t > 1.1D0)) then
        !write(*,*) 'PEAK_TF_WITH_RIPPLE: fitting problem; t = ',t
        flag = 1
    end if

    !  Dimensionless winding pack radial thickness

    tf_fit_z = thkwp/wmax
    if ((tf_fit_z < 0.26D0).or.(tf_fit_z > 0.7D0)) then
        !write(*,*) 'PEAK_TF_WITH_RIPPLE: fitting problem; z = ',z
        flag = 2
    end if

    !  Ratio of peak field with ripple to nominal axisymmetric peak field

    tf_fit_y = a(1) + a(2)*exp(-tf_fit_t) + a(3)*tf_fit_z + a(4)*tf_fit_z*tf_fit_t

    bmaxtfrp = tf_fit_y * bmaxtf

end subroutine peak_tf_with_ripple

! !!!!!!!!!!!!!!!!!!!!!!!!!!!!!!!!!!!!!!!!!!!!!!!!!!!!!!!!!!!!!!!!!!

subroutine stresscl( n_tf_layer, n_radial_array, iprint, outfile )

    !! TF coil stress routine
    !! author: P J Knight, CCFE, Culham Science Centre
    !! author: J Morris, CCFE, Culham Science Centre
    !! author: S Kahn, CCFE, Culham Science Centre
    !! author: J Galambos, FEDC/ORNL
    !! This subroutine sets up the stress calculations for the
    !! TF coil set.
    !! PROCESS Superconducting TF Coil Model, J. Morris, CCFE, 1st May 2014
    !
    ! !!!!!!!!!!!!!!!!!!!!!!!!!!!!!!!!!!!!!!!!!!!!!!!
    use build_variables, only: tfcth, r_tf_inboard_mid
    use tfcoil_variables, only: eyzwp, casestr, windstrain, turnstf, &
        thkwp, i_tf_tresca, acstf, vforce, &
        ritfc, jwptf, strtf1, strtf2, &
        thwcndut, insstrain, strtf2, vforce, tinstf, &
        acstf, jwptf, jeff, insstrain, &
        strtf1, rbmax, thicndut, acndttf, tfinsgap, &
        acasetf, alstrtf, poisson_steel, poisson_copper, poisson_al, &
        n_tf_graded_layers, i_tf_sup, i_tf_bucking, fcoolcp, eyoung_winding, &
        eyoung_steel, eyoung_reinforced_al, eyoung_ins, eyoung_al, eyoung_copper, &
        aiwp, cpttf
    use constants, only: pi, sig_file
    use error_handling, only: report_error
    implicit none

    !  Arguments

    ! Inputs
    ! ------
    integer, intent(in) :: iprint
    !! Print option (if 1, output quantities calculated)
    
    integer, intent(in) :: outfile
    !! output file unit

    integer, intent(in) :: n_radial_array
    !! Size of the arrays per layers storing the radial dependent 
    !! stress quantities (stresses, strain displacement etc..)
    
    integer, intent(in) :: n_tf_layer
    !! Number of layers considered for the inboard TF stress calculations
    ! ------


    ! Internal parameters
    ! ---
    real(dp), dimension(n_tf_layer*n_radial_array) :: radial_array
    !! Array refining the radii of the stress calculations arrays
    
    real(dp), dimension(n_tf_layer*n_radial_array) :: sig_tf_r
    !! TF Inboard leg radial stress r distribution at mid-plane [Pa]
    
    real(dp), dimension(n_tf_layer*n_radial_array) :: sig_tf_t
    !! TF Inboard leg tangential stress r distribution at mid-plane [Pa]
    
    real(dp), dimension(n_tf_layer*n_radial_array) :: sig_tf_z
    !! TF Inboard leg vertical tensile stress at mid-plane [Pa]
    
    real(dp), dimension(n_tf_layer*n_radial_array) :: deflect
    !! TF coil radial deflection (displacement) radial distribution [m]
    
    real(dp), dimension(n_tf_layer*n_radial_array) :: sig_tf_vmises
    !! TF Inboard leg Von-Mises stress r distribution at mid-plane [Pa]
        
    real(dp), dimension(n_tf_layer*n_radial_array) :: sig_tf_tresca 
    !! TF Inboard leg TRESCA stress r distribution at mid-plane [Pa]
    
    real(dp), dimension(n_tf_layer*n_radial_array) :: s_tresca_cond_cea
    !! Conduit Tresca stress with CEA adjustment factors [Pa]
    
    real(dp), dimension(n_tf_layer) :: sig_tf_r_max
    !! Radial stress of the point of maximum TRESCA stress (for each layers) [Pa]
    
    real(dp), dimension(n_tf_layer) :: sig_tf_t_max 
    !! Toroidal stress of the point of maximum TRESCA stress (for each layers) [Pa]
    
    real(dp), dimension(n_tf_layer) :: sig_tf_z_max
    !! Vertical stress of the point of maximum TRESCA stress (for each layers) [Pa]
    !! Rem : Currently constant but will be r dependent in the future
    
    real(dp), dimension(n_tf_layer) :: sig_tf_vmises_max 
    !! Von-Mises stress of the point of maximum TRESCA stress (for each layers) [Pa]
    
    real(dp), dimension(n_tf_layer) :: sig_tf_tresca_max
    !! Maximum TRESCA stress (for each layers) [Pa]
    !! If the CEA correction is addopted, the CEA corrected value is used
    
    real(dp), dimension(n_tf_layer*n_radial_array) :: strain_tf_r
    !! Radial normal strain radial distribution
    
    real(dp), dimension(n_tf_layer*n_radial_array) :: strain_tf_t
    !! Toroidal normal strain radial distribution
     
    real(dp) :: strain_tf_z
    !! Vertical normal strain (constant as layer assumed to be bonded)
    
    real(dp), dimension(n_tf_layer+1) :: radtf
    !! Radii used to define the layers used in the stress models [m]
    !! Layers are labelled from inboard to outbard
    
    real(dp), dimension(n_tf_layer) :: eyoung
    !! Young modulae (one per layer) used in the stress models [Pa]
    
    real(dp), dimension(n_tf_layer) :: poisson
    !! Poisson's ratio (one per layer) used in the stress models
    
    real(dp), dimension(n_tf_layer) :: jeff
    !! Effective current density [A/m2]
  
    integer :: ii, jj
    !! do loop indexes

    integer :: ii_max
    !! Index of the maximum TRESCA stress

    real(dp) :: sig_max
    !! Working float to find maximum TRESCA stress index

    real(dp) :: seff, tcbs, t_ins_eff

    real(dp) :: fac
    !! TF steel conduit stress unsmearing factor

    real(dp) :: a_oh
    !! CS vertical cross-section area [m2]

    real(dp) :: curr_oh_max
    !! Maximum CS current (absolute value) [A]

    real(dp) :: n_oh_turns
    !! Number of CS turn (float ...)

    real(dp) :: a_oh_turn
    !! CS turn vertica cross section area [m]

    real(dp) :: l_cond_oh
    !! Central Solenoid (OH) conduit thickness assuming square conduit [m]
    !! Used only to get effective radial stress in bucked and wedged
    
    real(dp) :: l_turn_oh
    !! Central Solenoid (OH) turn dimension [m]

    real(dp) :: fac_oh
    !! Central Solenoid (OH) steel conduit stress unsmearing factor

    real(dp) :: sig_z_fac
    !! Vertical stress correction factor for inter turn structure

    real(dp) :: svmxz
    !! Von-mises stress in steel setting the radial stress to 0

    real(dp) :: svmyz
    !! Von-mises stress in stell setting the toroidal stress to 0

    real(dp) :: dr_wp_layer
    !! Size of WP layer with homogeneous smeared property 
    ! ---
    ! !!!!!!!!!!!!!!!!!!!!!!!!!!!!!!!!!!!!!!!!!!!!!!!

    ! Stress model not valid the TF does not contain any hole
    ! Rem SK : Can be easily ameneded playing around the boundary conditions
    if ( abs(r_tf_inboard_in) < epsilon(r_tf_inboard_in) ) then
        call report_error(245)
        strtf1 = 0.0D0
        strtf2 = 0.0D0
        return
    end if


    seff = sqrt(cpttf/jwptf)
    if (acstf >= 0.0D0) then
        tcbs = sqrt(acstf)
    else
        tcbs = 0.0D0
    end if



    ! LAYER ELASTIC PROPERTIES
    ! ------------------------
    ! CS properties (bucked and wedged)
    ! ---
    if ( i_tf_bucking >= 2 ) then

        ! Calculation performed at CS flux swing (no current on CS)
        jeff(1) = 0.0D0

        ! Inner radius of the CS
        radtf(1) = bore

        ! Superconducting CS
        if ( ipfres == 0 ) then

            ! Effective young modulus assuming the parallel case
            ! Rem the oh_steel_fraction is potentially a volumic one ... To be checked 
            eyoung(1) = oh_steel_frac * eyoung_steel + (1.0D0 - oh_steel_frac) * eyoung_winding
            poisson(1) = poisson_steel

        ! resistive CS (assumed to copper)
        else
            ! Here is a rough approximation
            eyoung(1) = eyoung_copper
            poisson(1) = poisson_copper
        end if
    end if
    ! ---


    ! CS-TF interlayer properties
    ! ---
    if ( i_tf_bucking == 3 ) then

        ! No current in this layer
        jeff(2) = 0.0D0

        ! Outer radius of the CS
        radtf(2) = bore + ohcth

        ! Assumed to be Kapton for the moment
        ! Ref : https://www.dupont.com/content/dam/dupont/products-and-services/membranes-and-films/polyimde-films/documents/DEC-Kapton-summary-of-properties.pdf
        eyoung(2) = 2.5D9
        poisson(2) = 0.34D0  ! Default value for young modulus
    end if 
    ! ---

    
    ! bucking cylinder/casing properties
    ! ---
    if ( i_tf_bucking >= 1 ) then
        
        ! No current in bucking cylinder/casing
        jeff(i_tf_bucking) = 0.0D0

        ! Steel bucking cylinder (copper and SC design)
        if ( i_tf_sup /= 2 ) then 
            eyoung(i_tf_bucking) = eyoung_steel
            poisson(i_tf_bucking) = poisson_steel
        
        ! Re-inforced aluminium 
        else 
            eyoung(i_tf_bucking) = eyoung_reinforced_al
            poisson(i_tf_bucking) = poisson_al
        end if
        
        ! Innernost TF casing radius
        radtf(i_tf_bucking) = r_tf_inboard_in
    end if
    !---

 
    ! (Super)conductor layer properties
    ! ---
    ! Rem : They are only unique for isotropic materials, hence
    !       the underlying assumption of our models is the anisotropy
    !       of the material. A good assumption for resistive magnets
    !       but a doggy one for SC

    ! Thickness of a homognenous WP stress property layer
    dr_wp_layer = thkwp / dble(n_tf_graded_layers)

    ! WP effective insulation thickness (SC only)
    ! include groundwall insulation + insertion gap in thicndut
    ! inertion gap is tfinsgap on 4 sides
    if ( i_tf_sup == 1 ) t_ins_eff = thicndut + ((tfinsgap+tinstf)/turnstf)

    ! Loop on layers
    do ii = 1, n_tf_graded_layers
        
        ! Homogeneous current in (super)conductor
        jeff(i_tf_bucking + ii) = ritfc / (pi * (r_wp_outer**2 - r_wp_inner**2))

        ! Same thickness for all WP layers in stress calculation
        radtf(i_tf_bucking + ii) = r_wp_inner + dble(ii-1)*dr_wp_layer

        ! Copper magent
        if ( i_tf_sup == 0 ) then
            eyoung(i_tf_bucking + ii) = eyoung_copper
            poisson(i_tf_bucking + ii) = poisson_copper
            
        ! SC magnets smeared properties
        else if ( i_tf_sup == 1 ) then
            eyoung(i_tf_bucking  + ii) = eyngeff( eyoung_steel, eyoung_ins, &
                                                 t_ins_eff, thwcndut, tcbs )
            poisson(i_tf_bucking + ii) = poisson_steel
        
        ! Cryogenic aluminium properties
        else 
            eyoung(i_tf_bucking  + ii) = eyoung_al
            poisson(i_tf_bucking + ii) = poisson_al
        end if 
    end do

    ! last layer radius
    radtf(n_tf_layer + 1) = r_wp_outer
    ! ---  
    ! ------------------------



    ! RADIAL STRESS SUBROUTINES CALL 
    ! ------------------------------
    ! Stress model not valid the TF does not contain any hole
    ! Current action : trigger and error and add a little hole
    !                  to allow stress calculations 
    ! Rem SK : Can be easily ameneded playing around the boundary conditions
    if ( abs(radtf(1)) < epsilon(radtf(1)) ) then
        call report_error(245)
        radtf(1) = 1.0D-9
    end if
    ! ---


    ! Superconductor magnet stress/strain calculation
    ! ---
    if ( i_tf_sup == 1 ) then 

        ! Plane stress calculation (SC) [Pa]
        call plane_stress( poisson, radtf, eyoung, jeff, & ! Inputs
                           n_tf_layer, n_radial_array,   & ! Inputs
                           sig_tf_r, sig_tf_t, deflect, radial_array ) ! Outputs
    
        ! Vertical stress [Pa]  
        sig_tf_z = vforce / (acasetf + acndttf*turnstf) ! Array equation

        ! Case strain
        casestr = sig_tf_z(1) / eyoung_steel

        ! Young's modulus in vertical direction on WP
        eyzwp = eyngzwp(eyoung_steel,eyoung_ins,eyoung_winding,t_ins_eff,thwcndut,tcbs)
    
        ! Strain in vertical direction on WP
        windstrain = sig_tf_z(1) / eyzwp
    
        ! Radial strain in insulator
        insstrain = sig_tf_r(n_radial_array) / eyoung_ins * &
                    edoeeff(eyoung_steel, eyoung_ins, t_ins_eff, thwcndut, tcbs)
    end if 
    ! ---


    ! Resisitve magnet stress/strain calculations
    ! ---
    if ( i_tf_sup /= 1 ) then
        ! Generalized plane strain calculation [Pa]
        call generalized_plane_strain( poisson, radtf, eyoung, jeff, vforce,     & ! Inputs
                                       n_tf_layer, n_radial_array, i_tf_bucking, & ! Inputs
                                       radial_array, sig_tf_r, sig_tf_t, sig_tf_z,    & ! Outputs
                                       strain_tf_r, strain_tf_t, strain_tf_z, deflect ) ! Outputs
    end if
    ! ---
    ! ------------------------------



    ! STRESS DISTRIBUTIONS CORRECTIONS
    ! --------------------------------
    ! SC central solenoid coil stress unsmeating (bucked and wedged only)
    ! --- 
    if ( i_tf_bucking >= 2 .and. ipfres == 0 ) then

        ! Getting the turn dimention from scratch 
        ! as the TF is called before CS in caller.f90
        !-!

        ! CS area [m2]
        a_oh = 2.0D0 * hmax * ohhghf * ohcth

        ! Maximum current in Central Solenoid, at either BOP or EOF [MA-turns]
        ! Absolute value
        curr_oh_max = 1.0D-6*max(coheof,cohbop)*a_oh

        !  Number of turns
        n_oh_turns = 1.0D6 * curr_oh_max / cptdin(sum(ncls))

        ! CS Turn vertical cross-sectionnal area    
        a_oh_turn = a_oh / n_oh_turns

        ! Central Solenoid (OH) turn dimension [m]
        l_turn_oh = sqrt( a_oh_turn )

        ! OH/CS conduit thickness calculated assuming square conduit [m]  
        ! The insulation layer is set to 0 in the calculation
        ! Used only to get effective radial stress
        l_cond_oh = 0.5D0*(l_turn_oh - 2.0D0*layer_ins - &
                        sqrt( (2.0D0*layer_ins - l_turn_oh)**2 - &
                            oh_steel_frac * l_turn_oh**2) )
        !-!

        ! Central Solenoid (OH) steel conduit stress unsmearing factor
        fac_oh = 0.5D0 * l_turn_oh / l_cond_oh 

        do ii = 1, n_radial_array

            ! CS (OH) superconducting case stress unsmearing
            sig_tf_r(ii) = sig_tf_r(ii) * fac_oh
            sig_tf_t(ii) = sig_tf_t(ii) / oh_steel_frac
        end do
    end if
    ! ---


    ! No TF vertical forces on CS and CS-TF layer (bucked and wedged only)
    ! ---
    if ( i_tf_bucking >= 2 ) then
        do ii = 1, (i_tf_bucking-1)*n_radial_array
            sig_tf_z(ii) = 0.0D0
        end do
    end if
    ! ---


    ! SC Toroidal coil unsmearing
    ! ---
    if ( i_tf_sup == 1 ) then

        ! WP conduit stress unsmearing factor
        fac = eyoung_steel*eyoung_ins*seff / &
              (eyoung_ins*(seff-2.0D0*t_ins_eff) + 2.0D0*t_ins_eff*eyoung_steel)


        ! GRADED MODIF : add another do loop to allow the graded properties
        !                to be taken into account
        do ii = i_tf_bucking * n_radial_array + 1, n_tf_layer*n_radial_array  
            ! GRADED MODIF: eyoung of the given layer to be used 
            sig_tf_r(ii) = sig_tf_r(ii)/eyoung(i_tf_bucking+1) * fac
            sig_tf_t(ii) = sig_tf_t(ii)/eyoung(i_tf_bucking+1) * fac
        end do

    end if
    ! ---


    ! Resisve TF coil vertical forces correction (for cooling pipes) 
    ! ---
    if ( i_tf_sup /= 1 ) then

        ! Copper coil correction factor 
        if ( i_tf_sup == 0 ) then
            sig_z_fac = 1.0D0 / ( 1 - fcoolcp ) 
        
        ! Cryo-aluminium correction factor
        else if (i_tf_sup == 2 ) then
            sig_z_fac = eyoung_al / ( awptf * eyoung_al + aiwp * eyoung_ins ) &
                                  * ( awpc / turnstf ) 
        end if
        
        ! Applying vertical stress correction factor
        do ii = i_tf_bucking*n_radial_array + 1, n_tf_layer*n_radial_array
            sig_tf_z(ii) = sig_z_fac * sig_tf_z(ii)
        end do
    end if
    ! ---



    ! TRESCA/VM stress calculations
    ! -----------------------------
    ! Array equation
    sig_tf_tresca = max( abs(sig_tf_r - sig_tf_t), &
                         abs(sig_tf_r - sig_tf_z), &
                         abs(sig_tf_z - sig_tf_t) )

    ! Array equation
    if ( iprint == 1 ) then
        sig_tf_vmises = sqrt( 0.5D0*(  (sig_tf_r - sig_tf_t)**2  &
                                     + (sig_tf_r - sig_tf_z)**2  &
                                     + (sig_tf_z - sig_tf_t)**2 ) )
    end if

    ! Array equation
    s_tresca_cond_cea = sig_tf_tresca


    ! SC condcuting layer stress distribution corrections
    ! ---
    if ( i_tf_sup == 1 ) then

        ! GRADED MODIF : add another do loop to allow the graded properties
        !                to be taken into account
        do ii = i_tf_bucking * n_radial_array + 1, n_tf_layer*n_radial_array
       
            ! Addaped Von-mises stress calculation to WP strucure [Pa]
            if ( iprint == 1 ) then
                svmxz = sigvm( 0.0D0, sig_tf_t(ii), sig_tf_z(ii), 0.0D0,0.0D0,0.0D0)
                svmyz = sigvm( sig_tf_r(ii), 0.0D0, sig_tf_z(ii), 0.0D0,0.0D0,0.0D0)
                sig_tf_vmises(ii) = max(svmxz, svmyz)
            end if

            ! TRESCA stress using CEA calculation [Pa]
            s_tresca_cond_cea(ii) = 1.02D0*abs(sig_tf_r(ii)) + 1.6D0*sig_tf_z(ii)
        end do
    end if
    ! ---
    ! -----------------------------



    ! Output formating : Maximum TRESCA per layers
    ! ----------------
    do ii = 1, n_tf_layer
        sig_max = 0.0D0
        ii_max = 0

        do jj = (ii-1)*n_radial_array + 1, ii*n_radial_array

            ! CEA out of plane approximation
            if ( i_tf_tresca == 1 .and. i_tf_sup == 1 .and. ii >= i_tf_bucking + 1 ) then
                if ( sig_max < s_tresca_cond_cea(jj) ) then
                    sig_max = s_tresca_cond_cea(jj)
                    ii_max = jj
                end if

            ! Conventionnal TRESCA
            else 
                if ( sig_max < sig_tf_tresca(jj) ) then
                    sig_max = sig_tf_tresca(jj)
                    ii_max = jj
                end if
            end if
        end do

        ! OUT.DAT output
        if ( iprint == 1 ) then
            sig_tf_r_max(ii) = sig_tf_r(ii_max)
            sig_tf_t_max(ii) = sig_tf_t(ii_max)
            sig_tf_z_max(ii) = sig_tf_z(ii_max)
            sig_tf_vmises_max(ii) = sig_tf_vmises(ii_max)
        end if

        ! Maximum TRESCA (or CEA OOP correction)
        if ( i_tf_tresca == 1 .and. i_tf_sup == 1 .and. ii >= i_tf_bucking + 1 ) then
            sig_tf_tresca_max(ii) = s_tresca_cond_cea(ii_max)
        else
            sig_tf_tresca_max(ii) = sig_tf_tresca(ii_max)
        end if
    end do

    ! Constrains equation TRESCA stress values
    strtf2 = sig_tf_tresca_max(i_tf_bucking + 1) ! Maximum assumed in the first graded layer
    if ( i_tf_bucking >= 1 ) strtf1 = sig_tf_tresca_max(i_tf_bucking)
    if ( i_tf_bucking >= 2 ) strtf0 = sig_tf_tresca_max(1)
    ! ----------------

    if ( iprint == 1 ) call out_stress

    contains
    subroutine out_stress
        !! Subroutine showing the writing the TF midplane stress analysis
        !! in the output file and the stress distribution in the SIG_TF.DAT
        !! file used to plot stress distributions
        !! Author : S. Kahn

        use process_output, only: osubhd, ocmmnt, ovarre
        implicit none
        
        ! Stress output section
        call osubhd(outfile,'TF Coil Stresses (CCFE model) :')
        
        if ( i_tf_sup == 1 ) then
            call ocmmnt(outfile, 'Plane stress model with smeared properties')
        else 
            call ocmmnt(outfile, 'Generalized plane strain model')
        end if

        call ovarre(outfile, 'Allowable Tresca stress limit (Pa)','(alstrtf)',alstrtf)
        if ( i_tf_tresca == 1  .and. i_tf_sup == 1) then
            call ocmmnt(outfile, 'WP conduit TRESCA stress corrected using CEA formula (i_tf_tresca = 1)')
        end if

        ! OUT.DAT data on maximum TRESCA stress values
        call ocmmnt(outfile, 'Stresses of the point of maximum TRESCA stress per layer')
        call ocmmnt(outfile, 'Please use utility/plot_TF_stress.py for radial plots plots summary')
        write(outfile,'(t2, "Layers", t26, *(i11) )') 1, 2
        write(outfile,'(t2, "Radial"    ," stress", t20, "(MPa)",t26, *(F11.3,3x))') sig_tf_r_max*1.0D-6
        write(outfile,'(t2, "toroidal"  ," stress", t20, "(MPa)",t26, *(F11.3,3x))') sig_tf_t_max*1.0D-6
        write(outfile,'(t2, "Vertical"  ," stress", t20, "(MPa)",t26, *(F11.3,3x))') sig_tf_z_max*1.0D-6
        write(outfile,'(t2, "Von-Mises" ," stress", t20, "(MPa)",t26, *(F11.3,3x))') sig_tf_vmises_max*1.0D-6
        if ( i_tf_tresca == 1 .and. i_tf_sup == 1 ) then
            write(outfile,'(t2, "CEA TRESCA"    ," stress", t20, "(MPa)",t26, *(F11.3,3x))') sig_tf_tresca_max*1.0D-6
        else 
            write(outfile,'(t2, "TRESCA"    ," stress", t20, "(MPa)",t26, *(F11.3,3x))') sig_tf_tresca_max*1.0D-6
        end if

        ! SIG_TF.DAT storage  
        write(sig_file,'(t2, "Points per layers"                 ,t26, *(I11,3x))') n_radial_array          
        write(sig_file,*) 
        write(sig_file,'(t2, "radius"              , t20, "(m)"  ,t26, *(F11.3,3x))') radial_array
        write(sig_file,'(t2, "Radial"    ," stress", t20, "(MPa)",t26, *(F11.3,3x))') sig_tf_r*1.0D-6
        write(sig_file,'(t2, "toroidal"  ," stress", t20, "(MPa)",t26, *(F11.3,3x))') sig_tf_t*1.0D-6
        write(sig_file,'(t2, "Vertical"  ," stress", t20, "(MPa)",t26, *(F11.3,3x))') sig_tf_z*1.0D-6
        write(sig_file,'(t2, "Von-Mises" ," stress", t20, "(MPa)",t26, *(F11.3,3x))') sig_tf_vmises*1.0D-6
        write(sig_file,'(t2, "TRESCA"    ," stress", t20, "(MPa)",t26, *(F11.3,3x))') sig_tf_tresca*1.0D-6
        if ( i_tf_sup == 1 ) then
            write(sig_file,'(t2, "CEA TRESCA"," stress", t20, "(MPa)",t26, *(F11.3,3x))') s_tresca_cond_cea*1.0D-6
        else 
            write(sig_file,'(t2, "TRESCA"    ," stress", t20, "(MPa)",t26, *(F11.3,3x))') sig_tf_tresca*1.0D-6
        end if 
        write(sig_file,*) 
        write(sig_file,*) 'Displacement'         
        write(sig_file,'(t2, "raidal displacement", t20, "(mm)",t26, *(F11.3,3x))') deflect*1.0D3
        if ( i_tf_sup /= 1 ) then
            write(sig_file,*)
            write(sig_file,*) 'Strain'    
            write(sig_file,'(t2, "radial strain"   ,t26, *(F11.8,3x))') strain_tf_r
            write(sig_file,'(t2, "toroidal strain" ,t26, *(F11.8,3x))') strain_tf_t
            write(sig_file,'(t2, "vertical strain" ,t26, *(F11.8,3x))') strain_tf_z
        end if

             ! Other quantities (displacement strain, etc..)
        call ovarre(outfile,'Maximum radial deflection at midplane (m)','(deflect)',&
                            deflect(n_radial_array), 'OP ')
        call ovarre(outfile,"Winding pack vertical Young's Modulus (Pa)",'(eyzwp)', eyzwp, 'OP ')
        call ovarre(outfile,'Vertical strain on casing','(casestr)', casestr, 'OP ')
        call ovarre(outfile,'Vertical strain on winding pack','(windstrain)', windstrain, 'OP ')
        call ovarre(outfile,'Radial strain on insulator','(insstrain)', insstrain, 'OP ')

    end subroutine out_stress

end subroutine stresscl

! !!!!!!!!!!!!!!!!!!!!!!!!!!!!!!!!!!!!!!!!!!!!!!!!!!!!!!!!!!!!!!!!!!

subroutine plane_stress( nu, rad, ey, j,          & ! Inputs
                         nlayers, n_radial_array, & ! Inputs
                         sigr, sigt, r_deflect, rradius ) ! Outputs

    !! Calculates the stresses in a superconductor TF coil
    !! inboard leg at the midplane using the plain stress approximation 
    !! author: P J Knight, CCFE, Culham Science Centre
    !! author: J Morris, CCFE, Culham Science Centre
    !! author: S Kahn, CCFE, Culham Science Centre
    !! This routine calculates the stresses in a superconductor TF coil
    !! inboard leg at midplane.
    !! <P>A 2 layer plane stress model developed by CCFE is used. The first layer
    !! is the steel case inboard of the winding pack, and the second
    !! layer is the winding pack itself.
    !! PROCESS Superconducting TF Coil Model, J. Morris, CCFE, 1st May 2014
    ! !!!!!!!!!!!!!!!!!!!!!!!!!!!!!!!!!!!!!!!!!!!!!!!
    use constants, only: pi, rmu0
    use maths_library, only: linesolv
    implicit none

    !  Arguments

    integer, intent(in) :: n_radial_array
    !! Number of elements per layers used in stress analysis 
    !! quantities arrays (stress, strain, displacement) 

    integer, intent(in) :: nlayers
    !! Number of layers considered in the stress model

    real(dp), dimension(nlayers), intent(in) :: nu
    !! Poisson's ratio

    real(dp), dimension(nlayers+1), intent(in) :: rad
    !! Layers delimitation radii [m]
    
    real(dp), dimension(nlayers), intent(in) :: ey
    !! Young modulae [Pa]
    
    real(dp), dimension(nlayers), intent(in) :: j
    !! Layers effective current density [A/m2]

    real(dp), dimension(nlayers*n_radial_array), intent(out) :: sigr
    !! Radial stress radial distribution [Pa]
    
    real(dp), dimension(nlayers*n_radial_array), intent(out) :: sigt
    !! Toroidal stress radial distribution [Pa]

    real(dp), dimension(nlayers*n_radial_array), intent(out) :: r_deflect
    !! Radial deflection (displacement) radial distribution [m]

    real(dp), dimension(nlayers*n_radial_array), intent(out) :: rradius
    !! Radius array [m]


    ! Local variables
    ! ---
    ! Lorentz body force parametres
    real(dp), dimension(nlayers) :: alpha
    real(dp), dimension(nlayers) :: beta

    ! Strain to stress hooke's law coeficient
    real(dp), dimension(nlayers) :: kk

    ! Layer area
    real(dp), dimension(nlayers) :: area
    
    ! Matrix encoding the integration constant cc coeficients 
    real(dp), dimension(2*nlayers, 2*nlayers) :: aa
    
    ! Vector encoding the alpha/beta (lorentz forces) contribution
    real(dp), dimension(2*nlayers) :: bb

    ! Integration constants vector (solution)
    real(dp), dimension(2*nlayers) :: cc
    real(dp), dimension(nlayers) :: c1, c2

    ! Variables used for radial stress distribution  
    real(dp) :: dradius
    real(dp) :: inner_layer_curr
    real(dp) :: rad_c

    integer :: ii = 0
    integer :: jj = 0
    ! !!!!!!!!!!!!!!!!!!!!!!!!!!!!!!!!!!!!!!!!!!!!!!!

    ! Layer parameterisation
    ! ***
    ! Array equation
    kk = ey/(1.0D0 - nu**2)

    ! Lorentz forces parametrisation coeficients (array equation)
    alpha = 0.5D0*rmu0 * j**2 / kk
    
    inner_layer_curr = 0.0D0
    do ii = 1, nlayers

        beta(ii) = 0.5D0*rmu0 * j(ii) * ( inner_layer_curr - pi*j(ii)*rad(ii)**2 ) / (pi*kk(ii))

        ! Layer area
        area(ii) = pi * (rad(ii+1)**2 - rad(ii)**2)

        ! Total current carried by the inners layers 
        inner_layer_curr = inner_layer_curr + area(ii)*j(ii)
    end do
    ! ***


    ! Left hand side matrix aa
    ! ***
    aa(:,:) = 0.0D0
    
    ! Null radial stress at R(1)
    aa(1,1) = kk(1) * (1.0D0+nu(1))
    aa(1,2) = -kk(1) * (1.0D0-nu(1))/(rad(1)**2)


    ! Inter-layer boundary conditions
    if ( nlayers /= 1 ) then 
        do ii = 1, nlayers - 1

            ! Continuous radial normal stress at R(ii+1)
            aa(2*ii, 2*ii-1) = kk(ii) * ( 1.0D0 + nu(ii) )
            aa(2*ii, 2*ii  ) = -kk(ii) * ( 1.0D0 - nu(ii) ) / rad(ii+1)**2 
            aa(2*ii, 2*ii+1) = -kk(ii+1) * ( 1.0D0 + nu(ii+1) )
            aa(2*ii, 2*ii+2) = kk(ii+1) * ( 1.0D0 - nu(ii+1) ) / rad(ii+1)**2 

            ! Continuous displacement at R(ii+1)
            aa(2*ii+1, 2*ii-1) = rad(ii+1)
            aa(2*ii+1, 2*ii  ) = 1.0D0 / rad(ii+1)
            aa(2*ii+1, 2*ii+1) = -rad(ii+1)
            aa(2*ii+1, 2*ii+2) = -1.0D0 / rad(ii+1)

        end do
    end if

    ! Radial stress = 0
    aa(2*nlayers, 2*nlayers - 1) =  kk(nlayers) * ( 1.0D0 + nu(nlayers) )
    aa(2*nlayers, 2*nlayers    ) = -kk(nlayers) * ( 1.0D0 - nu(nlayers) ) / rad(nlayers+1)**2
    ! ***

    ! Right hand side vector bb
    ! ***
    ! Null radial stress at R(1)
    bb(1) = -kk(1) * ( 0.125D0*alpha(1)*(3.0D0+nu(1))*rad(1)**2   &
                     + 0.5D0*beta(1)*(1.0D0 + (1.0D0+nu(1))*log(rad(1))) )

    ! Inter-layer boundary conditions
    if ( nlayers /= 1 ) then 
        do ii = 1, nlayers - 1

            ! Continuous radial normal stress at R(ii+1)
            bb(2*ii) = -kk(ii) * ( 0.125D0*alpha(ii)*(3.0D0+nu(ii))*rad(ii+1)**2   &
                                  + 0.5D0*beta(ii)*(1.0D0 + (1.0D0+nu(ii))*log(rad(ii+1))) ) &
                       +kk(ii+1) * ( 0.125D0*alpha(ii+1)*(3.0D0+nu(ii+1))*rad(ii+1)**2   &
                                  + 0.5D0*beta(ii+1)*(1.0D0 + (1.0D0+nu(ii+1))*log(rad(ii+1))) )

            ! Continuous displacement at R(ii+1)
            bb(2*ii+1) = - 0.125D0*alpha(ii)  * rad(ii+1)**3 - 0.5D0*beta(ii)  *rad(ii+1)*log(rad(ii+1))  &
                         + 0.125D0*alpha(ii+1)* rad(ii+1)**3 + 0.5D0*beta(ii+1)*rad(ii+1)*log(rad(ii+1))
        end do
    end if

    ! Null radial stress at R(nlayers+1)
    bb(2*nlayers) = -kk(nlayers) * ( 0.125D0*alpha(nlayers)*(3.0D0+nu(nlayers))*rad(nlayers+1)**2  &
                                   + 0.5D0*beta(nlayers)*(1.0D0 + (1.0D0+nu(nlayers))*log(rad(nlayers+1))) )
    ! ***

    !  Find solution vector cc
    ! ***
    cc(:) = 0.0D0
    call linesolv(aa, 2*nlayers, bb, cc)

    !  Multiply c by (-1) (John Last, internal CCFE memorandum, 21/05/2013)
    do ii = 1, nlayers
        c1(ii) = cc(2*ii-1) 
        c2(ii) = cc(2*ii) 
    end do
    ! ***
    ! ------
    

    ! Radial/toroidal/vertical stress radial distribution
    ! ------
    rradius(:) = 0.0D0
    sigr(:) = 0.0D0
    sigt(:) = 0.0D0
    r_deflect(:) = 0.0D0

    do ii = 1, nlayers

        dradius = (rad(ii+1) - rad(ii)) / dble(n_radial_array)
        do jj = (ii-1)*n_radial_array + 1, ii*n_radial_array

            rad_c = rad(ii) + dradius*dble(jj - n_radial_array*(ii-1) - 1)
            rradius(jj) = rad_c


            ! Radial stress radial distribution [Pa]
            sigr(jj) = kk(ii) * ( (1.0D0+nu(ii))*c1(ii) - ((1.0D0-nu(ii))*c2(ii))/ rad_c**2 &
                                  + 0.125D0*(3.0D0 + nu(ii))*alpha(ii)* rad_c**2            &
                                  + 0.5D0*beta(ii)*(1.0D0 + (1.0D0+nu(ii))*log(rad_c)) )

            ! Radial stress radial distribution [Pa]
            sigt(jj) = kk(ii) * ( (1.0D0+nu(ii))*c1(ii) + (1.0D0-nu(ii))*c2(ii)/ rad_c**2 &
                                  + 0.125D0*(1.0D0+3.0D0*nu(ii))*alpha(ii)*rad_c**2       &
                                  + 0.5D0*beta(ii)*(nu(ii) + (1.0D0+nu(ii))*log(rad_c)) )

            !  Deflection [m]
            r_deflect(jj) = c1(ii)*rad_c + c2(ii)/rad_c      &
                              + 0.125D0*alpha(ii) * rad_c**3 &
                              + 0.5D0*beta(ii) * rad_c*log(rad_c)

        end do
    end do
   ! ---
 
end subroutine plane_stress

! !!!!!!!!!!!!!!!!!!!!!!!!!!!!!!!!!!!!!!!!!!!!!!!!!!!!!!!!!!!!!!!!!!

subroutine generalized_plane_strain( nu, rad, ey, d_curr, v_force,          & ! Inputs
                                     nlayers, n_radial_array, i_tf_bucking, & ! Inputs
                                     rradius, sigr, sigt, sigz,              & ! Outputs
                                     strain_r, strain_t, strain_z, r_deflect ) ! Outputs
      
    !! This subroutine numerically find the constant (2 per layer) of the
    !! analytical resolution of the mid-plane stress calculations using the
    !! generalized plain strain formulation, from the radial stress and 
    !! displacement boundary conditions. This conditions sets 2*nlayer
    !! linear equation of the integrals constants cc, find with using matrix inversion 
    !! S. Kahn, Jan 2020
    ! !!!!!!!!!!!!!!!!!!!!!!!!!!!!!!!!!!!!!!!!!!!!!!!
    use constants, only: rmu0, pi
    use maths_library, only: linesolv
    implicit none

    ! Inputs
    ! ---
    integer, intent(in) :: n_radial_array
    !! Number of elements per layers used in stress analysis 
    !! quantities arrays (stress, strain, displacement) 

    integer, intent(in) :: nlayers
    !! Total number of layers

    integer, intent(in) :: i_tf_bucking
    !! Switch for bucking cylinder (case)
    !!   0 : No casing/bucking cylinder
    !!   1 : casing/buling cylinder
    !!   2 : Bucked and wedged design

    real(dp), dimension(nlayers), intent(in) :: nu
    !! Poisson's ratios

    real(dp), dimension(nlayers), intent(in) :: ey
    !! Young modulae
        
    real(dp), dimension(nlayers), intent(in) :: d_curr
    !! Layers current densities [A.m-2]
      
    real(dp), dimension(nlayers+1), intent(in) :: rad
    !! Radii of the layers boundaries [m], starting from the innermost
    !! i.e. the blking/casing cylinder
        
    real(dp), intent(in) :: v_force
    !! Electromecanical vertical forces
    ! ---
      
        
    ! Outputs
    ! ---
    real(dp), dimension(n_radial_array*nlayers), intent(out) :: sigr
    !! Stress distribution in the radial direction (r) [Pa]

    real(dp), dimension(n_radial_array*nlayers), intent(out) :: sigt
    !! Stress distribution in the toroidal direction (t) [Pa]

    real(dp), dimension(n_radial_array*nlayers), intent(out) :: sigz
    !! Stress distribution in the vertical direction (z)

    real(dp), dimension(n_radial_array*nlayers), intent(out) :: strain_r
    !! Strain distribution in the radial direction (r)

    real(dp), dimension(n_radial_array*nlayers), intent(out) :: strain_t
    !! Strain distribution in the toroidal direction (t)
          
    real(dp), intent(out) :: strain_z
    !! Uniform strain in the vertical direction (z)

    real(dp), dimension(n_radial_array*nlayers), intent(out) :: r_deflect
    !! Radial displacement radial distribution [m]

    real(dp), dimension(nlayers*n_radial_array), intent(out) :: rradius
    !! Radius array [m]
    ! ---


    ! Local variables
    ! ---
    ! Lorentz body force parametres
    real(dp), dimension(nlayers) :: alpha
    real(dp), dimension(nlayers) :: beta
      
    ! Strain to stress hooke's law coeficient
    real(dp), dimension(nlayers) :: kk

    ! Layer area
    real(dp), dimension(nlayers) :: area

    ! Vertical strain parameters
    real(dp) :: aleph
    real(dp) :: sum_1 
    real(dp) :: sum_2 
    real(dp), dimension(nlayers) :: beth
    real(dp), dimension(nlayers) :: par_1
    real(dp), dimension(nlayers) :: par_2

    ! Matrix encoding the integration constant cc coeficients 
    real(dp), dimension(2*nlayers, 2*nlayers) :: aa

    ! Vector encoding the alpha/beta (lorentz forces) contribution
    real(dp), dimension(2*nlayers) :: bb

    ! Integration constants vector (solution)
    real(dp), dimension(2*nlayers) :: cc
    real(dp), dimension(nlayers) :: c1, c2

    ! Variables used for radial stress distribution     
    real(dp) :: dradius  
    real(dp) :: inner_layer_curr
      
    ! Indexes
    integer :: ii = 0  ! Line in the aa matrix
    integer :: jj = 0  ! Collumn in the aa matrix 
    ! ---    

    ! !!!!!!!!!!!!!!!!!!!!!!!!!!!!!!!!!!!!!!!!!!!!!!!
      
    ! The stress calcualtion differential equations is analytically sloved
    ! The final solution is given by the layer boundary conditions on
    ! radial stress and displacement between layers solved 
    ! The problem is set as aa.cc = bb, cc being the constant we search
    ! ------

    ! Layer parameterisation
    ! ***
    ! Stress to strain coeficients (array equation)
    kk = ey / ( 1.0D0 - nu - nu**2 )

    ! Lorentz forces parametrisation coeficients (array equation)
    alpha = 0.5D0*rmu0 * d_curr**2 / (kk * ( 1.0D0 - nu ))

    inner_layer_curr = 0.0D0
    do ii = 1, nlayers

        beta(ii) = 0.5D0*rmu0 * d_curr(ii) * ( inner_layer_curr - pi*d_curr(ii)*rad(ii)**2 ) / &
                                             ( pi*kk(ii)*(1.0D0 - nu(ii)) )
         
        ! Layer area
        area(ii) = pi * (rad(ii+1)**2 - rad(ii)**2)

        ! Total current carried by the inners layers 
        inner_layer_curr = inner_layer_curr + area(ii)*d_curr(ii)
    end do
      
      
    ! Plain strain generalisation parameters
    !-!
    do ii = 1, nlayers
        par_1(ii) = pi * (rad(ii+1)**4 - rad(ii)**4)
        par_2(ii) = pi * (log(rad(ii+1)) * rad(ii+1)**2 - log(rad(ii)) * rad(ii)**2)
    end do
 
    ! The first layer (CS) is not considered on the bucked and wedged option
    if ( i_tf_bucking == 2 ) then

        sum_1 = 0.0D0
        sum_2 = 0.0D0
        do jj = 2, nlayers
            sum_1 = sum_1 + kk(jj) * area(jj) * (1.0D0 - nu(jj))
            sum_2 = sum_2 + nu(jj) * kk(jj) * (0.25D0 * alpha(jj) * par_1(jj) + &
                                               beta(jj)*par_2(jj))
        end do        
    
    ! Free standing TF, the vertical force is distributed to all layers
    else 
        sum_1 = sum( kk * area * (1.0D0 - nu) )
        sum_2 = sum( nu * kk * (0.25D0*alpha*par_1 + beta*par_2) )
    end if

    aleph = (v_force - sum_2) / sum_1      
    beth = - (2.0D0*nu*kk*area) / sum_1   ! Vector equation

    ! Bucked and wegde
    ! CS (first layer) - TF (all remaining layer) sliding 
    !  -> No TF vertical force on the CS layer (null coef)
    if ( i_tf_bucking == 2 ) beth(1) = 0.0D0
    !-!
    ! ***
      

    ! Left hand side matrix aa
    ! ***
    aa(:,:) = 0.0D0

    ! Null radial stress at R(1)
    aa(1,1) = kk(1)
    aa(1,2) = kk(1) * (2.0D0*nu(1) - 1.0D0) / rad(1)**2 

    do jj = 1, nlayers ! Plain strain generalisation on C1 coeficients
        aa(1, 2*jj-1) = aa(1, 2*jj-1) + beth(jj)*kk(1)*nu(1)
    end do

    ! Inter-layer boundary conditions
    if ( nlayers /= 1 ) then 
        do ii = 1, nlayers - 1

            ! Continuous radial normal stress at R(ii+1)
            aa(2*ii, 2*ii-1) = kk(ii)
            aa(2*ii, 2*ii  ) = kk(ii) * ( 2.0D0*nu(ii) - 1.0D0 ) / rad(ii+1)**2 
            aa(2*ii, 2*ii+1) = -kk(ii+1)
            aa(2*ii, 2*ii+2) = -kk(ii+1) * ( 2.0D0*nu(ii+1) - 1.0D0 ) / rad(ii+1)**2

            do jj = 1, nlayers ! Plain strain generalisation
                aa(2*ii, 2*jj-1) = aa(2*ii, 2*jj-1) + beth(jj)*(kk(ii)*nu(ii) - kk(ii+1)*nu(ii+1)) 
            end do

            ! Continuous displacement at R(ii+1)
            aa(2*ii+1, 2*ii-1) = rad(ii+1)
            aa(2*ii+1, 2*ii  ) = 1.0D0 / rad(ii+1)
            aa(2*ii+1, 2*ii+1) = -rad(ii+1)
            aa(2*ii+1, 2*ii+2) = -1.0D0 / rad(ii+1)

        end do
    end if

    ! Null radial stress at outermost radius at R(nlayers+1)
    aa(2*nlayers, 2*nlayers - 1) = kk(nlayers)
    aa(2*nlayers, 2*nlayers    ) = kk(nlayers) * (2.0D0*nu(nlayers) - 1.0D0) / rad(nlayers+1)**2

    do jj = 1, nlayers ! Plain strain generalisation
        aa(2*nlayers, 2*jj-1) = aa(2*nlayers, 2*jj-1) + beth(jj)*kk(nlayers)*nu(nlayers)
    end do
    ! ***

    ! Right hand side vector bb
    ! ***
    ! Null radial stress at R(1)
    bb(1) = -kk(1) * ( 0.125D0*alpha(1) * rad(1)**2 * ( 3.0D0 - 2.0D0*nu(1) ) &
                      + 0.5D0*beta(1) * ( 1.0D0 - nu(1)   + log(rad(1)) )     &
                      + nu(1)*aleph ) ! Plain strain generalisation

    ! Inter-layer boundary conditions
    if ( nlayers /= 1 ) then 
        do ii = 1, nlayers - 1

            ! Continuous radial normal stress at R(ii+1)
            bb(2*ii) = - kk(ii) * ( 0.125D0*alpha(ii) * rad(ii+1)**2 * ( 3.0D0 - 2.0D0*nu(ii) )       &
                                   + 0.5D0*beta(ii) * ( 1.0D0 - nu(ii)   + log(rad(ii+1)) ) )         &
                       + kk(ii+1) * ( 0.125D0*alpha(ii+1) * rad(ii+1)**2 * ( 3.0D0 - 2.0D0*nu(ii+1) ) &
                                     + 0.5D0*beta(ii+1) * ( 1.0D0 - nu(ii+1) + log(rad(ii+1)) ) )     &
                       - aleph * ( kk(ii)*nu(ii) - kk(ii+1)*nu(ii+1) ) ! Plain strain generalisation line

            ! Continuous displacement at R(ii+1)
            bb(2*ii+1) = - 0.125D0*alpha(ii)  * rad(ii+1)**3 - 0.5D0*beta(ii)  *rad(ii+1)*log(rad(ii+1))  &
                         + 0.125D0*alpha(ii+1)* rad(ii+1)**3 + 0.5D0*beta(ii+1)*rad(ii+1)*log(rad(ii+1))

        end do
    end if

    ! Null radial stress at R(nlayers+1)
    bb(2*nlayers) = -kk(nlayers) * ( 0.125D0*alpha(nlayers)*rad(nlayers+1)**2 * (3.0D0 - 2.0D0*nu(nlayers)) &
                                    + 0.5D0*beta(nlayers) * (1.0D0 - nu(nlayers) + log(rad(nlayers+1)))      & 
                                    + nu(nlayers)*aleph )   ! Plain strain generalisation
    ! ***

    !  Find solution vector cc
    ! ***
    cc(:) = 0.0D0
    call linesolv(aa, 2*nlayers, bb, cc)

    do ii = 1, nlayers
        c1(ii) = cc(2*ii-1)
        c2(ii) = cc(2*ii)
    end do
    ! ***
    ! ------


    ! Radial/toroidal/vertical stress radial distribution
    ! ------
    rradius(:) = 0.0D0
    sigr(:) = 0.0D0
    sigt(:) = 0.0D0
    sigz(:) = 0.0D0
    strain_r(:) = 0.0D0
    strain_t(:) = 0.0D0
    r_deflect(:) = 0.0D0

    ! Vertical normal strain
    strain_z = aleph
    do ii = 1, nlayers
        strain_z = strain_z + beth(ii)*c1(ii)
    end do 

    do ii = 1, nlayers
         
        dradius = (rad(ii+1) - rad(ii)) / dble(n_radial_array)
        do jj = (ii-1)*n_radial_array + 1, ii*n_radial_array

            rradius(jj) = rad(ii) + dradius*dble(jj - n_radial_array*(ii-1) - 1)

            sigr(jj) = kk(ii) * ( c1(ii) + (2.0D0*nu(ii) - 1.0D0)*c2(ii)/rradius(jj)**2 + &
                                  0.125D0*alpha(ii)*( 3.0D0 - 2.0D0*nu(ii) )*rradius(jj)**2 + &
                                  0.5D0*beta(ii)*(1.0D0 - nu(ii) + log(rradius(jj)) ) + &
                                  nu(ii)*strain_z )

            sigt(jj) = kk(ii) * ( c1(ii) - (2.0D0*nu(ii) - 1.0D0)*c2(ii)/rradius(jj)**2 + &
                                  0.125D0*alpha(ii)*( 1.0D0 + 2.0D0*nu(ii) )*rradius(jj)**2 + &
                                  0.5D0*beta(ii)*(nu(ii) + log(rradius(jj))) + &
                                  nu(ii)*strain_z )
                                     
            sigz(jj) = kk(ii) * ( nu(ii) * ( 2.0D0*c1(ii) + &
                                  0.5D0*alpha(ii) * rradius(jj)**2 + &
                                  0.5D0*beta(ii) * (1.0D0 + 2.0D0*log(rradius(jj))) ) + &
                                  (1.0D0 - nu(ii)) * strain_z )

            ! Radisal strain
            strain_r(jj) = c1(ii) - c2(ii) / rradius(jj)**2 + &
                           0.375D0*alpha(ii) * rradius(jj)**2 + 0.5D0*beta(ii) * (1 + log(rradius(jj)))
      
            ! Toroidal strain
            strain_t(jj) = c1(ii) + c2(ii) / rradius(jj)**2 + &
                           0.125D0*alpha(ii) * rradius(jj)**2 + 0.5D0*beta(ii) * log(rradius(jj))
                              
            ! Radial displacement
            r_deflect(jj) = c1(ii)*rradius(jj) + c2(ii)/rradius(jj)   &
                            + 0.125D0*alpha(ii) * rradius(jj)**3     &
                            + 0.5D0*beta(ii) * rradius(jj)*log(rradius(jj))
        end do ! layer array loop
    end do ! Layer loop
    ! ------     

end subroutine generalized_plane_strain     

! !!!!!!!!!!!!!!!!!!!!!!!!!!!!!!!!!!!!!!!!!!!!!!!!!!!!!!!!!!!!!!!!!!

function eyngeff(estl,eins,tins,tstl,tcs)

    !! Finds the effective Young's modulus of the TF coil winding pack
    !! author: P J Knight, CCFE, Culham Science Centre
    !! author: J Morris, CCFE, Culham Science Centre
    !! author: J Galambos, FEDC/ORNL
    !! This routine calculates the effective Young's modulus (Pa)
    !! of the TF coil in the winding pack section.
    !! PROCESS Superconducting TF Coil Model, J. Morris, CCFE, 1st May 2014
    !
    ! !!!!!!!!!!!!!!!!!!!!!!!!!!!!!!!!!!!!!!!!!!!!!!!

    implicit none

    real(dp) :: eyngeff

    !  Arguments
    ! ---
    real(dp), intent(in) :: estl
    !! Young's modulus of steel (Pa)

    real(dp), intent(in) :: eins
    !! Young's modulus of insulator (Pa)

    real(dp), intent(in) :: tins
    !! Insulator wrap thickness (m)

    real(dp), intent(in) :: tstl
    !! Thickness of steel conduit (m)

    real(dp), intent(in) :: tcs
    !! Dimension of cable space area inside conduit (m)

    !  Local variables
    ! ---
    real(dp) :: ed

    real(dp) :: ttot
    !!  Total turn thickness
    ! !!!!!!!!!!!!!!!!!!!!!!!!!!!!!!!!!!!!!!!!!!!!!!!

    !  Total thickness of a turn
    ttot = tcs + 2.0D0*(tins + tstl)

    !  See Figure 8 and Section III.4, Morris
    ed = ttot / (2.0D0*tins/eins + (tcs+2.0D0*tstl)/estl)

    eyngeff = 1.0D0/ttot * 2.0D0*tstl*ed

end function eyngeff

! !!!!!!!!!!!!!!!!!!!!!!!!!!!!!!!!!!!!!!!!!!!!!!!!!!!!!!!!!!!!!!!!!!

function edoeeff(estl,eins,tins,tstl,tcs)

    !! Returns ratio of E_d to E_eff in Morris
    !! author: P J Knight, CCFE, Culham Science Centre
    !! author: J Morris, CCFE, Culham Science Centre
    !! This routine calculates the ratio of E_d to the effective Young's
    !! modulus, given in Morris, Section III.4. This is used to calculate
    !! the strain in the insulator.
    !! PROCESS Superconducting TF Coil Model, J. Morris, CCFE, 1st May 2014
    ! !!!!!!!!!!!!!!!!!!!!!!!!!!!!!!!!!!!!!!!!!!!!!!!

    use maths_library, only: eshellvol
    implicit none

    real(dp) :: edoeeff

    !  Arguments
    real(dp), intent(in) :: estl
    !! Young's modulus of steel (Pa)

    real(dp), intent(in) :: eins
    !! Young's modulus of insulator (Pa)
    
    real(dp), intent(in) :: tins
    !! Insulator wrap thickness (m)
    
    real(dp), intent(in) :: tstl
    !! Thickness of steel conduit (m)
    
    real(dp), intent(in) :: tcs
    !! Dimension of cable space area inside conduit (m)

    !  Local variables
    real(dp) :: ed,ttot,eeff

    ! !!!!!!!!!!!!!!!!!!!!!!!!!!!!!!!!!!!!!!!!!!!!!!!

    !  Total thickness of a turn
    ttot = tcs + 2.0D0*(tins + tstl)

    !  Code copied from eyngeff routine
    !  See Figure 8 and Section III.4, Morris
    ed = ttot / (2.0D0*tins/eins + (tcs+2.0D0*tstl)/estl)
    eeff = 1.0D0/ttot * 2.0D0*tstl*ed
    edoeeff = ed/eeff

end function edoeeff

! !!!!!!!!!!!!!!!!!!!!!!!!!!!!!!!!!!!!!!!!!!!!!!!!!!!!!!!!!!!!!!!!!!

function eyngzwp(estl,eins,ewp,tins,tstl,tcs)

    !! Finds the vertical Young's modulus of the TF coil winding pack
    !! author: P J Knight, CCFE, Culham Science Centre
    !! author: J Morris, CCFE, Culham Science Centre
    !! This routine calculates the vertical Young's modulus (Pa)
    !! of the TF coil in the winding pack section.
    !! PROCESS Superconducting TF Coil Model, J. Morris, CCFE, 1st May 2014
    !
    ! !!!!!!!!!!!!!!!!!!!!!!!!!!!!!!!!!!!!!!!!!!!!!!!

    implicit none

    real(dp) :: eyngzwp

    !  Arguments

    real(dp), intent(in) :: estl
    !! Young's modulus of steel (Pa)

    real(dp), intent(in) :: eins
    !! Young's modulus of insulator (Pa)
    
    real(dp), intent(in) :: ewp
    !! Young's modulus of windings (Pa)
    
    real(dp), intent(in) :: tins
    !! insulator wrap thickness (m)

    real(dp), intent(in) :: tstl
    !! thickness of steel conduit (m)

    real(dp), intent(in) :: tcs
    !! dimension of cable space area inside conduit (m)
 
    !  Local variables
    real(dp) :: ttot

    ! !!!!!!!!!!!!!!!!!!!!!!!!!!!!!!!!!!!!!!!!!!!!!!!

    ttot = tcs + 2.0D0*(tins + tstl)

    eyngzwp = ewp*tcs*tcs &
              + estl*( (tcs + 2.0D0*tstl)**2 - tcs*tcs ) &
              + eins*( (tcs + 2.0D0*(tstl + tins))**2 - (tcs + 2.0D0*tstl)**2 )

    eyngzwp = eyngzwp / (ttot*ttot)

end function eyngzwp

! !!!!!!!!!!!!!!!!!!!!!!!!!!!!!!!!!!!!!!!!!!!!!!!!!!!!!!!!!!!!!!!!!!

function sig_tresca(sx,sy,sz)
    !! Calculates TRESCA stress in a TF coil
    !! author: S Kahn
    ! !!!!!!!!!!!!!!!!!!!!!!!!!!!!!!!!!!!!!!!!!!!!!!!

    implicit none

    ! OUTPUT
    real(dp) :: sig_tresca

    !  Arguments
    real(dp), intent(in) :: sx
    !! In-plane stress in X direction [Pa]

    real(dp), intent(in) :: sy
    !! In-plane stress in Y direction [Pa]
    
    real(dp), intent(in) :: sz
    !! In-plane stress in Z direction [Pa]
    ! !!!!!!!!!!!!!!!!!!!!!!!!!!!!!!!!!!!!!!!!!!!!!!!

    sig_tresca = max(ABS(sx-sy), ABS(sx-sz), ABS(sy-sz))

end function sig_tresca

! !!!!!!!!!!!!!!!!!!!!!!!!!!!!!!!!!!!!!!!!!!!!!!!!!!!!!!!!!!!!!!!!!!

function sigvm(sx,sy,sz,txy,txz,tyz)

    !! Calculates Von Mises stress in a TF coil
    !! author: P J Knight, CCFE, Culham Science Centre
    !! author: B Reimer, FEDC
    !! This routine calculates the Von Mises combination of
    !! stresses (Pa) in a TF coil.
    !! AEA FUS 251: A User's Guide to the PROCESS Systems Code
    ! !!!!!!!!!!!!!!!!!!!!!!!!!!!!!!!!!!!!!!!!!!!!!!!

    implicit none

    ! OUTPUT
    real(dp) :: sigvm

    !  Arguments
    real(dp), intent(in) :: sx
    !! In-plane stress in X direction [Pa]

    real(dp), intent(in) :: sy
    !! In-plane stress in Y direction [Pa]
    
    real(dp), intent(in) :: sz
    !! In-plane stress in Z direction [Pa]
    
    real(dp), intent(in) :: txy
    !! Out of plane stress in X-Y plane [Pa]
    
    real(dp), intent(in) :: txz
    !! Out of plane stress in X-Z plane [Pa]
    
    real(dp), intent(in) :: tyz
    !! Out of plane stress in Y-Z plane [Pa]

    ! !!!!!!!!!!!!!!!!!!!!!!!!!!!!!!!!!!!!!!!!!!!!!!!

    sigvm = sqrt( 0.5D0 * ( (sx-sy)**2 + (sx-sz)**2 + (sz-sy)**2 &
                + 6.0D0*(txy**2 + txz**2 + tyz**2) ) )

end function sigvm

! !!!!!!!!!!!!!!!!!!!!!!!!!!!!!!!!!!!!!!!!!!!!!!!!!!!!!!!!!!!!!!!!!!

subroutine coilshap

    !! Calculates the TF coil shape
    !! Calculates the shape of the INSIDE of the TF coil. The coil is
    !! approximated by a straight inboard section and four elliptical arcs
    !! This is a totally ad hoc model, with no physics or engineering basis.
    use physics_variables, only: i_single_null, rminor, rmajor, itart
    use build_variables, only: hmax, hpfu, tfcth, r_tf_outboard_mid, &
        r_tf_inboard_mid, tfthko, r_cp_top
    use tfcoil_variables, only: yarc, xarc, tfleng, tfa, tfb, i_tf_shape
    use constants, only: pi
    implicit none

    !  Arguments
    !  Local variables
    real(dp), parameter :: fstraight = 0.6D0
    real(dp) :: aa, bb
    integer :: ii
    ! !!!!!!!!!!!!!!!!!!!!!!!!!!!!!!!!!!!!!!!!!!!!!!!


    if ( i_tf_shape == 1 .and. itart == 0 ) then
    ! PROCESS D-shape parametrisation
        
        ! X position of the arcs, eq(15)
        ! The xarc/yarc are defined in the INSIDE part of the TF
        xarc(1) = r_tf_inboard_out
        xarc(2) = rmajor - 0.2D0*rminor
        xarc(3) = r_tf_outboard_in
        xarc(4) = xarc(2)
        xarc(5) = xarc(1)

        ! Height of straight section as a fraction of the coil inner height
        if ( i_single_null == 0 ) then
            ! Double null
            yarc(1) = fstraight * hmax
            yarc(2) = hmax
            yarc(3) = 0
            yarc(4) = -hmax
            yarc(5) = -fstraight * hmax
        else
            ! Single null
            yarc(1) = fstraight * (hpfu - tfcth)
            yarc(2) = hpfu - tfcth
            yarc(3) = 0
            yarc(4) = -hmax
            yarc(5) = -fstraight * hmax
        end if

        ! Horizontal and vertical radii of inside edge of TF coil
        ! Arcs are numbered clockwise:
        ! 1=upper inboard, 2=upper outboard, 3=lower ouboard, 4=lower inboard
        ! 'tfleng' is the length of the coil midline.
        tfleng = yarc(1) - yarc(5)
        do ii = 1, 4
            tfa(ii) = abs(xarc(ii+1) - xarc(ii))
            tfb(ii) = abs(yarc(ii+1) - yarc(ii))
            ! Radii and length of midline of coil segments
            aa = tfa(ii) + 0.5D0*tfcth
            bb = tfb(ii) + 0.5D0*tfcth
            tfleng = tfleng + 0.25d0 * circumference(aa,bb)
        end do

    ! Centrepost with D-shaped
    ! ---
    else if ( i_tf_shape == 1 .and. itart == 1  ) then
        
        ! X position of the arcs, eq(17) and text before it
        xarc(1) = r_cp_top
        xarc(2) = rmajor - 0.2D0*rminor
        xarc(3) = r_tf_outboard_in
        xarc(4) = xarc(2)
        xarc(5) = xarc(1)

        ! Double null, eq(17) and text before it
        yarc(1) = hpfu - tfcth
        yarc(2) = hpfu - tfcth
        yarc(3) = 0
        yarc(4) = -hmax
        yarc(5) = -hmax

        ! TF middle circumference, eq(18)
        tfleng = 2*(xarc(2) - xarc(1))

        do ii = 2, 3 
           tfa(ii) = abs(xarc(ii+1) - xarc(ii))
           tfb(ii) = abs(yarc(ii+1) - yarc(ii))
   
           ! Radii and length of midline of coil segments
           aa = tfa(ii) + 0.5D0 * tfthko
           bb = tfb(ii) + 0.5D0 * tfthko
           tfleng = tfleng + 0.25d0 * circumference(aa,bb)
        end do
    ! ---

    
    ! Picture frame coil
    ! ---
    else if ( i_tf_shape == 2 ) then
 
        ! X position of the arcs
        if ( itart == 0 ) xarc(1) = r_tf_inboard_out  
        if ( itart == 1 ) xarc(1) = r_cp_top        
        xarc(2) = r_tf_outboard_in 
        xarc(3) = xarc(2)
        xarc(4) = xarc(2)
        xarc(5) = xarc(1)

        ! Y position of the arcs
        yarc(1) = hpfu - tfcth
        yarc(2) = hpfu - tfcth
        yarc(3) = 0
        yarc(4) = -hmax
        yarc(5) = -hmax

        ! TF middle circumference
        ! IMPORTANT : THE CENTREPOST LENGTH IS NOT INCLUDED FOR TART 
        if ( itart == 0 ) tfleng = 2.0D0 * ( 2.0D0*hmax + tfcth  + r_tf_outboard_mid - r_tf_inboard_mid )    ! eq(19)
        if ( itart == 1 ) tfleng = hmax + hpfu + 2.0D0 * ( r_tf_outboard_mid - r_cp_top ) ! eq(20)
    end if
    ! ---

    contains
    function circumference(aaa,bbb)
        !! Calculate ellipse arc circumference using Ramanujan approximation (m)
        !!  See https://www.johndcook.com/blog/2013/05/05/ramanujan-circumference-ellipse/
        !!  for a discussion of the precision of the formula 

        real(dp) :: circumference
        real(dp), intent(in) :: aaa, bbb
        real(dp) :: hh
        hh = ( aaa - bbb )**2 / ( aaa + bbb )**2
        circumference = pi* ( aaa + bbb ) * ( 1.0D0 + (3.0D0*hh)/(10.0D0 + sqrt(4.0D0 - 3.0D0*hh)) )  ! eq(14)

        ! Initial formula slightly less accurate
        ! circumference = pi * ( 3.0D0*(aaa+bbb) - sqrt( (3.0D0*aaa + bbb)*(aaa + 3.0D0*bbb) ) ) 
    end function

end subroutine coilshap

! !!!!!!!!!!!!!!!!!!!!!!!!!!!!!!!!!!!!!!!!!!!!!!!!!!!!!!!!!!!!!!!!!!

subroutine tfcind(tfthk)

    !! Calculates the self inductance of a TF coil
    !! tfthk        : input real : TF coil thickness (m)
    !! This routine calculates the self inductance of a TF coil
    !! approximated by a straight inboard section and two elliptical arcs.
    !! The inductance of the TFC (considered as a single axisymmetric turn)
    !! is calculated by numerical integration over the cross-sectional area.
    !! The contribution from the cross-sectional area of the
    !! coil itself is calculated by taking the field as B(r)/2.
    !! The field in the bore is calculated for unit current.
    !! Top/bottom symmetry is assumed.
    use tfcoil_variables, only: yarc, xarc, tfind
    use constants, only: pi, rmu0
    implicit none
    !  Arguments
    real(dp), intent(in) :: tfthk

    !  Local variables
    integer, parameter :: nintervals = 100
    integer :: i
    real(dp) :: ai, ao, bi, bo, x0, y0, h_bore, h_thick, dr, r, b

    ! !!!!!!!!!!!!!!!!!!!!!!!!!!!!!!!!!!!!!!!!!!!!!!!

    ! Initialise inductance
    tfind = 0.0D0
    ! Integrate over the whole TF area, including the coil thickness.
    x0 = xarc(2)
    y0 = yarc(2)

    ! Minor and major radii of the inside and outside perimeters of the the
    ! Inboard leg and arc.
    ! Average the upper and lower halves, which are different in the
    ! single null case
    ai = xarc(2) - xarc(1)
    bi = (yarc(2)-yarc(4))/2.0d0 - yarc(1)
    ao = ai + tfthk
    bo = bi + tfthk
    ! Interval used for integration
    dr = ao / dble(nintervals)
    ! Start both integrals from the centre-point where the arcs join.
    ! Initialise major radius
    r = x0 - dr/2.0d0
    do i = 1,nintervals
        ! Field in the bore for unit current
        b = rmu0/(2.0D0*pi*r)
        ! Find out if there is a bore
        if (x0-r < ai) then
            h_bore = y0 + bi * sqrt(1 - ((r-x0)/ai)**2)
            h_thick = bo * sqrt(1 - ((r-x0)/ao)**2) - h_bore
        else
            h_bore = 0.0d0
            ! Include the contribution from the straight section
            h_thick = bo * sqrt(1 - ((r-x0)/ao)**2) + yarc(1)
        end if
        ! Assume B in TF coil = 1/2  B in bore
        ! Multiply by 2 for upper and lower halves of coil
        tfind = tfind + b*dr*(2.0D0*h_bore + h_thick)
        r = r - dr
    end do

    ! Outboard arc
    ai = xarc(3) - xarc(2)
    bi = (yarc(2) - yarc(4))/2.0d0
    ao = ai + tfthk
    bo = bi + tfthk
    dr = ao / dble(nintervals)
    ! Initialise major radius
    r = x0 + dr/2.0d0
    do i = 1,nintervals
        ! Field in the bore for unit current
        b = rmu0/(2.0D0*pi*r)
        ! Find out if there is a bore
        if (r-x0 < ai) then
            h_bore = y0 + bi * sqrt(1 - ((r-x0)/ai)**2)
            h_thick = bo * sqrt(1 - ((r-x0)/ao)**2) - h_bore
        else
            h_bore = 0.0d0
            h_thick = bo * sqrt(1 - ((r-x0)/ao)**2)
        end if
        ! Assume B in TF coil = 1/2  B in bore
        ! Multiply by 2 for upper and lower halves of coil
        tfind = tfind + b*dr*(2.0D0*h_bore + h_thick)
        r=r+dr
    end do

end subroutine tfcind

! !!!!!!!!!!!!!!!!!!!!!!!!!!!!!!!!!!!!!!!!!!!!!!!!!!!!!!!!!!!!!!!!!!

subroutine outtf(outfile, peaktfflag)

    !! Writes superconducting TF coil output to file
    !! author: P J Knight, CCFE, Culham Science Centre
    !! outfile : input integer : output file unit
    !! peaktfflag : input integer : warning flag from peak TF calculation
    !! This routine writes the superconducting TF coil results
    !! to the output file.
    !! PROCESS Superconducting TF Coil Model, J. Morris, CCFE, 1st May 2014
    !
    ! !!!!!!!!!!!!!!!!!!!!!!!!!!!!!!!!!!!!!!!!!!!!!!!
    use rebco_variables, only: solder_area, copperA_m2, coppera_m2_max, &
        copper_rrr
    use error_handling, only: report_error
    use build_variables, only: hmax, r_tf_inboard_mid, r_tf_outboard_mid, &
        tfcth, tfthko, r_cp_top
    use process_output, only: int2char, ovarre, ocmmnt, oheadr, &
        oblnkl, ovarin, osubhd, ovarrf, obuild
    use numerics, only: icc
    use tfcoil_variables, only: wwp1, whttf, yarc, xarc, &
        windstrain, wwp2, whtconsh, tftort, whtconcu, ritfc, &
        conductor_width, tfinsgap, deflect, vtfskv, tmaxpro, fcutfsu, &
        tinstf, turnstf, cforce, i_tf_turns_integer, tdmptf, &
        leno, oacdcp, estotftgj, n_tf, whtconin, jwptf, tfa, &
        tficrn, n_layer, tfleng, thwcndut, casthi, sigvvall, &
        thkcas, casths, vforce, n_pancake, &
        vftf, eyzwp, thicndut, dhecoil, insstrain, taucq, ripmax, &
        whtconsc, alstrtf, bmaxtfrp, vdalw, leni, thkwp, whtcas, whtcon, &
        ripple, i_tf_tresca, bmaxtf, awphec, avwp, aiwp, acond, acndttf, &
        i_tf_sc_mat, voltfleg, vol_cond_cp, tflegres, tcpav, prescp, i_tf_sup, &
        cpttf, cdtfleg, whttflgs, whtcp
    use physics_variables, only: itart
    use constants, only: mfile, pi
    implicit none

    !  Arguments

    integer, intent(in) :: outfile, peaktfflag

    !  Local variables

    integer :: ii
    real(dp) :: ap, radius
    character(len=1) :: intstring

    ! !!!!!!!!!!!!!!!!!!!!!!!!!!!!!!!!!!!!!!!!!!!!!!!

    if ( i_tf_sup == 1 ) then 
        call oheadr(outfile,'TF Coils')
        call ocmmnt(outfile,'Superconducting TF coils')

        call ovarin(outfile,'TF coil superconductor material','(i_tf_sc_mat)',i_tf_sc_mat)

        select case (i_tf_sc_mat)
        case (1)
            call ocmmnt(outfile,'  (ITER Nb3Sn critical surface model)')
        case (2)
            call ocmmnt(outfile,'  (Bi-2212 high temperature superconductor)')
        case (3)
            call ocmmnt(outfile,'  (NbTi)')
        case (4)
            call ocmmnt(outfile, &
            '  (ITER Nb3Sn critical surface model, user-defined parameters)')
        case (5)
            call ocmmnt(outfile, ' (WST Nb3Sn)')
        case (6)
            call ocmmnt(outfile, ' (High temperature superconductor: REBCO HTS tape in CroCo strand)')
        end select

        call ocmmnt(outfile,'Current Density :')
        call oblnkl(outfile)
        call ovarre(outfile,'Winding pack current density (A/m2)','(jwptf)',jwptf, 'OP ')
        call ovarre(outfile,'Overall current density (A/m2)','(oacdcp)',oacdcp)

        ! if (tfc_model == 0) then
        !     call ovarre(outfile,'Allowable overall current density (A/m2)', '(jwdgcrt)',jwdgcrt, 'OP ')
        ! end if

        call osubhd(outfile,'General Coil Parameters :')
        call ovarre(outfile,'Number of TF coils','(n_tf)',n_tf)
        call ovarre(outfile,'Total inboard leg radial thickness (m)','(tfcth)',tfcth)
        call ovarre(outfile,'Total outboard leg radial thickness (m)','(tfthko)',tfthko)
        call ovarre(outfile,'Inboard leg toroidal thickness at widest point (m)','(2*tficrn)',2d0*tficrn, 'OP ')
        call ovarre(outfile,'Outboard leg toroidal thickness (m)','(tftort)',tftort, 'OP ')
        call ovarre(outfile,'Mean coil circumference (m)','(tfleng)',tfleng, 'OP ')
        call ovarre(outfile,'Total current in all TF coils (MA)','(ritfc/1.D6)',1.0D-6*ritfc, 'OP ')
        call ovarre(outfile,'Nominal peak field assuming Amperes Law with toroidal symmetry (T)','(bmaxtf)',bmaxtf, 'OP ')
        call ovarre(outfile,'Actual peak field at discrete conductor (T)','(bmaxtfrp)',bmaxtfrp, 'OP ')
        call ovarre(outfile,'Max allowed ripple amplitude at plasma outboard midplane (%)','(ripmax)',ripmax)
        call ovarre(outfile,'Ripple amplitude at plasma outboard midplane (%)','(ripple)',ripple, 'OP ')
        call ovarre(outfile,'Total stored energy in TF coils (GJ)','(estotftgj)',estotftgj, 'OP ')
        call ovarre(outfile,'Total mass of TF coils (kg)','(whttf)',whttf, 'OP ')
        call ovarre(outfile,'Mass of each TF coil (kg)','(whttf/n_tf)',whttf/n_tf, 'OP ')
        call ovarre(outfile,'Vertical separating force per leg (N)','(vforce)',vforce, 'OP ')
        call ovarre(outfile,'Centring force per coil (N/m)','(cforce)',cforce, 'OP ')

        !  Report any applicability issues with peak field with ripple calculation

        if (peaktfflag == 1) then
            call report_error(144)
        else if (peaktfflag == 2) then
            call report_error(145)
        else
            continue
        end if

        call osubhd(outfile,'Coil Geometry :')
        call ovarre(outfile,'Inboard leg centre radius (m)','(r_tf_inboard_mid)',r_tf_inboard_mid, 'OP ')
        call ovarre(outfile,'Outboard leg centre radius (m)','(r_tf_outboard_mid)',r_tf_outboard_mid, 'OP ')
        call ovarre(outfile,'Maximum inboard edge height (m)','(hmax)',hmax, 'OP ')
        ! call ovarre(outfile,'gap between inboard vacuum vessel and thermal shield (m)','(gapds)',gapds) ! Not relevant to TF

        call oblnkl(outfile)
        call ocmmnt(outfile,'TF coil inner surface shape is approximated')
        call ocmmnt(outfile,'by a straight segment and elliptical arcs between the following points :')
        call oblnkl(outfile)

        write(outfile,10)
        10  format(t2,'point',t16,'x(m)',t31,'y(m)')

        do ii = 1,5
            write(outfile,20) ii,xarc(ii),yarc(ii)
            intstring = int2char(ii)
            call ovarre(mfile,'TF coil arc point '//intstring//' R (m)', '(xarc('//intstring//'))',xarc(ii))
            call ovarre(mfile,'TF coil arc point '//intstring//' Z (m)', '(yarc('//intstring//'))',yarc(ii))
        end do
        20  format(i4,t10,f10.3,t25,f10.3)

        call osubhd(outfile,'Quench information :')
        call ovarre(outfile,'Allowable stress in vacuum vessel (VV) due to quench (Pa)','(sigvvall)',sigvvall)
        call ovarre(outfile,'Minimum allowed quench time due to stress in VV (s)','(taucq)',taucq, 'OP ')
        call ovarre(outfile,'Actual quench time (or time constant) (s)','(tdmptf)',tdmptf)
        ! call ovarre(outfile,'Max allowed current density in winding pack due to temperature rise in quench (A/m2)', &
        !                     '(jwdgpro)', jwdgpro, 'OP ')
        ! call ovarre(outfile,'Actual current density in winding pack (A/m2)', '(jwptf)', jwptf, 'OP ')
        call ovarre(outfile,'Maximum allowed voltage during quench due to insulation (kV)', '(vdalw)', vdalw)
        call ovarre(outfile,'Actual quench voltage (kV)','(vtfskv)',vtfskv, 'OP ')

        select case (i_tf_sc_mat)
        case (1,2,3,4,5)
            call ovarre(outfile,'Maximum allowed temp rise during a quench (K)','(tmaxpro)', tmaxpro)
        case(6)
            call ocmmnt(outfile,'CroCo cable with jacket: ')
            ! if (any(icc == 74) ) then
            !     call ovarre(outfile,'Maximum permitted temperature in quench (K)',&
            !                         '(tmax_croco)', tmax_croco)
            ! endif
            ! call ovarre(outfile,'Actual temp reached during a quench (K)', &
            !                     '(croco_quench_temperature)', croco_quench_temperature)
            if (any(icc == 75) ) then
                call ovarre(outfile,'Maximum permitted TF coil current / copper area (A/m2)', &
                '(copperA_m2_max)', copperA_m2_max)
            endif
            call ovarre(outfile,'Actual TF coil current / copper area (A/m2)', &
                                '(copperA_m2)', copperA_m2)

            ! call ocmmnt(outfile,'Fast discharge current model: '//quench_model)
            ! if(quench_detection_ef>1d-10)then
            !     call ocmmnt(outfile,'Two-phase quench model is used')
            !     call ovarre(outfile,'Electric field at which TF quench is detected, discharge begins (V/m)',&
            !                         '(quench_detection_ef)', quench_detection_ef)
            !     call ovarre(outfile,'Peak temperature before quench is detected (K)','(T1)',T1,'OP ')
            ! else
            !     call ocmmnt(outfile, 'Simple one-phase quench model is used')
            ! endif
        end select

        call osubhd(outfile,'Conductor Information :')
        if (i_tf_turns_integer == 1) then
            call ovarre(outfile, 'Radial width of conductor (m)', '(t_conductor_radial)', t_conductor_radial, 'OP ')
            call ovarre(outfile, 'Toroidal width of conductor (m)', '(t_conductor_toroidal)', t_conductor_toroidal, 'OP ')
            call ovarre(outfile, 'Radial width of turn (m)', '(t_turn_radial)', t_turn_radial)
            call ovarre(outfile, 'Toroidal width of turn (m)', '(t_turn_toroidal)', t_turn_toroidal)
            call ovarre(outfile, 'Radial width of cable space', '(t_cable_radial)', t_cable_radial)
            call ovarre(outfile, 'Toroidal width of cable space', '(t_cable_toroidal)', t_cable_toroidal)
        else
            call ovarre(outfile,'Width of conductor (square) (m)','(conductor_width)',conductor_width, 'OP ')
            call ovarre(outfile,'Width of turn including inter-turn insulation (m)','(leno)',leno, 'OP ')
            call ovarre(outfile,'Width of space inside conductor (m)','(leni)',leni, 'OP ')
        end if
        call ovarre(outfile,'Conduit thickness (m)','(thwcndut)',thwcndut)
        call ovarre(outfile,'Inter-turn insulation thickness (m)','(thicndut)',thicndut)

        call ovarre(outfile,'Superconductor mass per coil (kg)','(whtconsc)',whtconsc, 'OP ')
        call ovarre(outfile,'Copper mass per coil (kg)','(whtconcu)',whtconcu, 'OP ')
        call ovarre(outfile,'Steel conduit mass per coil (kg)','(whtconsh)',whtconsh, 'OP ')
        call ovarre(outfile,'Conduit insulation mass per coil (kg)','(whtconin)',whtconin, 'OP ')
        call ovarre(outfile,'Total conductor mass per coil (kg)','(whtcon)',whtcon, 'OP ')

        select case (i_tf_sc_mat)
        case (1,2,3,4,5)
            call osubhd(outfile,'Winding Pack Information :')
            call ovarre(outfile,'Diameter of central helium channel in cable','(dhecoil)',dhecoil)
            call ocmmnt(outfile,'Fractions by area')
            call ovarre(outfile,'Coolant fraction in conductor excluding central channel','(vftf)',vftf)
            call ovarre(outfile,'Copper fraction of conductor','(fcutfsu)',fcutfsu)
            call ovarre(outfile,'Superconductor fraction of conductor','(1-fcutfsu)',1-fcutfsu)
            ! TODO
            !call ovarre(outfile,'Conductor fraction of winding pack','(acond/ap)',acond/ap, 'OP ')
            !call ovarre(outfile,'Conduit fraction of winding pack','(turnstf*acndttf/ap)',turnstf*acndttf/ap, 'OP ')
            !call ovarre(outfile,'Insulator fraction of winding pack','(aiwp/ap)',aiwp/ap, 'OP ')
            !call ovarre(outfile,'Helium area fraction of winding pack excluding central channel','(avwp/ap)',avwp/ap, 'OP ')
            !call ovarre(outfile,'Central helium channel area as fraction of winding pack','(awphec/ap)',awphec/ap, 'OP ')
            ap = acond + turnstf*acndttf + aiwp + avwp + awphec
            call ovarrf(outfile,'Check total area fractions in winding pack = 1','', &
            (acond + turnstf*acndttf + aiwp + avwp + awphec)/ap)
        end select

        call ovarre(outfile,'Winding radial thickness (m)','(thkwp)',thkwp, 'OP ')

        if (i_tf_turns_integer == 1) then
            call ovarre(outfile, 'Winding toroidal width (m)', '(wwp1)', wwp1, 'OP ')
        else
            call ovarre(outfile,'Winding toroidal width 1 (m)','(wwp1)',wwp1, 'OP ')
            call ovarre(outfile,'Winding toroidal width 2 (m)','(wwp2)',wwp2, 'OP ')
        end if

        call ovarre(outfile,'Ground wall insulation thickness (m)','(tinstf)',tinstf)
        call ovarre(outfile,'Winding pack insertion gap (m)','(tfinsgap)',tfinsgap)

        if (i_tf_turns_integer == 1) then
            call ovarin(outfile, 'Number of TF pancakes', '(n_pancake)', n_pancake)
            call ovarin(outfile, 'Number of TF layers', '(n_layer)', n_layer)
        end if

        call ovarre(outfile,'Number of turns per TF coil','(turnstf)',turnstf, 'OP ')

        call osubhd(outfile,'External Case Information :')

        call ovarre(outfile,'Inboard leg case plasma side wall thickness (m)','(casthi)',casthi)
        call ovarre(outfile,'Inboard leg case inboard "nose" thickness (m)','(thkcas)',thkcas)
        call ovarre(outfile,'Inboard leg case sidewall thickness at its narrowest point (m)','(casths)',casths)
        !call ovarre(outfile,'Inboard leg case area per coil (m2)','(acasetf)',acasetf, 'OP ')
        !call ovarre(outfile,'Outboard leg case area per coil (m2)','(acasetfo)',acasetfo, 'OP ')
        call ovarre(outfile,'External case mass per coil (kg)','(whtcas)',whtcas, 'OP ')

        call osubhd(outfile,'Radial build of TF coil centre-line :')
        write(outfile,5)
        5   format(t43,'Thickness (m)',t60,'Outer radius (m)')
        radius = r_tf_inboard_mid - 0.5D0*tfcth
        call obuild(outfile,'Innermost edge of TF coil',radius,radius)
        radius = radius + thkcas
        call obuild(outfile,'Coil case ("nose")',thkcas,radius,'(thkcas)')
        radius = radius + tfinsgap
        call obuild(outfile,'Insertion gap for winding pack',tfinsgap,radius,'(tfinsgap)')
        radius = radius + tinstf
        call obuild(outfile,'Winding pack insulation',tinstf,radius,'(tinstf)')
        radius = radius + thkwp/2d0
        call obuild(outfile,'Winding - first half',thkwp/2d0,radius,'(thkwp/2 - tinstf)')
        radius = radius + thkwp/2d0
        call obuild(outfile,'Winding - second half',thkwp/2d0,radius,'(thkwp/2 - tinstf)')
        radius = radius + tinstf
        call obuild(outfile,'Winding pack insulation',tinstf,radius,'(tinstf)')
        radius = radius + tfinsgap
        call obuild(outfile,'Insertion gap for winding pack',tfinsgap,radius,'(tfinsgap)')
        radius = radius + casthi
        call obuild(outfile,'Coil case (plasma side)',casthi,radius,'(casthi)')
        if(abs((radius - r_tf_inboard_mid - 0.5D0*tfcth)) < 1d-6)then
            call ocmmnt(outfile,'TF coil dimensions are consistent')
        else
            call ocmmnt(outfile,'ERROR: TF coil dimensions are NOT consistent:')
            call ovarre(outfile,'Radius of plasma-facing side of inner leg SHOULD BE [m]','',r_tf_inboard_mid + 0.5D0*tfcth)
            call ovarre(outfile,'Inboard TF coil radial thickness [m]','(tfcth)',tfcth)
            !thkwp = tfcth - casthi - thkcas - 2.0D0*tinstf - 2.0d0*tfinsgap
            call oblnkl(outfile)
        end if

    else
        !  Output section
        call oheadr(outfile,'Resistive TF Coil Information')
        call ovarin(outfile,'Resistive TF coil option (0:copper 2:aluminium)','(i_tf_sup)',i_tf_sup)
        call ovarre(outfile,'Inboard leg mid-plane conductor current density (A/m2)','(oacdcp)',oacdcp)
        call ovarre(outfile,'Outboard leg conductor current density (A/m2)','(cdtfleg)',cdtfleg)    
        call ovarre(outfile,'Number of turns per outboard leg','(turnstf)',turnstf)
        call ovarre(outfile,'Outboard leg current per turn (A)','(cpttf)',cpttf)
        call ovarre(outfile,'Inboard leg conductor volume (m3)','(vol_cond_cp)',vol_cond_cp)
        call ovarre(outfile,'Outboard leg volume per coil (m3)','(voltfleg)',voltfleg)
        call ovarre(outfile,'Mass of inboard legs (kg)','(whtcp)',whtcp)
        call ovarre(outfile,'Mass of outboard legs (kg)','(whttflgs)',whttflgs)
        call ovarre(outfile,'Total TF coil mass (kg)','(whttf)',whttf)
        call ovarre(outfile,'Inboard leg resistive power (W)','(prescp)',prescp)
        call ovarre(outfile,'Outboard leg resistance per coil (ohm)','(tflegres)',tflegres)
        call ovarre(outfile,'Average inboard leg temperature (K)','(tcpav)',tcpav)
        if (itart==1) then
          call osubhd(outfile,'Tapered Centrepost Dimensions:')
          call ovarre(outfile,'Radius of the centrepost at the midplane (m)','(r_tf_inboard_out)',r_tf_inboard_out)
          call ovarre(outfile,'Radius of the ends of the centrepost (m)','(r_cp_top)',r_cp_top)
          call ovarre(outfile,'Distance from the midplane to the top of the tapered section (m)','(h_cp_top)',h_cp_top)
          call ovarre(outfile,'Distance from the midplane to the top of the centrepost (m)','(hmax)',hmax + tfthko)
        end if


        call oheadr(outfile,'TF Coils')
        call ovarre(outfile,'TF coil current (summed over all coils) (A)','(ritfc)',ritfc)
        call ovarre(outfile,'Peak field at the TF coils (T)','(bmaxtf)',bmaxtf)
        call ovarre(outfile,'Ripple at plasma edge (%)','(ripple)',ripple)
        call ovarre(outfile,'Max allowed ripple amplitude at plasma (%)','(ripmax)',ripmax)
        call ovarre(outfile,'Number of TF coil legs','(n_tf)',n_tf)
 
        call osubhd(outfile,'Energy and Forces :')
        call ovarre(outfile,'Total stored energy in TF coils (GJ)','(estotftgj)',estotftgj)
        call ovarre(outfile,'Vertical force on inboard leg (N)','(vforce)',vforce)
        call ovarre(outfile,'Centering force on inboard leg (N/m)','(cforce)',cforce)
        call oblnkl(outfile)
        call ocmmnt(outfile,'TF coil inner surface shape is given by a rectangle with the')
        call ocmmnt(outfile,'following inner points (Note that this does not account')
        call ocmmnt(outfile,'for the ST tapered centrepost):')
        call oblnkl(outfile)
 
        write(outfile,10)
        ! 10  format(t2,'point',t16,'x(m)',t31,'y(m)')
        do ii = 1,5
           write(outfile,20) ii,xarc(ii),yarc(ii)
           intstring = int2char(ii)
           call ovarre(mfile,'TF coil arc point '//intstring//' R (m)', '(xarc('//intstring//'))',xarc(ii))
           call ovarre(mfile,'TF coil arc point '//intstring//' Z (m)', '(yarc('//intstring//'))',yarc(ii))
        end do
        ! 20  format(i4,t10,f10.3,t25,f10.3)
 

    end if 

end subroutine outtf

! !!!!!!!!!!!!!!!!!!!!!!!!!!!!!!!!!!!!!!!!!!!!!!!!!!!!!!!!!!!!!!!!!!

subroutine tfspcall(outfile,iprint)

    !! Routine to call the superconductor module for the TF coils
    !! outfile : input integer : Fortran output unit identifier
    !! iprint : input integer : Switch to write output to file (1=yes)
    use rebco_variables, only: copper_area, copper_thick, copperA_m2, &
        croco_id, croco_od, croco_od, croco_thick, hastelloy_area, &
        hastelloy_thickness, rebco_area, stack_thickness, tape_thickness, &
        tape_thickness, tape_width, tapes, rebco_thickness, solder_area
    use error_handling, only: idiags, fdiags, report_error
    use process_output, only: ovarre, ocmmnt, oheadr, oblnkl, ovarin
    use tfcoil_variables, only: tmargmin_tf, turnstf, n_tf, vftf, &
        temp_margin, jwdgpro, tftmp, vtfskv, acndttf, dhecoil, tmaxpro, &
        tmargtf, thwcndut, conductor_width, fcutfsu, jwdgcrt, tdmptf, cpttf, &
        ritfc, jwptf, bmaxtfrp, tcritsc, acstf, strncon_tf, fhts, bcritsc, &
        i_tf_sc_mat
    use superconductors, only: wstsc, current_sharing_rebco, itersc, jcrit_rebco, jcrit_nbti, croco, bi2212
    use global_variables, only: run_tests
    use constants, only: pi
    implicit none
    integer, intent(in) :: outfile, iprint

    !  Local variables
    real(dp) :: aturn, tfes, vdump

    ! Simple model REMOVED Issue #781
    ! if (tfc_model == 0) then
    !     vtfskv = 20.0D0
    !     return
    ! end if

    ! Stored energy (J) per coil (NOT a physical meaningful quantity)
    tfes = estotft / n_tf
    ! Cross-sectional area per turn
    aturn = ritfc/(jwptf*n_tf*turnstf)    

    if(i_tf_sc_mat==6)then
        call supercon_croco(aturn,bmaxtfrp,cpttf,tftmp, &
        iprint, outfile,  &
        jwdgcrt,tmargtf)

        vtfskv = croco_voltage()/1.0D3  !  TFC Quench voltage in kV
        
    else
        call supercon(acstf,aturn,bmaxtfrp,vftf,fcutfsu,cpttf,jwptf,i_tf_sc_mat, &
        fhts,strncon_tf,tdmptf,tfes,tftmp,tmaxpro,bcritsc,tcritsc,iprint, &
        outfile,jwdgcrt,vdump,tmargtf)
        
        vtfskv = vdump/1.0D3            !  TFC Quench voltage in kV
    end if    

contains    

    subroutine supercon(acs,aturn,bmax,fhe,fcu,iop,jwp,isumat,fhts, &
        strain,tdmptf,tfes,thelium,tmax,bcritsc,tcritsc,iprint,outfile, &
        jwdgcrt,vd,tmarg)

        !! Routine to calculate the TF superconducting conductor  properties
        !! author: P J Knight, CCFE, Culham Science Centre
        !! author: J Galambos, ORNL
        !! author: R Kemp, CCFE, Culham Science Centre
        !! author: M Kovari, CCFE, Culham Science Centre
        !! author: J Miller, ORNL
        !! acs : input real : Cable space - inside area (m2)
        !! aturn : input real : Area per turn (i.e. entire jacketed conductor) (m2)
        !! bmax : input real : Peak field at conductor (T)
        !! fhe : input real : Fraction of cable space that is for He cooling
        !! fcu : input real : Fraction of conductor that is copper
        !! iop : input real : Operating current per turn (A)
        !! jwp : input real : Actual winding pack current density (A/m2)
        !! isumat : input integer : Switch for conductor type:
        !! 1 = ITER Nb3Sn, standard parameters,
        !! 2 = Bi-2212 High Temperature Superconductor,
        !! 3 = NbTi,
        !! 4 = ITER Nb3Sn, user-defined parameters
        !! 5 = WST Nb3Sn parameterisation
        !! fhts    : input real : Adjustment factor (<= 1) to account for strain,
        !! radiation damage, fatigue or AC losses
        !! strain : input real : Strain on superconductor at operation conditions
        !! tdmptf : input real : Dump time (sec)
        !! tfes : input real : Energy stored in one TF coil (J)
        !! thelium : input real : He temperature at peak field point (K)
        !! tmax : input real : Max conductor temperature during quench (K)
        !! bcritsc : input real : Critical field at zero temperature and strain (T) (isumat=4 only)
        !! tcritsc : input real : Critical temperature at zero field and strain (K) (isumat=4 only)
        !! iprint : input integer : Switch for printing (1 = yes, 0 = no)
        !! outfile : input integer : Fortran output unit identifier
        !! jwdgpro : output real : Winding pack current density from temperature
        !! rise protection (A/m2)
        !! jwdgcrt : output real : Critical winding pack current density (A/m2)
        !! vd : output real : Discharge voltage imposed on a TF coil (V)
        !! tmarg : output real : Temperature margin (K)
        !! This routine calculates the superconductor properties for the TF coils.
        !! It was originally programmed by J. Galambos 1991, from algorithms provided
        !! by J. Miller.
        !! <P>The routine calculates the critical current density (winding pack)
        !! and also the protection information (for a quench).
        !! NOT used for the Croco conductor
        implicit none

        integer, intent(in) :: isumat, iprint, outfile
        real(dp), intent(in) :: acs, aturn, bmax, fcu, fhe, fhts
        real(dp), intent(in) :: iop, jwp, strain, tdmptf, tfes, thelium, tmax, bcritsc, tcritsc
        real(dp), intent(out) :: jwdgcrt, vd, tmarg

        !  Local variables

        integer :: lap
        real(dp) :: b,bc20m,bcrit,c0,delt,fcond,icrit,iooic, &
        jcritsc,jcrit0,jcritm,jcritp,jcritstr,jsc,jstrand,jtol,jwdgop, &
        t,tc0m,tcrit,ttest,ttestm,ttestp, tdump, fhetot

        ! !!!!!!!!!!!!!!!!!!!!!!!!!!!!!!!!!!!!!!!!!!!!!!!
        ! Rename tdmptf as it is called tdump in this routine and those called from here.
        tdump = tdmptf

        ! Helium channel
        fhetot = fhe + (pi/4.0d0)*dhecoil*dhecoil/acs
        !  Conductor fraction (including central helium channel)
        fcond = 1.0D0 - fhetot

        !  Find critical current density in superconducting strand, jcritstr
        select case (isumat)

        case (1)  !  ITER Nb3Sn critical surface parameterization
            bc20m = 32.97D0
            tc0m = 16.06D0

            !  jcritsc returned by itersc is the critical current density in the
            !  superconductor - not the whole strand, which contains copper
            call itersc(thelium,bmax,strain,bc20m,tc0m,jcritsc,bcrit,tcrit)
            jcritstr = jcritsc * (1.0D0-fcu)
            !  Critical current in cable
            icrit = jcritstr * acs * fcond

        case (2)  !  Bi-2212 high temperature superconductor parameterization

            !  Current density in a strand of Bi-2212 conductor
            !  N.B. jcrit returned by bi2212 is the critical current density
            !  in the strand, not just the superconducting portion.
            !  The parameterization for jcritstr assumes a particular strand
            !  composition that does not require a user-defined copper fraction,
            !  so this is irrelevant in this model
            jstrand = jwp * aturn / (acs*fcond)

            call bi2212(bmax,jstrand,thelium,fhts,jcritstr,tmarg)
            jcritsc = jcritstr / (1.0D0-fcu)
            tcrit = thelium + tmarg
            !  Critical current in cable
            icrit = jcritstr * acs * fcond

        case (3)  !  NbTi data
            bc20m = 15.0D0
            tc0m = 9.3D0
            c0 = 1.0D10
            call jcrit_nbti(thelium,bmax,c0,bc20m,tc0m,jcritsc,tcrit)
            jcritstr = jcritsc * (1.0D0-fcu)
            !  Critical current in cable
            icrit = jcritstr * acs * fcond

        case (4)  !  ITER Nb3Sn parameterization, but user-defined parameters
            bc20m = bcritsc
            tc0m = tcritsc
            call itersc(thelium,bmax,strain,bc20m,tc0m,jcritsc,bcrit,tcrit)
            jcritstr = jcritsc * (1.0D0-fcu)
            !  Critical current in cable
            icrit = jcritstr * acs * fcond

        case (5) ! WST Nb3Sn parameterisation
            bc20m = 32.97D0
            tc0m = 16.06D0
            !  jcritsc returned by itersc is the critical current density in the
            !  superconductor - not the whole strand, which contains copper
            call wstsc(thelium,bmax,strain,bc20m,tc0m,jcritsc,bcrit,tcrit)
            jcritstr = jcritsc * (1.0D0-fcu)
            !  Critical current in cable
            icrit = jcritstr * acs * fcond

        case (6) ! "REBCO" 2nd generation HTS superconductor in CrCo strand
            write(*,*)'ERROR: subroutine supercon has been called but i_tf_sc_mat=6'
            stop
        case default  !  Error condition
            idiags(1) = isumat ; call report_error(105)

        end select

        ! Critical current density in winding pack
        ! aturn : Area per turn (i.e. entire jacketed conductor with insulation) (m2)
        jwdgcrt = icrit / aturn
        !  Ratio of operating / critical current
        iooic = iop / icrit
        !  Operating current density
        jwdgop = iop / aturn
        !  Actual current density in superconductor, which should be equal to jcrit(thelium+tmarg)
        !  when we have found the desired value of tmarg
        jsc = iooic * jcritsc

        if(iooic<=0d0) then
            write(*,*) 'ERROR:Negative Iop/Icrit for TF coil'
            write(*,*) 'jsc', jsc, '  iooic', iooic, '  jcritsc', jcritsc
            write(*,*) 'Check conductor dimensions. fcond likely gone negative. fcond =', fcond
        end if

        !  Temperature margin (already calculated in bi2212 for isumat=2)
        if ((isumat == 1).or.(isumat == 4).or.(isumat == 3).or.(isumat == 5)) then

            !  Newton-Raphson method; start approx at requested minimum temperature margin
            ttest = thelium + tmargmin_tf + 0.001d0
            delt = 0.01D0
            jtol = 1.0D4

            lap = 0
            solve_for_tmarg: do ; lap = lap+1
                if ((ttest <= 0.0D0).or.(lap > 100)) then
                    idiags(1) = lap ; fdiags(1) = ttest ; call report_error(157)
                    exit solve_for_tmarg
                end if
                ! Calculate derivative numerically
                ttestm = ttest - delt
                ttestp = ttest + delt

                select case (isumat)
                    ! Issue #483 to be on the safe side, check the fractional as well as the absolute error
                case (1,4)
                    call itersc(ttest ,bmax,strain,bc20m,tc0m,jcrit0,b,t)
                    if ((abs(jsc-jcrit0) <= jtol).and.(abs((jsc-jcrit0)/jsc) <= 0.01)) exit solve_for_tmarg
                    call itersc(ttestm,bmax,strain,bc20m,tc0m,jcritm,b,t)
                    call itersc(ttestp,bmax,strain,bc20m,tc0m,jcritp,b,t)
                case (3)
                    call jcrit_nbti(ttest ,bmax,c0,bc20m,tc0m,jcrit0,t)
                    if ((abs(jsc-jcrit0) <= jtol).and.(abs((jsc-jcrit0)/jsc) <= 0.01)) exit solve_for_tmarg
                    call jcrit_nbti(ttestm,bmax,c0,bc20m,tc0m,jcritm,t)
                    call jcrit_nbti(ttestp,bmax,c0,bc20m,tc0m,jcritp,t)
                case (5)
                    call wstsc(ttest ,bmax,strain,bc20m,tc0m,jcrit0,b,t)
                    if ((abs(jsc-jcrit0) <= jtol).and.(abs((jsc-jcrit0)/jsc) <= 0.01)) exit solve_for_tmarg
                    call wstsc(ttestm,bmax,strain,bc20m,tc0m,jcritm,b,t)
                    call wstsc(ttestp,bmax,strain,bc20m,tc0m,jcritp,b,t)
                end select
                ttest = ttest - 2.0D0*delt*(jcrit0-jsc)/(jcritp-jcritm)
            end do solve_for_tmarg
            tmarg = ttest - thelium
            temp_margin = tmarg

        end if

        !  Find the current density limited by the protection limit
        !  (N.B. Unclear of this routine's relevance for Bi-2212 (isumat=2), due
        !  to presence of fcu argument, which is not used for this model above)

        call protect(iop,tfes,acs,aturn,tdump,fcond,fcu,thelium,tmax,jwdgpro,vd)


        if (iprint == 0) return       ! Output --------------------------

        if (ttest <= 0.0D0) then
            write(*,*)'ERROR: Negative TFC temperature margin'
            write(*,*)'ttest  ', ttest, 'bmax   ', bmax
            write(*,*)'jcrit0 ', jcrit0,'jsc    ', jsc
            write(*,*)'ttestp ', ttestp,'ttestm ', ttestm
            write(*,*)'jcritp ', jcritp,'jcritm ', jcritm
        endif

        call oheadr(outfile,'Superconducting TF Coils')
        call ovarin(outfile,'Superconductor switch', '(isumat)',isumat)

        select case (isumat)
        case (1)
            call ocmmnt(outfile,'Superconductor used: Nb3Sn')
            call ocmmnt(outfile,'  (ITER Jcrit model, standard parameters)')
            call ovarre(outfile,'Critical field at zero temperature and strain (T)','(bc20m)',bc20m)
            call ovarre(outfile,'Critical temperature at zero field and strain (K)', '(tc0m)',tc0m)
        case (2)
            call ocmmnt(outfile,'Superconductor used: Bi-2212 HTS')
        case (3)
            call ocmmnt(outfile,'Superconductor used: NbTi')
            call ovarre(outfile,'Critical field at zero temperature and strain (T)','(bc20m)',bc20m)
            call ovarre(outfile,'Critical temperature at zero field and strain (K)', '(tc0m)',tc0m)
        case (4)
            call ocmmnt(outfile,'Superconductor used: Nb3Sn')
            call ocmmnt(outfile,'  (ITER Jcrit model, user-defined parameters)')
            call ovarre(outfile,'Critical field at zero temperature and strain (T)','(bc20m)',bc20m)
            call ovarre(outfile,'Critical temperature at zero field and strain (K)', '(tc0m)',tc0m)
        case (5)
            call ocmmnt(outfile,'Superconductor used: Nb3Sn')
            call ocmmnt(outfile, ' (WST Nb3Sn critical surface model)')
            call ovarre(outfile,'Critical field at zero temperature and strain (T)','(bc20m)',bc20m)
            call ovarre(outfile,'Critical temperature at zero field and strain (K)', '(tc0m)',tc0m)
        end select ! isumat

        if (run_tests==1) then
            call oblnkl(outfile)
            call ocmmnt(outfile, "PROCESS TF Coil peak field fit. Values for t, z and y:")
            call oblnkl(outfile)
            call ovarre(outfile,'Dimensionless winding pack width','(tf_fit_t)', tf_fit_t, 'OP ')
            call ovarre(outfile,'Dimensionless winding pack radial thickness','(tf_fit_z)', tf_fit_z, 'OP ')
            call ovarre(outfile,'Ratio of peak field with ripple to nominal axisymmetric peak field','(tf_fit_y)', tf_fit_y, 'OP ')
        end if

        call oblnkl(outfile)
        call ovarre(outfile,'Helium temperature at peak field (= superconductor temperature) (K)','(thelium)',thelium)
        call ovarre(outfile,'Total helium fraction inside cable space','(fhetot)',fhetot, 'OP ')
        call ovarre(outfile,'Copper fraction of conductor','(fcutfsu)',fcu)
        call ovarre(outfile,'Strain on superconductor','(strncon_tf)',strncon_tf)
        call ovarre(outfile,'Critical current density in superconductor (A/m2)','(jcritsc)',jcritsc, 'OP ')
        call ovarre(outfile,'Critical current density in strand (A/m2)','(jcritstr)',jcritstr, 'OP ')
        call ovarre(outfile,'Critical current density in winding pack (A/m2)', '(jwdgcrt)',jwdgcrt, 'OP ')
        call ovarre(outfile,'Actual current density in winding pack (A/m2)','(jwdgop)',jwdgop, 'OP ')

        call ovarre(outfile,'Minimum allowed temperature margin in superconductor (K)','(tmargmin_tf)',tmargmin_tf)
        call ovarre(outfile,'Actual temperature margin in superconductor (K)','(tmarg)',tmarg, 'OP ')
        call ovarre(outfile,'Critical current (A)','(icrit)',icrit, 'OP ')
        call ovarre(outfile,'Actual current (A)','(cpttf)',cpttf, 'OP ')
        call ovarre(outfile,'Actual current / critical current','(iooic)', iooic, 'OP ')

    end subroutine supercon
    ! !!!!!!!!!!!!!!!!!!!!!!!!!!!!!!!!!!!!!!!!!!!!!!!!!!!!!!!!!!!!!!!!!!

    subroutine supercon_croco(aturn,bmax,iop,thelium,     &
        iprint,outfile, &
        jwdgcrt,tmarg)

        !! TF superconducting CroCo conductor using REBCO tape
        !! author: M Kovari, CCFE, Culham Science Centre
        !! bmax : input real : Peak field at conductor (T)
        !! iop : input real : Operating current per turn (A)
        !! thelium : input real : He temperature at peak field point (K)
        !! iprint : input integer : Switch for printing (1 = yes, 0 = no)
        !! outfile : input integer : Fortran output unit identifier
        !! jwdgcrt : output real : Critical winding pack current density (A/m2)
        !! tmarg : output real : Temperature margin (K)
        
        implicit none
        
        real(dp), intent(in) :: aturn, bmax, iop, thelium
        integer, intent(in) :: iprint, outfile
        real(dp), intent(out) :: jwdgcrt, tmarg

        !  Local variables
        real(dp) :: icrit,iooic, jcritsc,jcritstr,jsc,jwdgop, total
        real(dp) :: current_sharing_t
        logical:: validity

        ! !!!!!!!!!!!!!!!!!!!!!!!!!!!!!!!!!!!!!!!!!!!!!!!
        !  Find critical current density in superconducting strand, jcritstr
        call jcrit_rebco(thelium,bmax,jcritsc,validity,iprint)
        ! acstf : Cable space - inside area (m2)
        ! Set new croco_od - allowing for scaling of croco_od
        croco_od = conductor_width / 3.0d0 - thwcndut * ( 2.0d0 / 3.0d0 )
        conductor%acs =  9.d0/4.d0 * pi * croco_od**2
        acstf = conductor%acs
        conductor%area =  conductor_width**2 ! does this not assume it's a sqaure???

        conductor%jacket_area = conductor%area - conductor%acs
        acndttf = conductor%jacket_area
        
        conductor%jacket_fraction = conductor%jacket_area / conductor%area
        call croco(jcritsc,croco_strand,conductor,croco_od,croco_thick)
        copperA_m2 = iop / conductor%copper_area
        icrit = conductor%critical_current
        jcritstr = croco_strand%critical_current / croco_strand%area

        ! Critical current density in winding pack
        ! aturn : Area per turn (i.e. entire jacketed conductor with insulation) (m2)
        jwdgcrt = icrit / aturn
        !  Ratio of operating / critical current
        iooic = iop / icrit
        !  Operating current density
        jwdgop = iop / aturn
        !  Actual current density in superconductor, which should be equal to jcrit(thelium+tmarg)
        !  when we have found the desired value of tmarg
        jsc = iooic * jcritsc

        ! Temperature margin using secant solver
        call current_sharing_rebco(current_sharing_t, bmax, jsc)
        tmarg = current_sharing_t - thelium
        temp_margin = tmarg         ! Only used in the availabilty routine - see comment to Issue #526

        ! Quench thermal model not in use
        ! call croco_quench(conductor)

        if (iprint == 0) return     ! Output ----------------------------------

        total = conductor%copper_area+conductor%hastelloy_area+conductor%solder_area+ &
        conductor%jacket_area+conductor%helium_area+conductor%rebco_area

        if (temp_margin <= 0.0D0) then
            write(*,*)'ERROR: Negative TFC temperature margin'
            write(*,*)'temp_margin  ', temp_margin, '  bmax   ', bmax
        endif

        call oheadr(outfile,'Superconducting TF Coils')
        call ovarin(outfile,'Superconductor switch', '(isumat)',6)
        call ocmmnt(outfile,'Superconductor used: REBCO HTS tape in CroCo strand')

        call ovarre(outfile,'Thickness of REBCO layer in tape (m)','(rebco_thickness)',rebco_thickness)
        call ovarre(outfile,'Thickness of copper layer in tape (m)','(copper_thick  )', copper_thick)
        call ovarre(outfile,'Thickness of Hastelloy layer in tape (m) ','(hastelloy_thickness)', hastelloy_thickness)

        call ovarre(outfile,'Mean width of tape (m)','(tape_width)', tape_width , 'OP ')
        call ovarre(outfile,'Outer diameter of CroCo copper tube (m) ','(croco_od)', croco_od , 'OP ')
        call ovarre(outfile,'Inner diameter of CroCo copper tube (m) ','(croco_id)',croco_id , 'OP ')
        call ovarre(outfile,'Thickness of CroCo copper tube (m) ','(croco_thick)',croco_thick)

        call ovarre(outfile,'Thickness of each HTS tape ','(tape_thickness)',tape_thickness , 'OP ')
        call ovarre(outfile,'Thickness of stack of tapes (m) ','(stack_thickness)',stack_thickness , 'OP ')
        call ovarre(outfile,'Number of tapes in strand','(tapes)',tapes , 'OP ')
        call oblnkl(outfile)
        call ovarre(outfile,'Area of REBCO in strand (m2)','(rebco_area)',rebco_area , 'OP ')
        call ovarre(outfile,'Area of copper in strand (m2)','(copper_area)',copper_area , 'OP ')
        call ovarre(outfile,'Area of hastelloy substrate in strand (m2) ','(hastelloy_area)',hastelloy_area , 'OP ')
        call ovarre(outfile,'Area of solder in strand (m2)  ','(solder_area)',solder_area , 'OP ')
        call ovarre(outfile,'Total: area of CroCo strand (m2)  ','(croco_strand%area)',croco_strand%area , 'OP ')
        if(abs(croco_strand%area-(rebco_area+copper_area+hastelloy_area+solder_area))>1d-6)then
            call ocmmnt(outfile, "ERROR: Areas in CroCo strand do not add up")
            write(*,*)'ERROR: Areas in CroCo strand do not add up - see OUT.DAT'
        endif

        call oblnkl(outfile)
        call ocmmnt(outfile,'Cable information')
        call ovarin(outfile,'Number of CroCo strands in the cable (fixed) ','',6 , 'OP ')
        call ovarre(outfile,'Total area of cable space (m2)','(acstf)',acstf , 'OP ')

        call oblnkl(outfile)
        call ocmmnt(outfile,'Conductor information (includes jacket, not including insulation)')
        call ovarre(outfile,'Width of square conductor (m)','(conductor_width)', conductor_width , 'OP ')
        call ovarre(outfile,'Area of conductor (m2)','(area)', conductor%area , 'OP ')
        call ovarre(outfile,'REBCO area of conductor (mm2)','(rebco_area)',conductor%rebco_area , 'OP ')
        call ovarre(outfile,'Area of central copper bar (mm2)', '(copper_bar_area)', conductor%copper_bar_area, 'OP ')
        call ovarre(outfile,'Total copper area of conductor, total (mm2)','(copper_area)',conductor%copper_area, 'OP ')
        call ovarre(outfile,'Hastelloy area of conductor (mm2)','(hastelloy_area)',conductor%hastelloy_area, 'OP ')
        call ovarre(outfile,'Solder area of conductor (mm2)','(solder_area)',conductor%solder_area, 'OP ')
        call ovarre(outfile,'Jacket area of conductor (mm2)','(jacket_area)',conductor%jacket_area, 'OP ')
        call ovarre(outfile,'Helium area of conductor (mm2)','(helium_area)',conductor%helium_area, 'OP ')
        if(abs(total-conductor%area)>1d-8) then
            call ovarre(outfile, "ERROR: conductor areas do not add up:",'(total)',total , 'OP ')
        endif
        call ovarre(outfile,'Critical current of CroCo strand (A)','(croco_strand%critical_current)', &
        croco_strand%critical_current , 'OP ')
        call ovarre(outfile,'Critical current of conductor (A) ','(conductor%critical_current)', &
        conductor%critical_current , 'OP ')

        if (run_tests==1) then
            call oblnkl(outfile)
            call ocmmnt(outfile, "PROCESS TF Coil peak field fit. Values for t, z and y:")
            call oblnkl(outfile)
            call ovarre(outfile,'Dimensionless winding pack width','(tf_fit_t)', tf_fit_t, 'OP ')
            call ovarre(outfile,'Dimensionless winding pack radial thickness','(tf_fit_z)', tf_fit_z, 'OP ')
            call ovarre(outfile,'Ratio of actual peak field to nominal axisymmetric peak field','(tf_fit_y)', tf_fit_y, 'OP ')
        end if

        call oblnkl(outfile)
        call ovarre(outfile,'Helium temperature at peak field (= superconductor temperature) (K)','(thelium)',thelium)
        call ovarre(outfile,'Critical current density in superconductor (A/m2)','(jcritsc)',jcritsc, 'OP ')
        call ovarre(outfile,'Critical current density in strand (A/m2)','(jcritstr)',jcritstr, 'OP ')
        call ovarre(outfile,'Critical current density in winding pack (A/m2)', '(jwdgcrt)',jwdgcrt, 'OP ')
        call ovarre(outfile,'Actual current density in winding pack (A/m2)','(jwdgop)',jwdgop, 'OP ')

        call ovarre(outfile,'Minimum allowed temperature margin in superconductor (K)','(tmargmin_tf)',tmargmin_tf)
        call ovarre(outfile,'Actual temperature margin in superconductor (K)','(tmarg)',tmarg, 'OP ')
        call ovarre(outfile,'Current sharing temperature (K)','(current_sharing_t)',current_sharing_t, 'OP ')
        call ovarre(outfile,'Critical current (A)','(icrit)',icrit, 'OP ')
        call ovarre(outfile,'Actual current (A)','(cpttf)',cpttf, 'OP ')
        call ovarre(outfile,'Actual current / critical current','(iooic)', iooic, 'OP ')

    end subroutine supercon_croco


    ! !!!!!!!!!!!!!!!!!!!!!!!!!!!!!!!!!!!!!!!!!!!!!!!!!!!!!!!!!!!!!!!!!!

    subroutine protect(aio,tfes,acs,aturn,tdump,fcond,fcu,tba,tmax,ajwpro,vd)

        !! Finds the current density limited by the protection limit
        !! author: P J Knight, CCFE, Culham Science Centre
        !! author: J Miller, ORNL
        !! aio : input real : Operating current (A)
        !! tfes : input real : Energy stored in one TF coil (J)
        !! acs : input real : Cable space - inside area (m2)
        !! aturn : input real : Area per turn (i.e.  entire cable) (m2)
        !! tdump : input real : Dump time (sec)
        !! fcond : input real : Fraction of cable space containing conductor
        !! fcu : input real : Fraction of conductor that is copper
        !! tba : input real : He temperature at peak field point (K)
        !! tmax : input real : Max conductor temperature during quench (K)
        !! ajwpro : output real :  Winding pack current density from temperature
        !! rise protection (A/m2)
        !! vd : output real :  Discharge voltage imposed on a TF coil (V)
        !! This routine calculates maximum conductor current density which
        !! limits the peak temperature in the winding to a given limit (tmax).
        !! It also finds the dump voltage.
        !! <P>These calculations are based on Miller's formulations.
        !! AEA FUS 251: A User's Guide to the PROCESS Systems Code
        !
        ! !!!!!!!!!!!!!!!!!!!!!!!!!!!!!!!!!!!!!!!!!!!!!!!

        implicit none

        !  Arguments

        real(dp), intent(in) :: aio, tfes, acs, aturn, tdump, fcond, &
        fcu,tba,tmax
        real(dp), intent(out) :: ajwpro, vd

        !  Local variables

        integer :: no,np
        real(dp) :: aa,ai1,ai2,ai3,ajcp,bb,cc,dd,tav
        real(dp), dimension(11) :: p1, p2, p3

        ! !!!!!!!!!!!!!!!!!!!!!!!!!!!!!!!!!!!!!!!!!!!!!!!

        !  Integration coefficients p1,p2,p3

        p1(1) = 0.0D0
        p1(2) = 0.8D0
        p1(3) = 1.75D0
        p1(4) = 2.4D0
        p1(5) = 2.7D0
        p1(6) = 2.95D0
        p1(7) = 3.1D0
        p1(8) = 3.2D0
        p1(9) = 3.3D0
        p1(10) = 3.4D0
        p1(11) = 3.5D0

        p2(1) = 0.0D0
        p2(2) = 0.05D0
        p2(3) = 0.5D0
        p2(4) = 1.4D0
        p2(5) = 2.6D0
        p2(6) = 3.7D0
        p2(7) = 4.6D0
        p2(8) = 5.3D0
        p2(9) = 5.95D0
        p2(10) = 6.55D0
        p2(11) = 7.1D0

        p3(1) = 0.0D0
        p3(2) = 0.05D0
        p3(3) = 0.5D0
        p3(4) = 1.4D0
        p3(5) = 2.6D0
        p3(6) = 3.7D0
        p3(7) = 4.6D0
        p3(8) = 5.4D0
        p3(9) = 6.05D0
        p3(10) = 6.8D0
        p3(11) = 7.2D0

        !  Dump voltage

        vd = 2.0D0 * tfes/(tdump*aio)

        !  Current density limited by temperature rise during quench

        tav = 1.0D0 + (tmax-tba)/20.0D0
        no = int(tav)
        np = no+1
        np = min(np,11)

        ai1 = 1.0D16 * ( p1(no)+(p1(np)-p1(no)) * (tav - no) )
        ai2 = 1.0D16 * ( p2(no)+(p2(np)-p2(no)) * (tav - no) )
        ai3 = 1.0D16 * ( p3(no)+(p3(np)-p3(no)) * (tav - no) )

        aa = vd * aio/tfes
        bb = (1.0D0-fcond)*fcond*fcu*ai1
        cc = (fcu*fcond)**2 * ai2
        dd = (1.0D0-fcu)*fcu * fcond**2 * ai3
        ajcp = sqrt( aa* (bb+cc+dd) )
        ajwpro = ajcp*(acs/aturn)

    end subroutine protect

end subroutine tfspcall

! !!!!!!!!!!!!!!!!!!!!!!!!!!!!!!!!!!!!!!!!!!!!!!!!!!!!!!!!!!!!!!!!!!

function croco_voltage()

    !! Finds the coil voltage during a quench
    
    ! croco_voltage : voltage across a TF coil during quench (V)
    ! tdmptf /10.0/ : fast discharge time for TF coil in event of quench (s) (time-dump-TF)
    ! For clarity I have copied this into 'time2' or 'tau2' depending on the model.
    use tfcoil_variables, only: n_tf, quench_model, tdmptf, cpttf

    implicit none

    real(dp):: croco_voltage

    if(quench_model=='linear')then
        time2 = tdmptf
        croco_voltage = 2.0D0/time2 * (estotft/n_tf) / cpttf
    elseif(quench_model=='exponential')then
        tau2 = tdmptf
        croco_voltage = 2.0D0/tau2 * (estotft/n_tf) / cpttf
    endif

end function croco_voltage

! --------------------------------------------------------------------
subroutine croco_quench(conductor)

    !! Finds the current density limited by the maximum temperatures in quench
    !! It also finds the dump voltage.
    use tfcoil_variables, only: leno, tmax_croco, bmaxtf, quench_detection_ef, &
        tftmp, croco_quench_temperature, jwptf, conductor_width
    use superconductors, only: copper_properties2, jcrit_rebco
    use ode_mod, only: ode
    use maths_library, only: secant_solve
    implicit none

    type(volume_fractions), intent(in)::conductor
    real(dp):: current_density_in_conductor


    real(dp)::tout     !for the phase 2
    real(dp)::relerr= 0.01d0, abserr= 0.01d0

    integer(kind=4), parameter :: neqn = 1
    integer(kind=4) :: iflag
    integer(kind=4) :: iwork(5)

    real(dp) :: work(100+21*neqn)
    real(dp) :: y(neqn)

    real(dp)::residual, t
    logical::error

    if(quench_detection_ef>1d-10)then
        ! Two-phase quench model is used.
        ! Phase 1
        ! Issue #548, or see K:\Power Plant Physics and Technology\PROCESS\HTS\
        ! Solve for the temperature at which the quench detection field is reached.
        ! secant_solve(f,x1,x2,solution,error,residual,opt_tol)
        current_density_in_conductor = jwptf *  (leno / conductor_width)**2
        call secant_solve(detection_field_error,5d0, 70d0,T1,error,residual)
        ! T1 = Peak temperature of normal zone before quench is detected

        ! Obsolete but leave here for the moment
        ! croco_quench_factor = conductor%copper_fraction / jwptf**2

        if(T1>tmax_croco)write(*,*)'Phase 1 of quench is too hot: T1 = ',T1
    else
        ! Quench is detected instantly - no phase 1.
        T1 = tftmp
    endif

    ! vtfskv : voltage across a TF coil during quench (kV)
    ! tdmptf /10.0/ : fast discharge time for TF coil in event of quench (s) (time-dump-TF)
    ! For clarity I have copied this into 'time2' or 'tau2' depending on the model.

    ! if(quench_model=='linear')then
    !     time2 = tdmptf
    !     vtfskv = 2.0D0/time2 * (estotft/n_tf) / cpttf
    ! elseif(quench_model=='exponential')then
    !     tau2 = tdmptf
    !     vtfskv = 2.0D0/tau2 * (estotft/n_tf) / cpttf
    ! endif

    ! PHASE 2 OF QUENCH: fast discharge into resistor
    ! The field declines in proportion to the current.
    ! The operating current is iop.
    ! The peak field at the operating current is bmaxtfrp
    ! This is declared in global_variable.f90, so is in scope.
    ! Solve the set of differential equations
    ! subroutine ode ( f, neqn, y, t, tout, relerr, abserr, iflag, work, iwork )
    ! See ode.f90 for details.
    !    declare F in an external statement, supply the double precision
    !      SUBROUTINE F ( T, Y, YP )
    y(1) = T1
    tout = 2.0d0 * tau2
    iflag = 1
    ! Starting time
    t = 0d0
    ! Remember that t will be set to the finish time by the ode solver!
    ! ODE SOLVER
    call ode(dtempbydtime, neqn, y, t, tout, relerr, abserr, iflag, work, iwork)
    if(iflag /= 2)write(*,*)'ODE in subroutine croco_quench failed: iflag =', iflag

    croco_quench_temperature = y(1)


contains
    function detection_field_error(t1)
        ! Issue #548.
        ! The difference beteween the actual voltage developed during the first
        ! phase of the quench and the specified detection voltage

        implicit none

        real(dp)::detection_field_error, deltaj,jcritsc

        real(dp), intent(in) :: t1
        real(dp):: jc
        logical :: validity
        integer :: iprint

        call copper_properties2(t1,bmaxtf,copper)
        call jcrit_rebco(t1,bmaxtf,jcritsc,validity,iprint)

        ! Critical current density at specified temperature t1, operating maximum field bmaxtf
        jc = jcritsc * conductor%rebco_fraction

        ! By definition jc=0 below the critical temperature at operating field
        ! All the current flows in the copper
        ! Note that the copper  resisitivity is a function of temperature, so it should still
        ! be possible to solve for the correct detection voltage.
        if(jc<0) jc = 0d0

        deltaj = (current_density_in_conductor - jc)
        detection_field_error = deltaj * copper%resistivity / conductor%copper_fraction &
        - quench_detection_ef
    end function

end subroutine croco_quench

!-------------------------------------------------------------------
subroutine dtempbydtime ( qtime, qtemperature, derivative )
    !! Supplies the right hand side of the ODE for the croco quench phase 2 subroutine
    !! author: M Kovari, CCFE, Culham Science Centre
    !! qtime : input real : time, the independent variable
    !! qtemperature : input real : temperature, the dependent variable
    !! derivative : output real : the value of dtempbydtime

    ! Time-dependent quantities during the fast discharge local to this subroutine:
    use tfcoil_variables, only: quench_model, bmaxtfrp, cpttf
    use superconductors, only: jcrit_rebco

    implicit none

    ! time, the independent variable
    real(dp),intent(in) :: qtime

    ! Y(), the dependent variable
    real(dp),intent(in) :: qtemperature(1)

    ! YP(), the value of the derivative
    real(dp),intent(out) :: derivative(1)

    real(dp)::qj  ! Current density in superconductor during fast discharge
    real(dp)::qcurrent  ! Total current in cable during fast discharge
    real(dp)::qbfield  ! Peak magnetic field in cable during fast discharge
    real(dp)::q_crit_current ! Critical current during fast discharge
    logical :: validity
    real(dp)::qratio,qtemp

    !write(*,*)'subroutine dtempbydtime ( qtime, qtemperature, derivative )'
    !write(*,*)'qtime = ',qtime,' qtemperature = ',qtemperature

    ! For convenience
    qtemp = qtemperature(1)

    ! The current is a known function of time
    if(quench_model=='linear')then
        qcurrent = cpttf * (1 - qtime / time2)
    elseif(quench_model=='exponential')then
        qcurrent = cpttf * exp(- qtime / tau2)
    endif

    ! Field is proportional to current
    qbfield = bmaxtfrp * qcurrent / cpttf

    ! Critical current 'qj' given field and temperature
    call jcrit_rebco(qtemp,qbfield,qj,validity,0)
    q_crit_current = conductor%rebco_area * qj

    ! The jacket is now included in the argument list
    qratio = resistivity_over_heat_capacity(qtemp,qbfield,copper,hastelloy,solder,helium,jacket)

    ! Derivatives

    derivative(1) = (qcurrent - q_crit_current)**2 * qratio / &
    (conductor%copper_fraction * conductor%area**2)


    !write(*,*)'subroutine dtempbydtime: derivative =',derivative(1)
    return
end subroutine dtempbydtime

!-----------------------------------------------------------------------
subroutine cpost( rtop, ztop, rmid, hmaxi, curr, rho, fcool, r_tfin_inleg, &  ! Inputs
                     ins_th, cas_out_th, n_turns_tot,                         &  ! Inputs
                     acpcool, volume, respow, volins, volcasout )                ! Outputs
    !!  author: P J Knight, CCFE, Culham Science Centre
    !!  Calculates the volume and resistive power losses of a TART centrepost
    !!  This routine calculates the volume and resistive power losses
    !!  of a TART centrepost. It is assumed to be tapered - narrowest at
    !!  the midplane and reaching maximum thickness at the height of the
    !!  plasma. Above/below the plasma, the centrepost is cylindrical.
    !!  The shape of the taper is assumed to be an arc of a circle.
    !!  P J Knight, CCFE, Culham Science Centre
    !!  21/10/96 PJK Initial version
    !!  08/05/12 PJK Initial F90 version
    !!  16/10/12 PJK Added constants; removed argument pi
    !!  26/06/14 PJK Added error handling
    !!  12/11/19 SK Using fixed cooling cross-section area along the CP 
    !!  26/11/19 SK added the coolant area, the conuctor/isulator/outer casing volume 
    !!  F/MI/PJK/LOGBOOK12, pp.33,34
    !!  AEA FUS 251: A User's Guide to the PROCESS Systems Code
    ! !!!!!!!!!!!!!!!!!!!!!!!!!!!!!!!!!!!!!!!!!!!!!!!
    use error_handling, only: fdiags, report_error
    use constants, only: pi
    use tfcoil_variables, only: n_tf
    use build_variables, only: hmax
    implicit none

    !  Arguments
    ! ---
    ! Inputs
    real(dp), intent(in) :: rtop,ztop,rmid,hmaxi,curr,rho,fcool,&
                          r_tfin_inleg, ins_th, cas_out_th, n_turns_tot

    ! Outputs
    real(dp), intent(out) :: volume, respow, acpcool, volins, volcasout

    ! Internal
    real(dp) :: r1,z1,x,y,rc,dz,r,z, a_tfin_hole, res_cyl, res_taped
    real(dp) :: sum1, sum2, sum3, sum4
    real(dp) :: a_cond_midplane, a_cp_ins, a_casout
    real(dp), dimension(0:100) :: yy, yy_ins, yy_casout

    integer :: ii
    ! ---


    !  Error traps
    ! ------------
    if (rtop <= 0.0D0) then
        fdiags(1) = rtop ; call report_error(115)
    end if

    if (ztop <= 0.0D0) then
        fdiags(1) = ztop ; call report_error(116)
    end if

    if (rmid <= 0.0D0) then
        fdiags(1) = rmid ; call report_error(117)
    end if

    if (hmax <= 0.0D0) then
        fdiags(1) = hmax ; call report_error(118)
    end if

    if ((fcool < 0.0D0).or.(fcool > 1.0D0)) then
        fdiags(1) = fcool ; call report_error(119)
    end if

    if (rtop < rmid) then
        fdiags(1) = rtop ; fdiags(2) = rmid
        call report_error(120)
    end if

    if (hmax < ztop) then
        fdiags(1) = hmax ; fdiags(2) = ztop
        call report_error(121)
    end if
    ! ------------


    ! Mid-plane area calculations
    ! ---------------------------
    ! Area of the innner TF central hole [m2]
    a_tfin_hole = pi*r_tfin_inleg**2  ! eq(32)

    ! Mid-plane outer casing cross-section area [m2]
    a_casout = pi * ( (rmid + cas_out_th)**2 - rmid**2 )

    ! Mid-plane insualtion layer cross-section [m2] 
    ! eq(27)
    a_cp_ins = pi * ( (r_tfin_inleg + ins_th)**2 - r_tfin_inleg**2 ) + & ! Inner layer volume
               pi * ( rmid**2 - ( rmid - ins_th )**2 )               + & ! Outter layer volume
               2.0D0 * ins_th * (rmid - r_tfin_inleg - 2.0D0*ins_th) * n_turns_tot ! inter turn separtion layers

    ! Cooling pipes cross-section [m2]
    acpcool = fcool * ( pi*rmid**2 - a_tfin_hole - a_cp_ins ) / n_tf
    ! ---------------------------


    !  Trivial solutions
    ! ------------------
    if ( abs(fcool) < epsilon(fcool) ) then
        volume = 0.0D0
        respow = 0.0D0
        call report_error(122)
        return
    end if

    if ( abs(rmid - rtop) < epsilon(rtop) ) then

        ! Exact conductor cross-section
        a_cond_midplane = pi*rmid**2 - a_tfin_hole - n_tf * acpcool - a_cp_ins

        ! Volumes and resisitive losses calculations
        volume = 2.0D0 * hmaxi * a_cond_midplane
        volins = 2.0D0 * hmaxi * a_cp_ins
        respow = 2.0D0 * hmaxi * curr**2 * rho / a_cond_midplane
        volcasout = 2.0D0 * hmaxi * a_casout

        return
    end if
    ! ------------------


    !  Find centre of circle (RC,0) defining the taper's arc
    !  (r1,z1) is midpoint of line joining (rmid,0) and (rtop,ztop)
    ! -------------------------------------------------------------
    r1 = 0.5D0*(rmid + rtop)
    z1 = 0.5D0*ztop

    x = (r1-rmid)**2 + z1**2
    y = ztop**2 / ( (rtop-rmid)**2 + ztop**2 )

    rc = rmid + sqrt( x / (1.0D0-y) )
    ! -------------------------------------------------------------


    !  Find volume of tapered section of centrepost, and the resistive
    !  power losses, by integrating along the centrepost from the midplane
    ! --------------------------------------------------------------------
    !  Calculate centrepost radius and cross-sectional areas at each Z
    dz = 0.01D0*ztop

    do ii = 0,100
        z = dble(ii) * dz
        z = min(z,ztop)

        r = rc - sqrt( (rc-rmid)**2 - z*z )

        if (r <= 0.0D0) then
            fdiags(1) = r ; fdiags(2) = rc
            fdiags(3) = rmid ; fdiags(4) = z
            call report_error(123)
        end if

        ! Insulation cross-sectional area at Z
        yy_ins(ii) = pi * ( (r_tfin_inleg + ins_th)**2 - r_tfin_inleg**2 )            + & ! Inner layer volume
                     pi * ( r**2 - ( r - ins_th )**2 )                                + & ! Outter layer volume
                     2.0D0 * ins_th * (r - r_tfin_inleg - 2.0D0*ins_th) * n_turns_tot     ! inter turn separtion layers

        !  Cross-sectional area at Z
        yy(ii) = pi*r**2 - a_tfin_hole - n_tf*acpcool - yy_ins(ii)  ! eq(32)

        !  Outer casing Cross-sectional area at z 
        yy_casout(ii) = pi * ( (r+cas_out_th)**2 - r**2 )

    end do

    !  Perform integrals using trapezium rule
    sum1 = 0.0D0
    sum2 = 0.0D0
    sum3 = 0.0D0
    sum4 = 0.0D0
    do ii = 1,99
        sum1 = sum1 + yy(ii)
        sum2 = sum2 + 1.0D0/yy(ii)
        sum3 = sum3 + yy_ins(ii)
        sum4 = sum4 + yy_casout(ii)
    end do

    sum1 = 0.5D0*dz * ( yy(0) + yy(100) + 2.0D0*sum1 )
    sum2 = 0.5D0*dz * ( 1.0D0/yy(0) + 1.0D0/yy(100) + 2.0D0*sum2 )
    sum3 = 0.5D0*dz * ( yy_ins(0) + yy_ins(100) + 2.0D0*sum3 )
    sum4 = 0.5D0*dz * ( yy_casout(0) + yy_casout(100) + 2.0D0*sum4 )

    ! Insulation layer cross section at CP top 
    a_cp_ins = pi * ( (r_tfin_inleg + ins_th)**2 - r_tfin_inleg**2 )           + & ! Inner layer volume
               pi * ( rtop**2 - ( rtop - ins_th )**2 )                         + & ! Outter layer volume
               2.0D0 * ins_th * (rtop - r_tfin_inleg - 2.0D0*ins_th) * n_turns_tot ! inter turn separtion layers      

    ! Outer casing cross-section area at CP top [m2]
    a_casout = pi * ( (rtop + cas_out_th)**2 - rtop**2 )

    ! Centrepost volume (ignoring coolant fraction) [m3]
    volume = 2.0D0 * ( sum1 + ( hmaxi - ztop ) * &
                     ( pi*rtop**2 - a_tfin_hole - a_cp_ins - n_tf*acpcool ) )

    ! Resistive power losses in taped section (variable radius section) [W]
    res_taped = rho * curr**2 * sum2                    ! eq(31)

    ! Centrepost insulator volume [m3]
    volins = 2.0D0 * ( sum3 + (hmaxi - ztop) * a_cp_ins )

    ! Outer casing volume [m3]
    volcasout = 2.0D0 * ( sum4 + (hmaxi - ztop) * a_casout ) 

    ! Resistive power losses in cylindrical section (constant radius) [W]
    res_cyl = rho * curr**2 * ( ( hmaxi - ztop ) / &    ! eq(30)
              ( pi * rtop**2 - a_tfin_hole  - a_cp_ins - n_tf*acpcool ) )  

    ! Total CP resistive power [W]
    respow = 2.0D0 * ( res_cyl + res_taped )   ! eq(36)   
    ! --------------------------------------------------------------------

end subroutine cpost

!-----------------------------------------------------------------------
function resistivity_over_heat_capacity(qtemp,qbfield,copper,hastelloy,solder,helium,jacket)
    use superconductors, only: hastelloy_properties, solder_properties, &
        helium_properties, jacket_properties, copper_properties2
    implicit none
    
    real(dp),intent(in):: qtemp,qbfield
    ! Only those materials that are actually supplied in the arguments are used.
    type(resistive_material),intent(in),optional::copper,hastelloy,solder,helium,jacket
    real(dp)::sum,resistivity_over_heat_capacity

    sum = 0d0
    call copper_properties2(qtemp,qbfield, copper)
    if(present(copper))then
        sum = sum + conductor%copper_fraction * copper%density * copper%cp
    end if
    if(present(hastelloy))then
        call hastelloy_properties(qtemp,hastelloy)
        sum = sum + conductor%hastelloy_fraction * hastelloy%density * hastelloy%cp
    end if
    if(present(solder))then
        call solder_properties(qtemp,solder)
        sum = sum + conductor%solder_fraction    * solder%density * solder%cp
    end if
    if(present(helium))then
        call helium_properties(qtemp,helium)
        sum = sum + conductor%helium_fraction    * helium%cp_density
    end if
    if(present(jacket))then
        call jacket_properties(qtemp,jacket)
        sum = sum + conductor%jacket_fraction    * jacket%density * jacket%cp
    end if

    resistivity_over_heat_capacity = copper%resistivity / sum

    ! write(*,'(10(1pe10.3), 1x)')qtemp, copper%resistivity, sum,resistivity_over_heat_capacity
    ! write(*,'(10(1pe10.3), 1x)')conductor%copper_fraction    , copper%density ,copper%cp
    ! write(*,'(10(1pe10.3), 1x)')conductor%hastelloy_fraction , hastelloy%density , hastelloy%cp
    ! write(*,'(10(1pe10.3), 1x)')conductor%solder_fraction    , solder%density , solder%cp
    ! write(*,'(10(1pe10.3), 1x)')conductor%helium_fraction    , helium%cp_density

end function resistivity_over_heat_capacity
!--------------------------------------------------------------


end module sctfcoil_module<|MERGE_RESOLUTION|>--- conflicted
+++ resolved
@@ -12,23 +12,8 @@
 ! !!!!!!!!!!!!!!!!!!!!!!!!!!!!!!!!!!!!!!!!!!!!!!!
 
 use, intrinsic :: iso_fortran_env, only: dp=>real64
-<<<<<<< HEAD
-use build_variables, only : r_tf_inboard_mid, hmax, r_tf_outboard_mid, tfcth, & 
-                            tfthko, hpfu, hr1, r_cp_top, r_vv_inboard_out,    & 
-                            bore, ohcth
-use fwbs_variables, only : denstl
-use physics_variables, only : rmajor, rminor, bt, i_single_null, itart, kappa
-use tfcoil_variables
-
-! PF coil variables are only used for the bucked and wedged 
-use pfcoil_variables, only : ipfres, oh_steel_frac, a_oh_turn, ohhghf, coheof, &
-                             cohbop, ncls, cptdin
-use superconductors
-use ode_mod
-=======
 use resistive_materials, only: resistive_material, volume_fractions, &
     supercon_strand
->>>>>>> cb3f1b10
 implicit none
 
 private
@@ -1196,18 +1181,21 @@
     !! PROCESS Superconducting TF Coil Model, J. Morris, CCFE, 1st May 2014
     !
     ! !!!!!!!!!!!!!!!!!!!!!!!!!!!!!!!!!!!!!!!!!!!!!!!
-    use build_variables, only: tfcth, r_tf_inboard_mid
+    use build_variables, only: tfcth, r_tf_inboard_mid, bore, ohcth, hmax
     use tfcoil_variables, only: eyzwp, casestr, windstrain, turnstf, &
         thkwp, i_tf_tresca, acstf, vforce, &
-        ritfc, jwptf, strtf1, strtf2, &
+        ritfc, jwptf, strtf0, strtf1, strtf2, &
         thwcndut, insstrain, strtf2, vforce, tinstf, &
-        acstf, jwptf, jeff, insstrain, &
+        acstf, jwptf, insstrain, layer_ins,&
         strtf1, rbmax, thicndut, acndttf, tfinsgap, &
         acasetf, alstrtf, poisson_steel, poisson_copper, poisson_al, &
         n_tf_graded_layers, i_tf_sup, i_tf_bucking, fcoolcp, eyoung_winding, &
         eyoung_steel, eyoung_reinforced_al, eyoung_ins, eyoung_al, eyoung_copper, &
         aiwp, cpttf
-    use constants, only: pi, sig_file
+    use pfcoil_variables, only : ipfres, oh_steel_frac, ohhghf, coheof, &
+        cohbop, ncls, cptdin
+
+        use constants, only: pi, sig_file
     use error_handling, only: report_error
     implicit none
 
