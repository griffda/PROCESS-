module sctfcoil_module

!! Module containing superconducting TF coil routines
!! author: P J Knight, CCFE, Culham Science Centre
!! author: J Morris, CCFE, Culham Science Centre
!! N/A
!! This module contains routines for calculating the
!! parameters of a superconducting TF coil system for a
!! fusion power plant.
!! PROCESS Superconducting TF Coil Model, J. Morris, CCFE, 1st May 2014
!
! !!!!!!!!!!!!!!!!!!!!!!!!!!!!!!!!!!!!!!!!!!!!!!!

use, intrinsic :: iso_fortran_env, only: dp=>real64
use build_variables, only : r_tf_inboard_mid, hmax, r_tf_outboard_mid, tfcth, tfthko, hpfu, hr1, &
    r_cp_top, r_vv_inboard_out
use fwbs_variables, only : denstl
use physics_variables, only : rmajor, rminor, bt, i_single_null, itart, kappa
use tfcoil_variables
use superconductors
use ode_mod
implicit none

private
public :: bi2212, itersc, wstsc, jcrit_nbti, outtf, sctfcoil, stresscl, &
tfcind, tfspcall, initialise_cables

! Module variables
!-----------------

real(dp), private :: tf_fit_t
!! Dimensionless winding pack width

real(dp), private :: tf_fit_z
!! Dimensionless winding pack radial thickness

real(dp), private :: tf_fit_y
!! Ratio of peak field with ripple to nominal axisymmetric peak field

real(dp) :: tfc_current
!! Current in each TF coil

real(dp), private :: awpc
!! Total cross-sectional area of winding pack including
!! GW insulation and insertion gap [m2]

real(dp), private :: awptf
!! Total cross-sectional area of winding pack [m2]

real(dp), private :: h_cp_top
!! Vertical distance from the midplane to the top of the tapered section [m]

real(dp), private :: r_tf_inboard_in
!! Radial position of inner edge of TF coil inboard leg [m]

real(dp), private :: r_tf_inboard_out
!! Radial position of plasma-facing edge of TF coil inboard leg [m]

real(dp), private :: r_tf_outboard_in
!! Radial position of plasma-facing edge of TF coil outboard leg [m]

real(dp), private :: r_tf_outboard_out
!! Radial position of outer edge of TF coil inboard leg [m]

real(dp), private :: r_wp_inner
!! Radial position of inner edge and centre of winding pack [m]

real(dp), private :: r_wp_outer
!! Radial position of outer edge and centre of winding pack [m]

real(dp), private :: r_wp_centre
!! Radial position of centre and centre of winding pack [m]

real(dp), private :: vol_ins
!! Total/CP insulator insulator volume [m3]

real(dp), private :: vol_ins_cp
!! CP insulator insulator volume [m3]

real(dp), private :: vol_ins_leg
!! Outboard leg insulator volume [m3]

real(dp), private :: vol_cond
!! Total conductor insulator volume [m3]

real(dp), private :: vol_cond_leg
!! Outboard leg conductor insulator volume [m3]

real(dp), private :: vol_case_cp
!! Volume of the CP outer casing cylinder

real(dp), private :: t_wp_toroidal
!! Toroidal thickness of of winding pack [m]

real(dp), private :: theta_coil
!! Half toroidal angular extent of a single TF coil inboard leg

real(dp), private :: tan_theta_coil
!! Tan half toroidal angular extent of a single TF coil inboard leg

real(dp), private :: t_conductor_radial, t_conductor_toroidal
!! Conductor area radial and toroidal dimension [m]

real(dp), private :: t_cable_radial, t_cable_toroidal
!! Cable area radial and toroidal dimension [m]

real(dp), private :: t_turn_radial, t_turn_toroidal
!! Turn radial and toroidal dimension [m]

<<<<<<< HEAD
real(dp), dimension(2*n_radial_array), private :: s_tresca_cond_cea
!! Conduit Tresca stress in stell with CEA adjustment factors [Pa]

real(dp), dimension(2), private :: sig_tf_r_max 
!! Radial stress in steel of the point of maximum TRESCA stress (for each layers) [Pa]

real(dp), dimension(2), private :: sig_tf_t_max
!! Toroidal stress in steel of the point of maximum TRESCA stress (for each layers) [Pa]

real(dp), dimension(2), private :: sig_tf_z_max
!! Vertical stress of the point of maximum TRESCA stress (for each layers) [Pa]
!! Rem : Currently constant but will be r dependent in the future

real(dp), dimension(2), private :: sig_tf_vmises_max
!! Von-Mises stress in steel of the point of maximum TRESCA stress (for each layers) [Pa]

real(dp), dimension(2), private :: sig_tf_tresca_max
!! Maximum TRESCA stress in steel (for each layers) [Pa]
!! If the CEA correction is addopted, the CEA corrected value is used

=======
>>>>>>> 146ce1b9
type(resistive_material):: copper
type(resistive_material):: hastelloy
type(resistive_material):: solder
type(resistive_material):: jacket
type(resistive_material):: helium
type(volume_fractions):: conductor
type(supercon_strand)::croco_strand

real(dp):: T1, time2, tau2, estotft
! (OBSOLETE, but leave for moment)
! real (kind(1.0D0)) ::croco_quench_factor
! real(dp):: jwdgpro_1, jwdgpro_2,  etamax
contains

! --------------------------------------------------------------------------
subroutine initialise_cables()    

    implicit none

    copper%rrr = copper_rrr
    copper%density = 8960.0d0
    hastelloy%density = 8890.0d0
    ! Solder: 60EN ie 60%Sn + 40%Pb solder (approx the same as eutectic 63/37)
    solder%density = 8400.0d0
    jacket%density = 8000.0d0       ! 304 stainless
end subroutine initialise_cables
! --------------------------------------------------------------------------

subroutine sctfcoil(outfile,iprint)

    !! Superconducting TF coil module
    !! author: P J Knight, CCFE, Culham Science Centre
    !! author: J Galambos, FEDC/ORNL
    !! author: R Kemp, CCFE, Culham Science Centre
    !! author: J Morris, CCFE, Culham Science Centre
    !! author: S Kahn, CCFE, Culham Science Centre
    !! This subroutine calculates various parameters for a superconducting
    !! TF coil set. The primary outputs are coil size, shape, stress,
    !! and fields.
    !! It is a variant from the original FEDC/Tokamak systems code.
    !
    ! !!!!!!!!!!!!!!!!!!!!!!!!!!!!!!!!!!!!!!!!!!!!!!!

    implicit none

    !  Arguments
    integer, intent(in) :: iprint
    !! switch for writing to output file (1=yes)

    integer, intent(in) :: outfile
    !! output file unit

    !  Local variables
    integer :: peaktfflag

    ! !!!!!!!!!!!!!!!!!!!!!!!!!!!!!!!!!!!!!!!!!!!!!!!

    call tf_coil_geometry

    call tf_current

    ! Conductor section internal geometry
    ! ---
    ! Resitive magnets
    if ( i_tf_sup /= 1 ) then   
        call tf_turn_geom
    
    ! SC using an integer number of turns per WP
    else if ( i_tf_turns_integer == 1 ) then  
        call tf_integer_winding_pack
    
    ! SC using a float numnber of turns per WP
    else   
        call tf_winding_pack
    end if
    ! ---

    call coilshap

    if ( i_tf_sup /= 1 ) call tf_res_heating

    call tf_field_and_force


    ! Calculation of TF coil inductance
    ! ---
    if ( itart == 0 .and. i_tf_shape == 1 ) then 
        call tfcind(tfcth)
    else 
       tfind = ( hmax + tfthko ) * rmu0/pi * log(r_tf_outboard_mid/r_tf_inboard_mid)
    end if 

    ! Total TF coil stored magnetic energy [J]
    estotft = 0.5D0*tfind * ritfc**2

    ! Total TF coil stored magnetic energy [Gigajoule]
    estotftgj = 1.0D-9 * estotft
    ! ---


    ! Calculate TF coil areas and masses
    call tf_coil_area_and_masses

    ! Peak field including ripple
    call peak_tf_with_ripple(n_tf, wwp1, thkwp, r_wp_centre, bmaxtf, bmaxtfrp, peaktfflag)

    ! Do stress calculations (writes the stress output)
    if ( iprint == 1 ) n_rad_per_layer = 500
    call stresscl(n_tf_stress_layers, n_rad_per_layer, iprint, outfile)

    if (iprint == 1) call outtf(outfile, peaktfflag)

end subroutine sctfcoil

! !!!!!!!!!!!!!!!!!!!!!!!!!!!!!!!!!!!!!!!!!!!!!!!!!!!!!!!!!!!!!!!!!!

subroutine tf_coil_geometry()
    !! Subroutine for calculating the TF coil geometry
    !! This includes:
    !!   - Overall geometry of coil (radii and toroidal planes area)
    !!   - Winding Pack NOT included

    implicit none
    

    ! Inner leg geometry
    ! ---
    ! Radial position of inner/outer edge of inboard TF coil leg [m]
    r_tf_inboard_in =  r_tf_inboard_mid - 0.5D0 * tfcth
    r_tf_inboard_out = r_tf_inboard_mid + 0.5D0 * tfcth

    ! Annular area of midplane containing TF coil inboard legs ( WP + casing ) [m2]
    tfareain = pi * (r_tf_inboard_out**2 - r_tf_inboard_in**2)

    ! Vertical distance from the midplane to the top of the tapered section [m]
    if ( itart ==  1 ) h_cp_top = rminor * kappa + dztop 
    ! ---


    ! Outer leg geometry
    ! ---    
    ! Mid-plane inner/out radial position of the TF coil outer leg [m] 
    r_tf_outboard_in =  r_tf_outboard_mid - tfthko * 0.5D0 
    r_tf_outboard_out = r_tf_outboard_mid + tfthko * 0.5D0 

    ! Half toroidal angular extent of a single TF coil inboard leg
    theta_coil = pi/n_tf              ! eq(9)
    tan_theta_coil = tan(theta_coil)

    ! TF coil width in toroidal direction at inboard leg outer edge [m]
    ! *** 
    ! Sliding joints geometry
    if ( itart == 1 .and. i_tf_sup /= 1 ) then 
        tftort = 2.0D0 * r_cp_top * sin(theta_coil) 

    ! Default thickness, initially written for DEMO SC magnets
    else if ( itart == 1 .and. i_tf_sup ==  1 ) then 
        write(*,*) '[tfcoil.f90] Warining : The SC clamped joints geometry has not been worked out precisely'
        tftort = 2.0D0 * r_tf_inboard_out * sin(theta_coil)
    else 
        tftort = 2.0D0 * r_tf_inboard_out * sin(theta_coil)    
    end if

    ! Area of rectangular cross-section TF outboard leg [m2]
    arealeg = tftort * tfthko
    ! ---

end subroutine tf_coil_geometry

! !!!!!!!!!!!!!!!!!!!!!!!!!!!!!!!!!!!!!!!!!!!!!!!!!!!!!!!!!!!!!!!!!!

subroutine tf_current()
    !! Calculation of the maximum B field and the corresponding TF current
    
    implicit none


    ! Plasma-facing wall thickness if fraction option selected [m]
    if (casthi_is_fraction) casthi = casthi_fraction * tfcth

    ! Case thickness of side wall [m]
    if (tfc_sidewall_is_fraction) casths = casths_fraction * tftort  
    
    ! Radial position of peak toroidal field (assuming axisymmetry) [m]
    ! (assumed to be at the outer edge of the winding pack)    
    if ( i_tf_sup == 1 ) then
        rbmax = r_tf_inboard_out - casthi - tinstf - tfinsgap
    else 
        rbmax = r_tf_inboard_out - casthi - tinstf   ! eq(11)
    end if

    ! Calculation of the maximum B field on the magnet [T]
    bmaxtf = bt * rmajor / rbmax  
    
    ! Total current in TF coils [A]
    ! rem SK : ritcf is no longer an input
    ritfc = bmaxtf * rbmax * 5.0D6 

end subroutine tf_current

! !!!!!!!!!!!!!!!!!!!!!!!!!!!!!!!!!!!!!!!!!!!!!!!!!!!!!!!!!!!!!!!!!!

subroutine tf_turn_geom()
    !! Resisitve TF turn geometry, equivalent to winding_pack subroutines
    
    implicit none
            
    ! Radial position of inner/outer edge of winding pack [m]
    r_wp_inner = r_tf_inboard_in  + thkcas + tinstf 
    r_wp_outer = r_tf_inboard_out - casthi - tinstf 

    ! Mid-plane Radial thickness of conductor layer [m]
    thkwp = r_wp_outer - r_wp_inner

    ! Number of turns
    ! Set by user (no turn structure by default, i.e. turnstf = 1 ) 
    if ( abs(turnstf) < epsilon(turnstf) ) turnstf = 1.0D0

    ! Total mid-plane cross-sectional area of winding pack, [m2]
    ! including the surrounding ground-wall insulation layer 
    awpc = pi * ( (r_wp_outer + tinstf)**2 - (r_wp_inner - tinstf)**2 ) / n_tf

    ! Exact mid-plane cross-section area of the conductor per TF turn [m2]
    awptf = ( 1.0D0 - fcoolcp ) * ( pi*(r_wp_outer**2 - r_wp_inner**2)/(n_tf*turnstf) - &
                                  2.0D0 * tinstf * thkwp )

    ! Inter turn insulation area per turn [m2]                    
    aiwp = (awpc / turnstf) - awptf / ( 1.0D0 - fcoolcp )  

    ! Total cross-sectional area of surrounding case [m2]
    ! Only valid at mid-plane for resistive itart design
    acasetf = ( tfareain / n_tf ) - awpc 

    ! Current per turn 
    cpttf = ritfc / ( turnstf * n_tf )

    ! Exact current density on the mid-plane conductors  
    oacdcp = ritfc / ( awptf * n_tf * turnstf ) 

    ! Exact current density on TF oubard legs
    cdtfleg = ritfc / ( ( 1.0D0 - fcoolcp ) * &
                        ( tftort - 2.0D0 * turnstf * tinstf) * &
                        ( tfthko - 2.0D0 * tinstf ) ) 


end subroutine tf_turn_geom

! !!!!!!!!!!!!!!!!!!!!!!!!!!!!!!!!!!!!!!!!!!!!!!!!!!!!!!!!!!!!!!!!!!

subroutine tf_winding_pack()
    !! Subroutine for calculating winding pack quantities
    !!   - Overall dimensions of winding pack
    !!   - Turn dimensions
    !!   - Current, field, etc.
    !!   - Turns geometry

    implicit none

    ! Local variables
    !----------------
    ! Rounded corner radius
    real(dp) :: rbcndut
    real(dp) :: A
    !----------------


    ! Radial position of inner edge of winding pack [m]
    ! Rem SK : added the insulation thickness/insertion gap
    r_wp_inner = r_tf_inboard_in + thkcas + tinstf + tfinsgap  
        
    ! Radial thickness of winding pack [m]
    thkwp = tfcth - casthi - thkcas - 2.0D0*tinstf - 2.0d0*tfinsgap
    
    ! Radial position of outer edge of winding pack [m]
    r_wp_outer = r_wp_inner + thkwp

    ! Global inboard leg average current in TF coils [A/m2]
    oacdcp = ritfc / tfareain

    ! Current per TF coil [A]
    tfc_current = ritfc/n_tf

    ! Radius of geometrical centre of winding pack [m]
    r_wp_centre = 0.5D0 * ( r_wp_inner + r_wp_outer )

    ! Thickness of winding pack section at R > r_wp_centre [m]
    wwp1 = 2.0D0 * (r_wp_centre*tan_theta_coil - casths - tinstf - tfinsgap)

    ! Thickness of winding pack section at R < r_wp_centre [m]
    wwp2 = 2.0D0 * ( r_wp_inner*tan_theta_coil - casths - tinstf - tfinsgap )

    ! Total cross-sectional area of winding pack [m2]
    awptf = (0.5D0*thkwp)*(wwp1 + wwp2)

    ! Total cross-sectional area of winding pack, [m2]
    ! including the surrounding ground-wall insulation layer
    ! and insertion gap [m2]
    awpc = 0.5D0*thkwp*(wwp2 + 2.0D0*tinstf + 2.0d0*tfinsgap) + &
        (0.5D0*thkwp + 2.0D0*tinstf + 2.0d0*tfinsgap)*(wwp1 + 2.0D0*tinstf+ 2.0d0*tfinsgap)

    ! Total cross-sectional area of surrounding case [m2]
    acasetf = ( tfareain / n_tf ) - awpc   ! eq(14)

    if ((awptf <= 0.0D0).or.(awpc <= 0.0D0).or.(acasetf <= 0.0D0)) then
        fdiags(1) = awptf ; fdiags(2) = awpc ; fdiags(3) = acasetf
        call report_error(99)
        write(*,*) 'Error in routine SCTFCOIL: Winding pack cross-section problem'
        write(*,*) 'awptf = ',awptf, '  awpc = ',awpc, '  acasetf = ',acasetf
        write(*,*) 'KE thkwp, wwp1, wwp2 = ', thkwp, ', ', wwp1, ', ', wwp2
        !negative awptf comes from neg. thkwp
        write(*,*) 'tfcth, casthi, thkcas, tinstf, tfinsgap = ', tfcth, ', ', casthi, ', ', thkcas, ', ', tinstf, ', ', tfinsgap
        write(*,*) ' '
    end if

    ! Cross-sectional area of surrounding case, outboard leg [m2]
    acasetfo = arealeg - awpc

    ! Winding pack current density (forced to be positive) [A/m2]
    jwptf = max(1.0D0, ritfc/(n_tf*awptf))    

    ! Dimension of square conductor [m]
    ! Allow for additional inter-layer insulation MDK 13/11/18
    ! Area of turn including conduit and inter-layer insulation
    A = cpttf / jwptf

    ! Dimension of square cross-section of each turn including inter-turn insulation [m]
    leno = sqrt(cpttf / jwptf)

    ! See derivation in k:\power plant physics and technology\process\hts\hts coil module for process.docx
    conductor_width = (-layer_ins + sqrt(layer_ins**2 + 4.d0*A))/2.d0 - 2.0D0*thicndut

    ! Total number of turns per TF coil (not required to be an integer)
    turnstf = awptf / A

    ! Area of inter-turn insulation: single turn [m2]
    insulation_area = A - conductor_width**2

    ! Area of inter-turn insulation: total [m2]
    aiwp = turnstf * insulation_area

    ! Area of steel structure in winding pack [m2]
    aswp = turnstf*acndttf

    if ( i_tf_sc_mat .ne. 6) then  ! NOT REBCO
        ! Radius of rounded corners of cable space inside conduit [m]
        rbcndut = thwcndut * 0.75D0     

        ! Dimension of square cable space inside conduit [m]
        leni = conductor_width - 2.0D0*thwcndut

        ! Cross-sectional area of cable space per turn
        ! taking account of rounded inside corners [m2]
        acstf = leni**2 - (4.0D0-pi)*rbcndut**2

        if (acstf <= 0.0D0) then
            if (leni < 0.0D0) then
                fdiags(1) = acstf ; fdiags(2) = leni
                call report_error(101)
                write(*,*) 'Warning in routine SCTFCOIL:'
                write(*,*) 'Cable space area, acstf = ',acstf, 'Cable space dimension, leni = ',leni
                write(*,*) ' '
            else
                fdiags(1) = acstf ; fdiags(2) = leni
                call report_error(102)
                write(*,*) 'Warning in routine SCTFCOIL:'
                write(*,*) 'Cable space area, acstf = ',acstf, 'Cable space dimension, leni = ',leni
                write(*,*) 'Reduce the upper limit for thwcndut (TF coil conduitcase thickness, iteration variable 58),'
                write(*,*) 'or remove it from the list of iteration variables.'
                write(*,*) 'Artificially set rounded corner radius to zero'
                write(*,*)
                rbcndut = 0.0D0
                acstf = leni**2
            end if
        end if

        ! Cross-sectional area of conduit jacket per turn [m2]
        acndttf = conductor_width**2 - acstf
        ! Central helium channel down the conductor core [m2]
        awphec = turnstf * ((pi/4.0d0)*dhecoil**2)
        ! Total conductor cross-sectional area, taking account of void area
        ! and central helium channel [m2]
        acond = acstf * turnstf * (1.0D0-vftf) - awphec
        ! Void area in conductor for He, not including central channel [m2]
        avwp = acstf * turnstf * vftf
        
    else if (i_tf_sc_mat == 6 ) then  ! REBCO
        ! Diameter of circular cable space inside conduit [m]
        leni = conductor_width - 2.0D0*thwcndut
        ! Cross-sectional area of conduit jacket per turn [m2]
        acndttf = conductor_width**2 - acstf

    end if  

end subroutine tf_winding_pack

! !!!!!!!!!!!!!!!!!!!!!!!!!!!!!!!!!!!!!!!!!!!!!!!!!!!!!!!!!!!!!!!!!!

subroutine tf_integer_winding_pack()
    !! Subroutine to calculate integer winding pack   

    implicit none
    
    ! Local variables
    !----------------
    ! Radius of rounded corners of cable space inside conduit [m]
    real(dp) :: rbcndut

    ! TF coil width at inner egde of winding pack toroidal direction [m]
    real(dp) :: t_tf_at_wp
    !----------------


    if(i_tf_sc_mat==6)then
        write(*,*)'Integer turns in TF coil not yet available for CROCO model (i_tf_turns_integer == 1)'
        stop
    end if

    ! Total number of turns
    turnstf = n_pancake*n_layer

    ! Radial thickness of winding pack [m]
    thkwp = tfcth - casthi - thkcas - 2.0D0*tinstf - 2.0d0*tfinsgap

    ! Radial position of inner edge of winding pack [m]
    r_wp_inner = r_tf_inboard_in + thkcas + tinstf + tfinsgap

    ! Radial position of outner edge of winding pack [m]
    r_wp_outer = r_wp_inner + thkwp

    ! Global inboard leg average current in TF coils [A/m2]
    oacdcp = ritfc / tfareain
    
    ! Current per TF coil [A]
    tfc_current = ritfc/n_tf

    ! Radius of geometrical centre of winding pack [m]
    r_wp_centre = 0.5D0 * ( r_wp_inner + r_wp_outer )

    ! TF coil width at inner egde of winding pack toroidal direction [m]
    t_tf_at_wp = 2.0D0 * r_wp_inner*sin(theta_coil)

    ! Toroidal thickness of winding pack [m]
    t_wp_toroidal = t_tf_at_wp - casths - 2.0D0*tinstf - 2.0D0*tfinsgap
    wwp1 = t_wp_toroidal

    ! Total cross-sectional area of winding pack [m2]
    awptf = thkwp*t_wp_toroidal

    ! Total cross-sectional area of winding pack,
    ! including the surrounding ground-wall insulation layer
    ! and insertion gap [m2]
    awpc = (thkwp + 2.0D0*tinstf + 2.0D0*tfinsgap)* &
        (t_wp_toroidal + 2.0D0*tinstf + 2.0D0*tfinsgap)

    ! Total cross-sectional area of surrounding case [m2]
    acasetf = (tfareain/n_tf) - awpc

    if ((awptf <= 0.0D0).or.(awpc <= 0.0D0).or.(acasetf <= 0.0D0)) then
        fdiags(1) = awptf ; fdiags(2) = awpc ; fdiags(3) = acasetf
        call report_error(99)
        write(*,*) 'Error in routine SCTFCOIL:'
        write(*,*) 'Winding pack cross-section problem'
        write(*,*) 'awptf = ',awptf
        write(*,*) 'awpc = ',awpc
        write(*,*) 'acasetf = ',acasetf
        write(*,*) ' '
    end if

    ! Area of rectangular cross-section outboard leg [m2]
    arealeg = tftort * tfthko

    ! Cross-sectional area of surrounding case, outboard leg [m2]
    acasetfo = arealeg - awpc

    ! Winding pack current density (forced to be positive) [A/m2]
    jwptf = max(1.0D0, ritfc/(n_tf*awptf))

    ! Radius of rounded corners of cable space inside conduit [m]
    rbcndut = thwcndut * 0.75D0

    ! TODO: leno compatibility with croco

    ! Radial turn dimension [m]
    t_turn_radial = thkwp/n_layer

    if (t_turn_radial <= (2.0D0*thicndut + 2.0D0*thwcndut)) then
        write(*,*) 'Error in routine SCTFCOIL:'
        write(*,*) 'Turn radial dimension too small. No cable space'
        write(*,*) 'Turn radial dimension [m]', t_turn_radial
        write(*,*) '2*thicndut + 2*thwcndut', 2.0D0*thicndut + 2.0D0*thwcndut
        write(*,*) ' '
    end if

    ! Toroidal turn dimension [m]
    t_turn_toroidal = t_wp_toroidal/n_pancake

    if (t_turn_toroidal <= (2.0D0*thicndut + 2.0D0*thwcndut)) then
        write(*,*) 'Error in routine SCTFCOIL:'
        write(*,*) 'Turn toroidal dimension too small. No cable space'
        write(*,*) 'Turn toroidal dimension [m]', t_turn_toroidal
        write(*,*) '2*thicndut + 2*thwcndut', 2.0D0*thicndut + 2.0D0*thwcndut
        write(*,*) ' '
    end if

    ! Current per turn [A/turn]
    cpttf = tfc_current/turnstf

    ! Radial and toroidal dimension of conductor [m]
    t_conductor_radial = t_turn_radial - 2.0D0*thicndut
    t_conductor_toroidal = t_turn_toroidal - 2.0D0*thicndut

    ! Dimension of square cable space inside conduit [m]
    t_cable_radial = t_conductor_radial - 2.0D0*thwcndut
    t_cable_toroidal = t_conductor_toroidal - 2.0D0*thwcndut

    ! Cross-sectional area of cable space per turn
    ! taking account of rounded inside corners [m2]
    acstf = (t_cable_radial*t_cable_toroidal) - (4.0D0-pi)*rbcndut**2

    if (acstf <= 0.0D0) then
        if ((t_cable_radial < 0.0D0).or.(t_cable_toroidal < 0.0D0)) then
            fdiags(1) = acstf; fdiags(2) = t_cable_radial; fdiags(3) = t_cable_toroidal
            call report_error(101)
            write(*,*) 'Warning in routine SCTFCOIL:'
            write(*,*) 'Cable space area, acstf = ',acstf
            write(*,*) 'Cable space radial dimension, t_cable_radial = ', t_cable_radial
            write(*,*) 'Cable space radial dimension, t_cable_toroidal = ', t_cable_toroidal
            write(*,*) ' '
        else
            fdiags(1) = acstf ; fdiags(2) = t_cable_radial
            call report_error(102)
            write(*,*) 'Warning in routine SCTFCOIL:'
            write(*,*) 'Cable space area, acstf = ',acstf, 'Cable space dimension, leni = ',leni
            write(*,*) 'Reduce the upper limit for thwcndut (TF coil conduitcase thickness, iteration variable 58),'
            write(*,*) 'or remove it from the list of iteration variables.'
            write(*,*) 'Artificially set rounded corner radius to zero'
            write(*,*)
            rbcndut = 0.0D0
            acstf = leni**2
        end if
    end if

    ! Cross-sectional area of conduit jacket per turn [m2]
    acndttf = t_conductor_radial*t_conductor_toroidal - acstf

    ! Central helium channel down the conductor core [m2]
    awphec = turnstf * ((pi/4.0d0)*dhecoil**2)

    ! Total conductor cross-sectional area, taking account of void area
    ! and central helium channel [m2]
    acond = acstf * turnstf * (1.0D0-vftf) - awphec

    ! Void area in conductor for He, not including central channel [m2]
    avwp = acstf * turnstf * vftf

    ! Area of inter-turn insulation: single turn [m2]
    insulation_area = t_turn_radial*t_turn_toroidal - acndttf - acstf

    ! Area of inter-turn insulation: total [m2]
    aiwp = turnstf * insulation_area

    ! Area of steel structure in winding pack [m2]
    aswp = turnstf * acndttf

end subroutine tf_integer_winding_pack

! !!!!!!!!!!!!!!!!!!!!!!!!!!!!!!!!!!!!!!!!!!!!!!!!!!!!!!!!!!!!!!!!!!

subroutine tf_res_heating()
    !! Resitive magnet resitive heating calculations
    !! Rem SK : Clamped joined superconductors might have resistive power losses on the joints
    !! Rem SK : Sliding joints might have a region of high resistivity

    implicit none

    ! Internal variable
    ! ---
<<<<<<< HEAD
    ! TF ouboard leg insulation area  
    real(dp) :: a_wp_ins_turn

    ! Exact TF ouboard leg conductor area 
    real(dp) :: a_wp_cond_leg
=======
    real(kind(1.0D0)) :: a_wp_ins_turn
    !! TF ouboard leg insulation area  

    real(kind(1.0D0)) :: a_wp_cond_leg
    !! Exact TF ouboard leg conductor area 
    
    real(kind(1.0D0)) :: a_joints
    !! Total area of joint contact

    integer ::  n_contact_tot
    !! Total number of contact area (4 joints section per legs)
>>>>>>> 146ce1b9

    integer :: is_leg_cp_temp_same = 0
    ! ---

        
    ! Copper : Copper resistivity degraded by 1/0.92 for the used of GLIDCOP A-15 
    !          Better structural properties at high temperature and radiation damage resilience
    if ( i_tf_sup == 0 ) rhocp = (frhocp/0.92D0) * ( 1.72D0 + 0.0039D0*(tcpav-273.15D0) ) * 1.0D-8

    ! Cryogenic aluminium
    if ( i_tf_sup == 2 ) rhocp = frhocp * ( 2.00016D-14*tcpav**3 - 6.75384D-13*tcpav**2 + 8.89159D-12*tcpav )

    ! Calculations dedicated for configurations with CP
    ! ***
    if ( itart == 1 ) then 

        ! Tricky trick to make the leg / CP tempearture the same
        if ( abs(tlegav + 1.0D0) < epsilon(tlegav) ) then 
            is_leg_cp_temp_same = 1
            tlegav = tcpav
        end if

        ! Leg resistivity (different leg temperature as separate cooling channels) 
        if ( i_tf_sup == 0 ) rhotfleg = (frholeg/0.92D0) * ( 1.72D0 + 0.0039D0*(tlegav-273.15D0) ) * 1.0D-8              
        if ( i_tf_sup == 2 ) rhotfleg =  frholeg * ( 2.00016D-14*tlegav**3 - 6.75384D-13*tlegav**2 + 8.89159D-12*tlegav )

        ! Tricky trick to make the leg / CP tempearture the same
        if ( is_leg_cp_temp_same == 1 ) tlegav = -1.0D0  

        ! Centrepost resisitivity and conductor/insulation volume
        call cpost( r_cp_top-casthi, h_cp_top, r_tf_inboard_out-casthi, hmax+tfthko, & ! Inputs
                    ritfc, rhocp, fcoolcp, r_tf_inboard_in+thkcas, tinstf, casthi,   & ! Inputs
                    n_tf*turnstf,                                                    & ! Inputs
                    a_cp_cool, vol_cond_cp, prescp, vol_ins_cp, vol_case_cp )          ! Outputs


        ! Outer leg cross-section areas
        ! ---
        ! Area taken by one outboard leg's turns insulation [m2]
        a_wp_ins_turn = 2.0D0 * tinstf * ( (tftort/turnstf) + tfthko - 2.0D0*tinstf ) 

        ! Exact TF outboard leg conductor area (per leg) [m2]
        a_wp_cond_leg = ( 1.0D0 - fcoolleg ) * ( arealeg - a_wp_ins_turn * turnstf )  
        ! ---


        ! Outer leg resistive power loss
        ! ---
        ! TF outboard leg's resistance calculation (per leg) [ohm]
        tflegres = rhotfleg * tfleng / a_wp_cond_leg  

        ! TF outer leg resistive power (TOTAL) [W]   
        presleg = tflegres * ritfc**2 / n_tf 
        ! ---


        ! Sliding joints resistive heating
        ! ---
        if ( i_tf_sup /= 1 ) then

            ! Total number of contact area (4 joints section per legs)
            n_contact_tot = 4.0D0 * n_tf_joints_contact* n_tf_joints * turnstf * n_tf
            
            ! Total area of joint contact
            a_joints = tfthko * th_joint_contact * dble(n_contact_tot)

            ! joints resistive power losses
            pres_joints = rho_tf_joints * ritfc**2 / a_joints
        else 
            ! Joints resistance to be evaluated for SC
            pres_joints = 0.0D0
        end if
        ! ---


        ! Total volume of one outerleg [m3]
        voltfleg = tfleng * arealeg
            
        ! Outboard leg TF conductor volume [m3]
        vol_cond_leg = tfleng * a_wp_cond_leg 

        ! Total TF conductor volume [m3]
        vol_cond = vol_cond_cp + n_tf * vol_cond_leg

        ! Outboard leg TF insulation layer volume (per leg) [m3]
        vol_ins_leg = tfleng * a_wp_ins_turn * turnstf

        ! Total insulation layer volume [m3]
        vol_ins = vol_ins_cp + n_tf * vol_ins_leg

        ! Total volume of the CP casing [m3]
        vol_case_cp = vol_case_cp + pi*((r_tf_inboard_in + thkcas)**2 - r_tf_inboard_in**2 )

    ! Case of a continuous resistive magnet 
    ! ***
    else          
                        
        ! Conductor / insulation cross-section areas
        ! ---
        ! Rem SK : These quantities assume a square shape of the turn, this is a
        !          crude approximation if the inboard legs are vaulted
            
        ! Area taken by the inter turn ground insulation
        a_wp_ins_turn = 2.0D0 * tinstf * ( (tfcth/turnstf) + tfcth - 2.0D0*tinstf )

        ! Exact TF outboard leg conductor area
        a_wp_cond_leg = ( 1.0D0 - fcoolleg ) * ( arealeg - a_wp_ins_turn * turnstf ) 
        ! ---

        ! TF resistive powers
        prescp = rhocp * ritfc**2 * tfleng / ( a_wp_cond_leg * n_tf ) 
        presleg = 0.0D0

        ! Total TF outer leg conductor volume (not per leg)
        vol_cond = tfleng * a_wp_cond_leg * n_tf 

        ! Total insulation layer volume
        vol_ins = tfleng * a_wp_ins_turn * n_tf * turnstf
                        
    end if

end subroutine tf_res_heating

! !!!!!!!!!!!!!!!!!!!!!!!!!!!!!!!!!!!!!!!!!!!!!!!!!!!!!!!!!!!!!!!!!!

subroutine tf_field_and_force()
    !! Calculate the TF coil field, force and VV quench consideration, and the resistive magnets resistance/volume

    implicit none

    ! Determine quench time (based on IDM: 2MBSE3)
    ! Resistive magnets : calculation of the resistive power losses added
    ! Issue #337: Force on the vessel wall due to TF coil quench

    ! Quench time [s]
    if ( i_tf_sup == 1 ) taucq = (bt * ritfc * rminor * rminor) / (r_vv_inboard_out * sigvvall)
    

    ! In plane forces 
    ! ---
    ! Centering force = net inwards radial force per meters per TF coil [N/m]
    cforce = 0.5D0 * bmaxtf*ritfc/n_tf 


    ! Vertical force per leg [N]
    ! ***
    ! Case of a centrepost (itart == 1) with sliding joints (the CP vertical are separated from the leg ones)
    ! Rem SK : casing/insulation thickness not subtracted as part of the CP is genuinely connected to the legs..
    if ( itart == 1 .and. i_tf_sup /= 1 ) then
        
        ! Tricky trick to avoid dividing by 0 if the TF has no hole in it
        if ( abs(r_wp_inner) < epsilon(r_wp_inner) ) r_wp_inner = 1.0D-9

        vforce = 0.25D0 * (bt * rmajor * ritfc) / (n_tf * thkwp**2) * (       & 
                      2.0D0 * r_wp_outer**2 * log(r_wp_outer / r_wp_inner ) + &
                      2.0D0 * thkwp**2 * log( r_cp_top     / r_wp_inner )   + &
                      3.0D0 * thkwp**2                                      - &
                      2.0D0 * thkwp * r_wp_outer                            + &
                      4.0D0 * thkwp * r_wp_outer *log( r_wp_inner / r_wp_outer ) )

        r_tf_outboard_in = r_tf_outboard_in + tinstf    ! Tricky trick t avoid writting tinstg all the time           
        vforce_outboard = 0.5D0 * (bt * rmajor * ritfc) / (n_tf * thkwp**2) * ( &
                      r_wp_outer**2       * log( r_wp_outer       / r_wp_inner                 ) + &
                      r_tf_outboard_in**2 * log( (r_tf_outboard_in + thkwp) / r_tf_outboard_in ) + &
                      thkwp**2         * log( (r_tf_outboard_in + thkwp) / r_wp_inner          ) - &
                      thkwp            * ( r_wp_outer + r_tf_outboard_in                       )  + &
                      2.0D0 * thkwp * ( r_wp_outer     * log(r_wp_inner / r_wp_outer)             + &
                                           r_tf_outboard_in * log((r_tf_outboard_in + thkwp)      / &
                                           r_tf_outboard_in))) - vforce 
        r_tf_outboard_in = r_tf_outboard_in - tinstf    ! Tricky trick to avoid writting tinstf all the time
        
        ! End of tricky trick
        if ( abs( r_wp_inner - 1.0D-9 ) < epsilon(r_wp_inner) ) r_wp_inner = 0.0D0

    ! Case of TF without joints or with clamped joints total
    ! Rem SK : f_vforce_inboard might be calculated analytically (see M. Kovari comment in #848)
    else 

        ! Inboard leg vertical force (per coil) [N]
        r_tf_outboard_in = r_tf_outboard_in + tinstf ! Tricky trick to avoid writting tinstg all the time    
        
        vforce = 0.5D0 * f_vforce_inboard * (bmaxtf * rbmax * ritfc) / (n_tf * thkwp**2) * ( &
                         r_wp_outer**2       * log( r_wp_outer                 / r_wp_inner       ) + &
                         r_tf_outboard_in**2 * log( (r_tf_outboard_in + thkwp) / r_tf_outboard_in ) + &
                         thkwp**2            * log( (r_tf_outboard_in + thkwp) / r_wp_inner       ) - &
                         thkwp * ( r_wp_outer + r_tf_outboard_in                                  ) + &
                         2.0D0 * thkwp * ( r_wp_outer       * log(r_wp_inner                 / r_wp_outer ) + &
                                           r_tf_outboard_in * log((r_tf_outboard_in + thkwp) / r_tf_outboard_in ) ))      
        
        r_tf_outboard_in = r_tf_outboard_in - tinstf  ! Tricky trick to avoid writting tinstf all the time

        vforce_outboard = vforce * ( ( 1.0D0 / f_vforce_inboard ) - 1.0D0 )  
    end if
    ! ***

end subroutine tf_field_and_force

! !!!!!!!!!!!!!!!!!!!!!!!!!!!!!!!!!!!!!!!!!!!!!!!!!!!!!!!!!!!!!!!!!!

subroutine tf_coil_area_and_masses()
    !! Subroutine to calculate the TF coil areas and masses

    implicit none

    ! Local Variables
    real(dp) :: cplen, wbtf

    ! Surface areas (for cryo system) [m2]
    ! tfsai, tfsao are retained for the (obsolescent) TF coil nuclear heating calculation
    wbtf = r_tf_inboard_out*sin(theta_coil) - r_tf_inboard_in*tan_theta_coil
    tfocrn = r_tf_inboard_in * tan_theta_coil
    tficrn = tfocrn + wbtf
    tfsai = 4.0D0 * n_tf * tficrn * hr1
    tfsao = 2.0D0 * n_tf * tficrn * (tfleng - 2.0D0*hr1)

    ! Total surface area of two toroidal shells covering the TF coils [m2]
    ! (inside and outside surfaces)
    ! = 2 * centroid coil length * 2 pi R, where R is average of i/b and o/b centres
    ! (This will possibly be used to replace 2*tfsai in the calculation of qss
    ! in subroutine cryo - not done at present.)
    tfcryoarea = 2.0D0 * tfleng * twopi*0.5D0*(r_tf_inboard_mid+r_tf_outboard_mid)

    ! Superconductor coil design specific calculation
    ! ---
    if ( i_tf_sup == 1 ) then

        ! Mass of case [kg]
        ! ***
        ! The length of the vertical section is that of the first (inboard) segment
        cplen = 2.0D0*(radctf(1) + 0.5D0*tfcth) * dthet(1)
        
        ! The 2.2 factor is used as a scaling factor to fit
        ! to the ITER-FDR value of 450 tonnes; see CCFE note T&M/PKNIGHT/PROCESS/026
        whtcas = 2.2D0 * dcase * (cplen * acasetf + (tfleng-cplen) * acasetfo)
        ! ***
        
        ! Mass of ground-wall insulation [kg]
        ! (assumed to be same density/material as conduit insulation)
        whtgw = tfleng * (awpc-awptf) * dcondins

        ! Masses of conductor constituents
        !---------------------------------    

        ! Superconductor mass [kg]
        ! Includes space allowance for central helium channel, area awphec
        whtconsc = (tfleng * turnstf * acstf*(1.0D0-vftf) * (1.0D0-fcutfsu) - tfleng*awphec) &
        *dcond(i_tf_sc_mat)

        ! Copper mass [kg]
        whtconcu = (tfleng * turnstf * acstf*(1.0D0-vftf) * fcutfsu - tfleng*awphec) * dcopper

        ! Steel conduit (sheath) mass [kg]
        whtconsh = tfleng * turnstf * acndttf * denstl

        ! Conduit insulation mass [kg]
        ! (aiwp already contains turnstf)
        whtconin = tfleng * aiwp * dcondins

        ! Total conductor mass [kg]
        whtcon = whtconsc + whtconcu + whtconsh + whtconin
        !---------------------------------
    
        ! Total TF coil mass [kg] (all coils)
        whttf = (whtcas + whtcon + whtgw) * n_tf

    ! Resitivive magnets weights
    ! ---
    ! Rem SK : No casing for the outboard leg is considered for now !
    else 
        
        ! Copper magnets casing/conductor weights per coil [kg]
        if ( i_tf_sup == 0 ) then 

            whtcas = denstl * vol_case_cp / n_tf  ! Per TF leg, no casing for outer leg
            whtconcu = dcopper * vol_cond / n_tf
            whtconal = 0.0D0         

            ! Outer legs/CP weights
            if ( itart == 1 ) then
                whttflgs = n_tf * ( dcopper * vol_cond_leg + dcondins * vol_ins_leg ) 
                whtcp =  dcopper * vol_cond_cp + dcondins * vol_ins_cp + vol_case_cp * denstl 
            end if

        ! Cryo-aluminium conductor weights
        ! Casing made of re-inforced aluminium alloy
        else  
            whtcas = dalu * vol_case_cp / n_tf
            whtconcu = 0.0D0            
            whtconal = dalu * vol_cond / n_tf

            ! Outer legs/CP weights
            if ( itart == 1 ) then
                whttflgs = n_tf * ( dalu * vol_cond_leg + dcondins * vol_ins_leg ) 
                whtcp =  dalu * vol_cond_cp + dcondins * vol_ins_cp + vol_case_cp * dalu 
            end if
        end if
            
        ! Ground wall insulation layer weight
        whtgw = dcondins * vol_ins / n_tf

        ! Total weight
        whttf = (whtcas + whtconcu + whtconal + whtgw) * n_tf

    end if 
    ! ---

end subroutine tf_coil_area_and_masses

! !!!!!!!!!!!!!!!!!!!!!!!!!!!!!!!!!!!!!!!!!!!!!!!!!!!!!!!!!!!!!!!!!!

subroutine peak_tf_with_ripple(n_tf,wwp1,thkwp,tfin,bmaxtf,bmaxtfrp,flag)

    !! Peak toroidal field on the conductor
    !! author: P J Knight, CCFE, Culham Science Centre
    !! tfno : input real : number of TF coils
    !! wwp1 : input real : width of plasma-facing face of winding pack (m)
    !! thkwp : input real : radial thickness of winding pack (m)
    !! tfin : input real : major radius of centre of winding pack (m)
    !! bmaxtf : input real : nominal (axisymmetric) peak toroidal field (T)
    !! bmaxtfrp : output real : peak toroidal field including ripple (T)
    !! flag : output integer : flag warning of applicability problems
    !! This subroutine calculates the peak toroidal field at the
    !! outboard edge of the inboard TF coil winding pack, including
    !! the effects of ripple.
    !! <P>For 16, 18 or 20 coils, the calculation uses fitting formulae
    !! derived by M. Kovari using MAGINT calculations on coil sets based
    !! on a DEMO1 case.
    !! <P>For other numbers of coils, the original estimate using a 9%
    !! increase due to ripple from the axisymmetric calculation is used.
    !! M. Kovari, Toroidal Field Coils - Maximum Field and Ripple -
    !! Parametric Calculation, July 2014
    !
    ! !!!!!!!!!!!!!!!!!!!!!!!!!!!!!!!!!!!!!!!!!!!!!!!

    implicit none

    !  Arguments

    real(dp), intent(in) :: n_tf,wwp1,thkwp,tfin,bmaxtf
    real(dp), intent(out) :: bmaxtfrp
    integer, intent(out) :: flag

    !  Local variables

    real(dp) :: wmax
    real(dp), dimension(4) :: a

    ! !!!!!!!!!!!!!!!!!!!!!!!!!!!!!!!!!!!!!!!!!!!!!!!

    flag = 0

    !  Set fitting coefficients for different numbers of TF coils

    select case (nint(n_tf))

    case (16)
        a(1) =  0.28101D0
        a(2) =  1.8481D0
        a(3) = -0.88159D0
        a(4) =  0.93834D0

    case (18)
        a(1) =  0.29153D0
        a(2) =  1.81600D0
        a(3) = -0.84178D0
        a(4) =  0.90426D0

    case (20)
        a(1) =  0.29853D0
        a(2) =  1.82130D0
        a(3) = -0.85031D0
        a(4) =  0.89808D0

    case default

        !  Original calculation - no fits were performed
        bmaxtfrp = 1.09D0 * bmaxtf
        return

    end select

    !  Maximum winding pack width before adjacent packs touch
    !  (ignoring the external case and ground wall thicknesses)

    wmax = (2.0D0 * tfin + thkwp) * tan(pi/n_tf)

    !  Dimensionless winding pack width

    tf_fit_t = wwp1/wmax
    if ((tf_fit_t < 0.3D0).or.(tf_fit_t > 1.1D0)) then
        !write(*,*) 'PEAK_TF_WITH_RIPPLE: fitting problem; t = ',t
        flag = 1
    end if

    !  Dimensionless winding pack radial thickness

    tf_fit_z = thkwp/wmax
    if ((tf_fit_z < 0.26D0).or.(tf_fit_z > 0.7D0)) then
        !write(*,*) 'PEAK_TF_WITH_RIPPLE: fitting problem; z = ',z
        flag = 2
    end if

    !  Ratio of peak field with ripple to nominal axisymmetric peak field

    tf_fit_y = a(1) + a(2)*exp(-tf_fit_t) + a(3)*tf_fit_z + a(4)*tf_fit_z*tf_fit_t

    bmaxtfrp = tf_fit_y * bmaxtf

end subroutine peak_tf_with_ripple

! !!!!!!!!!!!!!!!!!!!!!!!!!!!!!!!!!!!!!!!!!!!!!!!!!!!!!!!!!!!!!!!!!!

subroutine stresscl( n_tf_layer, n_radial_array, iprint, outfile )

    !! TF coil stress routine
    !! author: P J Knight, CCFE, Culham Science Centre
    !! author: J Morris, CCFE, Culham Science Centre
    !! author: S Kahn, CCFE, Culham Science Centre
    !! author: J Galambos, FEDC/ORNL
    !! This subroutine sets up the stress calculations for the
    !! TF coil set.
    !! PROCESS Superconducting TF Coil Model, J. Morris, CCFE, 1st May 2014
    !
    ! !!!!!!!!!!!!!!!!!!!!!!!!!!!!!!!!!!!!!!!!!!!!!!!

    implicit none

    !  Arguments

    ! Inputs
    ! ------
    integer, intent(in) :: iprint
    !! Print option (if 1, output quantities calculated)
    
    integer, intent(in) :: outfile
    !! output file unit

    integer, intent(in) :: n_radial_array
    !! Size of the arrays per layers storing the radial dependent 
    !! stress quantities (stresses, strain displacement etc..)
    
    integer, intent(in) :: n_tf_layer
    !! Number of layers considered for the inboard TF stress calculations
    ! ------


    ! Internal parameters
    ! ---
    real(kind(1.0D0)), dimension(n_tf_layer*n_radial_array) :: radial_array
    !! Array refining the radii of the stress calculations arrays
    
    real(kind(1.0D0)), dimension(n_tf_layer*n_radial_array) :: sig_tf_r
    !! TF Inboard leg radial stress r distribution at mid-plane [Pa]
    
    real(kind(1.0D0)), dimension(n_tf_layer*n_radial_array) :: sig_tf_t
    !! TF Inboard leg tangential stress r distribution at mid-plane [Pa]
    
    real(kind(1.0D0)), dimension(n_tf_layer*n_radial_array) :: sig_tf_z
    !! TF Inboard leg vertical tensile stress at mid-plane [Pa]
    
    real(kind(1.0D0)), dimension(n_tf_layer*n_radial_array) :: deflect
    !! TF coil radial deflection (displacement) radial distribution [m]
    
    real(kind(1.0D0)), dimension(n_tf_layer*n_radial_array) :: sig_tf_vmises
    !! TF Inboard leg Von-Mises stress r distribution at mid-plane [Pa]
        
    real(kind(1.0D0)), dimension(n_tf_layer*n_radial_array) :: sig_tf_tresca 
    !! TF Inboard leg TRESCA stress r distribution at mid-plane [Pa]
    
    real(kind(1.0D0)), dimension(n_tf_layer*n_radial_array) :: s_tresca_cond_cea
    !! Conduit Tresca stress with CEA adjustment factors [Pa]
    
    real(kind(1.0D0)), dimension(n_tf_layer) :: sig_tf_r_max
    !! Radial stress of the point of maximum TRESCA stress (for each layers) [Pa]
    
    real(kind(1.0D0)), dimension(n_tf_layer) :: sig_tf_t_max 
    !! Toroidal stress of the point of maximum TRESCA stress (for each layers) [Pa]
    
    real(kind(1.0D0)), dimension(n_tf_layer) :: sig_tf_z_max
    !! Vertical stress of the point of maximum TRESCA stress (for each layers) [Pa]
    !! Rem : Currently constant but will be r dependent in the future
    
    real(kind(1.0D0)), dimension(n_tf_layer) :: sig_tf_vmises_max 
    !! Von-Mises stress of the point of maximum TRESCA stress (for each layers) [Pa]
    
    real(kind(1.0D0)), dimension(n_tf_layer) :: sig_tf_tresca_max
    !! Maximum TRESCA stress (for each layers) [Pa]
    !! If the CEA correction is addopted, the CEA corrected value is used
    
    real(kind(1.0D0)), dimension(n_tf_layer*n_radial_array) :: strain_tf_r
    !! Radial normal strain radial distribution
    
    real(kind(1.0D0)), dimension(n_tf_layer*n_radial_array) :: strain_tf_t
    !! Toroidal normal strain radial distribution
     
    real(kind(1.0D0)) :: strain_tf_z
    !! Vertical normal strain (constant as layer assumed to be bonded)
    
    real(kind(1.0D0)), dimension(n_tf_layer+1) :: radtf
    !! Radii used to define the layers used in the stress models [m]
    !! Layers are labelled from inboard to outbard
    
    real(kind(1.0D0)), dimension(n_tf_layer) :: eyoung
    !! Young modulae (one per layer) used in the stress models [Pa]
    
    real(kind(1.0D0)), dimension(n_tf_layer) :: poisson
    !! Poisson's ratio (one per layer) used in the stress models
    
    integer :: ii
    !! do loop index

    integer :: ii_max
    !! Index of the maximum TRESCA stress

    real(dp) :: sig_max
    !! Working float to find maximum TRESCA stress index

    real(dp) :: seff, tcbs, fac, t_ins_eff
    
<<<<<<< HEAD
    real(dp) :: svmxz
=======
    real(kind(1.0D0)) :: sig_z_fac
    !! Vertical stress correction factor for inter turn structure

    real(kind(1.0D0)) :: svmxz
>>>>>>> 146ce1b9
    !! Von-mises stress in steel setting the radial stress to 0

    real(dp) :: svmyz
    !! Von-mises stress in stell setting the toroidal stress to 0

    real(kind(1.0D0)) :: dr_wp_layer
    !! Size of WP layer with homogeneous smeared property 
    ! ---
    ! !!!!!!!!!!!!!!!!!!!!!!!!!!!!!!!!!!!!!!!!!!!!!!!

    ! Stress model not valid the TF does not contain any hole
    ! Rem SK : Can be easily ameneded playing around the boundary conditions
    if ( abs(r_tf_inboard_in) < epsilon(r_tf_inboard_in) ) then
        call report_error(245)
        strtf1 = 0.0D0
        strtf2 = 0.0D0
        return
    end if

    !  Setup stress model call
    ! ------
    seff = sqrt(cpttf/jwptf)
    if (acstf >= 0.0D0) then
        tcbs = sqrt(acstf)
    else
        tcbs = 0.0D0
    end if


    ! bucking cylinder/casing properties
    ! ---
    if ( i_tf_bucking == 1 ) then
        
        ! No current in bucking cylinder/casing
        jeff(1) = 0.0D0

        ! Steel bucking cylinder (copper and SC design)
        if ( i_tf_sup /= 2 ) then 
            eyoung(1) = eyoung_steel
            poisson(1) = poisson_steel
        
        ! Re-inforced aluminium 
        else 
            eyoung(1) = eyoung_reinforced_al
            poisson(1) = poisson_al
        end if
        
        ! Innernost TF radius
        radtf(1) = r_tf_inboard_in

    end if
    ! ---


    ! (Super)conductor layer properties
    ! ---
    ! Rem : They are only unique for isotropic materials, hence
    !       the underlying assumption of our models is the anisotropy
    !       of the material. A good assumption for resistive magnets
    !       but a doggy one for SC

    ! Thickness of a homognenous WP stress property layer
    dr_wp_layer = thkwp / dble(n_tf_graded_layers)

    ! WP effective insulation thickness (SC only)
    ! include groundwall insulation + insertion gap in thicndut
    ! inertion gap is tfinsgap on 4 sides
    if ( i_tf_sup == 1 ) t_ins_eff = thicndut + ((tfinsgap+tinstf)/turnstf)

    ! Loop on layers
    do ii = 1, n_tf_graded_layers
        
        ! Homogeneous current in (super)conductor
        jeff(i_tf_bucking + ii) = ritfc / (pi * (r_wp_outer**2 - r_wp_inner**2))

        ! Same thickness for all WP layers in stress calculation
        radtf(i_tf_bucking + ii) = r_wp_inner + dble(ii-1)*dr_wp_layer

        ! Copper magent
        if ( i_tf_sup == 0 ) then
            eyoung(i_tf_bucking  + ii) = eyoung_copper
            poisson(i_tf_bucking + ii) = poisson_copper
            
        ! SC magnets smeared properties
        else if ( i_tf_sup == 1 ) then
            eyoung(i_tf_bucking  + ii) = eyngeff( eyoung_steel, eyoung_ins, t_ins_eff, thwcndut, tcbs )
            poisson(i_tf_bucking + ii) = poisson_steel
        
        ! Cryogenic aluminium properties
        else 
            eyoung(i_tf_bucking  + ii) = eyoung_al
            poisson(i_tf_bucking + ii) = poisson_al
        end if 
    end do

    ! last layer radius
    radtf(n_tf_layer + 1) = r_wp_outer
    ! ---  

    ! Stress model not valid the TF does not contain any hole
    ! Current action : trigger and error and add a little hole
    !                  to allow stress calculations 
    ! Rem SK : Can be easily ameneded playing around the boundary conditions
    if ( abs(radtf(1)) < epsilon(radtf(1)) ) then
        call report_error(245)
        radtf(1) = 1.0D-9
    end if
    ! ------


    ! Superconductor magnet stress calculation
    ! ------
    if ( i_tf_sup == 1 ) then 

        ! Plane stress calculation (SC) [Pa]
        call plane_stress( poisson, radtf, eyoung, jeff, & ! Inputs
                           n_tf_layer, n_radial_array,   & ! Inputs
                           sig_tf_r, sig_tf_t, deflect, radial_array ) ! Outputs
    
        ! Vertical stress [Pa]
        sig_tf_z = vforce / (acasetf + acndttf*turnstf)


        ! Casing yield stress
        ! ---
        do ii = 1, n_radial_array
    
            ! Von-mises stress [Pa]
            if ( iprint == 1 ) then
                sig_tf_vmises(ii) = sigvm( sig_tf_r(ii), sig_tf_t(ii), sig_tf_z(ii), &  
                                           0.0D0, 0.0D0, 0.0D0 )
            end if
    
            ! TRESCA stress [Pa] 
            sig_tf_tresca(ii) = sig_tresca(sig_tf_r(ii), sig_tf_t(ii), sig_tf_z(ii))
            
            ! TRESCA stress using CEA calculation [Pa]
            s_tresca_cond_cea(ii) = sig_tf_tresca(ii)
        end do
        ! ---
    
        
        ! WP steel conduid yield stress
        ! ---
        ! WP conduit stress unsmearing
        fac = eyoung_steel*eyoung_ins*seff / &
              (eyoung_ins*(seff-2.0D0*t_ins_eff) + 2.0D0*t_ins_eff*eyoung_steel)

        do ii = n_radial_array + 1, n_tf_layer*n_radial_array

            ! Stress unsmearing [Pa]
            sig_tf_r(ii) = sig_tf_r(ii)/eyoung(2) * fac
            sig_tf_t(ii) = sig_tf_t(ii)/eyoung(2) * fac
  
            ! Von-mises stress calculation (addapted to the smearing procedure) [Pa]
            if ( iprint == 1 ) then
                svmxz = sigvm( 0.0D0, sig_tf_t(ii), sig_tf_z(ii), 0.0D0,0.0D0,0.0D0)
                svmyz = sigvm( sig_tf_r(ii), 0.0D0, sig_tf_z(ii), 0.0D0,0.0D0,0.0D0)
                sig_tf_vmises(ii) = max(svmxz, svmyz)
            end if

            ! TRESCA stres [Pa]
            sig_tf_tresca(ii) = sig_tresca(sig_tf_r(ii), sig_tf_t(ii), sig_tf_z(ii))

            ! TRESCA stress using CEA calculation [Pa]
            s_tresca_cond_cea(ii) = 1.02D0*abs(sig_tf_r(ii)) + 1.6D0*sig_tf_z(ii)

        end do ! end of radial array loop
        ! ---


        ! Strains
        ! ---
        ! Case strain
        casestr = sig_tf_z(1) / eyoung_steel

        ! Young's modulus in vertical direction on WP
        eyzwp = eyngzwp(eyoung_steel,eyoung_ins,eyoung_winding,t_ins_eff,thwcndut,tcbs)
    
        ! Strain in vertical direction on WP
        windstrain = sig_tf_z(1) / eyzwp
    
        ! Radial strain in insulator
        insstrain = sig_tf_r(n_radial_array) / eyoung_ins * &
                    edoeeff(eyoung_steel, eyoung_ins, t_ins_eff, thwcndut, tcbs)
        ! ---
    ! ------

                    
    ! Resistive magnet stress calculation
    ! ------
    else 
        call generalized_plane_strain( poisson, radtf, eyoung, jeff, vforce, & ! Inputs
                                       n_tf_layer, n_radial_array,           & ! Inputs
                                       radial_array, sig_tf_r, sig_tf_t, sig_tf_z,    & ! Outputs
                                       strain_tf_r, strain_tf_t, strain_tf_z, deflect ) ! Outputs
    
        ! Vertical stress turn structure correction (cooling fraction and insulation layer)
        !-!
        ! Vertical stress correction factor 
        if ( i_tf_sup == 0 ) then
            sig_z_fac = 1.0D0 / ( 1 - fcoolcp ) 
        else if (i_tf_sup == 2 ) then
            sig_z_fac = eyoung_al / ( awptf * eyoung_al + aiwp * eyoung_ins ) &
                                  * ( awpc / turnstf ) 
        end if
        
        ! Applying vertical stress correction factor
        do ii = n_radial_array + 1, n_tf_layer*n_radial_array
            sig_tf_z(ii) = sig_z_fac * sig_tf_z(ii)
        end do
        !-!


        ! TRESCA stress (array equation)                     
        sig_tf_tresca = max( abs(sig_tf_r - sig_tf_t), &
                             abs(sig_tf_r - sig_tf_z), &
                             abs(sig_tf_z - sig_tf_t) )
        
        sig_tf_vmises = sqrt( 0.5D0*(  (sig_tf_r - sig_tf_t)**2  &
                                     + (sig_tf_r - sig_tf_z)**2  &
                                     + (sig_tf_z - sig_tf_t)**2 ) )
    end if
    ! ---


    ! Output formating (Maximum TRESCA per layer and stress at the corresponding point)
    ! ------
    ! In case/bucking cylinder
    ! ---
    if ( i_tf_bucking == 1 ) then
        sig_max = 0.0D0
        ii_max = 1
        do ii = 1, n_radial_array
            if ( sig_tf_tresca(ii) > sig_max ) then
                ii_max = ii
                sig_max = sig_tf_tresca(ii)
            end if
        end do    

        if ( iprint == 1 ) then
            sig_tf_r_max(1) = sig_tf_r(ii_max)
            sig_tf_t_max(1) = sig_tf_t(ii_max)
            sig_tf_z_max(1) = sig_tf_z(ii_max)
            sig_tf_vmises_max(1) = sig_tf_vmises(ii_max)
        end if

        ! Stresses of the maximum TRESCA stress point
        sig_tf_tresca_max(1) = sig_tf_tresca(ii_max)

        ! Case/bucking maximum TRESCA stress used in constraint 31 [Pa]
        strtf1 = sig_tf_tresca_max(1)

    end if
    ! ---

    
    ! WP steel conduit stress distributions
    ! ---
    sig_max = 0.0D0
    ii_max = 0
    do ii = i_tf_bucking*n_radial_array + 1, n_tf_layer*n_radial_array
        
        ! CEA out of plane approximation
        if ( i_tf_tresca == 1 .and. i_tf_sup == 1 ) then
            if ( sig_max < s_tresca_cond_cea(ii) ) then
                sig_max = s_tresca_cond_cea(ii)
                ii_max = ii
            end if

        ! No out of plane CEA approximation
        else 
            if ( sig_max < sig_tf_tresca(ii) ) then
                sig_max = sig_tf_tresca(ii)
                ii_max = ii
            end if
        end if
    end do
    
    ! Stress of the maximum TRESCA stress point
    if ( iprint == 1 ) then
        sig_tf_r_max(i_tf_bucking+1) = sig_tf_r(ii_max)
        sig_tf_t_max(i_tf_bucking+1) = sig_tf_t(ii_max)
        sig_tf_z_max(i_tf_bucking+1) = sig_tf_z(ii_max)
        sig_tf_vmises_max(i_tf_bucking+1) = sig_tf_vmises(ii_max)
    end if

    if ( i_tf_tresca == 1 ) then
        sig_tf_tresca_max(i_tf_bucking+1) = s_tresca_cond_cea(ii_max)
    else
        sig_tf_tresca_max(i_tf_bucking+1) = sig_tf_tresca(ii_max)
    end if

    ! WP conduit/conductor maximum TRESCA stress used in constraint 32 [Pa]
    strtf2 = sig_tf_tresca_max(i_tf_bucking+1)     ! Conduit TRESCA constraint
    !-!
    ! ---

    if ( iprint == 1 ) call out_stress


    contains

    subroutine out_stress
        !! Subroutine showing the writing the TF midplane stress analysis
        !! in the output file and the stress distribution in the SIG_TF.DAT
        !! file used to plot stress distributions
        !! Author : S. Kahn

        
        implicit none
        
        ! Stress output section
        call osubhd(outfile,'TF Coil Stresses (CCFE model) :')
        
        if ( i_tf_sup == 1 ) then
            call ocmmnt(outfile, 'Plane stress model with smeared properties')
        else 
            call ocmmnt(outfile, 'Generalized plane strain model')
        end if

        call ovarre(outfile, 'Allowable Tresca stress limit (Pa)','(alstrtf)',alstrtf)
        if ( i_tf_tresca == 1  .and. i_tf_sup == 1) then
            call ocmmnt(outfile, 'WP conduit TRESCA stress corrected using CEA formula (i_tf_tresca = 1)')
        end if

        ! OUT.DAT data on maximum TRESCA stress values
        call ocmmnt(outfile, 'Stresses of the point of maximum TRESCA stress per layer')
        call ocmmnt(outfile, 'Please use utility/plot_TF_stress.py for radial plots plots summary')
        write(outfile,'(t2, "Layers", t26, *(i11) )') 1, 2
        write(outfile,'(t2, "Radial"    ," stress", t20, "(MPa)",t26, *(F11.3,3x))') sig_tf_r_max*1.0D-6
        write(outfile,'(t2, "toroidal"  ," stress", t20, "(MPa)",t26, *(F11.3,3x))') sig_tf_t_max*1.0D-6
        write(outfile,'(t2, "Vertical"  ," stress", t20, "(MPa)",t26, *(F11.3,3x))') sig_tf_z_max*1.0D-6
        write(outfile,'(t2, "Von-Mises" ," stress", t20, "(MPa)",t26, *(F11.3,3x))') sig_tf_vmises_max*1.0D-6
        if ( i_tf_tresca == 1 .and. i_tf_sup == 1 ) then
            write(outfile,'(t2, "CEA TRESCA"    ," stress", t20, "(MPa)",t26, *(F11.3,3x))') sig_tf_tresca_max*1.0D-6
        else 
            write(outfile,'(t2, "TRESCA"    ," stress", t20, "(MPa)",t26, *(F11.3,3x))') sig_tf_tresca_max*1.0D-6
        end if

        ! SIG_TF.DAT storage  
        write(sig_file,'(t2, "Points per layers"                 ,t26, *(I11,3x))') n_radial_array          
        write(sig_file,*) 
        write(sig_file,'(t2, "radius"              , t20, "(m)"  ,t26, *(F11.3,3x))') radial_array
        write(sig_file,'(t2, "Radial"    ," stress", t20, "(MPa)",t26, *(F11.3,3x))') sig_tf_r*1.0D-6
        write(sig_file,'(t2, "toroidal"  ," stress", t20, "(MPa)",t26, *(F11.3,3x))') sig_tf_t*1.0D-6
        write(sig_file,'(t2, "Vertical"  ," stress", t20, "(MPa)",t26, *(F11.3,3x))') sig_tf_z*1.0D-6
        write(sig_file,'(t2, "Von-Mises" ," stress", t20, "(MPa)",t26, *(F11.3,3x))') sig_tf_vmises*1.0D-6
        write(sig_file,'(t2, "TRESCA"    ," stress", t20, "(MPa)",t26, *(F11.3,3x))') sig_tf_tresca*1.0D-6
        if ( i_tf_sup == 1 ) then
            write(sig_file,'(t2, "CEA TRESCA"," stress", t20, "(MPa)",t26, *(F11.3,3x))') s_tresca_cond_cea*1.0D-6
        else 
            write(sig_file,'(t2, "TRESCA"    ," stress", t20, "(MPa)",t26, *(F11.3,3x))') sig_tf_tresca*1.0D-6
        end if 
        write(sig_file,*) 
        write(sig_file,*) 'Displacement'         
        write(sig_file,'(t2, "raidal displacement", t20, "(mm)",t26, *(F11.3,3x))') deflect*1.0D3
        if ( i_tf_sup /= 1 ) then
            write(sig_file,*)
            write(sig_file,*) 'Strain'    
            write(sig_file,'(t2, "radial strain"   ,t26, *(F11.8,3x))') strain_tf_r
            write(sig_file,'(t2, "toroidal strain" ,t26, *(F11.8,3x))') strain_tf_t
            write(sig_file,'(t2, "vertical strain" ,t26, *(F11.8,3x))') strain_tf_z
        end if

             ! Other quantities (displacement strain, etc..)
        call ovarre(outfile,'Maximum radial deflection at midplane (m)','(deflect)',&
                            deflect(n_radial_array), 'OP ')
        call ovarre(outfile,"Winding pack vertical Young's Modulus (Pa)",'(eyzwp)', eyzwp, 'OP ')
        call ovarre(outfile,'Vertical strain on casing','(casestr)', casestr, 'OP ')
        call ovarre(outfile,'Vertical strain on winding pack','(windstrain)', windstrain, 'OP ')
        call ovarre(outfile,'Radial strain on insulator','(insstrain)', insstrain, 'OP ')

    end subroutine out_stress


end subroutine stresscl

! !!!!!!!!!!!!!!!!!!!!!!!!!!!!!!!!!!!!!!!!!!!!!!!!!!!!!!!!!!!!!!!!!!

subroutine plane_stress( nu, rad, ey, j,          & ! Inputs
                         nlayers, n_radial_array, & ! Inputs
                         sigr, sigt, r_deflect, rradius ) ! Outputs

    !! Calculates the stresses in a superconductor TF coil
    !! inboard leg at the midplane using the plain stress approximation 
    !! author: P J Knight, CCFE, Culham Science Centre
    !! author: J Morris, CCFE, Culham Science Centre
    !! author: S Kahn, CCFE, Culham Science Centre
    !! This routine calculates the stresses in a superconductor TF coil
    !! inboard leg at midplane.
    !! <P>A 2 layer plane stress model developed by CCFE is used. The first layer
    !! is the steel case inboard of the winding pack, and the second
    !! layer is the winding pack itself.
    !! PROCESS Superconducting TF Coil Model, J. Morris, CCFE, 1st May 2014
    ! !!!!!!!!!!!!!!!!!!!!!!!!!!!!!!!!!!!!!!!!!!!!!!!

    implicit none

    !  Arguments

<<<<<<< HEAD
    real(dp), intent(in) :: nu
    !! Poisson's ratio

    real(dp), dimension(3), intent(in) :: rad
    !! Layers delimitation radii [m]
    
    real(dp), dimension(2), intent(in) :: ey
    !! Young modulae [Pa]
    
    real(dp), dimension(2), intent(in) :: j
    !! Layers effective current density [A/m2]

    real(dp), dimension(2*n_radial_array), intent(out) :: sigr
    !! Radial stress radial distribution [Pa]
    
    real(dp), dimension(2*n_radial_array), intent(out) :: sigt
    !! Toroidal stress radial distribution [Pa]

    real(dp), dimension(2*n_radial_array), intent(out) :: deflect
    !! Radial deflection (displacement) radial distribution [m]

    real(dp), dimension(2*n_radial_array), intent(out) :: rradius
    !! Radial deflection (displacement) radial distribution [m]
=======
    integer, intent(in) :: n_radial_array
    !! Number of elements per layers used in stress analysis 
    !! quantities arrays (stress, strain, displacement) 

    integer, intent(in) :: nlayers
    !! Number of layers considered in the stress model

    real(kind(1.0D0)), dimension(nlayers), intent(in) :: nu
    !! Poisson's ratio

    real(kind(1.0D0)), dimension(nlayers+1), intent(in) :: rad
    !! Layers delimitation radii [m]
    
    real(kind(1.0D0)), dimension(nlayers), intent(in) :: ey
    !! Young modulae [Pa]
    
    real(kind(1.0D0)), dimension(nlayers), intent(in) :: j
    !! Layers effective current density [A/m2]

    real(kind(1.0D0)), dimension(nlayers*n_radial_array), intent(out) :: sigr
    !! Radial stress radial distribution [Pa]
    
    real(kind(1.0D0)), dimension(nlayers*n_radial_array), intent(out) :: sigt
    !! Toroidal stress radial distribution [Pa]

    real(kind(1.0D0)), dimension(nlayers*n_radial_array), intent(out) :: r_deflect
    !! Radial deflection (displacement) radial distribution [m]

    real(kind(1.0D0)), dimension(nlayers*n_radial_array), intent(out) :: rradius
    !! Radius array [m]


    ! Local variables
    ! ---
    ! Lorentz body force parametres
    real(kind(1.0D0)), dimension(nlayers) :: alpha
    real(kind(1.0D0)), dimension(nlayers) :: beta
>>>>>>> 146ce1b9

    ! Strain to stress hooke's law coeficient
    real(kind(1.0D0)), dimension(nlayers) :: kk

    ! Layer area
    real(kind(1.0D0)), dimension(nlayers) :: area
    
<<<<<<< HEAD
    !  Local variables
    real(dp), dimension(2) :: kk
    real(dp), dimension(2) :: alpha, beta
    real(dp), dimension(4,4) :: a
    real(dp), dimension(4) :: b, c

    ! Variables used for radial stress distribution  
    real(dp) :: dradius
    real(dp) :: rad_c
=======
    ! Matrix encoding the integration constant cc coeficients 
    real(kind(1.0D0)), dimension(2*nlayers, 2*nlayers) :: aa
    
    ! Vector encoding the alpha/beta (lorentz forces) contribution
    real(kind(1.0D0)), dimension(2*nlayers) :: bb

    ! Integration constants vector (solution)
    real(kind(1.0D0)), dimension(2*nlayers) :: cc
    real(kind(1.0D0)), dimension(nlayers) :: c1, c2

    ! Variables used for radial stress distribution  
    real(kind(1.0D0)) :: dradius
    real(kind(1.0D0)) :: inner_layer_curr
    real(kind(1.0D0)) :: rad_c
>>>>>>> 146ce1b9

    integer :: ii = 0
    integer :: jj = 0
    ! !!!!!!!!!!!!!!!!!!!!!!!!!!!!!!!!!!!!!!!!!!!!!!!

    ! Layer parameterisation
    ! ***
    ! Array equation
    kk = ey/(1.0D0 - nu**2)

    ! Lorentz forces parametrisation coeficients (array equation)
    alpha = 0.5D0*rmu0 * j**2 / kk
    
    inner_layer_curr = 0.0D0
    do ii = 1, nlayers

        beta(ii) = 0.5D0*rmu0 * j(ii) * ( inner_layer_curr - pi*j(ii)*rad(ii)**2 ) / (pi*kk(ii))

        ! Layer area
        area(ii) = pi * (rad(ii+1)**2 - rad(ii)**2)

        ! Total current carried by the inners layers 
        inner_layer_curr = inner_layer_curr + area(ii)*j(ii)
    end do
    ! ***


    ! Left hand side matrix aa
    ! ***
    aa(:,:) = 0.0D0
    
    ! Null radial stress at R(1)
    aa(1,1) = kk(1) * (1.0D0+nu(1))
    aa(1,2) = -kk(1) * (1.0D0-nu(1))/(rad(1)**2)


    ! Inter-layer boundary conditions
    if ( nlayers /= 1 ) then 
        do ii = 1, nlayers - 1

            ! Continuous radial normal stress at R(ii+1)
            aa(2*ii, 2*ii-1) = kk(ii) * ( 1.0D0 + nu(ii) )
            aa(2*ii, 2*ii  ) = -kk(ii) * ( 1.0D0 - nu(ii) ) / rad(ii+1)**2 
            aa(2*ii, 2*ii+1) = -kk(ii+1) * ( 1.0D0 + nu(ii+1) )
            aa(2*ii, 2*ii+2) = kk(ii+1) * ( 1.0D0 - nu(ii+1) ) / rad(ii+1)**2 

            ! Continuous displacement at R(ii+1)
            aa(2*ii+1, 2*ii-1) = rad(ii+1)
            aa(2*ii+1, 2*ii  ) = 1.0D0 / rad(ii+1)
            aa(2*ii+1, 2*ii+1) = -rad(ii+1)
            aa(2*ii+1, 2*ii+2) = -1.0D0 / rad(ii+1)

        end do
    end if

    ! Radial stress = 0
    aa(2*nlayers, 2*nlayers - 1) =  kk(nlayers) * ( 1.0D0 + nu(nlayers) )
    aa(2*nlayers, 2*nlayers    ) = -kk(nlayers) * ( 1.0D0 - nu(nlayers) ) / rad(nlayers+1)**2
    ! ***

    ! Right hand side vector bb
    ! ***
    ! Null radial stress at R(1)
    bb(1) = -kk(1) * ( 0.125D0*alpha(1)*(3.0D0+nu(1))*rad(1)**2   &
                     + 0.5D0*beta(1)*(1.0D0 + (1.0D0+nu(1))*log(rad(1))) )

    ! Inter-layer boundary conditions
    if ( nlayers /= 1 ) then 
        do ii = 1, nlayers - 1

            ! Continuous radial normal stress at R(ii+1)
            bb(2*ii) = -kk(ii) * ( 0.125D0*alpha(ii)*(3.0D0+nu(ii))*rad(ii+1)**2   &
                                  + 0.5D0*beta(ii)*(1.0D0 + (1.0D0+nu(ii))*log(rad(ii+1))) ) &
                       +kk(ii+1) * ( 0.125D0*alpha(ii+1)*(3.0D0+nu(ii+1))*rad(ii+1)**2   &
                                  + 0.5D0*beta(ii+1)*(1.0D0 + (1.0D0+nu(ii+1))*log(rad(ii+1))) )

            ! Continuous displacement at R(ii+1)
            bb(2*ii+1) = - 0.125D0*alpha(ii)  * rad(ii+1)**3 - 0.5D0*beta(ii)  *rad(ii+1)*log(rad(ii+1))  &
                         + 0.125D0*alpha(ii+1)* rad(ii+1)**3 + 0.5D0*beta(ii+1)*rad(ii+1)*log(rad(ii+1))
        end do
    end if

    ! Null radial stress at R(nlayers+1)
    bb(2*nlayers) = -kk(nlayers) * ( 0.125D0*alpha(nlayers)*(3.0D0+nu(nlayers))*rad(nlayers+1)**2  &
                                   + 0.5D0*beta(nlayers)*(1.0D0 + (1.0D0+nu(nlayers))*log(rad(nlayers+1))) )
    ! ***

    !  Find solution vector cc
    ! ***
    cc(:) = 0.0D0
    call linesolv(aa, 2*nlayers, bb, cc)

    !  Multiply c by (-1) (John Last, internal CCFE memorandum, 21/05/2013)
    do ii = 1, nlayers
        c1(ii) = cc(2*ii-1) 
        c2(ii) = cc(2*ii) 
    end do
    ! ***
    ! ------
    

    ! Radial/toroidal/vertical stress radial distribution
    ! ------
    rradius(:) = 0.0D0
    sigr(:) = 0.0D0
    sigt(:) = 0.0D0
    r_deflect(:) = 0.0D0

    do ii = 1, nlayers

        dradius = (rad(ii+1) - rad(ii)) / dble(n_radial_array)
        do jj = (ii-1)*n_radial_array + 1, ii*n_radial_array

            rad_c = rad(ii) + dradius*dble(jj - n_radial_array*(ii-1) - 1)
            rradius(jj) = rad_c


            ! Radial stress radial distribution [Pa]
            sigr(jj) = kk(ii) * ( (1.0D0+nu(ii))*c1(ii) - ((1.0D0-nu(ii))*c2(ii))/ rad_c**2 &
                                  + 0.125D0*(3.0D0 + nu(ii))*alpha(ii)* rad_c**2            &
                                  + 0.5D0*beta(ii)*(1.0D0 + (1.0D0+nu(ii))*log(rad_c)) )

            ! Radial stress radial distribution [Pa]
            sigt(jj) = kk(ii) * ( (1.0D0+nu(ii))*c1(ii) + (1.0D0-nu(ii))*c2(ii)/ rad_c**2 &
                                  + 0.125D0*(1.0D0+3.0D0*nu(ii))*alpha(ii)*rad_c**2       &
                                  + 0.5D0*beta(ii)*(nu(ii) + (1.0D0+nu(ii))*log(rad_c)) )

            !  Deflection [m]
            r_deflect(jj) = c1(ii)*rad_c + c2(ii)/rad_c      &
                              + 0.125D0*alpha(ii) * rad_c**3 &
                              + 0.5D0*beta(ii) * rad_c*log(rad_c)

        end do
    end do
   ! ---
 
end subroutine plane_stress

! !!!!!!!!!!!!!!!!!!!!!!!!!!!!!!!!!!!!!!!!!!!!!!!!!!!!!!!!!!!!!!!!!!

subroutine generalized_plane_strain( nu, rad, ey, d_curr, v_force, & ! Inputs
                                     nlayers, n_radial_array,      & ! Inputs
                                     rradius, sigr, sigt, sigz,              & ! Outputs
                                     strain_r, strain_t, strain_z, r_deflect ) ! Outputs
      
    !! This subroutine numerically find the constant (2 per layer) of the
    !! analytical resolution of the mid-plane stress calculations using the
    !! generalized plain strain formulation, from the radial stress and 
    !! displacement boundary conditions. This conditions sets 2*nlayer
    !! linear equation of the integrals constants cc, find with using matrix inversion 
    !! S. Kahn, Jan 2020
    ! !!!!!!!!!!!!!!!!!!!!!!!!!!!!!!!!!!!!!!!!!!!!!!!

    implicit none

    ! Inputs
    ! ---
    integer, intent(in) :: n_radial_array
    !! Number of elements per layers used in stress analysis 
    !! quantities arrays (stress, strain, displacement) 

    integer, intent(in) :: nlayers
    !! Total number of layers

    real(kind(1.0D0)), dimension(nlayers), intent(in) :: nu
    !! Poisson's ratios

    real(kind(1.0D0)), dimension(nlayers), intent(in) :: ey
    !! Young modulae
        
    real(kind(1.0D0)), dimension(nlayers), intent(in) :: d_curr
    !! Layers current densities [A.m-2]
      
    real(kind(1.0D0)), dimension(nlayers+1), intent(in) :: rad
    !! Radii of the layers boundaries [m], starting from the innermost
    !! i.e. the blking/casing cylinder
        
    real(kind(1.0D0)), intent(in) :: v_force
    !! Electromecanical vertical forces
    ! ---
      
        
    ! Outputs
    ! ---
    real(kind(1.0D0)), dimension(n_radial_array*nlayers), intent(out) :: sigr
    !! Stress distribution in the radial direction (r) [Pa]

    real(kind(1.0D0)), dimension(n_radial_array*nlayers), intent(out) :: sigt
    !! Stress distribution in the toroidal direction (t) [Pa]

    real(kind(1.0D0)), dimension(n_radial_array*nlayers), intent(out) :: sigz
    !! Stress distribution in the vertical direction (z)

    real(kind(1.0D0)), dimension(n_radial_array*nlayers), intent(out) :: strain_r
    !! Strain distribution in the radial direction (r)

    real(kind(1.0D0)), dimension(n_radial_array*nlayers), intent(out) :: strain_t
    !! Strain distribution in the toroidal direction (t)
          
    real(kind(1.0D0)), intent(out) :: strain_z
    !! Uniform strain in the vertical direction (z)

    real(kind(1.0D0)), dimension(n_radial_array*nlayers), intent(out) :: r_deflect
    !! Radial displacement radial distribution [m]

    real(kind(1.0D0)), dimension(nlayers*n_radial_array), intent(out) :: rradius
    !! Radius array [m]
    ! ---


    ! Local variables
    ! ---
    ! Lorentz body force parametres
    real(kind(1.0D0)), dimension(nlayers) :: alpha
    real(kind(1.0D0)), dimension(nlayers) :: beta
      
    ! Strain to stress hooke's law coeficient
    real(kind(1.0D0)), dimension(nlayers) :: kk

    ! Layer area
    real(kind(1.0D0)), dimension(nlayers) :: area

    ! Vertical strain parameters
    real(kind(1.0D0)) :: aleph
    real(kind(1.0D0)) :: sum_1 
    real(kind(1.0D0)) :: sum_2 
    real(kind(1.0D0)), dimension(nlayers) :: beth
    real(kind(1.0D0)), dimension(nlayers) :: par_1
    real(kind(1.0D0)), dimension(nlayers) :: par_2

    ! Matrix encoding the integration constant cc coeficients 
    real(kind(1.0D0)), dimension(2*nlayers, 2*nlayers) :: aa

    ! Vector encoding the alpha/beta (lorentz forces) contribution
    real(kind(1.0D0)), dimension(2*nlayers) :: bb

    ! Integration constants vector (solution)
    real(kind(1.0D0)), dimension(2*nlayers) :: cc
    real(kind(1.0D0)), dimension(nlayers) :: c1, c2

    ! Variables used for radial stress distribution     
    real(kind(1.0D0)) :: dradius  
    real(kind(1.0D0)) :: inner_layer_curr
      
    ! Indexes
    integer :: ii = 0  ! Line in the aa matrix
    integer :: jj = 0  ! Collumn in the aa matrix 
    ! ---    

    ! !!!!!!!!!!!!!!!!!!!!!!!!!!!!!!!!!!!!!!!!!!!!!!!
      
    ! The stress calcualtion differential equations is analytically sloved
    ! The final solution is given by the layer boundary conditions on
    ! radial stress and displacement between layers solved 
    ! The problem is set as aa.cc = bb, cc being the constant we search
    ! ------

    ! Layer parameterisation
    ! ***
    ! Stress to strain coeficients (array equation)
    kk = ey / ( 1.0D0 - nu - nu**2 )

    ! Lorentz forces parametrisation coeficients (array equation)
    alpha = 0.5D0*rmu0 * d_curr**2 / (kk * ( 1.0D0 - nu ))

    inner_layer_curr = 0.0D0
    do ii = 1, nlayers

        beta(ii) = 0.5D0*rmu0 * d_curr(ii) * ( inner_layer_curr - pi*d_curr(ii)*rad(ii)**2 ) / &
                                             ( pi*kk(ii)*(1.0D0 - nu(ii)) )
         
        ! Layer area
        area(ii) = pi * (rad(ii+1)**2 - rad(ii)**2)

        ! Total current carried by the inners layers 
        inner_layer_curr = inner_layer_curr + area(ii)*d_curr(ii)
    end do
      
    ! Plain strain generalisation parameters
    !-!
    do ii = 1, nlayers
        par_1(ii) = pi * (rad(ii+1)**4 - rad(ii)**4)
        par_2(ii) = pi * (log(rad(ii+1)) * rad(ii+1)**2 - log(rad(ii)) * rad(ii)**2)
    end do
 
    sum_1 = sum( kk * area * (1.0D0 - nu) )
    sum_2 = sum( nu * kk * (0.25D0*alpha*par_1 + beta*par_2) )

    aleph = (v_force - sum_2) / sum_1      
    beth = - (2.0D0*nu*kk*area) / sum_1   ! Vector equation
    !-!
    ! ***
      

    ! Left hand side matrix aa
    ! ***
    aa(:,:) = 0.0D0

    ! Null radial stress at R(1)
    aa(1,1) = kk(1)
    aa(1,2) = kk(1) * (2.0D0*nu(1) - 1.0D0) / rad(1)**2 

    do jj = 1, nlayers ! Plain strain generalisation on C1 coeficients
        aa(1, 2*jj-1) = aa(1, 2*jj-1) + beth(jj)*kk(1)*nu(1)
    end do

    ! Inter-layer boundary conditions
    if ( nlayers /= 1 ) then 
        do ii = 1, nlayers - 1

            ! Continuous radial normal stress at R(ii+1)
            aa(2*ii, 2*ii-1) = kk(ii)
            aa(2*ii, 2*ii  ) = kk(ii) * ( 2.0D0*nu(ii) - 1.0D0 ) / rad(ii+1)**2 
            aa(2*ii, 2*ii+1) = -kk(ii+1)
            aa(2*ii, 2*ii+2) = -kk(ii+1) * ( 2.0D0*nu(ii+1) - 1.0D0 ) / rad(ii+1)**2

            do jj = 1, nlayers ! Plain strain generalisation
                aa(2*ii, 2*jj-1) = aa(2*ii, 2*jj-1) + beth(jj)*(kk(ii)*nu(ii) - kk(ii+1)*nu(ii+1)) 
            end do

            ! Continuous displacement at R(ii+1)
            aa(2*ii+1, 2*ii-1) = rad(ii+1)
            aa(2*ii+1, 2*ii  ) = 1.0D0 / rad(ii+1)
            aa(2*ii+1, 2*ii+1) = -rad(ii+1)
            aa(2*ii+1, 2*ii+2) = -1.0D0 / rad(ii+1)

        end do
    end if

    ! Null radial stress at outermost radius at R(nlayers+1)
    aa(2*nlayers, 2*nlayers - 1) = kk(nlayers)
    aa(2*nlayers, 2*nlayers    ) = kk(nlayers) * (2.0D0*nu(nlayers) - 1.0D0) / rad(nlayers+1)**2

    do jj = 1, nlayers ! Plain strain generalisation
        aa(2*nlayers, 2*jj-1) = aa(2*nlayers, 2*jj-1) + beth(jj)*kk(nlayers)*nu(nlayers)
    end do
    ! ***

    ! Right hand side vector bb
    ! ***
    ! Null radial stress at R(1)
    bb(1) = -kk(1) * ( 0.125D0*alpha(1) * rad(1)**2 * ( 3.0D0 - 2.0D0*nu(1) ) &
                      + 0.5D0*beta(1) * ( 1.0D0 - nu(1)   + log(rad(1)) )     &
                      + nu(1)*aleph ) ! Plain strain generalisation

    ! Inter-layer boundary conditions
    if ( nlayers /= 1 ) then 
        do ii = 1, nlayers - 1

            ! Continuous radial normal stress at R(ii+1)
            bb(2*ii) = - kk(ii) * ( 0.125D0*alpha(ii) * rad(ii+1)**2 * ( 3.0D0 - 2.0D0*nu(ii) )       &
                                   + 0.5D0*beta(ii) * ( 1.0D0 - nu(ii)   + log(rad(ii+1)) ) )         &
                       + kk(ii+1) * ( 0.125D0*alpha(ii+1) * rad(ii+1)**2 * ( 3.0D0 - 2.0D0*nu(ii+1) ) &
                                     + 0.5D0*beta(ii+1) * ( 1.0D0 - nu(ii+1) + log(rad(ii+1)) ) )     &
                       - aleph * ( kk(ii)*nu(ii) - kk(ii+1)*nu(ii+1) ) ! Plain strain generalisation line

            ! Continuous displacement at R(ii+1)
            bb(2*ii+1) = - 0.125D0*alpha(ii)  * rad(ii+1)**3 - 0.5D0*beta(ii)  *rad(ii+1)*log(rad(ii+1))  &
                         + 0.125D0*alpha(ii+1)* rad(ii+1)**3 + 0.5D0*beta(ii+1)*rad(ii+1)*log(rad(ii+1))

        end do
    end if

    ! Null radial stress at R(nlayers+1)
    bb(2*nlayers) = -kk(nlayers) * ( 0.125D0*alpha(nlayers)*rad(nlayers+1)**2 * (3.0D0 - 2.0D0*nu(nlayers)) &
                                    + 0.5D0*beta(nlayers) * (1.0D0 - nu(nlayers) + log(rad(nlayers+1)))      & 
                                    + nu(nlayers)*aleph )   ! Plain strain generalisation
    ! ***

    !  Find solution vector cc
    ! ***
    cc(:) = 0.0D0
    call linesolv(aa, 2*nlayers, bb, cc)

    do ii = 1, nlayers
        c1(ii) = cc(2*ii-1)
        c2(ii) = cc(2*ii)
    end do
    ! ***
    ! ------


    ! Radial/toroidal/vertical stress radial distribution
    ! ------
    rradius(:) = 0.0D0
    sigr(:) = 0.0D0
    sigt(:) = 0.0D0
    sigz(:) = 0.0D0
    strain_r(:) = 0.0D0
    strain_t(:) = 0.0D0
    r_deflect(:) = 0.0D0

    ! Vertical normal strain
    strain_z = aleph
    do ii = 1, nlayers
        strain_z = strain_z + beth(ii)*c1(ii)
    end do 

    do ii = 1, nlayers
         
        dradius = (rad(ii+1) - rad(ii)) / dble(n_radial_array)
        do jj = (ii-1)*n_radial_array + 1, ii*n_radial_array

            rradius(jj) = rad(ii) + dradius*dble(jj - n_radial_array*(ii-1) - 1)

            sigr(jj) = kk(ii) * ( c1(ii) + (2.0D0*nu(ii) - 1.0D0)*c2(ii)/rradius(jj)**2 + &
                                  0.125D0*alpha(ii)*( 3.0D0 - 2.0D0*nu(ii) )*rradius(jj)**2 + &
                                  0.5D0*beta(ii)*(1.0D0 - nu(ii) + log(rradius(jj)) ) + &
                                  nu(ii)*strain_z )

            sigt(jj) = kk(ii) * ( c1(ii) - (2.0D0*nu(ii) - 1.0D0)*c2(ii)/rradius(jj)**2 + &
                                  0.125D0*alpha(ii)*( 1.0D0 + 2.0D0*nu(ii) )*rradius(jj)**2 + &
                                  0.5D0*beta(ii)*(nu(ii) + log(rradius(jj))) + &
                                  nu(ii)*strain_z )
                                     
            sigz(jj) = kk(ii) * ( nu(ii) * ( 2.0D0*c1(ii) + &
                                  0.5D0*alpha(ii) * rradius(jj)**2 + &
                                  0.5D0*beta(ii) * (1.0D0 + 2.0D0*log(rradius(jj))) ) + &
                                  (1.0D0 - nu(ii)) * strain_z )

            ! Radisal strain
            strain_r(jj) = c1(ii) - c2(ii) / rradius(jj)**2 + &
                           0.375D0*alpha(ii) * rradius(jj)**2 + 0.5D0*beta(ii) * (1 + log(rradius(jj)))
      
            ! Toroidal strain
            strain_t(jj) = c1(ii) + c2(ii) / rradius(jj)**2 + &
                           0.125D0*alpha(ii) * rradius(jj)**2 + 0.5D0*beta(ii) * log(rradius(jj))
                              
            ! Radial displacement
            r_deflect(jj) = c1(ii)*rradius(jj) + c2(ii)/rradius(jj)   &
                            + 0.125D0*alpha(ii) * rradius(jj)**3     &
                            + 0.5D0*beta(ii) * rradius(jj)*log(rradius(jj))
        end do ! layer array loop
    end do ! Layer loop
    ! ------     

end subroutine generalized_plane_strain     

! !!!!!!!!!!!!!!!!!!!!!!!!!!!!!!!!!!!!!!!!!!!!!!!!!!!!!!!!!!!!!!!!!!

function eyngeff(estl,eins,tins,tstl,tcs)

    !! Finds the effective Young's modulus of the TF coil winding pack
    !! author: P J Knight, CCFE, Culham Science Centre
    !! author: J Morris, CCFE, Culham Science Centre
    !! author: J Galambos, FEDC/ORNL
    !! This routine calculates the effective Young's modulus (Pa)
    !! of the TF coil in the winding pack section.
    !! PROCESS Superconducting TF Coil Model, J. Morris, CCFE, 1st May 2014
    !
    ! !!!!!!!!!!!!!!!!!!!!!!!!!!!!!!!!!!!!!!!!!!!!!!!

    implicit none

    real(dp) :: eyngeff

    !  Arguments
    ! ---
    real(kind(1.0D0)), intent(in) :: estl
    !! Young's modulus of steel (Pa)

<<<<<<< HEAD
    real(dp), intent(in) :: estl,eins,tins,tstl,tcs
=======
    real(kind(1.0D0)), intent(in) :: eins
    !! Young's modulus of insulator (Pa)
>>>>>>> 146ce1b9

    real(kind(1.0D0)), intent(in) :: tins
    !! Insulator wrap thickness (m)

    real(kind(1.0D0)), intent(in) :: tstl
    !! Thickness of steel conduit (m)

<<<<<<< HEAD
    real(dp) :: ed,ttot
=======
    real(kind(1.0D0)), intent(in) :: tcs
    !! Dimension of cable space area inside conduit (m)


    !  Local variables
    ! ---
    real(kind(1.0D0)) :: ed
>>>>>>> 146ce1b9

    real(kind(1.0D0)) :: ttot
    !!  Total turn thickness
    ! !!!!!!!!!!!!!!!!!!!!!!!!!!!!!!!!!!!!!!!!!!!!!!!

    !  Total thickness of a turn
    ttot = tcs + 2.0D0*(tins + tstl)

    !  See Figure 8 and Section III.4, Morris
    ed = ttot / (2.0D0*tins/eins + (tcs+2.0D0*tstl)/estl)

    eyngeff = 1.0D0/ttot * 2.0D0*tstl*ed

end function eyngeff

! !!!!!!!!!!!!!!!!!!!!!!!!!!!!!!!!!!!!!!!!!!!!!!!!!!!!!!!!!!!!!!!!!!

function edoeeff(estl,eins,tins,tstl,tcs)

    !! Returns ratio of E_d to E_eff in Morris
    !! author: P J Knight, CCFE, Culham Science Centre
    !! author: J Morris, CCFE, Culham Science Centre
    !! This routine calculates the ratio of E_d to the effective Young's
    !! modulus, given in Morris, Section III.4. This is used to calculate
    !! the strain in the insulator.
    !! PROCESS Superconducting TF Coil Model, J. Morris, CCFE, 1st May 2014
    ! !!!!!!!!!!!!!!!!!!!!!!!!!!!!!!!!!!!!!!!!!!!!!!!

    implicit none

    real(dp) :: edoeeff

    !  Arguments
    real(dp), intent(in) :: estl
    !! Young's modulus of steel (Pa)

    real(dp), intent(in) :: eins
    !! Young's modulus of insulator (Pa)
    
    real(dp), intent(in) :: tins
    !! Insulator wrap thickness (m)
    
    real(dp), intent(in) :: tstl
    !! Thickness of steel conduit (m)
    
    real(dp), intent(in) :: tcs
    !! Dimension of cable space area inside conduit (m)

    !  Local variables
    real(dp) :: ed,ttot,eeff

    ! !!!!!!!!!!!!!!!!!!!!!!!!!!!!!!!!!!!!!!!!!!!!!!!

    !  Total thickness of a turn
    ttot = tcs + 2.0D0*(tins + tstl)

    !  Code copied from eyngeff routine
    !  See Figure 8 and Section III.4, Morris
    ed = ttot / (2.0D0*tins/eins + (tcs+2.0D0*tstl)/estl)
    eeff = 1.0D0/ttot * 2.0D0*tstl*ed
    edoeeff = ed/eeff

end function edoeeff

! !!!!!!!!!!!!!!!!!!!!!!!!!!!!!!!!!!!!!!!!!!!!!!!!!!!!!!!!!!!!!!!!!!

function eyngzwp(estl,eins,ewp,tins,tstl,tcs)

    !! Finds the vertical Young's modulus of the TF coil winding pack
    !! author: P J Knight, CCFE, Culham Science Centre
    !! author: J Morris, CCFE, Culham Science Centre
    !! This routine calculates the vertical Young's modulus (Pa)
    !! of the TF coil in the winding pack section.
    !! PROCESS Superconducting TF Coil Model, J. Morris, CCFE, 1st May 2014
    !
    ! !!!!!!!!!!!!!!!!!!!!!!!!!!!!!!!!!!!!!!!!!!!!!!!

    implicit none

    real(dp) :: eyngzwp

    !  Arguments

<<<<<<< HEAD
    real(dp), intent(in) :: estl,eins,ewp,tins,tstl,tcs
=======
    real(kind(1.0D0)), intent(in) :: estl
    !! Young's modulus of steel (Pa)
>>>>>>> 146ce1b9

    real(kind(1.0D0)), intent(in) :: eins
    !! Young's modulus of insulator (Pa)
    
    real(kind(1.0D0)), intent(in) :: ewp
    !! Young's modulus of windings (Pa)
    
    real(kind(1.0D0)), intent(in) :: tins
    !! insulator wrap thickness (m)

<<<<<<< HEAD
    real(dp) :: ttot
=======
    real(kind(1.0D0)), intent(in) :: tstl
    !! thickness of steel conduit (m)

    real(kind(1.0D0)), intent(in) :: tcs
    !! dimension of cable space area inside conduit (m)
 
    !  Local variables
    real(kind(1.0D0)) :: ttot
>>>>>>> 146ce1b9

    ! !!!!!!!!!!!!!!!!!!!!!!!!!!!!!!!!!!!!!!!!!!!!!!!

    ttot = tcs + 2.0D0*(tins + tstl)

    eyngzwp = ewp*tcs*tcs &
              + estl*( (tcs + 2.0D0*tstl)**2 - tcs*tcs ) &
              + eins*( (tcs + 2.0D0*(tstl + tins))**2 - (tcs + 2.0D0*tstl)**2 )

    eyngzwp = eyngzwp / (ttot*ttot)

end function eyngzwp

! !!!!!!!!!!!!!!!!!!!!!!!!!!!!!!!!!!!!!!!!!!!!!!!!!!!!!!!!!!!!!!!!!!

function sig_tresca(sx,sy,sz)
    !! Calculates TRESCA stress in a TF coil
    !! author: S Kahn
    ! !!!!!!!!!!!!!!!!!!!!!!!!!!!!!!!!!!!!!!!!!!!!!!!

    implicit none

    ! OUTPUT
    real(dp) :: sig_tresca

    !  Arguments
    real(dp), intent(in) :: sx
    !! In-plane stress in X direction [Pa]

    real(dp), intent(in) :: sy
    !! In-plane stress in Y direction [Pa]
    
    real(dp), intent(in) :: sz
    !! In-plane stress in Z direction [Pa]
    ! !!!!!!!!!!!!!!!!!!!!!!!!!!!!!!!!!!!!!!!!!!!!!!!

    sig_tresca = max(ABS(sx-sy), ABS(sx-sz), ABS(sy-sz))

end function sig_tresca

! !!!!!!!!!!!!!!!!!!!!!!!!!!!!!!!!!!!!!!!!!!!!!!!!!!!!!!!!!!!!!!!!!!

function sigvm(sx,sy,sz,txy,txz,tyz)

    !! Calculates Von Mises stress in a TF coil
    !! author: P J Knight, CCFE, Culham Science Centre
    !! author: B Reimer, FEDC
    !! This routine calculates the Von Mises combination of
    !! stresses (Pa) in a TF coil.
    !! AEA FUS 251: A User's Guide to the PROCESS Systems Code
    ! !!!!!!!!!!!!!!!!!!!!!!!!!!!!!!!!!!!!!!!!!!!!!!!

    implicit none

    ! OUTPUT
    real(dp) :: sigvm

    !  Arguments
    real(dp), intent(in) :: sx
    !! In-plane stress in X direction [Pa]

    real(dp), intent(in) :: sy
    !! In-plane stress in Y direction [Pa]
    
    real(dp), intent(in) :: sz
    !! In-plane stress in Z direction [Pa]
    
    real(dp), intent(in) :: txy
    !! Out of plane stress in X-Y plane [Pa]
    
    real(dp), intent(in) :: txz
    !! Out of plane stress in X-Z plane [Pa]
    
    real(dp), intent(in) :: tyz
    !! Out of plane stress in Y-Z plane [Pa]

    ! !!!!!!!!!!!!!!!!!!!!!!!!!!!!!!!!!!!!!!!!!!!!!!!

    sigvm = sqrt( 0.5D0 * ( (sx-sy)**2 + (sx-sz)**2 + (sz-sy)**2 &
                + 6.0D0*(txy**2 + txz**2 + tyz**2) ) )

end function sigvm

! !!!!!!!!!!!!!!!!!!!!!!!!!!!!!!!!!!!!!!!!!!!!!!!!!!!!!!!!!!!!!!!!!!

<<<<<<< HEAD
! subroutine sctfjalw(bmaxtf,rtfmi,rtfmo,rtf2,sigmatf,tdump,jtfalw)

!     !! Simple J(B) model for the superconducting TF Coil
!     !! P J Knight, CCFE, Culham Science Centre
!     !! J Galambos, FEDC/ORNL
!     !! bmaxtf  : input real : peak field including ripple (T)
!     !! rtfmi   : input real : mean inboard leg radius (m)
!     !! rtfmo   : input real : mean outboard leg radius (m)
!     !! rtf2    : input real : radius of inboard leg point nearest plasma (m)
!     !! sigmatf : input real : allowable structure stress (MPa)
!     !! tdump   : input real : dump time (s)
!     !! jtfalw  : output real : overall allowable current density (A/m2)
!     !! This routine using a simple model to calculate the allowable
!     !! current density in a superconducting coil, given the magnetic
!     !! field and the allowable stress.
!     !! Programmed by J. Galambos from algorithms from J. Perkins.
!     !! AEA FUS 251: A User's Guide to the PROCESS Systems Code
!     !
!     ! !!!!!!!!!!!!!!!!!!!!!!!!!!!!!!!!!!!!!!!!!!!!!!!

!     implicit none

!     !  Arguments

!     real(dp), intent(in) :: bmaxtf,rtfmi,rtfmo,rtf2,sigmatf,tdump
!     real(dp), intent(out) :: jtfalw

!     !  Local variables

!     real(dp), parameter :: tdumprf = 10.0D0  !  Reference dump time (s)

!     real(dp) :: sqrtdmp,temp1,temp2,temp3

!     ! !!!!!!!!!!!!!!!!!!!!!!!!!!!!!!!!!!!!!!!!!!!!!!!

!     sqrtdmp = sqrt(tdump/tdumprf)
!     temp1 = 125.94D0*bmaxtf*rtf2 * log(rtfmo/rtfmi) / sigmatf
!     temp2 = 0.036D0*sqrt(bmaxtf) / (1.0D0-bmaxtf/23.0D0)**2
!     temp3 = 0.6D0 / (1.0D0 - (1.0D0 / (16.0D0 * (1.0D0 - bmaxtf/23.0D0)-5.0D0) ) )

!     jtfalw = 152.0D6 / (temp1 + temp2*temp3 + sqrtdmp)

! end subroutine sctfjalw

! !!!!!!!!!!!!!!!!!!!!!!!!!!!!!!!!!!!!!!!!!!!!!!!!!!!!!!!!!!!!!!!!!!

=======
>>>>>>> 146ce1b9
subroutine coilshap

    !! Calculates the TF coil shape
    !! Calculates the shape of the INSIDE of the TF coil. The coil is
    !! approximated by a straight inboard section and four elliptical arcs
    !! This is a totally ad hoc model, with no physics or engineering basis.

    implicit none

    !  Arguments
    !  Local variables
    real(dp), parameter :: fstraight = 0.6D0
    real(dp) :: aa, bb
    integer :: ii
    ! !!!!!!!!!!!!!!!!!!!!!!!!!!!!!!!!!!!!!!!!!!!!!!!


    if ( i_tf_shape == 1 .and. itart == 0 ) then
    ! PROCESS D-shape parametrisation
        
        ! X position of the arcs, eq(15)
        ! The xarc/yarc are defined in the INSIDE part of the TF
        xarc(1) = r_tf_inboard_out
        xarc(2) = rmajor - 0.2D0*rminor
        xarc(3) = r_tf_outboard_in
        xarc(4) = xarc(2)
        xarc(5) = xarc(1)

        ! Height of straight section as a fraction of the coil inner height
        if ( i_single_null == 0 ) then
            ! Double null
            yarc(1) = fstraight * hmax
            yarc(2) = hmax
            yarc(3) = 0
            yarc(4) = -hmax
            yarc(5) = -fstraight * hmax
        else
            ! Single null
            yarc(1) = fstraight * (hpfu - tfcth)
            yarc(2) = hpfu - tfcth
            yarc(3) = 0
            yarc(4) = -hmax
            yarc(5) = -fstraight * hmax
        end if

        ! Horizontal and vertical radii of inside edge of TF coil
        ! Arcs are numbered clockwise:
        ! 1=upper inboard, 2=upper outboard, 3=lower ouboard, 4=lower inboard
        ! 'tfleng' is the length of the coil midline.
        tfleng = yarc(1) - yarc(5)
        do ii = 1, 4
            tfa(ii) = abs(xarc(ii+1) - xarc(ii))
            tfb(ii) = abs(yarc(ii+1) - yarc(ii))
            ! Radii and length of midline of coil segments
            aa = tfa(ii) + 0.5D0*tfcth
            bb = tfb(ii) + 0.5D0*tfcth
            tfleng = tfleng + 0.25d0 * circumference(aa,bb)
        end do

    ! Centrepost with D-shaped
    ! ---
    else if ( i_tf_shape == 1 .and. itart == 1  ) then
        
        ! X position of the arcs, eq(17) and text before it
        xarc(1) = r_cp_top
        xarc(2) = rmajor - 0.2D0*rminor
        xarc(3) = r_tf_outboard_in
        xarc(4) = xarc(2)
        xarc(5) = xarc(1)

        ! Double null, eq(17) and text before it
        yarc(1) = hpfu - tfcth
        yarc(2) = hpfu - tfcth
        yarc(3) = 0
        yarc(4) = -hmax
        yarc(5) = -hmax

        ! TF middle circumference, eq(18)
        tfleng = 2*(xarc(2) - xarc(1))

        do ii = 2, 3 
           tfa(ii) = abs(xarc(ii+1) - xarc(ii))
           tfb(ii) = abs(yarc(ii+1) - yarc(ii))
   
           ! Radii and length of midline of coil segments
           aa = tfa(ii) + 0.5D0 * tfthko
           bb = tfb(ii) + 0.5D0 * tfthko
           tfleng = tfleng + 0.25d0 * circumference(aa,bb)
        end do
    ! ---

    
    ! Picture frame coil
    ! ---
    else if ( i_tf_shape == 2 ) then
 
        ! X position of the arcs
        if ( itart == 0 ) xarc(1) = r_tf_inboard_out  
        if ( itart == 1 ) xarc(1) = r_cp_top        
        xarc(2) = r_tf_outboard_in 
        xarc(3) = xarc(2)
        xarc(4) = xarc(2)
        xarc(5) = xarc(1)

        ! Y position of the arcs
        yarc(1) = hpfu - tfcth
        yarc(2) = hpfu - tfcth
        yarc(3) = 0
        yarc(4) = -hmax
        yarc(5) = -hmax

        ! TF middle circumference
        ! IMPORTANT : THE CENTREPOST LENGTH IS NOT INCLUDED FOR TART 
        if ( itart == 0 ) tfleng = 2.0D0 * ( 2.0D0*hmax + tfcth  + r_tf_outboard_mid - r_tf_inboard_mid )    ! eq(19)
        if ( itart == 1 ) tfleng = hmax + hpfu + 2.0D0 * ( r_tf_outboard_mid - r_cp_top ) ! eq(20)
    end if
    ! ---

    contains
    function circumference(aaa,bbb)
        !! Calculate ellipse arc circumference using Ramanujan approximation (m)
        !!  See https://www.johndcook.com/blog/2013/05/05/ramanujan-circumference-ellipse/
        !!  for a discussion of the precision of the formula 

        real(dp) :: circumference
        real(dp), intent(in) :: aaa, bbb
        real(dp) :: hh
        hh = ( aaa - bbb )**2 / ( aaa + bbb )**2
        circumference = pi* ( aaa + bbb ) * ( 1.0D0 + (3.0D0*hh)/(10.0D0 + sqrt(4.0D0 - 3.0D0*hh)) )  ! eq(14)

        ! Initial formula slightly less accurate
        ! circumference = pi * ( 3.0D0*(aaa+bbb) - sqrt( (3.0D0*aaa + bbb)*(aaa + 3.0D0*bbb) ) ) 
    end function

end subroutine coilshap

! !!!!!!!!!!!!!!!!!!!!!!!!!!!!!!!!!!!!!!!!!!!!!!!!!!!!!!!!!!!!!!!!!!

subroutine tfcind(tfthk)

    !! Calculates the self inductance of a TF coil
    !! tfthk        : input real : TF coil thickness (m)
    !! This routine calculates the self inductance of a TF coil
    !! approximated by a straight inboard section and two elliptical arcs.
    !! The inductance of the TFC (considered as a single axisymmetric turn)
    !! is calculated by numerical integration over the cross-sectional area.
    !! The contribution from the cross-sectional area of the
    !! coil itself is calculated by taking the field as B(r)/2.
    !! The field in the bore is calculated for unit current.
    !! Top/bottom symmetry is assumed.
    implicit none
    !  Arguments
    real(dp), intent(in) :: tfthk

    !  Local variables
    integer, parameter :: nintervals = 100
    integer :: i
    real(dp) :: ai, ao, bi, bo, x0, y0, h_bore, h_thick, dr, r, b

    ! !!!!!!!!!!!!!!!!!!!!!!!!!!!!!!!!!!!!!!!!!!!!!!!

    ! Initialise inductance
    tfind = 0.0D0
    ! Integrate over the whole TF area, including the coil thickness.
    x0 = xarc(2)
    y0 = yarc(2)

    ! Minor and major radii of the inside and outside perimeters of the the
    ! Inboard leg and arc.
    ! Average the upper and lower halves, which are different in the
    ! single null case
    ai = xarc(2) - xarc(1)
    bi = (yarc(2)-yarc(4))/2.0d0 - yarc(1)
    ao = ai + tfthk
    bo = bi + tfthk
    ! Interval used for integration
    dr = ao / dble(nintervals)
    ! Start both integrals from the centre-point where the arcs join.
    ! Initialise major radius
    r = x0 - dr/2.0d0
    do i = 1,nintervals
        ! Field in the bore for unit current
        b = rmu0/(2.0D0*pi*r)
        ! Find out if there is a bore
        if (x0-r < ai) then
            h_bore = y0 + bi * sqrt(1 - ((r-x0)/ai)**2)
            h_thick = bo * sqrt(1 - ((r-x0)/ao)**2) - h_bore
        else
            h_bore = 0.0d0
            ! Include the contribution from the straight section
            h_thick = bo * sqrt(1 - ((r-x0)/ao)**2) + yarc(1)
        end if
        ! Assume B in TF coil = 1/2  B in bore
        ! Multiply by 2 for upper and lower halves of coil
        tfind = tfind + b*dr*(2.0D0*h_bore + h_thick)
        r = r - dr
    end do

    ! Outboard arc
    ai = xarc(3) - xarc(2)
    bi = (yarc(2) - yarc(4))/2.0d0
    ao = ai + tfthk
    bo = bi + tfthk
    dr = ao / dble(nintervals)
    ! Initialise major radius
    r = x0 + dr/2.0d0
    do i = 1,nintervals
        ! Field in the bore for unit current
        b = rmu0/(2.0D0*pi*r)
        ! Find out if there is a bore
        if (r-x0 < ai) then
            h_bore = y0 + bi * sqrt(1 - ((r-x0)/ai)**2)
            h_thick = bo * sqrt(1 - ((r-x0)/ao)**2) - h_bore
        else
            h_bore = 0.0d0
            h_thick = bo * sqrt(1 - ((r-x0)/ao)**2)
        end if
        ! Assume B in TF coil = 1/2  B in bore
        ! Multiply by 2 for upper and lower halves of coil
        tfind = tfind + b*dr*(2.0D0*h_bore + h_thick)
        r=r+dr
    end do

end subroutine tfcind

! !!!!!!!!!!!!!!!!!!!!!!!!!!!!!!!!!!!!!!!!!!!!!!!!!!!!!!!!!!!!!!!!!!

subroutine outtf(outfile, peaktfflag)

    !! Writes superconducting TF coil output to file
    !! author: P J Knight, CCFE, Culham Science Centre
    !! outfile : input integer : output file unit
    !! peaktfflag : input integer : warning flag from peak TF calculation
    !! This routine writes the superconducting TF coil results
    !! to the output file.
    !! PROCESS Superconducting TF Coil Model, J. Morris, CCFE, 1st May 2014
    !
    ! !!!!!!!!!!!!!!!!!!!!!!!!!!!!!!!!!!!!!!!!!!!!!!!

    implicit none

    !  Arguments

    integer, intent(in) :: outfile, peaktfflag

    !  Local variables

    integer :: ii
<<<<<<< HEAD
    integer, dimension(2*n_radial_array) :: ii_vec
    real(dp) :: ap, radius
=======
    real(kind(1.0D0)) :: ap, radius
>>>>>>> 146ce1b9
    character(len=1) :: intstring

    ! !!!!!!!!!!!!!!!!!!!!!!!!!!!!!!!!!!!!!!!!!!!!!!!

    if ( i_tf_sup == 1 ) then 
        call oheadr(outfile,'TF Coils')
        call ocmmnt(outfile,'Superconducting TF coils')

        call ovarin(outfile,'TF coil superconductor material','(i_tf_sc_mat)',i_tf_sc_mat)

        select case (i_tf_sc_mat)
        case (1)
            call ocmmnt(outfile,'  (ITER Nb3Sn critical surface model)')
        case (2)
            call ocmmnt(outfile,'  (Bi-2212 high temperature superconductor)')
        case (3)
            call ocmmnt(outfile,'  (NbTi)')
        case (4)
            call ocmmnt(outfile, &
            '  (ITER Nb3Sn critical surface model, user-defined parameters)')
        case (5)
            call ocmmnt(outfile, ' (WST Nb3Sn)')
        case (6)
            call ocmmnt(outfile, ' (High temperature superconductor: REBCO HTS tape in CroCo strand)')
        end select

        call ocmmnt(outfile,'Current Density :')
        call oblnkl(outfile)
        call ovarre(outfile,'Winding pack current density (A/m2)','(jwptf)',jwptf, 'OP ')
        call ovarre(outfile,'Overall current density (A/m2)','(oacdcp)',oacdcp)

        ! if (tfc_model == 0) then
        !     call ovarre(outfile,'Allowable overall current density (A/m2)', '(jwdgcrt)',jwdgcrt, 'OP ')
        ! end if

        call osubhd(outfile,'General Coil Parameters :')
        call ovarre(outfile,'Number of TF coils','(n_tf)',n_tf)
        call ovarre(outfile,'Total inboard leg radial thickness (m)','(tfcth)',tfcth)
        call ovarre(outfile,'Total outboard leg radial thickness (m)','(tfthko)',tfthko)
        call ovarre(outfile,'Inboard leg toroidal thickness at widest point (m)','(2*tficrn)',2d0*tficrn, 'OP ')
        call ovarre(outfile,'Outboard leg toroidal thickness (m)','(tftort)',tftort, 'OP ')
        call ovarre(outfile,'Mean coil circumference (m)','(tfleng)',tfleng, 'OP ')
        call ovarre(outfile,'Total current in all TF coils (MA)','(ritfc/1.D6)',1.0D-6*ritfc, 'OP ')
        call ovarre(outfile,'Nominal peak field assuming Amperes Law with toroidal symmetry (T)','(bmaxtf)',bmaxtf, 'OP ')
        call ovarre(outfile,'Actual peak field at discrete conductor (T)','(bmaxtfrp)',bmaxtfrp, 'OP ')
        call ovarre(outfile,'Max allowed ripple amplitude at plasma outboard midplane (%)','(ripmax)',ripmax)
        call ovarre(outfile,'Ripple amplitude at plasma outboard midplane (%)','(ripple)',ripple, 'OP ')
        call ovarre(outfile,'Total stored energy in TF coils (GJ)','(estotftgj)',estotftgj, 'OP ')
        call ovarre(outfile,'Total mass of TF coils (kg)','(whttf)',whttf, 'OP ')
        call ovarre(outfile,'Mass of each TF coil (kg)','(whttf/n_tf)',whttf/n_tf, 'OP ')
        call ovarre(outfile,'Vertical separating force per leg (N)','(vforce)',vforce, 'OP ')
        call ovarre(outfile,'Centring force per coil (N/m)','(cforce)',cforce, 'OP ')

        !  Report any applicability issues with peak field with ripple calculation

        if (peaktfflag == 1) then
            call report_error(144)
        else if (peaktfflag == 2) then
            call report_error(145)
        else
            continue
        end if

        call osubhd(outfile,'Coil Geometry :')
        call ovarre(outfile,'Inboard leg centre radius (m)','(r_tf_inboard_mid)',r_tf_inboard_mid, 'OP ')
        call ovarre(outfile,'Outboard leg centre radius (m)','(r_tf_outboard_mid)',r_tf_outboard_mid, 'OP ')
        call ovarre(outfile,'Maximum inboard edge height (m)','(hmax)',hmax, 'OP ')
        ! call ovarre(outfile,'gap between inboard vacuum vessel and thermal shield (m)','(gapds)',gapds) ! Not relevant to TF

        call oblnkl(outfile)
        call ocmmnt(outfile,'TF coil inner surface shape is approximated')
        call ocmmnt(outfile,'by a straight segment and elliptical arcs between the following points :')
        call oblnkl(outfile)

        write(outfile,10)
        10  format(t2,'point',t16,'x(m)',t31,'y(m)')

        do ii = 1,5
            write(outfile,20) ii,xarc(ii),yarc(ii)
            intstring = int2char(ii)
            call ovarre(mfile,'TF coil arc point '//intstring//' R (m)', '(xarc('//intstring//'))',xarc(ii))
            call ovarre(mfile,'TF coil arc point '//intstring//' Z (m)', '(yarc('//intstring//'))',yarc(ii))
        end do
        20  format(i4,t10,f10.3,t25,f10.3)

        call osubhd(outfile,'Quench information :')
        call ovarre(outfile,'Allowable stress in vacuum vessel (VV) due to quench (Pa)','(sigvvall)',sigvvall)
        call ovarre(outfile,'Minimum allowed quench time due to stress in VV (s)','(taucq)',taucq, 'OP ')
        call ovarre(outfile,'Actual quench time (or time constant) (s)','(tdmptf)',tdmptf)
        ! call ovarre(outfile,'Max allowed current density in winding pack due to temperature rise in quench (A/m2)', &
        !                     '(jwdgpro)', jwdgpro, 'OP ')
        ! call ovarre(outfile,'Actual current density in winding pack (A/m2)', '(jwptf)', jwptf, 'OP ')
        call ovarre(outfile,'Maximum allowed voltage during quench due to insulation (kV)', '(vdalw)', vdalw)
        call ovarre(outfile,'Actual quench voltage (kV)','(vtfskv)',vtfskv, 'OP ')

        select case (i_tf_sc_mat)
        case (1,2,3,4,5)
            call ovarre(outfile,'Maximum allowed temp rise during a quench (K)','(tmaxpro)', tmaxpro)
        case(6)
            call ocmmnt(outfile,'CroCo cable with jacket: ')
            ! if (any(icc == 74) ) then
            !     call ovarre(outfile,'Maximum permitted temperature in quench (K)',&
            !                         '(tmax_croco)', tmax_croco)
            ! endif
            ! call ovarre(outfile,'Actual temp reached during a quench (K)', &
            !                     '(croco_quench_temperature)', croco_quench_temperature)
            if (any(icc == 75) ) then
                call ovarre(outfile,'Maximum permitted TF coil current / copper area (A/m2)', &
                '(copperA_m2_max)', copperA_m2_max)
            endif
            call ovarre(outfile,'Actual TF coil current / copper area (A/m2)', &
                                '(copperA_m2)', copperA_m2)

            ! call ocmmnt(outfile,'Fast discharge current model: '//quench_model)
            ! if(quench_detection_ef>1d-10)then
            !     call ocmmnt(outfile,'Two-phase quench model is used')
            !     call ovarre(outfile,'Electric field at which TF quench is detected, discharge begins (V/m)',&
            !                         '(quench_detection_ef)', quench_detection_ef)
            !     call ovarre(outfile,'Peak temperature before quench is detected (K)','(T1)',T1,'OP ')
            ! else
            !     call ocmmnt(outfile, 'Simple one-phase quench model is used')
            ! endif
        end select

        call osubhd(outfile,'Conductor Information :')
        if (i_tf_turns_integer == 1) then
            call ovarre(outfile, 'Radial width of conductor (m)', '(t_conductor_radial)', t_conductor_radial, 'OP ')
            call ovarre(outfile, 'Toroidal width of conductor (m)', '(t_conductor_toroidal)', t_conductor_toroidal, 'OP ')
            call ovarre(outfile, 'Radial width of turn (m)', '(t_turn_radial)', t_turn_radial)
            call ovarre(outfile, 'Toroidal width of turn (m)', '(t_turn_toroidal)', t_turn_toroidal)
            call ovarre(outfile, 'Radial width of cable space', '(t_cable_radial)', t_cable_radial)
            call ovarre(outfile, 'Toroidal width of cable space', '(t_cable_toroidal)', t_cable_toroidal)
        else
            call ovarre(outfile,'Width of conductor (square) (m)','(conductor_width)',conductor_width, 'OP ')
            call ovarre(outfile,'Width of turn including inter-turn insulation (m)','(leno)',leno, 'OP ')
            call ovarre(outfile,'Width of space inside conductor (m)','(leni)',leni, 'OP ')
        end if
        call ovarre(outfile,'Conduit thickness (m)','(thwcndut)',thwcndut)
        call ovarre(outfile,'Inter-turn insulation thickness (m)','(thicndut)',thicndut)

        call ovarre(outfile,'Superconductor mass per coil (kg)','(whtconsc)',whtconsc, 'OP ')
        call ovarre(outfile,'Copper mass per coil (kg)','(whtconcu)',whtconcu, 'OP ')
        call ovarre(outfile,'Steel conduit mass per coil (kg)','(whtconsh)',whtconsh, 'OP ')
        call ovarre(outfile,'Conduit insulation mass per coil (kg)','(whtconin)',whtconin, 'OP ')
        call ovarre(outfile,'Total conductor mass per coil (kg)','(whtcon)',whtcon, 'OP ')

        select case (i_tf_sc_mat)
        case (1,2,3,4,5)
            call osubhd(outfile,'Winding Pack Information :')
            call ovarre(outfile,'Diameter of central helium channel in cable','(dhecoil)',dhecoil)
            call ocmmnt(outfile,'Fractions by area')
            call ovarre(outfile,'Coolant fraction in conductor excluding central channel','(vftf)',vftf)
            call ovarre(outfile,'Copper fraction of conductor','(fcutfsu)',fcutfsu)
            call ovarre(outfile,'Superconductor fraction of conductor','(1-fcutfsu)',1-fcutfsu)
            ! TODO
            !call ovarre(outfile,'Conductor fraction of winding pack','(acond/ap)',acond/ap, 'OP ')
            !call ovarre(outfile,'Conduit fraction of winding pack','(turnstf*acndttf/ap)',turnstf*acndttf/ap, 'OP ')
            !call ovarre(outfile,'Insulator fraction of winding pack','(aiwp/ap)',aiwp/ap, 'OP ')
            !call ovarre(outfile,'Helium area fraction of winding pack excluding central channel','(avwp/ap)',avwp/ap, 'OP ')
            !call ovarre(outfile,'Central helium channel area as fraction of winding pack','(awphec/ap)',awphec/ap, 'OP ')
            ap = acond + turnstf*acndttf + aiwp + avwp + awphec
            call ovarrf(outfile,'Check total area fractions in winding pack = 1','', &
            (acond + turnstf*acndttf + aiwp + avwp + awphec)/ap)
        end select

        call ovarre(outfile,'Winding radial thickness (m)','(thkwp)',thkwp, 'OP ')

        if (i_tf_turns_integer == 1) then
            call ovarre(outfile, 'Winding toroidal width (m)', '(wwp1)', wwp1, 'OP ')
        else
            call ovarre(outfile,'Winding toroidal width 1 (m)','(wwp1)',wwp1, 'OP ')
            call ovarre(outfile,'Winding toroidal width 2 (m)','(wwp2)',wwp2, 'OP ')
        end if

        call ovarre(outfile,'Ground wall insulation thickness (m)','(tinstf)',tinstf)
        call ovarre(outfile,'Winding pack insertion gap (m)','(tfinsgap)',tfinsgap)

        if (i_tf_turns_integer == 1) then
            call ovarin(outfile, 'Number of TF pancakes', '(n_pancake)', n_pancake)
            call ovarin(outfile, 'Number of TF layers', '(n_layer)', n_layer)
        end if

        call ovarre(outfile,'Number of turns per TF coil','(turnstf)',turnstf, 'OP ')

        call osubhd(outfile,'External Case Information :')

        call ovarre(outfile,'Inboard leg case plasma side wall thickness (m)','(casthi)',casthi)
        call ovarre(outfile,'Inboard leg case inboard "nose" thickness (m)','(thkcas)',thkcas)
        call ovarre(outfile,'Inboard leg case sidewall thickness at its narrowest point (m)','(casths)',casths)
        !call ovarre(outfile,'Inboard leg case area per coil (m2)','(acasetf)',acasetf, 'OP ')
        !call ovarre(outfile,'Outboard leg case area per coil (m2)','(acasetfo)',acasetfo, 'OP ')
        call ovarre(outfile,'External case mass per coil (kg)','(whtcas)',whtcas, 'OP ')

        call osubhd(outfile,'Radial build of TF coil centre-line :')
        write(outfile,5)
        5   format(t43,'Thickness (m)',t60,'Outer radius (m)')
        radius = r_tf_inboard_mid - 0.5D0*tfcth
        call obuild(outfile,'Innermost edge of TF coil',radius,radius)
        radius = radius + thkcas
        call obuild(outfile,'Coil case ("nose")',thkcas,radius,'(thkcas)')
        radius = radius + tfinsgap
        call obuild(outfile,'Insertion gap for winding pack',tfinsgap,radius,'(tfinsgap)')
        radius = radius + tinstf
        call obuild(outfile,'Winding pack insulation',tinstf,radius,'(tinstf)')
        radius = radius + thkwp/2d0
        call obuild(outfile,'Winding - first half',thkwp/2d0,radius,'(thkwp/2 - tinstf)')
        radius = radius + thkwp/2d0
        call obuild(outfile,'Winding - second half',thkwp/2d0,radius,'(thkwp/2 - tinstf)')
        radius = radius + tinstf
        call obuild(outfile,'Winding pack insulation',tinstf,radius,'(tinstf)')
        radius = radius + tfinsgap
        call obuild(outfile,'Insertion gap for winding pack',tfinsgap,radius,'(tfinsgap)')
        radius = radius + casthi
        call obuild(outfile,'Coil case (plasma side)',casthi,radius,'(casthi)')
        if(abs((radius - r_tf_inboard_mid - 0.5D0*tfcth)) < 1d-6)then
            call ocmmnt(outfile,'TF coil dimensions are consistent')
        else
            call ocmmnt(outfile,'ERROR: TF coil dimensions are NOT consistent:')
            call ovarre(outfile,'Radius of plasma-facing side of inner leg SHOULD BE [m]','',r_tf_inboard_mid + 0.5D0*tfcth)
            call ovarre(outfile,'Inboard TF coil radial thickness [m]','(tfcth)',tfcth)
            !thkwp = tfcth - casthi - thkcas - 2.0D0*tinstf - 2.0d0*tfinsgap
            call oblnkl(outfile)
        end if

    else
        !  Output section
        call oheadr(outfile,'Resistive TF Coil Information')
        call ovarin(outfile,'Resistive TF coil option (0:copper 2:aluminium)','(i_tf_sup)',i_tf_sup)
        call ovarre(outfile,'Inboard leg mid-plane conductor current density (A/m2)','(oacdcp)',oacdcp)
        call ovarre(outfile,'Outboard leg conductor current density (A/m2)','(cdtfleg)',cdtfleg)    
        call ovarre(outfile,'Number of turns per outboard leg','(turnstf)',turnstf)
        call ovarre(outfile,'Outboard leg current per turn (A)','(cpttf)',cpttf)
        call ovarre(outfile,'Inboard leg conductor volume (m3)','(vol_cond_cp)',vol_cond_cp)
        call ovarre(outfile,'Outboard leg volume per coil (m3)','(voltfleg)',voltfleg)
        call ovarre(outfile,'Mass of inboard legs (kg)','(whtcp)',whtcp)
        call ovarre(outfile,'Mass of outboard legs (kg)','(whttflgs)',whttflgs)
        call ovarre(outfile,'Total TF coil mass (kg)','(whttf)',whttf)
        call ovarre(outfile,'Inboard leg resistive power (W)','(prescp)',prescp)
        call ovarre(outfile,'Outboard leg resistance per coil (ohm)','(tflegres)',tflegres)
        call ovarre(outfile,'Average inboard leg temperature (K)','(tcpav)',tcpav)
        if (itart==1) then
          call osubhd(outfile,'Tapered Centrepost Dimensions:')
          call ovarre(outfile,'Radius of the centrepost at the midplane (m)','(r_tf_inboard_out)',r_tf_inboard_out)
          call ovarre(outfile,'Radius of the ends of the centrepost (m)','(r_cp_top)',r_cp_top)
          call ovarre(outfile,'Distance from the midplane to the top of the tapered section (m)','(h_cp_top)',h_cp_top)
          call ovarre(outfile,'Distance from the midplane to the top of the centrepost (m)','(hmax)',hmax + tfthko)
        end if


        call oheadr(outfile,'TF Coils')
        call ovarre(outfile,'TF coil current (summed over all coils) (A)','(ritfc)',ritfc)
        call ovarre(outfile,'Peak field at the TF coils (T)','(bmaxtf)',bmaxtf)
        call ovarre(outfile,'Ripple at plasma edge (%)','(ripple)',ripple)
        call ovarre(outfile,'Max allowed ripple amplitude at plasma (%)','(ripmax)',ripmax)
        call ovarre(outfile,'Number of TF coil legs','(n_tf)',n_tf)
 
        call osubhd(outfile,'Energy and Forces :')
        call ovarre(outfile,'Total stored energy in TF coils (GJ)','(estotftgj)',estotftgj)
        call ovarre(outfile,'Vertical force on inboard leg (N)','(vforce)',vforce)
        call ovarre(outfile,'Centering force on inboard leg (N/m)','(cforce)',cforce)
        call oblnkl(outfile)
        call ocmmnt(outfile,'TF coil inner surface shape is given by a rectangle with the')
        call ocmmnt(outfile,'following inner points (Note that this does not account')
        call ocmmnt(outfile,'for the ST tapered centrepost):')
        call oblnkl(outfile)
 
        write(outfile,10)
        ! 10  format(t2,'point',t16,'x(m)',t31,'y(m)')
        do ii = 1,5
           write(outfile,20) ii,xarc(ii),yarc(ii)
           intstring = int2char(ii)
           call ovarre(mfile,'TF coil arc point '//intstring//' R (m)', '(xarc('//intstring//'))',xarc(ii))
           call ovarre(mfile,'TF coil arc point '//intstring//' Z (m)', '(yarc('//intstring//'))',yarc(ii))
        end do
        ! 20  format(i4,t10,f10.3,t25,f10.3)
 

    end if 

end subroutine outtf

! !!!!!!!!!!!!!!!!!!!!!!!!!!!!!!!!!!!!!!!!!!!!!!!!!!!!!!!!!!!!!!!!!!

subroutine tfspcall(outfile,iprint)

    !! Routine to call the superconductor module for the TF coils
    !! outfile : input integer : Fortran output unit identifier
    !! iprint : input integer : Switch to write output to file (1=yes)
    implicit none
    integer, intent(in) :: outfile, iprint

    !  Local variables
    real(dp) :: aturn, tfes, vdump

    ! Simple model REMOVED Issue #781
    ! if (tfc_model == 0) then
    !     vtfskv = 20.0D0
    !     return
    ! end if

    ! Stored energy (J) per coil (NOT a physical meaningful quantity)
    tfes = estotft / n_tf
    ! Cross-sectional area per turn
    aturn = ritfc/(jwptf*n_tf*turnstf)    

    if(i_tf_sc_mat==6)then
        call supercon_croco(aturn,bmaxtfrp,cpttf,tftmp, &
        iprint, outfile,  &
        jwdgcrt,tmargtf)

        vtfskv = croco_voltage()/1.0D3  !  TFC Quench voltage in kV
        
    else
        call supercon(acstf,aturn,bmaxtfrp,vftf,fcutfsu,cpttf,jwptf,i_tf_sc_mat, &
        fhts,strncon_tf,tdmptf,tfes,tftmp,tmaxpro,bcritsc,tcritsc,iprint, &
        outfile,jwdgcrt,vdump,tmargtf)
        
        vtfskv = vdump/1.0D3            !  TFC Quench voltage in kV
    end if    

contains    

    subroutine supercon(acs,aturn,bmax,fhe,fcu,iop,jwp,isumat,fhts, &
        strain,tdmptf,tfes,thelium,tmax,bcritsc,tcritsc,iprint,outfile, &
        jwdgcrt,vd,tmarg)

        !! Routine to calculate the TF superconducting conductor  properties
        !! author: P J Knight, CCFE, Culham Science Centre
        !! author: J Galambos, ORNL
        !! author: R Kemp, CCFE, Culham Science Centre
        !! author: M Kovari, CCFE, Culham Science Centre
        !! author: J Miller, ORNL
        !! acs : input real : Cable space - inside area (m2)
        !! aturn : input real : Area per turn (i.e. entire jacketed conductor) (m2)
        !! bmax : input real : Peak field at conductor (T)
        !! fhe : input real : Fraction of cable space that is for He cooling
        !! fcu : input real : Fraction of conductor that is copper
        !! iop : input real : Operating current per turn (A)
        !! jwp : input real : Actual winding pack current density (A/m2)
        !! isumat : input integer : Switch for conductor type:
        !! 1 = ITER Nb3Sn, standard parameters,
        !! 2 = Bi-2212 High Temperature Superconductor,
        !! 3 = NbTi,
        !! 4 = ITER Nb3Sn, user-defined parameters
        !! 5 = WST Nb3Sn parameterisation
        !! fhts    : input real : Adjustment factor (<= 1) to account for strain,
        !! radiation damage, fatigue or AC losses
        !! strain : input real : Strain on superconductor at operation conditions
        !! tdmptf : input real : Dump time (sec)
        !! tfes : input real : Energy stored in one TF coil (J)
        !! thelium : input real : He temperature at peak field point (K)
        !! tmax : input real : Max conductor temperature during quench (K)
        !! bcritsc : input real : Critical field at zero temperature and strain (T) (isumat=4 only)
        !! tcritsc : input real : Critical temperature at zero field and strain (K) (isumat=4 only)
        !! iprint : input integer : Switch for printing (1 = yes, 0 = no)
        !! outfile : input integer : Fortran output unit identifier
        !! jwdgpro : output real : Winding pack current density from temperature
        !! rise protection (A/m2)
        !! jwdgcrt : output real : Critical winding pack current density (A/m2)
        !! vd : output real : Discharge voltage imposed on a TF coil (V)
        !! tmarg : output real : Temperature margin (K)
        !! This routine calculates the superconductor properties for the TF coils.
        !! It was originally programmed by J. Galambos 1991, from algorithms provided
        !! by J. Miller.
        !! <P>The routine calculates the critical current density (winding pack)
        !! and also the protection information (for a quench).
        !! NOT used for the Croco conductor
        implicit none

        integer, intent(in) :: isumat, iprint, outfile
        real(dp), intent(in) :: acs, aturn, bmax, fcu, fhe, fhts
        real(dp), intent(in) :: iop, jwp, strain, tdmptf, tfes, thelium, tmax, bcritsc, tcritsc
        real(dp), intent(out) :: jwdgcrt, vd, tmarg

        !  Local variables

        integer :: lap
        real(dp) :: b,bc20m,bcrit,c0,delt,fcond,icrit,iooic, &
        jcritsc,jcrit0,jcritm,jcritp,jcritstr,jsc,jstrand,jtol,jwdgop, &
        t,tc0m,tcrit,ttest,ttestm,ttestp, tdump, fhetot

        ! !!!!!!!!!!!!!!!!!!!!!!!!!!!!!!!!!!!!!!!!!!!!!!!
        ! Rename tdmptf as it is called tdump in this routine and those called from here.
        tdump = tdmptf

        ! Helium channel
        fhetot = fhe + (pi/4.0d0)*dhecoil*dhecoil/acs
        !  Conductor fraction (including central helium channel)
        fcond = 1.0D0 - fhetot

        !  Find critical current density in superconducting strand, jcritstr
        select case (isumat)

        case (1)  !  ITER Nb3Sn critical surface parameterization
            bc20m = 32.97D0
            tc0m = 16.06D0

            !  jcritsc returned by itersc is the critical current density in the
            !  superconductor - not the whole strand, which contains copper
            call itersc(thelium,bmax,strain,bc20m,tc0m,jcritsc,bcrit,tcrit)
            jcritstr = jcritsc * (1.0D0-fcu)
            !  Critical current in cable
            icrit = jcritstr * acs * fcond

        case (2)  !  Bi-2212 high temperature superconductor parameterization

            !  Current density in a strand of Bi-2212 conductor
            !  N.B. jcrit returned by bi2212 is the critical current density
            !  in the strand, not just the superconducting portion.
            !  The parameterization for jcritstr assumes a particular strand
            !  composition that does not require a user-defined copper fraction,
            !  so this is irrelevant in this model
            jstrand = jwp * aturn / (acs*fcond)

            call bi2212(bmax,jstrand,thelium,fhts,jcritstr,tmarg)
            jcritsc = jcritstr / (1.0D0-fcu)
            tcrit = thelium + tmarg
            !  Critical current in cable
            icrit = jcritstr * acs * fcond

        case (3)  !  NbTi data
            bc20m = 15.0D0
            tc0m = 9.3D0
            c0 = 1.0D10
            call jcrit_nbti(thelium,bmax,c0,bc20m,tc0m,jcritsc,tcrit)
            jcritstr = jcritsc * (1.0D0-fcu)
            !  Critical current in cable
            icrit = jcritstr * acs * fcond

        case (4)  !  ITER Nb3Sn parameterization, but user-defined parameters
            bc20m = bcritsc
            tc0m = tcritsc
            call itersc(thelium,bmax,strain,bc20m,tc0m,jcritsc,bcrit,tcrit)
            jcritstr = jcritsc * (1.0D0-fcu)
            !  Critical current in cable
            icrit = jcritstr * acs * fcond

        case (5) ! WST Nb3Sn parameterisation
            bc20m = 32.97D0
            tc0m = 16.06D0
            !  jcritsc returned by itersc is the critical current density in the
            !  superconductor - not the whole strand, which contains copper
            call wstsc(thelium,bmax,strain,bc20m,tc0m,jcritsc,bcrit,tcrit)
            jcritstr = jcritsc * (1.0D0-fcu)
            !  Critical current in cable
            icrit = jcritstr * acs * fcond

        case (6) ! "REBCO" 2nd generation HTS superconductor in CrCo strand
            write(*,*)'ERROR: subroutine supercon has been called but i_tf_sc_mat=6'
            stop
        case default  !  Error condition
            idiags(1) = isumat ; call report_error(105)

        end select

        ! Critical current density in winding pack
        ! aturn : Area per turn (i.e. entire jacketed conductor with insulation) (m2)
        jwdgcrt = icrit / aturn
        !  Ratio of operating / critical current
        iooic = iop / icrit
        !  Operating current density
        jwdgop = iop / aturn
        !  Actual current density in superconductor, which should be equal to jcrit(thelium+tmarg)
        !  when we have found the desired value of tmarg
        jsc = iooic * jcritsc

        if(iooic<=0d0) then
            write(*,*) 'ERROR:Negative Iop/Icrit for TF coil'
            write(*,*) 'jsc', jsc, '  iooic', iooic, '  jcritsc', jcritsc
            write(*,*) 'Check conductor dimensions. fcond likely gone negative. fcond =', fcond
        end if

        !  Temperature margin (already calculated in bi2212 for isumat=2)
        if ((isumat == 1).or.(isumat == 4).or.(isumat == 3).or.(isumat == 5)) then

            !  Newton-Raphson method; start approx at requested minimum temperature margin
            ttest = thelium + tmargmin_tf + 0.001d0
            delt = 0.01D0
            jtol = 1.0D4

            lap = 0
            solve_for_tmarg: do ; lap = lap+1
                if ((ttest <= 0.0D0).or.(lap > 100)) then
                    idiags(1) = lap ; fdiags(1) = ttest ; call report_error(157)
                    exit solve_for_tmarg
                end if
                ! Calculate derivative numerically
                ttestm = ttest - delt
                ttestp = ttest + delt

                select case (isumat)
                    ! Issue #483 to be on the safe side, check the fractional as well as the absolute error
                case (1,4)
                    call itersc(ttest ,bmax,strain,bc20m,tc0m,jcrit0,b,t)
                    if ((abs(jsc-jcrit0) <= jtol).and.(abs((jsc-jcrit0)/jsc) <= 0.01)) exit solve_for_tmarg
                    call itersc(ttestm,bmax,strain,bc20m,tc0m,jcritm,b,t)
                    call itersc(ttestp,bmax,strain,bc20m,tc0m,jcritp,b,t)
                case (3)
                    call jcrit_nbti(ttest ,bmax,c0,bc20m,tc0m,jcrit0,t)
                    if ((abs(jsc-jcrit0) <= jtol).and.(abs((jsc-jcrit0)/jsc) <= 0.01)) exit solve_for_tmarg
                    call jcrit_nbti(ttestm,bmax,c0,bc20m,tc0m,jcritm,t)
                    call jcrit_nbti(ttestp,bmax,c0,bc20m,tc0m,jcritp,t)
                case (5)
                    call wstsc(ttest ,bmax,strain,bc20m,tc0m,jcrit0,b,t)
                    if ((abs(jsc-jcrit0) <= jtol).and.(abs((jsc-jcrit0)/jsc) <= 0.01)) exit solve_for_tmarg
                    call wstsc(ttestm,bmax,strain,bc20m,tc0m,jcritm,b,t)
                    call wstsc(ttestp,bmax,strain,bc20m,tc0m,jcritp,b,t)
                end select
                ttest = ttest - 2.0D0*delt*(jcrit0-jsc)/(jcritp-jcritm)
            end do solve_for_tmarg
            tmarg = ttest - thelium
            temp_margin = tmarg

        end if

        !  Find the current density limited by the protection limit
        !  (N.B. Unclear of this routine's relevance for Bi-2212 (isumat=2), due
        !  to presence of fcu argument, which is not used for this model above)

        call protect(iop,tfes,acs,aturn,tdump,fcond,fcu,thelium,tmax,jwdgpro,vd)


        if (iprint == 0) return       ! Output --------------------------

        if (ttest <= 0.0D0) then
            write(*,*)'ERROR: Negative TFC temperature margin'
            write(*,*)'ttest  ', ttest, 'bmax   ', bmax
            write(*,*)'jcrit0 ', jcrit0,'jsc    ', jsc
            write(*,*)'ttestp ', ttestp,'ttestm ', ttestm
            write(*,*)'jcritp ', jcritp,'jcritm ', jcritm
        endif

        call oheadr(outfile,'Superconducting TF Coils')
        call ovarin(outfile,'Superconductor switch', '(isumat)',isumat)

        select case (isumat)
        case (1)
            call ocmmnt(outfile,'Superconductor used: Nb3Sn')
            call ocmmnt(outfile,'  (ITER Jcrit model, standard parameters)')
            call ovarre(outfile,'Critical field at zero temperature and strain (T)','(bc20m)',bc20m)
            call ovarre(outfile,'Critical temperature at zero field and strain (K)', '(tc0m)',tc0m)
        case (2)
            call ocmmnt(outfile,'Superconductor used: Bi-2212 HTS')
        case (3)
            call ocmmnt(outfile,'Superconductor used: NbTi')
            call ovarre(outfile,'Critical field at zero temperature and strain (T)','(bc20m)',bc20m)
            call ovarre(outfile,'Critical temperature at zero field and strain (K)', '(tc0m)',tc0m)
        case (4)
            call ocmmnt(outfile,'Superconductor used: Nb3Sn')
            call ocmmnt(outfile,'  (ITER Jcrit model, user-defined parameters)')
            call ovarre(outfile,'Critical field at zero temperature and strain (T)','(bc20m)',bc20m)
            call ovarre(outfile,'Critical temperature at zero field and strain (K)', '(tc0m)',tc0m)
        case (5)
            call ocmmnt(outfile,'Superconductor used: Nb3Sn')
            call ocmmnt(outfile, ' (WST Nb3Sn critical surface model)')
            call ovarre(outfile,'Critical field at zero temperature and strain (T)','(bc20m)',bc20m)
            call ovarre(outfile,'Critical temperature at zero field and strain (K)', '(tc0m)',tc0m)
        end select ! isumat

        if (run_tests==1) then
            call oblnkl(outfile)
            call ocmmnt(outfile, "PROCESS TF Coil peak field fit. Values for t, z and y:")
            call oblnkl(outfile)
            call ovarre(outfile,'Dimensionless winding pack width','(tf_fit_t)', tf_fit_t, 'OP ')
            call ovarre(outfile,'Dimensionless winding pack radial thickness','(tf_fit_z)', tf_fit_z, 'OP ')
            call ovarre(outfile,'Ratio of peak field with ripple to nominal axisymmetric peak field','(tf_fit_y)', tf_fit_y, 'OP ')
        end if

        call oblnkl(outfile)
        call ovarre(outfile,'Helium temperature at peak field (= superconductor temperature) (K)','(thelium)',thelium)
        call ovarre(outfile,'Total helium fraction inside cable space','(fhetot)',fhetot, 'OP ')
        call ovarre(outfile,'Copper fraction of conductor','(fcutfsu)',fcu)
        call ovarre(outfile,'Strain on superconductor','(strncon_tf)',strncon_tf)
        call ovarre(outfile,'Critical current density in superconductor (A/m2)','(jcritsc)',jcritsc, 'OP ')
        call ovarre(outfile,'Critical current density in strand (A/m2)','(jcritstr)',jcritstr, 'OP ')
        call ovarre(outfile,'Critical current density in winding pack (A/m2)', '(jwdgcrt)',jwdgcrt, 'OP ')
        call ovarre(outfile,'Actual current density in winding pack (A/m2)','(jwdgop)',jwdgop, 'OP ')

        call ovarre(outfile,'Minimum allowed temperature margin in superconductor (K)','(tmargmin_tf)',tmargmin_tf)
        call ovarre(outfile,'Actual temperature margin in superconductor (K)','(tmarg)',tmarg, 'OP ')
        call ovarre(outfile,'Critical current (A)','(icrit)',icrit, 'OP ')
        call ovarre(outfile,'Actual current (A)','(cpttf)',cpttf, 'OP ')
        call ovarre(outfile,'Actual current / critical current','(iooic)', iooic, 'OP ')

    end subroutine supercon
    ! !!!!!!!!!!!!!!!!!!!!!!!!!!!!!!!!!!!!!!!!!!!!!!!!!!!!!!!!!!!!!!!!!!

    subroutine supercon_croco(aturn,bmax,iop,thelium,     &
        iprint,outfile, &
        jwdgcrt,tmarg)

        !! TF superconducting CroCo conductor using REBCO tape
        !! author: M Kovari, CCFE, Culham Science Centre
        !! bmax : input real : Peak field at conductor (T)
        !! iop : input real : Operating current per turn (A)
        !! thelium : input real : He temperature at peak field point (K)
        !! iprint : input integer : Switch for printing (1 = yes, 0 = no)
        !! outfile : input integer : Fortran output unit identifier
        !! jwdgcrt : output real : Critical winding pack current density (A/m2)
        !! tmarg : output real : Temperature margin (K)
        
        implicit none
        
        real(dp), intent(in) :: aturn, bmax, iop, thelium
        integer, intent(in) :: iprint, outfile
        real(dp), intent(out) :: jwdgcrt, tmarg

        !  Local variables
        real(dp) :: icrit,iooic, jcritsc,jcritstr,jsc,jwdgop, total
        real(dp) :: current_sharing_t
        logical:: validity

        ! !!!!!!!!!!!!!!!!!!!!!!!!!!!!!!!!!!!!!!!!!!!!!!!
        !  Find critical current density in superconducting strand, jcritstr
        call jcrit_rebco(thelium,bmax,jcritsc,validity,iprint)
        ! acstf : Cable space - inside area (m2)
        ! Set new croco_od - allowing for scaling of croco_od
        croco_od = conductor_width / 3.0d0 - thwcndut * ( 2.0d0 / 3.0d0 )
        conductor%acs =  9.d0/4.d0 * pi * croco_od**2
        acstf = conductor%acs
        conductor%area =  conductor_width**2 ! does this not assume it's a sqaure???

        conductor%jacket_area = conductor%area - conductor%acs
        acndttf = conductor%jacket_area
        
        conductor%jacket_fraction = conductor%jacket_area / conductor%area
        call croco(jcritsc,croco_strand,conductor,croco_od,croco_thick)
        copperA_m2 = iop / conductor%copper_area
        icrit = conductor%critical_current
        jcritstr = croco_strand%critical_current / croco_strand%area

        ! Critical current density in winding pack
        ! aturn : Area per turn (i.e. entire jacketed conductor with insulation) (m2)
        jwdgcrt = icrit / aturn
        !  Ratio of operating / critical current
        iooic = iop / icrit
        !  Operating current density
        jwdgop = iop / aturn
        !  Actual current density in superconductor, which should be equal to jcrit(thelium+tmarg)
        !  when we have found the desired value of tmarg
        jsc = iooic * jcritsc

        ! Temperature margin using secant solver
        call current_sharing_rebco(current_sharing_t, bmax, jsc)
        tmarg = current_sharing_t - thelium
        temp_margin = tmarg         ! Only used in the availabilty routine - see comment to Issue #526

        ! Quench thermal model not in use
        ! call croco_quench(conductor)

        if (iprint == 0) return     ! Output ----------------------------------

        total = conductor%copper_area+conductor%hastelloy_area+conductor%solder_area+ &
        conductor%jacket_area+conductor%helium_area+conductor%rebco_area

        if (temp_margin <= 0.0D0) then
            write(*,*)'ERROR: Negative TFC temperature margin'
            write(*,*)'temp_margin  ', temp_margin, '  bmax   ', bmax
        endif

        call oheadr(outfile,'Superconducting TF Coils')
        call ovarin(outfile,'Superconductor switch', '(isumat)',6)
        call ocmmnt(outfile,'Superconductor used: REBCO HTS tape in CroCo strand')

        call ovarre(outfile,'Thickness of REBCO layer in tape (m)','(rebco_thickness)',rebco_thickness)
        call ovarre(outfile,'Thickness of copper layer in tape (m)','(copper_thick  )', copper_thick)
        call ovarre(outfile,'Thickness of Hastelloy layer in tape (m) ','(hastelloy_thickness)', hastelloy_thickness)

        call ovarre(outfile,'Mean width of tape (m)','(tape_width)', tape_width , 'OP ')
        call ovarre(outfile,'Outer diameter of CroCo copper tube (m) ','(croco_od)', croco_od , 'OP ')
        call ovarre(outfile,'Inner diameter of CroCo copper tube (m) ','(croco_id)',croco_id , 'OP ')
        call ovarre(outfile,'Thickness of CroCo copper tube (m) ','(croco_thick)',croco_thick)

        call ovarre(outfile,'Thickness of each HTS tape ','(tape_thickness)',tape_thickness , 'OP ')
        call ovarre(outfile,'Thickness of stack of tapes (m) ','(stack_thickness)',stack_thickness , 'OP ')
        call ovarre(outfile,'Number of tapes in strand','(tapes)',tapes , 'OP ')
        call oblnkl(outfile)
        call ovarre(outfile,'Area of REBCO in strand (m2)','(rebco_area)',rebco_area , 'OP ')
        call ovarre(outfile,'Area of copper in strand (m2)','(copper_area)',copper_area , 'OP ')
        call ovarre(outfile,'Area of hastelloy substrate in strand (m2) ','(hastelloy_area)',hastelloy_area , 'OP ')
        call ovarre(outfile,'Area of solder in strand (m2)  ','(solder_area)',solder_area , 'OP ')
        call ovarre(outfile,'Total: area of CroCo strand (m2)  ','(croco_strand%area)',croco_strand%area , 'OP ')
        if(abs(croco_strand%area-(rebco_area+copper_area+hastelloy_area+solder_area))>1d-6)then
            call ocmmnt(outfile, "ERROR: Areas in CroCo strand do not add up")
            write(*,*)'ERROR: Areas in CroCo strand do not add up - see OUT.DAT'
        endif

        call oblnkl(outfile)
        call ocmmnt(outfile,'Cable information')
        call ovarin(outfile,'Number of CroCo strands in the cable (fixed) ','',6 , 'OP ')
        call ovarre(outfile,'Total area of cable space (m2)','(acstf)',acstf , 'OP ')

        call oblnkl(outfile)
        call ocmmnt(outfile,'Conductor information (includes jacket, not including insulation)')
        call ovarre(outfile,'Width of square conductor (m)','(conductor_width)', conductor_width , 'OP ')
        call ovarre(outfile,'Area of conductor (m2)','(area)', conductor%area , 'OP ')
        call ovarre(outfile,'REBCO area of conductor (mm2)','(rebco_area)',conductor%rebco_area , 'OP ')
        call ovarre(outfile,'Area of central copper bar (mm2)', '(copper_bar_area)', conductor%copper_bar_area, 'OP ')
        call ovarre(outfile,'Total copper area of conductor, total (mm2)','(copper_area)',conductor%copper_area, 'OP ')
        call ovarre(outfile,'Hastelloy area of conductor (mm2)','(hastelloy_area)',conductor%hastelloy_area, 'OP ')
        call ovarre(outfile,'Solder area of conductor (mm2)','(solder_area)',conductor%solder_area, 'OP ')
        call ovarre(outfile,'Jacket area of conductor (mm2)','(jacket_area)',conductor%jacket_area, 'OP ')
        call ovarre(outfile,'Helium area of conductor (mm2)','(helium_area)',conductor%helium_area, 'OP ')
        if(abs(total-conductor%area)>1d-8) then
            call ovarre(outfile, "ERROR: conductor areas do not add up:",'(total)',total , 'OP ')
        endif
        call ovarre(outfile,'Critical current of CroCo strand (A)','(croco_strand%critical_current)', &
        croco_strand%critical_current , 'OP ')
        call ovarre(outfile,'Critical current of conductor (A) ','(conductor%critical_current)', &
        conductor%critical_current , 'OP ')

        if (run_tests==1) then
            call oblnkl(outfile)
            call ocmmnt(outfile, "PROCESS TF Coil peak field fit. Values for t, z and y:")
            call oblnkl(outfile)
            call ovarre(outfile,'Dimensionless winding pack width','(tf_fit_t)', tf_fit_t, 'OP ')
            call ovarre(outfile,'Dimensionless winding pack radial thickness','(tf_fit_z)', tf_fit_z, 'OP ')
            call ovarre(outfile,'Ratio of actual peak field to nominal axisymmetric peak field','(tf_fit_y)', tf_fit_y, 'OP ')
        end if

        call oblnkl(outfile)
        call ovarre(outfile,'Helium temperature at peak field (= superconductor temperature) (K)','(thelium)',thelium)
        call ovarre(outfile,'Critical current density in superconductor (A/m2)','(jcritsc)',jcritsc, 'OP ')
        call ovarre(outfile,'Critical current density in strand (A/m2)','(jcritstr)',jcritstr, 'OP ')
        call ovarre(outfile,'Critical current density in winding pack (A/m2)', '(jwdgcrt)',jwdgcrt, 'OP ')
        call ovarre(outfile,'Actual current density in winding pack (A/m2)','(jwdgop)',jwdgop, 'OP ')

        call ovarre(outfile,'Minimum allowed temperature margin in superconductor (K)','(tmargmin_tf)',tmargmin_tf)
        call ovarre(outfile,'Actual temperature margin in superconductor (K)','(tmarg)',tmarg, 'OP ')
        call ovarre(outfile,'Current sharing temperature (K)','(current_sharing_t)',current_sharing_t, 'OP ')
        call ovarre(outfile,'Critical current (A)','(icrit)',icrit, 'OP ')
        call ovarre(outfile,'Actual current (A)','(cpttf)',cpttf, 'OP ')
        call ovarre(outfile,'Actual current / critical current','(iooic)', iooic, 'OP ')

    end subroutine supercon_croco


    ! !!!!!!!!!!!!!!!!!!!!!!!!!!!!!!!!!!!!!!!!!!!!!!!!!!!!!!!!!!!!!!!!!!

    subroutine protect(aio,tfes,acs,aturn,tdump,fcond,fcu,tba,tmax,ajwpro,vd)

        !! Finds the current density limited by the protection limit
        !! author: P J Knight, CCFE, Culham Science Centre
        !! author: J Miller, ORNL
        !! aio : input real : Operating current (A)
        !! tfes : input real : Energy stored in one TF coil (J)
        !! acs : input real : Cable space - inside area (m2)
        !! aturn : input real : Area per turn (i.e.  entire cable) (m2)
        !! tdump : input real : Dump time (sec)
        !! fcond : input real : Fraction of cable space containing conductor
        !! fcu : input real : Fraction of conductor that is copper
        !! tba : input real : He temperature at peak field point (K)
        !! tmax : input real : Max conductor temperature during quench (K)
        !! ajwpro : output real :  Winding pack current density from temperature
        !! rise protection (A/m2)
        !! vd : output real :  Discharge voltage imposed on a TF coil (V)
        !! This routine calculates maximum conductor current density which
        !! limits the peak temperature in the winding to a given limit (tmax).
        !! It also finds the dump voltage.
        !! <P>These calculations are based on Miller's formulations.
        !! AEA FUS 251: A User's Guide to the PROCESS Systems Code
        !
        ! !!!!!!!!!!!!!!!!!!!!!!!!!!!!!!!!!!!!!!!!!!!!!!!

        implicit none

        !  Arguments

        real(dp), intent(in) :: aio, tfes, acs, aturn, tdump, fcond, &
        fcu,tba,tmax
        real(dp), intent(out) :: ajwpro, vd

        !  Local variables

        integer :: no,np
        real(dp) :: aa,ai1,ai2,ai3,ajcp,bb,cc,dd,tav
        real(dp), dimension(11) :: p1, p2, p3

        ! !!!!!!!!!!!!!!!!!!!!!!!!!!!!!!!!!!!!!!!!!!!!!!!

        !  Integration coefficients p1,p2,p3

        p1(1) = 0.0D0
        p1(2) = 0.8D0
        p1(3) = 1.75D0
        p1(4) = 2.4D0
        p1(5) = 2.7D0
        p1(6) = 2.95D0
        p1(7) = 3.1D0
        p1(8) = 3.2D0
        p1(9) = 3.3D0
        p1(10) = 3.4D0
        p1(11) = 3.5D0

        p2(1) = 0.0D0
        p2(2) = 0.05D0
        p2(3) = 0.5D0
        p2(4) = 1.4D0
        p2(5) = 2.6D0
        p2(6) = 3.7D0
        p2(7) = 4.6D0
        p2(8) = 5.3D0
        p2(9) = 5.95D0
        p2(10) = 6.55D0
        p2(11) = 7.1D0

        p3(1) = 0.0D0
        p3(2) = 0.05D0
        p3(3) = 0.5D0
        p3(4) = 1.4D0
        p3(5) = 2.6D0
        p3(6) = 3.7D0
        p3(7) = 4.6D0
        p3(8) = 5.4D0
        p3(9) = 6.05D0
        p3(10) = 6.8D0
        p3(11) = 7.2D0

        !  Dump voltage

        vd = 2.0D0 * tfes/(tdump*aio)

        !  Current density limited by temperature rise during quench

        tav = 1.0D0 + (tmax-tba)/20.0D0
        no = int(tav)
        np = no+1
        np = min(np,11)

        ai1 = 1.0D16 * ( p1(no)+(p1(np)-p1(no)) * (tav - no) )
        ai2 = 1.0D16 * ( p2(no)+(p2(np)-p2(no)) * (tav - no) )
        ai3 = 1.0D16 * ( p3(no)+(p3(np)-p3(no)) * (tav - no) )

        aa = vd * aio/tfes
        bb = (1.0D0-fcond)*fcond*fcu*ai1
        cc = (fcu*fcond)**2 * ai2
        dd = (1.0D0-fcu)*fcu * fcond**2 * ai3
        ajcp = sqrt( aa* (bb+cc+dd) )
        ajwpro = ajcp*(acs/aturn)

    end subroutine protect

end subroutine tfspcall

! !!!!!!!!!!!!!!!!!!!!!!!!!!!!!!!!!!!!!!!!!!!!!!!!!!!!!!!!!!!!!!!!!!

function croco_voltage()

    !! Finds the coil voltage during a quench
    
    ! croco_voltage : voltage across a TF coil during quench (V)
    ! tdmptf /10.0/ : fast discharge time for TF coil in event of quench (s) (time-dump-TF)
    ! For clarity I have copied this into 'time2' or 'tau2' depending on the model.

    implicit none

    real(dp):: croco_voltage

    if(quench_model=='linear')then
        time2 = tdmptf
        croco_voltage = 2.0D0/time2 * (estotft/n_tf) / cpttf
    elseif(quench_model=='exponential')then
        tau2 = tdmptf
        croco_voltage = 2.0D0/tau2 * (estotft/n_tf) / cpttf
    endif

end function croco_voltage

! --------------------------------------------------------------------
subroutine croco_quench(conductor)

    !! Finds the current density limited by the maximum temperatures in quench
    !! It also finds the dump voltage.

    implicit none

    type(volume_fractions), intent(in)::conductor
    real(dp):: current_density_in_conductor


    real(dp)::tout     !for the phase 2
    real(dp)::relerr= 0.01d0, abserr= 0.01d0

    integer(kind=4), parameter :: neqn = 1
    integer(kind=4) :: iflag
    integer(kind=4) :: iwork(5)

    real(dp) :: work(100+21*neqn)
    real(dp) :: y(neqn)

    real(dp)::residual, t
    logical::error

    if(quench_detection_ef>1d-10)then
        ! Two-phase quench model is used.
        ! Phase 1
        ! Issue #548, or see K:\Power Plant Physics and Technology\PROCESS\HTS\
        ! Solve for the temperature at which the quench detection field is reached.
        ! secant_solve(f,x1,x2,solution,error,residual,opt_tol)
        current_density_in_conductor = jwptf *  (leno / conductor_width)**2
        call secant_solve(detection_field_error,5d0, 70d0,T1,error,residual)
        ! T1 = Peak temperature of normal zone before quench is detected

        ! Obsolete but leave here for the moment
        ! croco_quench_factor = conductor%copper_fraction / jwptf**2

        if(T1>tmax_croco)write(*,*)'Phase 1 of quench is too hot: T1 = ',T1
    else
        ! Quench is detected instantly - no phase 1.
        T1 = tftmp
    endif

    ! vtfskv : voltage across a TF coil during quench (kV)
    ! tdmptf /10.0/ : fast discharge time for TF coil in event of quench (s) (time-dump-TF)
    ! For clarity I have copied this into 'time2' or 'tau2' depending on the model.

    ! if(quench_model=='linear')then
    !     time2 = tdmptf
    !     vtfskv = 2.0D0/time2 * (estotft/n_tf) / cpttf
    ! elseif(quench_model=='exponential')then
    !     tau2 = tdmptf
    !     vtfskv = 2.0D0/tau2 * (estotft/n_tf) / cpttf
    ! endif

    ! PHASE 2 OF QUENCH: fast discharge into resistor
    ! The field declines in proportion to the current.
    ! The operating current is iop.
    ! The peak field at the operating current is bmaxtfrp
    ! This is declared in global_variable.f90, so is in scope.
    ! Solve the set of differential equations
    ! subroutine ode ( f, neqn, y, t, tout, relerr, abserr, iflag, work, iwork )
    ! See ode.f90 for details.
    !    declare F in an external statement, supply the double precision
    !      SUBROUTINE F ( T, Y, YP )
    y(1) = T1
    tout = 2.0d0 * tau2
    iflag = 1
    ! Starting time
    t = 0d0
    ! Remember that t will be set to the finish time by the ode solver!
    ! ODE SOLVER
    call ode(dtempbydtime, neqn, y, t, tout, relerr, abserr, iflag, work, iwork)
    if(iflag /= 2)write(*,*)'ODE in subroutine croco_quench failed: iflag =', iflag

    croco_quench_temperature = y(1)


contains
    function detection_field_error(t1)
        ! Issue #548.
        ! The difference beteween the actual voltage developed during the first
        ! phase of the quench and the specified detection voltage

        implicit none

        real(dp)::detection_field_error, deltaj,jcritsc

        real(dp), intent(in) :: t1
        real(dp):: jc
        logical :: validity
        integer :: iprint

        call copper_properties2(t1,bmaxtf,copper)
        call jcrit_rebco(t1,bmaxtf,jcritsc,validity,iprint)

        ! Critical current density at specified temperature t1, operating maximum field bmaxtf
        jc = jcritsc * conductor%rebco_fraction

        ! By definition jc=0 below the critical temperature at operating field
        ! All the current flows in the copper
        ! Note that the copper  resisitivity is a function of temperature, so it should still
        ! be possible to solve for the correct detection voltage.
        if(jc<0) jc = 0d0

        deltaj = (current_density_in_conductor - jc)
        detection_field_error = deltaj * copper%resistivity / conductor%copper_fraction &
        - quench_detection_ef
    end function

end subroutine croco_quench

!-------------------------------------------------------------------
subroutine dtempbydtime ( qtime, qtemperature, derivative )
    !! Supplies the right hand side of the ODE for the croco quench phase 2 subroutine
    !! author: M Kovari, CCFE, Culham Science Centre
    !! qtime : input real : time, the independent variable
    !! qtemperature : input real : temperature, the dependent variable
    !! derivative : output real : the value of dtempbydtime

    ! Time-dependent quantities during the fast discharge local to this subroutine:

    implicit none

    ! time, the independent variable
    real(dp),intent(in) :: qtime

    ! Y(), the dependent variable
    real(dp),intent(in) :: qtemperature(1)

    ! YP(), the value of the derivative
    real(dp),intent(out) :: derivative(1)

    real(dp)::qj  ! Current density in superconductor during fast discharge
    real(dp)::qcurrent  ! Total current in cable during fast discharge
    real(dp)::qbfield  ! Peak magnetic field in cable during fast discharge
    real(dp)::q_crit_current ! Critical current during fast discharge
    logical :: validity
    real(dp)::qratio,qtemp

    !write(*,*)'subroutine dtempbydtime ( qtime, qtemperature, derivative )'
    !write(*,*)'qtime = ',qtime,' qtemperature = ',qtemperature

    ! For convenience
    qtemp = qtemperature(1)

    ! The current is a known function of time
    if(quench_model=='linear')then
        qcurrent = cpttf * (1 - qtime / time2)
    elseif(quench_model=='exponential')then
        qcurrent = cpttf * exp(- qtime / tau2)
    endif

    ! Field is proportional to current
    qbfield = bmaxtfrp * qcurrent / cpttf

    ! Critical current 'qj' given field and temperature
    call jcrit_rebco(qtemp,qbfield,qj,validity,0)
    q_crit_current = conductor%rebco_area * qj

    ! The jacket is now included in the argument list
    qratio = resistivity_over_heat_capacity(qtemp,qbfield,copper,hastelloy,solder,helium,jacket)

    ! Derivatives

    derivative(1) = (qcurrent - q_crit_current)**2 * qratio / &
    (conductor%copper_fraction * conductor%area**2)


    !write(*,*)'subroutine dtempbydtime: derivative =',derivative(1)
    return
end subroutine dtempbydtime

!-----------------------------------------------------------------------
subroutine cpost( rtop, ztop, rmid, hmaxi, curr, rho, fcool, r_tfin_inleg, &  ! Inputs
                     ins_th, cas_out_th, n_turns_tot,                         &  ! Inputs
                     acpcool, volume, respow, volins, volcasout )                ! Outputs
    !!  author: P J Knight, CCFE, Culham Science Centre
    !!  Calculates the volume and resistive power losses of a TART centrepost
    !!  This routine calculates the volume and resistive power losses
    !!  of a TART centrepost. It is assumed to be tapered - narrowest at
    !!  the midplane and reaching maximum thickness at the height of the
    !!  plasma. Above/below the plasma, the centrepost is cylindrical.
    !!  The shape of the taper is assumed to be an arc of a circle.
    !!  P J Knight, CCFE, Culham Science Centre
    !!  21/10/96 PJK Initial version
    !!  08/05/12 PJK Initial F90 version
    !!  16/10/12 PJK Added constants; removed argument pi
    !!  26/06/14 PJK Added error handling
    !!  12/11/19 SK Using fixed cooling cross-section area along the CP 
    !!  26/11/19 SK added the coolant area, the conuctor/isulator/outer casing volume 
    !!  F/MI/PJK/LOGBOOK12, pp.33,34
    !!  AEA FUS 251: A User's Guide to the PROCESS Systems Code
    ! !!!!!!!!!!!!!!!!!!!!!!!!!!!!!!!!!!!!!!!!!!!!!!!

    implicit none

    !  Arguments
    ! ---
    ! Inputs
    real(dp), intent(in) :: rtop,ztop,rmid,hmaxi,curr,rho,fcool,&
                          r_tfin_inleg, ins_th, cas_out_th, n_turns_tot

    ! Outputs
    real(dp), intent(out) :: volume, respow, acpcool, volins, volcasout

    ! Internal
    real(dp) :: r1,z1,x,y,rc,dz,r,z, a_tfin_hole, res_cyl, res_taped
    real(dp) :: sum1, sum2, sum3, sum4
    real(dp) :: a_cond_midplane, a_cp_ins, a_casout
    real(dp), dimension(0:100) :: yy, yy_ins, yy_casout

    integer :: ii
    ! ---


    !  Error traps
    ! ------------
    if (rtop <= 0.0D0) then
        fdiags(1) = rtop ; call report_error(115)
    end if

    if (ztop <= 0.0D0) then
        fdiags(1) = ztop ; call report_error(116)
    end if

    if (rmid <= 0.0D0) then
        fdiags(1) = rmid ; call report_error(117)
    end if

    if (hmax <= 0.0D0) then
        fdiags(1) = hmax ; call report_error(118)
    end if

    if ((fcool < 0.0D0).or.(fcool > 1.0D0)) then
        fdiags(1) = fcool ; call report_error(119)
    end if

    if (rtop < rmid) then
        fdiags(1) = rtop ; fdiags(2) = rmid
        call report_error(120)
    end if

    if (hmax < ztop) then
        fdiags(1) = hmax ; fdiags(2) = ztop
        call report_error(121)
    end if
    ! ------------


    ! Mid-plane area calculations
    ! ---------------------------
    ! Area of the innner TF central hole [m2]
    a_tfin_hole = pi*r_tfin_inleg**2  ! eq(32)

    ! Mid-plane outer casing cross-section area [m2]
    a_casout = pi * ( (rmid + cas_out_th)**2 - rmid**2 )

    ! Mid-plane insualtion layer cross-section [m2] 
    ! eq(27)
    a_cp_ins = pi * ( (r_tfin_inleg + ins_th)**2 - r_tfin_inleg**2 ) + & ! Inner layer volume
               pi * ( rmid**2 - ( rmid - ins_th )**2 )               + & ! Outter layer volume
               2.0D0 * ins_th * (rmid - r_tfin_inleg - 2.0D0*ins_th) * n_turns_tot ! inter turn separtion layers

    ! Cooling pipes cross-section [m2]
    acpcool = fcool * ( pi*rmid**2 - a_tfin_hole - a_cp_ins ) / n_tf
    ! ---------------------------


    !  Trivial solutions
    ! ------------------
    if ( abs(fcool) < epsilon(fcool) ) then
        volume = 0.0D0
        respow = 0.0D0
        call report_error(122)
        return
    end if

    if ( abs(rmid - rtop) < epsilon(rtop) ) then

        ! Exact conductor cross-section
        a_cond_midplane = pi*rmid**2 - a_tfin_hole - n_tf * acpcool - a_cp_ins

        ! Volumes and resisitive losses calculations
        volume = 2.0D0 * hmaxi * a_cond_midplane
        volins = 2.0D0 * hmaxi * a_cp_ins
        respow = 2.0D0 * hmaxi * curr**2 * rho / a_cond_midplane
        volcasout = 2.0D0 * hmaxi * a_casout

        return
    end if
    ! ------------------


    !  Find centre of circle (RC,0) defining the taper's arc
    !  (r1,z1) is midpoint of line joining (rmid,0) and (rtop,ztop)
    ! -------------------------------------------------------------
    r1 = 0.5D0*(rmid + rtop)
    z1 = 0.5D0*ztop

    x = (r1-rmid)**2 + z1**2
    y = ztop**2 / ( (rtop-rmid)**2 + ztop**2 )

    rc = rmid + sqrt( x / (1.0D0-y) )
    ! -------------------------------------------------------------


    !  Find volume of tapered section of centrepost, and the resistive
    !  power losses, by integrating along the centrepost from the midplane
    ! --------------------------------------------------------------------
    !  Calculate centrepost radius and cross-sectional areas at each Z
    dz = 0.01D0*ztop

    do ii = 0,100
        z = dble(ii) * dz
        z = min(z,ztop)

        r = rc - sqrt( (rc-rmid)**2 - z*z )

        if (r <= 0.0D0) then
            fdiags(1) = r ; fdiags(2) = rc
            fdiags(3) = rmid ; fdiags(4) = z
            call report_error(123)
        end if

        ! Insulation cross-sectional area at Z
        yy_ins(ii) = pi * ( (r_tfin_inleg + ins_th)**2 - r_tfin_inleg**2 )            + & ! Inner layer volume
                     pi * ( r**2 - ( r - ins_th )**2 )                                + & ! Outter layer volume
                     2.0D0 * ins_th * (r - r_tfin_inleg - 2.0D0*ins_th) * n_turns_tot     ! inter turn separtion layers

        !  Cross-sectional area at Z
        yy(ii) = pi*r**2 - a_tfin_hole - n_tf*acpcool - yy_ins(ii)  ! eq(32)

        !  Outer casing Cross-sectional area at z 
        yy_casout(ii) = pi * ( (r+cas_out_th)**2 - r**2 )

    end do

    !  Perform integrals using trapezium rule
    sum1 = 0.0D0
    sum2 = 0.0D0
    sum3 = 0.0D0
    sum4 = 0.0D0
    do ii = 1,99
        sum1 = sum1 + yy(ii)
        sum2 = sum2 + 1.0D0/yy(ii)
        sum3 = sum3 + yy_ins(ii)
        sum4 = sum4 + yy_casout(ii)
    end do

    sum1 = 0.5D0*dz * ( yy(0) + yy(100) + 2.0D0*sum1 )
    sum2 = 0.5D0*dz * ( 1.0D0/yy(0) + 1.0D0/yy(100) + 2.0D0*sum2 )
    sum3 = 0.5D0*dz * ( yy_ins(0) + yy_ins(100) + 2.0D0*sum3 )
    sum4 = 0.5D0*dz * ( yy_casout(0) + yy_casout(100) + 2.0D0*sum4 )

    ! Insulation layer cross section at CP top 
    a_cp_ins = pi * ( (r_tfin_inleg + ins_th)**2 - r_tfin_inleg**2 )           + & ! Inner layer volume
               pi * ( rtop**2 - ( rtop - ins_th )**2 )                         + & ! Outter layer volume
               2.0D0 * ins_th * (rtop - r_tfin_inleg - 2.0D0*ins_th) * n_turns_tot ! inter turn separtion layers      

    ! Outer casing cross-section area at CP top [m2]
    a_casout = pi * ( (rtop + cas_out_th)**2 - rtop**2 )

    ! Centrepost volume (ignoring coolant fraction) [m3]
    volume = 2.0D0 * ( sum1 + ( hmaxi - ztop ) * &
                     ( pi*rtop**2 - a_tfin_hole - a_cp_ins - n_tf*acpcool ) )

    ! Resistive power losses in taped section (variable radius section) [W]
    res_taped = rho * curr**2 * sum2                    ! eq(31)

    ! Centrepost insulator volume [m3]
    volins = 2.0D0 * ( sum3 + (hmaxi - ztop) * a_cp_ins )

    ! Outer casing volume [m3]
    volcasout = 2.0D0 * ( sum4 + (hmaxi - ztop) * a_casout ) 

    ! Resistive power losses in cylindrical section (constant radius) [W]
    res_cyl = rho * curr**2 * ( ( hmaxi - ztop ) / &    ! eq(30)
              ( pi * rtop**2 - a_tfin_hole  - a_cp_ins - n_tf*acpcool ) )  

    ! Total CP resistive power [W]
    respow = 2.0D0 * ( res_cyl + res_taped )   ! eq(36)   
    ! --------------------------------------------------------------------

end subroutine cpost

!-----------------------------------------------------------------------
function resistivity_over_heat_capacity(qtemp,qbfield,copper,hastelloy,solder,helium,jacket)
    
    implicit none
    
    real(dp),intent(in):: qtemp,qbfield
    ! Only those materials that are actually supplied in the arguments are used.
    type(resistive_material),intent(in),optional::copper,hastelloy,solder,helium,jacket
    real(dp)::sum,resistivity_over_heat_capacity

    sum = 0d0
    call copper_properties2(qtemp,qbfield, copper)
    if(present(copper))then
        sum = sum + conductor%copper_fraction * copper%density * copper%cp
    end if
    if(present(hastelloy))then
        call hastelloy_properties(qtemp,hastelloy)
        sum = sum + conductor%hastelloy_fraction * hastelloy%density * hastelloy%cp
    end if
    if(present(solder))then
        call solder_properties(qtemp,solder)
        sum = sum + conductor%solder_fraction    * solder%density * solder%cp
    end if
    if(present(helium))then
        call helium_properties(qtemp,helium)
        sum = sum + conductor%helium_fraction    * helium%cp_density
    end if
    if(present(jacket))then
        call jacket_properties(qtemp,jacket)
        sum = sum + conductor%jacket_fraction    * jacket%density * jacket%cp
    end if

    resistivity_over_heat_capacity = copper%resistivity / sum

    ! write(*,'(10(1pe10.3), 1x)')qtemp, copper%resistivity, sum,resistivity_over_heat_capacity
    ! write(*,'(10(1pe10.3), 1x)')conductor%copper_fraction    , copper%density ,copper%cp
    ! write(*,'(10(1pe10.3), 1x)')conductor%hastelloy_fraction , hastelloy%density , hastelloy%cp
    ! write(*,'(10(1pe10.3), 1x)')conductor%solder_fraction    , solder%density , solder%cp
    ! write(*,'(10(1pe10.3), 1x)')conductor%helium_fraction    , helium%cp_density

end function resistivity_over_heat_capacity
!--------------------------------------------------------------


end module sctfcoil_module<|MERGE_RESOLUTION|>--- conflicted
+++ resolved
@@ -107,29 +107,6 @@
 real(dp), private :: t_turn_radial, t_turn_toroidal
 !! Turn radial and toroidal dimension [m]
 
-<<<<<<< HEAD
-real(dp), dimension(2*n_radial_array), private :: s_tresca_cond_cea
-!! Conduit Tresca stress in stell with CEA adjustment factors [Pa]
-
-real(dp), dimension(2), private :: sig_tf_r_max 
-!! Radial stress in steel of the point of maximum TRESCA stress (for each layers) [Pa]
-
-real(dp), dimension(2), private :: sig_tf_t_max
-!! Toroidal stress in steel of the point of maximum TRESCA stress (for each layers) [Pa]
-
-real(dp), dimension(2), private :: sig_tf_z_max
-!! Vertical stress of the point of maximum TRESCA stress (for each layers) [Pa]
-!! Rem : Currently constant but will be r dependent in the future
-
-real(dp), dimension(2), private :: sig_tf_vmises_max
-!! Von-Mises stress in steel of the point of maximum TRESCA stress (for each layers) [Pa]
-
-real(dp), dimension(2), private :: sig_tf_tresca_max
-!! Maximum TRESCA stress in steel (for each layers) [Pa]
-!! If the CEA correction is addopted, the CEA corrected value is used
-
-=======
->>>>>>> 146ce1b9
 type(resistive_material):: copper
 type(resistive_material):: hastelloy
 type(resistive_material):: solder
@@ -707,25 +684,17 @@
 
     ! Internal variable
     ! ---
-<<<<<<< HEAD
-    ! TF ouboard leg insulation area  
     real(dp) :: a_wp_ins_turn
-
-    ! Exact TF ouboard leg conductor area 
+    !! TF ouboard leg insulation area  
+
     real(dp) :: a_wp_cond_leg
-=======
-    real(kind(1.0D0)) :: a_wp_ins_turn
-    !! TF ouboard leg insulation area  
-
-    real(kind(1.0D0)) :: a_wp_cond_leg
     !! Exact TF ouboard leg conductor area 
     
-    real(kind(1.0D0)) :: a_joints
+    real(dp) :: a_joints
     !! Total area of joint contact
 
     integer ::  n_contact_tot
     !! Total number of contact area (4 joints section per legs)
->>>>>>> 146ce1b9
 
     integer :: is_leg_cp_temp_same = 0
     ! ---
@@ -1174,64 +1143,64 @@
 
     ! Internal parameters
     ! ---
-    real(kind(1.0D0)), dimension(n_tf_layer*n_radial_array) :: radial_array
+    real(dp), dimension(n_tf_layer*n_radial_array) :: radial_array
     !! Array refining the radii of the stress calculations arrays
     
-    real(kind(1.0D0)), dimension(n_tf_layer*n_radial_array) :: sig_tf_r
+    real(dp), dimension(n_tf_layer*n_radial_array) :: sig_tf_r
     !! TF Inboard leg radial stress r distribution at mid-plane [Pa]
     
-    real(kind(1.0D0)), dimension(n_tf_layer*n_radial_array) :: sig_tf_t
+    real(dp), dimension(n_tf_layer*n_radial_array) :: sig_tf_t
     !! TF Inboard leg tangential stress r distribution at mid-plane [Pa]
     
-    real(kind(1.0D0)), dimension(n_tf_layer*n_radial_array) :: sig_tf_z
+    real(dp), dimension(n_tf_layer*n_radial_array) :: sig_tf_z
     !! TF Inboard leg vertical tensile stress at mid-plane [Pa]
     
-    real(kind(1.0D0)), dimension(n_tf_layer*n_radial_array) :: deflect
+    real(dp), dimension(n_tf_layer*n_radial_array) :: deflect
     !! TF coil radial deflection (displacement) radial distribution [m]
     
-    real(kind(1.0D0)), dimension(n_tf_layer*n_radial_array) :: sig_tf_vmises
+    real(dp), dimension(n_tf_layer*n_radial_array) :: sig_tf_vmises
     !! TF Inboard leg Von-Mises stress r distribution at mid-plane [Pa]
         
-    real(kind(1.0D0)), dimension(n_tf_layer*n_radial_array) :: sig_tf_tresca 
+    real(dp), dimension(n_tf_layer*n_radial_array) :: sig_tf_tresca 
     !! TF Inboard leg TRESCA stress r distribution at mid-plane [Pa]
     
-    real(kind(1.0D0)), dimension(n_tf_layer*n_radial_array) :: s_tresca_cond_cea
+    real(dp), dimension(n_tf_layer*n_radial_array) :: s_tresca_cond_cea
     !! Conduit Tresca stress with CEA adjustment factors [Pa]
     
-    real(kind(1.0D0)), dimension(n_tf_layer) :: sig_tf_r_max
+    real(dp), dimension(n_tf_layer) :: sig_tf_r_max
     !! Radial stress of the point of maximum TRESCA stress (for each layers) [Pa]
     
-    real(kind(1.0D0)), dimension(n_tf_layer) :: sig_tf_t_max 
+    real(dp), dimension(n_tf_layer) :: sig_tf_t_max 
     !! Toroidal stress of the point of maximum TRESCA stress (for each layers) [Pa]
     
-    real(kind(1.0D0)), dimension(n_tf_layer) :: sig_tf_z_max
+    real(dp), dimension(n_tf_layer) :: sig_tf_z_max
     !! Vertical stress of the point of maximum TRESCA stress (for each layers) [Pa]
     !! Rem : Currently constant but will be r dependent in the future
     
-    real(kind(1.0D0)), dimension(n_tf_layer) :: sig_tf_vmises_max 
+    real(dp), dimension(n_tf_layer) :: sig_tf_vmises_max 
     !! Von-Mises stress of the point of maximum TRESCA stress (for each layers) [Pa]
     
-    real(kind(1.0D0)), dimension(n_tf_layer) :: sig_tf_tresca_max
+    real(dp), dimension(n_tf_layer) :: sig_tf_tresca_max
     !! Maximum TRESCA stress (for each layers) [Pa]
     !! If the CEA correction is addopted, the CEA corrected value is used
     
-    real(kind(1.0D0)), dimension(n_tf_layer*n_radial_array) :: strain_tf_r
+    real(dp), dimension(n_tf_layer*n_radial_array) :: strain_tf_r
     !! Radial normal strain radial distribution
     
-    real(kind(1.0D0)), dimension(n_tf_layer*n_radial_array) :: strain_tf_t
+    real(dp), dimension(n_tf_layer*n_radial_array) :: strain_tf_t
     !! Toroidal normal strain radial distribution
      
-    real(kind(1.0D0)) :: strain_tf_z
+    real(dp) :: strain_tf_z
     !! Vertical normal strain (constant as layer assumed to be bonded)
     
-    real(kind(1.0D0)), dimension(n_tf_layer+1) :: radtf
+    real(dp), dimension(n_tf_layer+1) :: radtf
     !! Radii used to define the layers used in the stress models [m]
     !! Layers are labelled from inboard to outbard
     
-    real(kind(1.0D0)), dimension(n_tf_layer) :: eyoung
+    real(dp), dimension(n_tf_layer) :: eyoung
     !! Young modulae (one per layer) used in the stress models [Pa]
     
-    real(kind(1.0D0)), dimension(n_tf_layer) :: poisson
+    real(dp), dimension(n_tf_layer) :: poisson
     !! Poisson's ratio (one per layer) used in the stress models
     
     integer :: ii
@@ -1245,20 +1214,16 @@
 
     real(dp) :: seff, tcbs, fac, t_ins_eff
     
-<<<<<<< HEAD
+    real(dp) :: sig_z_fac
+    !! Vertical stress correction factor for inter turn structure
+
     real(dp) :: svmxz
-=======
-    real(kind(1.0D0)) :: sig_z_fac
-    !! Vertical stress correction factor for inter turn structure
-
-    real(kind(1.0D0)) :: svmxz
->>>>>>> 146ce1b9
     !! Von-mises stress in steel setting the radial stress to 0
 
     real(dp) :: svmyz
     !! Von-mises stress in stell setting the toroidal stress to 0
 
-    real(kind(1.0D0)) :: dr_wp_layer
+    real(dp) :: dr_wp_layer
     !! Size of WP layer with homogeneous smeared property 
     ! ---
     ! !!!!!!!!!!!!!!!!!!!!!!!!!!!!!!!!!!!!!!!!!!!!!!!
@@ -1654,31 +1619,6 @@
 
     !  Arguments
 
-<<<<<<< HEAD
-    real(dp), intent(in) :: nu
-    !! Poisson's ratio
-
-    real(dp), dimension(3), intent(in) :: rad
-    !! Layers delimitation radii [m]
-    
-    real(dp), dimension(2), intent(in) :: ey
-    !! Young modulae [Pa]
-    
-    real(dp), dimension(2), intent(in) :: j
-    !! Layers effective current density [A/m2]
-
-    real(dp), dimension(2*n_radial_array), intent(out) :: sigr
-    !! Radial stress radial distribution [Pa]
-    
-    real(dp), dimension(2*n_radial_array), intent(out) :: sigt
-    !! Toroidal stress radial distribution [Pa]
-
-    real(dp), dimension(2*n_radial_array), intent(out) :: deflect
-    !! Radial deflection (displacement) radial distribution [m]
-
-    real(dp), dimension(2*n_radial_array), intent(out) :: rradius
-    !! Radial deflection (displacement) radial distribution [m]
-=======
     integer, intent(in) :: n_radial_array
     !! Number of elements per layers used in stress analysis 
     !! quantities arrays (stress, strain, displacement) 
@@ -1686,70 +1626,57 @@
     integer, intent(in) :: nlayers
     !! Number of layers considered in the stress model
 
-    real(kind(1.0D0)), dimension(nlayers), intent(in) :: nu
+    real(dp), dimension(nlayers), intent(in) :: nu
     !! Poisson's ratio
 
-    real(kind(1.0D0)), dimension(nlayers+1), intent(in) :: rad
+    real(dp), dimension(nlayers+1), intent(in) :: rad
     !! Layers delimitation radii [m]
     
-    real(kind(1.0D0)), dimension(nlayers), intent(in) :: ey
+    real(dp), dimension(nlayers), intent(in) :: ey
     !! Young modulae [Pa]
     
-    real(kind(1.0D0)), dimension(nlayers), intent(in) :: j
+    real(dp), dimension(nlayers), intent(in) :: j
     !! Layers effective current density [A/m2]
 
-    real(kind(1.0D0)), dimension(nlayers*n_radial_array), intent(out) :: sigr
+    real(dp), dimension(nlayers*n_radial_array), intent(out) :: sigr
     !! Radial stress radial distribution [Pa]
     
-    real(kind(1.0D0)), dimension(nlayers*n_radial_array), intent(out) :: sigt
+    real(dp), dimension(nlayers*n_radial_array), intent(out) :: sigt
     !! Toroidal stress radial distribution [Pa]
 
-    real(kind(1.0D0)), dimension(nlayers*n_radial_array), intent(out) :: r_deflect
+    real(dp), dimension(nlayers*n_radial_array), intent(out) :: r_deflect
     !! Radial deflection (displacement) radial distribution [m]
 
-    real(kind(1.0D0)), dimension(nlayers*n_radial_array), intent(out) :: rradius
+    real(dp), dimension(nlayers*n_radial_array), intent(out) :: rradius
     !! Radius array [m]
 
 
     ! Local variables
     ! ---
     ! Lorentz body force parametres
-    real(kind(1.0D0)), dimension(nlayers) :: alpha
-    real(kind(1.0D0)), dimension(nlayers) :: beta
->>>>>>> 146ce1b9
+    real(dp), dimension(nlayers) :: alpha
+    real(dp), dimension(nlayers) :: beta
 
     ! Strain to stress hooke's law coeficient
-    real(kind(1.0D0)), dimension(nlayers) :: kk
+    real(dp), dimension(nlayers) :: kk
 
     ! Layer area
-    real(kind(1.0D0)), dimension(nlayers) :: area
-    
-<<<<<<< HEAD
-    !  Local variables
-    real(dp), dimension(2) :: kk
-    real(dp), dimension(2) :: alpha, beta
-    real(dp), dimension(4,4) :: a
-    real(dp), dimension(4) :: b, c
+    real(dp), dimension(nlayers) :: area
+    
+    ! Matrix encoding the integration constant cc coeficients 
+    real(dp), dimension(2*nlayers, 2*nlayers) :: aa
+    
+    ! Vector encoding the alpha/beta (lorentz forces) contribution
+    real(dp), dimension(2*nlayers) :: bb
+
+    ! Integration constants vector (solution)
+    real(dp), dimension(2*nlayers) :: cc
+    real(dp), dimension(nlayers) :: c1, c2
 
     ! Variables used for radial stress distribution  
     real(dp) :: dradius
+    real(dp) :: inner_layer_curr
     real(dp) :: rad_c
-=======
-    ! Matrix encoding the integration constant cc coeficients 
-    real(kind(1.0D0)), dimension(2*nlayers, 2*nlayers) :: aa
-    
-    ! Vector encoding the alpha/beta (lorentz forces) contribution
-    real(kind(1.0D0)), dimension(2*nlayers) :: bb
-
-    ! Integration constants vector (solution)
-    real(kind(1.0D0)), dimension(2*nlayers) :: cc
-    real(kind(1.0D0)), dimension(nlayers) :: c1, c2
-
-    ! Variables used for radial stress distribution  
-    real(kind(1.0D0)) :: dradius
-    real(kind(1.0D0)) :: inner_layer_curr
-    real(kind(1.0D0)) :: rad_c
->>>>>>> 146ce1b9
 
     integer :: ii = 0
     integer :: jj = 0
@@ -1914,48 +1841,48 @@
     integer, intent(in) :: nlayers
     !! Total number of layers
 
-    real(kind(1.0D0)), dimension(nlayers), intent(in) :: nu
+    real(dp), dimension(nlayers), intent(in) :: nu
     !! Poisson's ratios
 
-    real(kind(1.0D0)), dimension(nlayers), intent(in) :: ey
+    real(dp), dimension(nlayers), intent(in) :: ey
     !! Young modulae
         
-    real(kind(1.0D0)), dimension(nlayers), intent(in) :: d_curr
+    real(dp), dimension(nlayers), intent(in) :: d_curr
     !! Layers current densities [A.m-2]
       
-    real(kind(1.0D0)), dimension(nlayers+1), intent(in) :: rad
+    real(dp), dimension(nlayers+1), intent(in) :: rad
     !! Radii of the layers boundaries [m], starting from the innermost
     !! i.e. the blking/casing cylinder
         
-    real(kind(1.0D0)), intent(in) :: v_force
+    real(dp), intent(in) :: v_force
     !! Electromecanical vertical forces
     ! ---
       
         
     ! Outputs
     ! ---
-    real(kind(1.0D0)), dimension(n_radial_array*nlayers), intent(out) :: sigr
+    real(dp), dimension(n_radial_array*nlayers), intent(out) :: sigr
     !! Stress distribution in the radial direction (r) [Pa]
 
-    real(kind(1.0D0)), dimension(n_radial_array*nlayers), intent(out) :: sigt
+    real(dp), dimension(n_radial_array*nlayers), intent(out) :: sigt
     !! Stress distribution in the toroidal direction (t) [Pa]
 
-    real(kind(1.0D0)), dimension(n_radial_array*nlayers), intent(out) :: sigz
+    real(dp), dimension(n_radial_array*nlayers), intent(out) :: sigz
     !! Stress distribution in the vertical direction (z)
 
-    real(kind(1.0D0)), dimension(n_radial_array*nlayers), intent(out) :: strain_r
+    real(dp), dimension(n_radial_array*nlayers), intent(out) :: strain_r
     !! Strain distribution in the radial direction (r)
 
-    real(kind(1.0D0)), dimension(n_radial_array*nlayers), intent(out) :: strain_t
+    real(dp), dimension(n_radial_array*nlayers), intent(out) :: strain_t
     !! Strain distribution in the toroidal direction (t)
           
-    real(kind(1.0D0)), intent(out) :: strain_z
+    real(dp), intent(out) :: strain_z
     !! Uniform strain in the vertical direction (z)
 
-    real(kind(1.0D0)), dimension(n_radial_array*nlayers), intent(out) :: r_deflect
+    real(dp), dimension(n_radial_array*nlayers), intent(out) :: r_deflect
     !! Radial displacement radial distribution [m]
 
-    real(kind(1.0D0)), dimension(nlayers*n_radial_array), intent(out) :: rradius
+    real(dp), dimension(nlayers*n_radial_array), intent(out) :: rradius
     !! Radius array [m]
     ! ---
 
@@ -1963,36 +1890,36 @@
     ! Local variables
     ! ---
     ! Lorentz body force parametres
-    real(kind(1.0D0)), dimension(nlayers) :: alpha
-    real(kind(1.0D0)), dimension(nlayers) :: beta
+    real(dp), dimension(nlayers) :: alpha
+    real(dp), dimension(nlayers) :: beta
       
     ! Strain to stress hooke's law coeficient
-    real(kind(1.0D0)), dimension(nlayers) :: kk
+    real(dp), dimension(nlayers) :: kk
 
     ! Layer area
-    real(kind(1.0D0)), dimension(nlayers) :: area
+    real(dp), dimension(nlayers) :: area
 
     ! Vertical strain parameters
-    real(kind(1.0D0)) :: aleph
-    real(kind(1.0D0)) :: sum_1 
-    real(kind(1.0D0)) :: sum_2 
-    real(kind(1.0D0)), dimension(nlayers) :: beth
-    real(kind(1.0D0)), dimension(nlayers) :: par_1
-    real(kind(1.0D0)), dimension(nlayers) :: par_2
+    real(dp) :: aleph
+    real(dp) :: sum_1 
+    real(dp) :: sum_2 
+    real(dp), dimension(nlayers) :: beth
+    real(dp), dimension(nlayers) :: par_1
+    real(dp), dimension(nlayers) :: par_2
 
     ! Matrix encoding the integration constant cc coeficients 
-    real(kind(1.0D0)), dimension(2*nlayers, 2*nlayers) :: aa
+    real(dp), dimension(2*nlayers, 2*nlayers) :: aa
 
     ! Vector encoding the alpha/beta (lorentz forces) contribution
-    real(kind(1.0D0)), dimension(2*nlayers) :: bb
+    real(dp), dimension(2*nlayers) :: bb
 
     ! Integration constants vector (solution)
-    real(kind(1.0D0)), dimension(2*nlayers) :: cc
-    real(kind(1.0D0)), dimension(nlayers) :: c1, c2
+    real(dp), dimension(2*nlayers) :: cc
+    real(dp), dimension(nlayers) :: c1, c2
 
     ! Variables used for radial stress distribution     
-    real(kind(1.0D0)) :: dradius  
-    real(kind(1.0D0)) :: inner_layer_curr
+    real(dp) :: dradius  
+    real(dp) :: inner_layer_curr
       
     ! Indexes
     integer :: ii = 0  ! Line in the aa matrix
@@ -2208,35 +2135,26 @@
 
     !  Arguments
     ! ---
-    real(kind(1.0D0)), intent(in) :: estl
+    real(dp), intent(in) :: estl
     !! Young's modulus of steel (Pa)
 
-<<<<<<< HEAD
-    real(dp), intent(in) :: estl,eins,tins,tstl,tcs
-=======
-    real(kind(1.0D0)), intent(in) :: eins
+    real(dp), intent(in) :: eins
     !! Young's modulus of insulator (Pa)
->>>>>>> 146ce1b9
-
-    real(kind(1.0D0)), intent(in) :: tins
+
+    real(dp), intent(in) :: tins
     !! Insulator wrap thickness (m)
 
-    real(kind(1.0D0)), intent(in) :: tstl
+    real(dp), intent(in) :: tstl
     !! Thickness of steel conduit (m)
 
-<<<<<<< HEAD
-    real(dp) :: ed,ttot
-=======
-    real(kind(1.0D0)), intent(in) :: tcs
+    real(dp), intent(in) :: tcs
     !! Dimension of cable space area inside conduit (m)
-
 
     !  Local variables
     ! ---
-    real(kind(1.0D0)) :: ed
->>>>>>> 146ce1b9
-
-    real(kind(1.0D0)) :: ttot
+    real(dp) :: ed
+
+    real(dp) :: ttot
     !!  Total turn thickness
     ! !!!!!!!!!!!!!!!!!!!!!!!!!!!!!!!!!!!!!!!!!!!!!!!
 
@@ -2318,34 +2236,26 @@
 
     !  Arguments
 
-<<<<<<< HEAD
-    real(dp), intent(in) :: estl,eins,ewp,tins,tstl,tcs
-=======
-    real(kind(1.0D0)), intent(in) :: estl
+    real(dp), intent(in) :: estl
     !! Young's modulus of steel (Pa)
->>>>>>> 146ce1b9
-
-    real(kind(1.0D0)), intent(in) :: eins
+
+    real(dp), intent(in) :: eins
     !! Young's modulus of insulator (Pa)
     
-    real(kind(1.0D0)), intent(in) :: ewp
+    real(dp), intent(in) :: ewp
     !! Young's modulus of windings (Pa)
     
-    real(kind(1.0D0)), intent(in) :: tins
+    real(dp), intent(in) :: tins
     !! insulator wrap thickness (m)
 
-<<<<<<< HEAD
-    real(dp) :: ttot
-=======
-    real(kind(1.0D0)), intent(in) :: tstl
+    real(dp), intent(in) :: tstl
     !! thickness of steel conduit (m)
 
-    real(kind(1.0D0)), intent(in) :: tcs
+    real(dp), intent(in) :: tcs
     !! dimension of cable space area inside conduit (m)
  
     !  Local variables
-    real(kind(1.0D0)) :: ttot
->>>>>>> 146ce1b9
+    real(dp) :: ttot
 
     ! !!!!!!!!!!!!!!!!!!!!!!!!!!!!!!!!!!!!!!!!!!!!!!!
 
@@ -2431,55 +2341,6 @@
 
 ! !!!!!!!!!!!!!!!!!!!!!!!!!!!!!!!!!!!!!!!!!!!!!!!!!!!!!!!!!!!!!!!!!!
 
-<<<<<<< HEAD
-! subroutine sctfjalw(bmaxtf,rtfmi,rtfmo,rtf2,sigmatf,tdump,jtfalw)
-
-!     !! Simple J(B) model for the superconducting TF Coil
-!     !! P J Knight, CCFE, Culham Science Centre
-!     !! J Galambos, FEDC/ORNL
-!     !! bmaxtf  : input real : peak field including ripple (T)
-!     !! rtfmi   : input real : mean inboard leg radius (m)
-!     !! rtfmo   : input real : mean outboard leg radius (m)
-!     !! rtf2    : input real : radius of inboard leg point nearest plasma (m)
-!     !! sigmatf : input real : allowable structure stress (MPa)
-!     !! tdump   : input real : dump time (s)
-!     !! jtfalw  : output real : overall allowable current density (A/m2)
-!     !! This routine using a simple model to calculate the allowable
-!     !! current density in a superconducting coil, given the magnetic
-!     !! field and the allowable stress.
-!     !! Programmed by J. Galambos from algorithms from J. Perkins.
-!     !! AEA FUS 251: A User's Guide to the PROCESS Systems Code
-!     !
-!     ! !!!!!!!!!!!!!!!!!!!!!!!!!!!!!!!!!!!!!!!!!!!!!!!
-
-!     implicit none
-
-!     !  Arguments
-
-!     real(dp), intent(in) :: bmaxtf,rtfmi,rtfmo,rtf2,sigmatf,tdump
-!     real(dp), intent(out) :: jtfalw
-
-!     !  Local variables
-
-!     real(dp), parameter :: tdumprf = 10.0D0  !  Reference dump time (s)
-
-!     real(dp) :: sqrtdmp,temp1,temp2,temp3
-
-!     ! !!!!!!!!!!!!!!!!!!!!!!!!!!!!!!!!!!!!!!!!!!!!!!!
-
-!     sqrtdmp = sqrt(tdump/tdumprf)
-!     temp1 = 125.94D0*bmaxtf*rtf2 * log(rtfmo/rtfmi) / sigmatf
-!     temp2 = 0.036D0*sqrt(bmaxtf) / (1.0D0-bmaxtf/23.0D0)**2
-!     temp3 = 0.6D0 / (1.0D0 - (1.0D0 / (16.0D0 * (1.0D0 - bmaxtf/23.0D0)-5.0D0) ) )
-
-!     jtfalw = 152.0D6 / (temp1 + temp2*temp3 + sqrtdmp)
-
-! end subroutine sctfjalw
-
-! !!!!!!!!!!!!!!!!!!!!!!!!!!!!!!!!!!!!!!!!!!!!!!!!!!!!!!!!!!!!!!!!!!
-
-=======
->>>>>>> 146ce1b9
 subroutine coilshap
 
     !! Calculates the TF coil shape
@@ -2728,12 +2589,7 @@
     !  Local variables
 
     integer :: ii
-<<<<<<< HEAD
-    integer, dimension(2*n_radial_array) :: ii_vec
     real(dp) :: ap, radius
-=======
-    real(kind(1.0D0)) :: ap, radius
->>>>>>> 146ce1b9
     character(len=1) :: intstring
 
     ! !!!!!!!!!!!!!!!!!!!!!!!!!!!!!!!!!!!!!!!!!!!!!!!
