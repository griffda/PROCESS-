module sctfcoil_module

!+ad_name  sctfcoil_module
!+ad_summ  Module containing superconducting TF coil routines
!+ad_type  Module
!+ad_auth  P J Knight, CCFE, Culham Science Centre
!+ad_auth  J Morris, CCFE, Culham Science Centre
!+ad_cont  bi2212
!+ad_cont  coilshap
!+ad_cont  edoeeff
!+ad_cont  eyngeff
!+ad_cont  eyngzwp
!+ad_cont  itersc
!+ad_cont  jcrit_nbti
!+ad_cont  outtf
!+ad_cont  sctfcoil
!+ad_cont  sctfjalw
!+ad_cont  sigvm
!+ad_cont  stresscl
!+ad_cont  tfcind
!+ad_cont  tfspcall
!+ad_cont  two_layer_stress
!+ad_args  N/A
!+ad_desc  This module contains routines for calculating the
!+ad_desc  parameters of a superconducting TF coil system for a
!+ad_desc  fusion power plant.
!+ad_prob  None
!+ad_call  build_variables
!+ad_call  constants
!+ad_call  error_handling
!+ad_call  fwbs_variables
!+ad_call  maths_library
!+ad_call  physics_variables
!+ad_call  process_output
!+ad_call  tfcoil_variables
!+ad_hist  29/10/12 PJK Initial version of module
!+ad_hist  16/09/14 PJK Removed myall_stress routine
!+ad_hist  14/14/15 JM  Added output of peak field fit values if run_test=1
!+ad_hist  27/02/17 JM  Added wstsc parameterisation
!+ad_stat  Okay
!+ad_docs  PROCESS Superconducting TF Coil Model, J. Morris, CCFE, 1st May 2014
!
! !!!!!!!!!!!!!!!!!!!!!!!!!!!!!!!!!!!!!!!!!!!!!!!

use build_variables
use constants
use error_handling
use fwbs_variables
use maths_library
use physics_variables
use process_output
use tfcoil_variables
use superconductors
use resistive_materials
use ode_mod
implicit none

private
public :: bi2212, itersc, wstsc, jcrit_nbti, outtf, sctfcoil, stresscl, &
tfcind, tfspcall, initialise_cables

! Module variables
!-----------------

! Dimensionless winding pack width
real(kind(1.0D0)), private :: tf_fit_t

! Dimensionless winding pack radial thickness
real(kind(1.0D0)), private :: tf_fit_z

! Ratio of peak field with ripple to nominal axisymmetric peak field
real(kind(1.0D0)), private :: tf_fit_y

! Current in each TF coil
real(kind(1.0D0)) :: tfc_current

! Total cross-sectional area of winding pack including
! GW insulation and insertion gap [m2]
real(kind(1.0D0)), private :: awpc

! Total cross-sectional area of winding pack [m2]
real(kind(1.0D0)), private :: awptf

! Radial position of inner/outer edge of inboard leg [m]
real(kind(1.0D0)), private :: r_tf_inner, r_tf_outer

! Radial position of inner/outer edge and centre of winding pack [m]
real(kind(1.0D0)), private :: r_wp_inner, r_wp_outer, r_wp_centre

! Toroidal thickness of of winding pack [m]
real(kind(1.0D0)), private :: t_wp_toroidal

! Half toroidal angular extent of a single TF coil inboard leg
real(kind(1.0D0)), private :: theta_coil

! Tan half toroidal angular extent of a single TF coil inboard leg
real(kind(1.0D0)), private :: tan_theta_coil

! Conductor area radial and toroidal dimension [m]
real(kind(1.0D0)), private :: t_conductor_radial, t_conductor_toroidal

! Cable area radial and toroidal dimension [m]
real(kind(1.0D0)), private :: t_cable_radial, t_cable_toroidal

! Turn radial and toroidal dimension [m]
real(kind(1.0D0)), private :: t_turn_radial, t_turn_toroidal

! Conduit Tresca stress with CEA adjustment factors [Pa]
real(kind(1.0D0)), private :: s_tresca_cond_cea

type(resistive_material):: copper
type(resistive_material):: hastelloy
type(resistive_material):: solder
type(resistive_material):: jacket
type(resistive_material):: helium
type(volume_fractions):: conductor
type(supercon_strand)::croco_strand

real(kind(1.0D0)):: T1, time2, tau2, estotft
! (OBSOLETE, but leave for moment)
! real (kind(1.0D0)) ::croco_quench_factor
! real(kind(1.0D0)):: jwdgpro_1, jwdgpro_2,  etamax
contains

! --------------------------------------------------------------------------
subroutine initialise_cables()
    copper%rrr = copper_rrr
    copper%density = 8960.0d0
    hastelloy%density = 8890.0d0
    ! Solder: 60EN ie 60%Sn + 40%Pb solder (approx the same as eutectic 63/37)
    solder%density = 8400.0d0
    jacket%density = 8000.0d0       ! 304 stainless
end subroutine initialise_cables
! --------------------------------------------------------------------------

subroutine sctfcoil(outfile,iprint)

    !+ad_name  sctfcoil
    !+ad_summ  Superconducting TF coil module
    !+ad_type  Subroutine
    !+ad_auth  P J Knight, CCFE, Culham Science Centre
    !+ad_auth  J Galambos, FEDC/ORNL
    !+ad_auth  R Kemp, CCFE, Culham Science Centre
    !+ad_auth  J Morris, CCFE, Culham Science Centre
    !+ad_cont  N/A
    !+ad_args  outfile : input integer : output file unit
    !+ad_args  iprint : input integer : switch for writing to output file (1=yes)
    !+ad_desc  This subroutine calculates various parameters for a superconducting
    !+ad_desc  TF coil set. The primary outputs are coil size, shape, stress,
    !+ad_desc  and fields.
    !+ad_desc  <P>It is a variant from the original FEDC/Tokamak systems code.
    !+ad_prob  None
    !+ad_call  coilshap
    !+ad_call  outtf
    !+ad_call  peak_tf_with_ripple
    !+ad_call  report_error
    !+ad_call  stresscl
    !+ad_call  tfcind
    !+ad_hist  27/02/17 JM  Added WST Nb3Sn option for superconductor
    !+ad_hist  10/05/17 MDK Issue #478 Removed radial plate option
    !+ad_hist  31/10/18 SIM Corrected deltf (Issue #779)
    !+ad_stat  Okay
    !
    ! !!!!!!!!!!!!!!!!!!!!!!!!!!!!!!!!!!!!!!!!!!!!!!!

    implicit none

    !  Arguments
    integer, intent(in) :: iprint, outfile

    !  Local variables
    integer :: peaktfflag

    ! !!!!!!!!!!!!!!!!!!!!!!!!!!!!!!!!!!!!!!!!!!!!!!!

    call tf_coil_geometry

    if (i_tf_turns_integer == 1) then
        call tf_integer_winding_pack()
    else
        call tf_winding_pack()
    end if

    call tf_field_and_force

    call coilshap

    ! Calculation of TF coil inductance
    call tfcind(tfcth)

    ! Total TF coil stored magnetic energy [J]
    estotft = 0.5D0*tfind * ritfc**2

    ! Total TF coil stored magnetic energy [Gigajoule]
    estotftgj = 1.0D-9 * estotft

    ! Case thicknesses (inboard leg)
    if (tfc_model == 0) thkcas = tfcth * 0.5D0

    ! Calculate TF coil areas and masses
    call tf_coil_area_and_masses

    ! Peak field including ripple
    call peak_tf_with_ripple(tfno, wwp1, thkwp, r_wp_centre, bmaxtf, bmaxtfrp, peaktfflag)

    ! Do stress calculations
    call stresscl

    if (iprint == 1) call outtf(outfile, peaktfflag)

end subroutine sctfcoil

! !!!!!!!!!!!!!!!!!!!!!!!!!!!!!!!!!!!!!!!!!!!!!!!!!!!!!!!!!!!!!!!!!!

subroutine tf_coil_geometry()
    ! Subroutine for calculating the TF coil geometry
    ! This includes:
    !   - Overall geometry of coil
    !   - Cross-sectional areas of components
    !   - Winding Pack NOT included

    implicit none

    ! Local variables
    !----------------
    real(kind(1.0D0)) :: deltf

    ! Radial position of inner edge of inboard TF coil leg [m]
    if (itart == 1) then
        r_tf_inner = bore
    else
        r_tf_inner = bore + ohcth + precomp + gapoh
    end if

    ! Radial position of plasma-facing edge of TF coil inboard leg [m]
    r_tf_outer = r_tf_inner + tfcth

    ! Half toroidal angular extent of a single TF coil inboard leg
    theta_coil = pi/tfno
    tan_theta_coil = tan(theta_coil)

    ! TF coil width in toroidal direction at inboard leg outer edge [m]
    tftort = 2.0D0 * r_tf_outer*sin(theta_coil)

    ! Radial position of centre of inboard TF coil leg [m]
    if (itart == 1) then
        rtfcin = bore + 0.5D0*tfcth
    else
        rtfcin = bore + ohcth + precomp + gapoh + 0.5D0*tfcth
    end if

    ! Plasma-facing wall thickness if fraction option selected [m]
    if(casthi_is_fraction) casthi = casthi_fraction * tfcth

    ! Case thickness of side wall [m]
    if(tfc_sidewall_is_fraction) casths = casths_fraction * tftort

    ! Annular area of midplane containing TF coil inboard legs
    tfareain = pi * (r_tf_outer**2 - r_tf_inner**2)

    ! Area of rectangular cross-section TF outboard leg [m2]
    arealeg = tftort * tfthko

    ! TF coil vertical bore [m]
    tfborev = 2.0D0*(rminor*kappa + vgaptop + fwith + blnktth + vvblgap + &
    shldtth + ddwi+ vgap2 + thshield + tftsgap + tfcth)

    ! Gap between inboard TF coil and thermal shield [m]
    deltf = (bore + ohcth + precomp + gapoh + tfcth) * ((1.0d0 / cos(pi/tfno)) - 1.0d0) + tftsgap

    ! TF coil horizontal bore [m]
    tfboreh = tfcth + deltf + thshield + gapds + ddwi + shldith + vvblgap + &
    blnkith + fwith + scrapli + rminor + rminor + scraplo + fwoth + &
    blnkoth + vvblgap + shldoth + ddwi + gapsto + thshield + &
    tftsgap + tfthko

end subroutine tf_coil_geometry

! !!!!!!!!!!!!!!!!!!!!!!!!!!!!!!!!!!!!!!!!!!!!!!!!!!!!!!!!!!!!!!!!!!

subroutine tf_winding_pack()
    ! Subroutine for calculating winding pack quantities
    !   - Overall dimensions of winding pack
    !   - Turn dimensions
    !   - Current, field, etc.
<<<<<<< HEAD
=======
    !

>>>>>>> 4c4a3229
    implicit none

    ! Local variables
    !----------------
    ! Rounded corner radius
    real(kind(1.0D0)) :: rbcndut
    real(kind(1.0D0)) :: A

    ! Radial thickness of winding pack [m]
    thkwp = tfcth - casthi - thkcas - 2.0D0*tinstf - 2.0d0*tfinsgap

    ! Radial position of inner edge of winding pack [m]
    r_wp_inner = r_tf_inner + thkcas

    ! Radial position of outner edge of winding pack [m]
    r_wp_outer = r_wp_inner + thkwp

    ! Total current in TF coils [A]
    ritfc = oacdcp * tfareain

    ! Current per TF coil [A]
    tfc_current = ritfc/tfno

    ! Radius of geometrical centre of winding pack [m]
    r_wp_centre = r_tf_outer - casthi - tfinsgap - tinstf - 0.5D0*thkwp

    ! Thickness of winding pack section at R > r_wp_centre [m]
    wwp1 = 2.0D0 * (r_wp_centre*tan_theta_coil - casths - tinstf - tfinsgap)

    ! Thickness of winding pack section at R < r_wp_centre [m]
    wwp2 = 2.0D0 * ((r_wp_centre-0.5D0*thkwp)*tan_theta_coil - casths - tinstf - tfinsgap)

    ! Total cross-sectional area of winding pack [m2]
    awptf = (0.5D0*thkwp)*(wwp1 + wwp2)

    ! Total cross-sectional area of winding pack,
    ! including the surrounding ground-wall insulation layer
    ! and insertion gap [m2]
    awpc = 0.5D0*thkwp*(wwp2 + 2.0D0*tinstf + 2.0d0*tfinsgap) + &
    (0.5D0*thkwp + 2.0D0*tinstf + 2.0d0*tfinsgap)*(wwp1 + 2.0D0*tinstf+ 2.0d0*tfinsgap)

    ! Total cross-sectional area of surrounding case [m2]
    acasetf = (tfareain/tfno) - awpc

    if ((awptf <= 0.0D0).or.(awpc <= 0.0D0).or.(acasetf <= 0.0D0)) then
        fdiags(1) = awptf ; fdiags(2) = awpc ; fdiags(3) = acasetf
        call report_error(99)
        write(*,*) 'Error in routine SCTFCOIL: Winding pack cross-section problem'
        write(*,*) 'awptf = ',awptf, '  awpc = ',awpc, '  acasetf = ',acasetf
        write(*,*) 'KE thkwp, wwp1, wwp2 = ', thkwp, ', ', wwp1, ', ', wwp2
        !negative awptf comes from neg. thkwp
        write(*,*) 'tfcth, casthi, thkcas, tinstf, tfinsgap = ', tfcth, ', ', casthi, ', ', thkcas, ', ', tinstf, ', ', tfinsgap
        write(*,*) ' '
    end if

    ! Area of rectangular cross-section outboard leg [m2]
    arealeg = tftort * tfthko

    ! Cross-sectional area of surrounding case, outboard leg [m2]
    acasetfo = arealeg - awpc

    ! Winding pack current density (forced to be positive) [A/m2]
    jwptf = max(1.0D0, ritfc/(tfno*awptf))    

    ! Dimension of square conductor [m]
    ! Allow for additional inter-layer insulation MDK 13/11/18
    ! Area of turn including conduit and inter-layer insulation
    A = cpttf / jwptf
    ! Dimension of square cross-section of each turn including inter-turn insulation [m]
    leno = sqrt(cpttf / jwptf)
    ! See derivation in k:\power plant physics and technology\process\hts\hts coil module for process.docx
    conductor_width = (-layer_ins + sqrt(layer_ins**2 + 4.d0*A))/2.d0 - 2.0D0*thicndut

    ! Total number of turns per TF coil (not required to be an integer)
    turnstf = awptf / A
        
    ! Area of inter-turn insulation: single turn [m2]
    insulation_area = A - conductor_width**2
    ! Area of inter-turn insulation: total [m2]
    aiwp = turnstf * insulation_area

    ! Area of steel structure in winding pack [m2]
    aswp = turnstf*acndttf

    if(isumattf.ne.6)then  ! NOT REBCO
        ! Radius of rounded corners of cable space inside conduit [m]
        rbcndut = thwcndut * 0.75D0     
        ! Dimension of square cable space inside conduit [m]
        leni = conductor_width - 2.0D0*thwcndut
        ! Cross-sectional area of cable space per turn
        ! taking account of rounded inside corners [m2]
        acstf = leni**2 - (4.0D0-pi)*rbcndut**2

        if (acstf <= 0.0D0) then
            if (leni < 0.0D0) then
                fdiags(1) = acstf ; fdiags(2) = leni
                call report_error(101)
                write(*,*) 'Warning in routine SCTFCOIL:'
                write(*,*) 'Cable space area, acstf = ',acstf, 'Cable space dimension, leni = ',leni
                write(*,*) ' '
            else
                fdiags(1) = acstf ; fdiags(2) = leni
                call report_error(102)
                write(*,*) 'Warning in routine SCTFCOIL:'
                write(*,*) 'Cable space area, acstf = ',acstf, 'Cable space dimension, leni = ',leni
                write(*,*) 'Reduce the upper limit for thwcndut (TF coil conduitcase thickness, iteration variable 58),'
                write(*,*) 'or remove it from the list of iteration variables.'
                write(*,*) 'Artificially set rounded corner radius to zero'
                write(*,*)
                rbcndut = 0.0D0
                acstf = leni**2
            end if
        end if

        ! Cross-sectional area of conduit jacket per turn [m2]
        acndttf = conductor_width**2 - acstf
        ! Central helium channel down the conductor core [m2]
        awphec = turnstf * ((pi/4.0d0)*dhecoil**2)
        ! Total conductor cross-sectional area, taking account of void area
        ! and central helium channel [m2]
        acond = acstf * turnstf * (1.0D0-vftf) - awphec
        ! Void area in conductor for He, not including central channel [m2]
        avwp = acstf * turnstf * vftf
    end if   

end subroutine tf_winding_pack

! !!!!!!!!!!!!!!!!!!!!!!!!!!!!!!!!!!!!!!!!!!!!!!!!!!!!!!!!!!!!!!!!!!

subroutine tf_integer_winding_pack()
<<<<<<< HEAD
    ! Subroutine to calculate integer winding pack   

    implicit none
    
=======
    ! Subroutine to calculate integer winding pack
    !

    implicit none

>>>>>>> 4c4a3229
    ! Local variables
    !----------------

    ! Radius of rounded corners of cable space inside conduit [m]
    real(kind(1.0D0)) :: rbcndut

    ! TF coil width at inner egde of winding pack toroidal direction [m]
    real(kind(1.0D0)) :: t_tf_at_wp

    if(isumattf==6)then
        write(*,*)'Integer turns in TF coil not yet available for CROCO model (i_tf_turns_integer == 1)'
        stop
    end if

    ! Total number of turns
    turnstf = n_pancake*n_layer

    ! Radial thickness of winding pack [m]
    thkwp = tfcth - casthi - thkcas - 2.0D0*tinstf - 2.0d0*tfinsgap

    ! Radial position of inner edge of winding pack [m]
    r_wp_inner = r_tf_inner + thkcas

    ! Radial position of outner edge of winding pack [m]
    r_wp_outer = r_wp_inner + thkwp

    ! Total current in TF coils [A]
    ritfc = oacdcp * tfareain

    ! Current per TF coil [A]
    tfc_current = ritfc/tfno

    ! Radius of geometrical centre of winding pack [m]
    r_wp_centre = r_tf_outer - casthi - tfinsgap - tinstf - 0.5D0*thkwp

    ! TF coil width at inner egde of winding pack toroidal direction [m]
    t_tf_at_wp = 2.0D0 * r_wp_inner*sin(theta_coil)

    ! Toroidal thickness of winding pack [m]
    t_wp_toroidal = t_tf_at_wp - casths - 2.0D0*tinstf - 2.0D0*tfinsgap
    wwp1 = t_wp_toroidal

    ! Total cross-sectional area of winding pack [m2]
    awptf = thkwp*t_wp_toroidal

    ! Total cross-sectional area of winding pack,
    ! including the surrounding ground-wall insulation layer
    ! and insertion gap [m2]
    awpc = (thkwp + 2.0D0*tinstf + 2.0D0*tfinsgap)* &
    (t_wp_toroidal + 2.0D0*tinstf + 2.0D0*tfinsgap)

    ! Total cross-sectional area of surrounding case [m2]
    acasetf = (tfareain/tfno) - awpc

    if ((awptf <= 0.0D0).or.(awpc <= 0.0D0).or.(acasetf <= 0.0D0)) then
        fdiags(1) = awptf ; fdiags(2) = awpc ; fdiags(3) = acasetf
        call report_error(99)
        write(*,*) 'Error in routine SCTFCOIL:'
        write(*,*) 'Winding pack cross-section problem'
        write(*,*) 'awptf = ',awptf
        write(*,*) 'awpc = ',awpc
        write(*,*) 'acasetf = ',acasetf
        write(*,*) ' '
    end if

    ! Area of rectangular cross-section outboard leg [m2]
    arealeg = tftort * tfthko

    ! Cross-sectional area of surrounding case, outboard leg [m2]
    acasetfo = arealeg - awpc

    ! Winding pack current density (forced to be positive) [A/m2]
    jwptf = max(1.0D0, ritfc/(tfno*awptf))

    ! Radius of rounded corners of cable space inside conduit [m]
    rbcndut = thwcndut * 0.75D0

    ! TODO: leno compatibility with croco

    ! Radial turn dimension [m]
    t_turn_radial = thkwp/n_layer

    if (t_turn_radial <= (2.0D0*thicndut + 2.0D0*thwcndut)) then
        write(*,*) 'Error in routine SCTFCOIL:'
        write(*,*) 'Turn radial dimension too small. No cable space'
        write(*,*) 'Turn radial dimension [m]', t_turn_radial
        write(*,*) '2*thicndut + 2*thwcndut', 2.0D0*thicndut + 2.0D0*thwcndut
        write(*,*) ' '
    end if

    ! Toroidal turn dimension [m]
    t_turn_toroidal = t_wp_toroidal/n_pancake

    if (t_turn_toroidal <= (2.0D0*thicndut + 2.0D0*thwcndut)) then
        write(*,*) 'Error in routine SCTFCOIL:'
        write(*,*) 'Turn toroidal dimension too small. No cable space'
        write(*,*) 'Turn toroidal dimension [m]', t_turn_toroidal
        write(*,*) '2*thicndut + 2*thwcndut', 2.0D0*thicndut + 2.0D0*thwcndut
        write(*,*) ' '
    end if

    ! Current per turn [A/turn]
    cpttf = tfc_current/turnstf

    ! Radial and toroidal dimension of conductor [m]
    t_conductor_radial = t_turn_radial - 2.0D0*thicndut
    t_conductor_toroidal = t_turn_toroidal - 2.0D0*thicndut

    ! Dimension of square cable space inside conduit [m]
    t_cable_radial = t_conductor_radial - 2.0D0*thwcndut
    t_cable_toroidal = t_conductor_toroidal - 2.0D0*thwcndut

    ! Cross-sectional area of cable space per turn
    ! taking account of rounded inside corners [m2]
    acstf = (t_cable_radial*t_cable_toroidal) - (4.0D0-pi)*rbcndut**2

    if (acstf <= 0.0D0) then
        if ((t_cable_radial < 0.0D0).or.(t_cable_toroidal < 0.0D0)) then
            fdiags(1) = acstf; fdiags(2) = t_cable_radial; fdiags(3) = t_cable_toroidal
            call report_error(101)
            write(*,*) 'Warning in routine SCTFCOIL:'
            write(*,*) 'Cable space area, acstf = ',acstf
            write(*,*) 'Cable space radial dimension, t_cable_radial = ', t_cable_radial
            write(*,*) 'Cable space radial dimension, t_cable_toroidal = ', t_cable_toroidal
            write(*,*) ' '
        else
            fdiags(1) = acstf ; fdiags(2) = t_cable_radial
            call report_error(102)
            write(*,*) 'Warning in routine SCTFCOIL:'
            write(*,*) 'Cable space area, acstf = ',acstf, 'Cable space dimension, leni = ',leni
            write(*,*) 'Reduce the upper limit for thwcndut (TF coil conduitcase thickness, iteration variable 58),'
            write(*,*) 'or remove it from the list of iteration variables.'
            write(*,*) 'Artificially set rounded corner radius to zero'
            write(*,*)
            rbcndut = 0.0D0
            acstf = leni**2
        end if
    end if

    ! Cross-sectional area of conduit jacket per turn [m2]
    acndttf = t_conductor_radial*t_conductor_toroidal - acstf

    ! Central helium channel down the conductor core [m2]
    awphec = turnstf * ((pi/4.0d0)*dhecoil**2)

    ! Total conductor cross-sectional area, taking account of void area
    ! and central helium channel [m2]
    acond = acstf * turnstf * (1.0D0-vftf) - awphec

    ! Void area in conductor for He, not including central channel [m2]
    avwp = acstf * turnstf * vftf

    ! Area of inter-turn insulation: single turn [m2]
    insulation_area = t_turn_radial*t_turn_toroidal - acndttf - acstf

    ! Area of inter-turn insulation: total [m2]
    aiwp = turnstf * insulation_area

    ! Area of steel structure in winding pack [m2]
    aswp = turnstf * acndttf

end subroutine tf_integer_winding_pack

! !!!!!!!!!!!!!!!!!!!!!!!!!!!!!!!!!!!!!!!!!!!!!!!!!!!!!!!!!!!!!!!!!!


subroutine tf_field_and_force()
    ! Calculate the TF coil field, force and VV quench consideration

    ! Local variables
    !----------------
    real(kind(1.0D0)) :: radvv

    ! Determine quench time (based on IDM: 2MBSE3)
    ! Issue #337: Force on the vessel wall due to TF coil quench

    ! Radial position of vacuum vessel [m]
    radvv = rmajor - rminor - scrapli - fwith - blnkith - vvblgap - shldith

    ! Quench time [s]
    taucq = (bt * ritfc * rminor * rminor) / (radvv * sigvvall)

    ! Radial position of peak toroidal field (assuming axisymmetry) [m]
    ! (assumed to be at the outer edge of the winding pack)
    rbmax = r_tf_outer - casthi

    ! Nominal axisymmetric peak toroidal field (excluding ripple) [T]
    bmaxtf = 2.0D-7 * ritfc / rbmax

    ! Centering force = net inwards radial force per TF coil [N]
    cforce = bmaxtf*ritfc/(2.0D0*tfno)

    ! Vertical force per leg [N]
    vforce = 0.5D0 * bt * rmajor * 0.5D0*ritfc * log(rtot/rtfcin) / tfno


end subroutine tf_field_and_force

! !!!!!!!!!!!!!!!!!!!!!!!!!!!!!!!!!!!!!!!!!!!!!!!!!!!!!!!!!!!!!!!!!!

subroutine tf_coil_area_and_masses()
    ! Subroutine to calculate the TF coil areas and masses

    ! Local Variables
    real(kind(1.0D0)) :: cplen, wbtf

    ! Surface areas (for cryo system) [m2]
    ! tfsai, tfsao are retained for the (obsolescent) TF coil nuclear heating calculation
    wbtf = r_tf_outer*sin(theta_coil) - r_tf_inner*tan_theta_coil
    tfocrn = r_tf_inner * tan_theta_coil
    tficrn = tfocrn + wbtf
    tfsai = 4.0D0 * tfno * tficrn * hr1
    tfsao = 2.0D0 * tfno * tficrn * (tfleng - 2.0D0*hr1)

    ! Total surface area of two toroidal shells covering the TF coils [m2]
    ! (inside and outside surfaces)
    ! = 2 * centroid coil length * 2 pi R, where R is average of i/b and o/b centres
    ! (This will possibly be used to replace 2*tfsai in the calculation of qss
    ! in subroutine cryo - not done at present.)
    tfcryoarea = 2.0D0 * tfleng * twopi*0.5D0*(rtfcin+rtot)

    ! Mass of case [kg]

    ! The length of the vertical section is that of the first (inboard) segment
    cplen = 2.0D0*(radctf(1) + 0.5D0*tfcth) * dthet(1)

    ! The 2.2 factor is used as a scaling factor to fit
    ! to the ITER-FDR value of 450 tonnes; see CCFE note T&M/PKNIGHT/PROCESS/026
    whtcas = 2.2D0 * dcase * (cplen * acasetf + (tfleng-cplen) * acasetfo)

    ! Mass of ground-wall insulation [kg]
    ! (assumed to be same density/material as conduit insulation)
    whtgw = tfleng * (awpc-awptf) * dcondins

    ! Masses of conductor constituents
    !---------------------------------

    ! Superconductor mass [kg]
    ! Includes space allowance for central helium channel, area awphec
    whtconsc = (tfleng * turnstf * acstf*(1.0D0-vftf) * (1.0D0-fcutfsu) - tfleng*awphec) &
    *dcond(isumattf)

    ! Copper mass [kg]
    whtconcu = (tfleng * turnstf * acstf*(1.0D0-vftf) * fcutfsu - tfleng*awphec) * dcopper

    ! Steel conduit (sheath) mass [kg]
    whtconsh = tfleng * turnstf * acndttf * denstl

    ! Conduit insulation mass [kg]
    ! (aiwp already contains turnstf)
    whtconin = tfleng * aiwp * dcondins

    ! Total conductor mass [kg]
    whtcon = whtconsc + whtconcu + whtconsh + whtconin

    ! Total TF coil mass [kg] (all coils)
    whttf = (whtcas + whtcon + whtgw) * tfno

end subroutine tf_coil_area_and_masses

! !!!!!!!!!!!!!!!!!!!!!!!!!!!!!!!!!!!!!!!!!!!!!!!!!!!!!!!!!!!!!!!!!!

subroutine peak_tf_with_ripple(tfno,wwp1,thkwp,tfin,bmaxtf,bmaxtfrp,flag)

    !+ad_name  peak_tf_with_ripple
    !+ad_summ  Peak toroidal field on the conductor
    !+ad_type  Subroutine
    !+ad_auth  P J Knight, CCFE, Culham Science Centre
    !+ad_cont  N/A
    !+ad_args  tfno : input real : number of TF coils
    !+ad_args  wwp1 : input real : width of plasma-facing face of winding pack (m)
    !+ad_args  thkwp : input real : radial thickness of winding pack (m)
    !+ad_args  tfin : input real : major radius of centre of winding pack (m)
    !+ad_args  bmaxtf : input real : nominal (axisymmetric) peak toroidal field (T)
    !+ad_args  bmaxtfrp : output real : peak toroidal field including ripple (T)
    !+ad_args  flag : output integer : flag warning of applicability problems
    !+ad_desc  This subroutine calculates the peak toroidal field at the
    !+ad_desc  outboard edge of the inboard TF coil winding pack, including
    !+ad_desc  the effects of ripple.
    !+ad_desc  <P>For 16, 18 or 20 coils, the calculation uses fitting formulae
    !+ad_desc  derived by M. Kovari using MAGINT calculations on coil sets based
    !+ad_desc  on a DEMO1 case.
    !+ad_desc  <P>For other numbers of coils, the original estimate using a 9%
    !+ad_desc  increase due to ripple from the axisymmetric calculation is used.
    !+ad_prob  None
    !+ad_call  None
    !+ad_hist  02/09/14 PJK Initial version
    !+ad_hist  16/10/14 PJK Turned off output to screen
    !+ad_hist  14/12/15 JM  Changed t,z,y var names for output at end of routine.
    !+ad_stat  Okay
    !+ad_docs  M. Kovari, Toroidal Field Coils - Maximum Field and Ripple -
    !+ad_docc  Parametric Calculation, July 2014
    !
    ! !!!!!!!!!!!!!!!!!!!!!!!!!!!!!!!!!!!!!!!!!!!!!!!

    implicit none

    !  Arguments

    real(kind(1.0D0)), intent(in) :: tfno,wwp1,thkwp,tfin,bmaxtf
    real(kind(1.0D0)), intent(out) :: bmaxtfrp
    integer, intent(out) :: flag

    !  Local variables

    real(kind(1.0D0)) :: wmax
    real(kind(1.0D0)), dimension(4) :: a

    ! !!!!!!!!!!!!!!!!!!!!!!!!!!!!!!!!!!!!!!!!!!!!!!!

    flag = 0

    !  Set fitting coefficients for different numbers of TF coils

    select case (nint(tfno))

    case (16)
        a(1) =  0.28101D0
        a(2) =  1.8481D0
        a(3) = -0.88159D0
        a(4) =  0.93834D0

    case (18)
        a(1) =  0.29153D0
        a(2) =  1.81600D0
        a(3) = -0.84178D0
        a(4) =  0.90426D0

    case (20)
        a(1) =  0.29853D0
        a(2) =  1.82130D0
        a(3) = -0.85031D0
        a(4) =  0.89808D0

    case default

        !  Original calculation - no fits were performed

        bmaxtfrp = 1.09D0 * bmaxtf
        return

    end select

    !  Maximum winding pack width before adjacent packs touch
    !  (ignoring the external case and ground wall thicknesses)

    wmax = (2.0D0 * tfin + thkwp) * tan(pi/tfno)

    !  Dimensionless winding pack width

    tf_fit_t = wwp1/wmax
    if ((tf_fit_t < 0.3D0).or.(tf_fit_t > 1.1D0)) then
        !write(*,*) 'PEAK_TF_WITH_RIPPLE: fitting problem; t = ',t
        flag = 1
    end if

    !  Dimensionless winding pack radial thickness

    tf_fit_z = thkwp/wmax
    if ((tf_fit_z < 0.26D0).or.(tf_fit_z > 0.7D0)) then
        !write(*,*) 'PEAK_TF_WITH_RIPPLE: fitting problem; z = ',z
        flag = 2
    end if

    !  Ratio of peak field with ripple to nominal axisymmetric peak field

    tf_fit_y = a(1) + a(2)*exp(-tf_fit_t) + a(3)*tf_fit_z + a(4)*tf_fit_z*tf_fit_t

    bmaxtfrp = tf_fit_y * bmaxtf

end subroutine peak_tf_with_ripple

! !!!!!!!!!!!!!!!!!!!!!!!!!!!!!!!!!!!!!!!!!!!!!!!!!!!!!!!!!!!!!!!!!!

subroutine stresscl

    !+ad_name  stresscl
    !+ad_summ  TF coil stress routine
    !+ad_type  Subroutine
    !+ad_auth  P J Knight, CCFE, Culham Science Centre
    !+ad_auth  J Morris, CCFE, Culham Science Centre
    !+ad_auth  J Galambos, FEDC/ORNL
    !+ad_cont  N/A
    !+ad_args  None
    !+ad_desc  This subroutine sets up the stress calculations for the
    !+ad_desc  TF coil set.
    !+ad_prob  None
    !+ad_call  edoeeff
    !+ad_call  eyngeff
    !+ad_call  eyngzwp
    !+ad_call  report_error
    !+ad_call  sctfjalw
    !+ad_call  sigvm
    !+ad_call  two_layer_stress
    !+ad_stat  Okay
    !+ad_docs  PROCESS Superconducting TF Coil Model, J. Morris, CCFE, 1st May 2014
    !
    ! !!!!!!!!!!!!!!!!!!!!!!!!!!!!!!!!!!!!!!!!!!!!!!!

    implicit none

    !  Arguments

    !  Local variables

    !integer :: i
    real(kind(1.0D0)) :: seff, tcbs, fac, svmxz, svmyz, t_ins_eff

    ! !!!!!!!!!!!!!!!!!!!!!!!!!!!!!!!!!!!!!!!!!!!!!!!

    !  Simple stress model option

    if (tfc_model == 0) then
        call sctfjalw(bmaxtfrp,rtfcin,rtot,rbmax,(1.0D-6*alstrtf), tdmptf,jwdgcrt)
        return
    end if

    !  Set up graded stress model call information

    seff = sqrt(cpttf/jwptf)
    if (acstf >= 0.0D0) then
        tcbs = sqrt(acstf)
    else
        tcbs = 0.0D0
    end if

    !  CCFE two-layer model
    !  Layers are labelled from inboard to outboard.
    !  The first layer is the steel casing inboard of the winding pack,
    !  while the second layer is the winding pack itself.

    radtf(1) = rtfcin - 0.5D0*tfcth
    radtf(2) = rbmax - thkwp
    radtf(3) = rbmax

    eyoung(1) = eystl

    ! include groundwall insulation + insertion gap in thicndut
    ! inertion gap is tfinsgap on 4 sides
    t_ins_eff = thicndut + ((tfinsgap+tinstf)/turnstf)

    eyoung(2) = eyngeff(eystl,eyins,t_ins_eff,thwcndut,tcbs)

    jeff(1) = 0.0D0
    jeff(2) = ritfc / ( pi * (radtf(3)**2 - radtf(2)**2))

    !  Call stress routine
    call two_layer_stress(poisson,radtf,eyoung,jeff,sigrtf,sigttf,deflect)

    !  Convert to conduit + case

    !fac = eystl*eyins*seff / &
    !     (eyins*(seff-2.0D0*thicndut) + 2.0D0*thicndut*eystl)

    fac = eystl*eyins*seff / &
    (eyins*(seff-2.0D0*t_ins_eff) + 2.0D0*t_ins_eff*eystl)

    sigrcon = sigrtf(2)/eyoung(2) * fac
    sigtcon = sigttf(2)/eyoung(2) * fac
    sigvert = vforce / (acasetf + acndttf*turnstf)

    !  Find case strain
    casestr = sigvert / eystl

    !  Find Von-Mises stresses
    !  For winding pack region take worst of two walls
    svmxz = sigvm(sigrcon, 0.0D0, sigvert, 0.0D0,0.0D0,0.0D0)
    svmyz = sigvm(0.0D0, sigtcon, sigvert, 0.0D0,0.0D0,0.0D0)

    ! von Mises stresses [Pa]
    s_vmises_case = sigvm(sigrtf(1), sigttf(1), sigvert, 0.0D0,0.0D0,0.0D0)
    s_vmises_cond = max(svmxz,svmyz)

    ! Tresca stress criterion [pa]
    s_tresca_case = max(ABS(sigrtf(1)-sigttf(1)), ABS(sigttf(1)-sigvert), ABS(sigvert-sigrtf(1)))
    s_tresca_cond = max(ABS(sigrcon-sigtcon), ABS(sigtcon-sigvert), ABS(sigvert-sigrcon))

    ! Tresca stress using CEA calculation [Pa]
    s_tresca_cond_cea = 1.02D0*abs(sigrcon) + 1.6D0*sigvert

    if (i_tf_tresca == 1) then
        ! Use CEA adjusted stress
        strtf1 = s_tresca_cond_cea
    else
        ! Stress to constrain
        strtf1 = s_tresca_cond
    end if

    strtf2 = s_tresca_case

    ! Old von Mises
    !strtf1 = s_vmises_cond
    !strtf2 = s_vmises_case

    !  Young's modulus and strain in vertical direction on winding pack
    eyzwp = eyngzwp(eystl,eyins,eywp,t_ins_eff,thwcndut,tcbs)
    windstrain = sigvert / eyzwp

    !  Radial strain in insulator
    insstrain = sigrtf(2) / eyins * &
    edoeeff(eystl,eyins,t_ins_eff,thwcndut,tcbs)

end subroutine stresscl

! !!!!!!!!!!!!!!!!!!!!!!!!!!!!!!!!!!!!!!!!!!!!!!!!!!!!!!!!!!!!!!!!!!

subroutine two_layer_stress(nu,rad,ey,j,sigr,sigt,deflect)

    !+ad_name  two_layer_stress
    !+ad_summ  Calculates the stresses in a superconductor TF coil
    !+ad_summ  inboard leg at the midplane
    !+ad_type  Subroutine
    !+ad_auth  P J Knight, CCFE, Culham Science Centre
    !+ad_auth  J Morris, CCFE, Culham Science Centre
    !+ad_cont  N/A
    !+ad_args  nu      : input real : Poisson's ratio (assumed constant over entire coil)
    !+ad_args  rad(3)  : input real array : Radius points of regions (m)
    !+ad_argc                 (region i is bounded by rad(i) and rad(i+1) )
    !+ad_args  ey(2)   : input real array : Effective Young's modulus of region i (Pa)
    !+ad_args  j(2)    : input real array : Effective current density of region i (A/m2)
    !+ad_args  sigr(2) : output real array : Radial stress in region i (Pa)
    !+ad_args  sigt(2) : output real array : Tangential stress in region i (Pa)
    !+ad_args  deflect : output real : Deflection at point rad(1) (m)
    !+ad_desc  This routine calculates the stresses in a superconductor TF coil
    !+ad_desc  inboard leg at midplane.
    !+ad_desc  <P>A two-layer model developed by CCFE is used. The first layer
    !+ad_desc  is the steel case inboard of the winding pack, and the second
    !+ad_desc  layer is the winding pack itself.
    !+ad_call  linesolv
    !+ad_hist  08/05/14 PJK/JM Initial version
    !+ad_hist  12/06/14 PJK Corrections to sigr(2), sigt(2)
    !+ad_stat  Okay
    !+ad_docs  PROCESS Superconducting TF Coil Model, J. Morris, CCFE, 1st May 2014
    !
    ! !!!!!!!!!!!!!!!!!!!!!!!!!!!!!!!!!!!!!!!!!!!!!!!

    implicit none

    !  Arguments

    real(kind(1.0D0)), intent(in) :: nu
    real(kind(1.0D0)), dimension(3), intent(in) :: rad
    real(kind(1.0D0)), dimension(2), intent(in) :: ey, j
    real(kind(1.0D0)), dimension(2), intent(out) :: sigr, sigt
    real(kind(1.0D0)), intent(out) :: deflect

    !  Local variables

    real(kind(1.0D0)) :: alpha,beta,k1,k2
    real(kind(1.0D0)), dimension(4,4) :: a
    real(kind(1.0D0)), dimension(4) :: b, c

    ! !!!!!!!!!!!!!!!!!!!!!!!!!!!!!!!!!!!!!!!!!!!!!!!

    !  LHS matrix A

    k1 = ey(1)/(1.0D0 - nu*nu)
    k2 = ey(2)/(1.0D0 - nu*nu)

    a(:,:) = 0.0D0
    a(1,1) = k1 * (1.0D0+nu)
    a(1,2) = -k1 * (1.0D0-nu)/(rad(1)**2)
    a(2,1) = a(1,1)
    a(2,2) = -k1 * (1.0D0-nu)/(rad(2)**2)
    a(2,3) = -k2 * (1.0D0+nu)
    a(2,4) = k2 * (1.0D0-nu)/(rad(2)**2)
    a(3,3) = k2 * (1.0D0+nu)
    a(3,4) = -k2 * (1.0D0-nu)/(rad(3)**2)
    a(4,1) = rad(2)
    a(4,2) = 1.0D0/rad(2)
    a(4,3) = -rad(2)
    a(4,4) = -1.0D0/rad(2)

    !  RHS vector B
    !  alpha, beta only non-zero where current density is non-zero

    alpha = 0.5D0*rmu0 * j(2)*j(2) * (1.0D0 - nu*nu)/ey(2)
    beta = -alpha * rad(2)*rad(2)

    b(:) = 0.0D0
    b(2) = -k2 * ( 0.125D0*alpha*(3.0D0+nu)*rad(2)*rad(2) &
    + 0.5D0*beta*(1.0D0 + (1.0D0+nu)*log(rad(2))) )
    b(3) = k2 * ( 0.125D0*alpha*(3.0D0+nu)*rad(3)*rad(3)  &
    + 0.5D0*beta*(1.0D0 + (1.0D0+nu)*log(rad(3))) )
    b(4) = -0.125D0*alpha*(rad(2))**3 - 0.5D0*beta*rad(2)*log(rad(2))

    !  Find solution vector c:  A times c = b
    !  N.B. In Morris, Section IV, C_xy is C_x in region y
    !  Thus, array elements c(i) are as follows:
    !  c(1) = C_31 = C_3 in case
    !  c(2) = C_41 = C_4 in case
    !  c(3) = C_32 = C_3 in winding pack
    !  c(4) = C_32 = C_4 in winding pack

    c(:) = 0.0D0
    call linesolv(a, 4, b, c)

    !  Multiply c by (-1) (John Last, internal CCFE memorandum, 21/05/2013)

    c(:) = -1.0D0*c(:)

    !  Calculate stresses in each region

    sigr(:) = 0.0D0
    sigt(:) = 0.0D0

    !  Case; alpha = beta = 0 in this region

    sigr(1) = k1 * ( (1.0D0+nu)*c(1) - (1.0D0-nu)*c(2)/(rad(1)*rad(1)) )
    sigt(1) = k1 * ( (1.0D0+nu)*c(1) + (1.0D0-nu)*c(2)/(rad(1)*rad(1)) )

    !  Winding pack

    sigr(2) = k2 * ( (1.0D0+nu)*c(3) - ((1.0D0-nu)*c(4))/(rad(2)*rad(2)) &
    + 0.125D0*(3.0D0 + nu)*alpha*rad(2)*rad(2) &
    + 0.5D0*beta*(1.0D0 + (1.0D0+nu)*log(rad(2))) )

    sigt(2) = k2 * ( (1.0D0+nu)*c(3) + (1.0D0-nu)*c(4)/(rad(2)*rad(2)) &
    + 0.125D0*(1.0D0+3.0D0*nu)*alpha*rad(2)*rad(2) &
    + 0.5D0*beta*(nu + (1.0D0+nu)*log(rad(2))) )

    !  Deflection at inside edge of TF coil (m)

    deflect = c(1)*rad(1) + c(2)/rad(1)

end subroutine two_layer_stress

! !!!!!!!!!!!!!!!!!!!!!!!!!!!!!!!!!!!!!!!!!!!!!!!!!!!!!!!!!!!!!!!!!!

function eyngeff(estl,eins,tins,tstl,tcs)

    !+ad_name  eyngeff
    !+ad_summ  Finds the effective Young's modulus of the TF coil winding pack
    !+ad_type  Function returning real
    !+ad_auth  P J Knight, CCFE, Culham Science Centre
    !+ad_auth  J Morris, CCFE, Culham Science Centre
    !+ad_auth  J Galambos, FEDC/ORNL
    !+ad_cont  N/A
    !+ad_args  estl : input real : Young's modulus of steel (Pa)
    !+ad_args  eins : input real : Young's modulus of insulator (Pa)
    !+ad_args  tins : input real : insulator wrap thickness (m)
    !+ad_args  tstl : input real : thickness of steel conduit (m)
    !+ad_args  tcs  : input real : dimension of cable space area inside conduit (m)
    !+ad_desc  This routine calculates the effective Young's modulus (Pa)
    !+ad_desc  of the TF coil in the winding pack section.
    !+ad_prob  None
    !+ad_call  None
    !+ad_hist  09/05/91 JG  Initial version
    !+ad_hist  14/05/12 PJK Initial F90 version
    !+ad_hist  30/04/14 PJK/JM Modifications for two-layer stress model
    !+ad_hist  16/09/14 PJK Removed model switch and old (Galambos/Myall) calculation
    !+ad_stat  Okay
    !+ad_docs  PROCESS Superconducting TF Coil Model, J. Morris, CCFE, 1st May 2014
    !
    ! !!!!!!!!!!!!!!!!!!!!!!!!!!!!!!!!!!!!!!!!!!!!!!!

    implicit none

    real(kind(1.0D0)) :: eyngeff

    !  Arguments

    real(kind(1.0D0)), intent(in) :: estl,eins,tins,tstl,tcs

    !  Local variables

    real(kind(1.0D0)) :: ed,ttot

    ! !!!!!!!!!!!!!!!!!!!!!!!!!!!!!!!!!!!!!!!!!!!!!!!

    !  Total thickness of a turn
    ttot = tcs + 2.0D0*(tins + tstl)

    !  See Figure 8 and Section III.4, Morris

    ed = ttot / (2.0D0*tins/eins + (tcs+2.0D0*tstl)/estl)

    eyngeff = 1.0D0/ttot * 2.0D0*tstl*ed

end function eyngeff

! !!!!!!!!!!!!!!!!!!!!!!!!!!!!!!!!!!!!!!!!!!!!!!!!!!!!!!!!!!!!!!!!!!

function edoeeff(estl,eins,tins,tstl,tcs)

    !+ad_name  edoeeff
    !+ad_summ  Returns ratio of E_d to E_eff in Morris
    !+ad_type  Function returning real
    !+ad_auth  P J Knight, CCFE, Culham Science Centre
    !+ad_auth  J Morris, CCFE, Culham Science Centre
    !+ad_cont  N/A
    !+ad_args  estl : input real : Young's modulus of steel (Pa)
    !+ad_args  eins : input real : Young's modulus of insulator (Pa)
    !+ad_args  tins : input real : insulator wrap thickness (m)
    !+ad_args  tstl : input real : thickness of steel conduit (m)
    !+ad_args  tcs  : input real : dimension of cable space area inside conduit (m)
    !+ad_desc  This routine calculates the ratio of E_d to the effective Young's
    !+ad_desc  modulus, given in Morris, Section III.4. This is used to calculate
    !+ad_desc  the strain in the insulator.
    !+ad_prob  None
    !+ad_call  None
    !+ad_hist  12/05/14 PJK Initial version
    !+ad_stat  Okay
    !+ad_docs  PROCESS Superconducting TF Coil Model, J. Morris, CCFE, 1st May 2014
    !
    ! !!!!!!!!!!!!!!!!!!!!!!!!!!!!!!!!!!!!!!!!!!!!!!!

    implicit none

    real(kind(1.0D0)) :: edoeeff

    !  Arguments

    real(kind(1.0D0)), intent(in) :: estl,eins,tins,tstl,tcs

    !  Local variables

    real(kind(1.0D0)) :: ed,ttot,eeff

    ! !!!!!!!!!!!!!!!!!!!!!!!!!!!!!!!!!!!!!!!!!!!!!!!

    !  Total thickness of a turn
    ttot = tcs + 2.0D0*(tins + tstl)

    !  Code copied from eyngeff routine
    !  See Figure 8 and Section III.4, Morris

    ed = ttot / (2.0D0*tins/eins + (tcs+2.0D0*tstl)/estl)

    eeff = 1.0D0/ttot * 2.0D0*tstl*ed

    edoeeff = ed/eeff

end function edoeeff

! !!!!!!!!!!!!!!!!!!!!!!!!!!!!!!!!!!!!!!!!!!!!!!!!!!!!!!!!!!!!!!!!!!

function eyngzwp(estl,eins,ewp,tins,tstl,tcs)

    !+ad_name  eyngzwp
    !+ad_summ  Finds the vertical Young's modulus of the TF coil winding pack
    !+ad_type  Function returning real
    !+ad_auth  P J Knight, CCFE, Culham Science Centre
    !+ad_auth  J Morris, CCFE, Culham Science Centre
    !+ad_cont  N/A
    !+ad_args  estl : input real : Young's modulus of steel (Pa)
    !+ad_args  eins : input real : Young's modulus of insulator (Pa)
    !+ad_args  ewp  : input real : Young's modulus of windings (Pa)
    !+ad_args  tins : input real : insulator wrap thickness (m)
    !+ad_args  tstl : input real : thickness of steel conduit (m)
    !+ad_args  tcs  : input real : dimension of cable space area inside conduit (m)
    !+ad_desc  This routine calculates the vertical Young's modulus (Pa)
    !+ad_desc  of the TF coil in the winding pack section.
    !+ad_prob  None
    !+ad_call  None
    !+ad_hist  30/04/14 PJK/JM Initial version
    !+ad_stat  Okay
    !+ad_docs  PROCESS Superconducting TF Coil Model, J. Morris, CCFE, 1st May 2014
    !
    ! !!!!!!!!!!!!!!!!!!!!!!!!!!!!!!!!!!!!!!!!!!!!!!!

    implicit none

    real(kind(1.0D0)) :: eyngzwp

    !  Arguments

    real(kind(1.0D0)), intent(in) :: estl,eins,ewp,tins,tstl,tcs

    !  Local variables

    real(kind(1.0D0)) :: ttot

    ! !!!!!!!!!!!!!!!!!!!!!!!!!!!!!!!!!!!!!!!!!!!!!!!

    ttot = tcs + 2.0D0*(tins + tstl)

    eyngzwp = ewp*tcs*tcs &
    + estl*( (tcs + 2.0D0*tstl)**2 - tcs*tcs ) &
    + eins*( (tcs + 2.0D0*(tstl + tins))**2 - (tcs + 2.0D0*tstl)**2 )

    eyngzwp = eyngzwp / (ttot*ttot)

end function eyngzwp

! !!!!!!!!!!!!!!!!!!!!!!!!!!!!!!!!!!!!!!!!!!!!!!!!!!!!!!!!!!!!!!!!!!

function sigvm(sx,sy,sz,txy,txz,tyz)

    !+ad_name  sigvm
    !+ad_summ  Calculates Von Mises stress in a TF coil
    !+ad_type  Function returning real
    !+ad_auth  P J Knight, CCFE, Culham Science Centre
    !+ad_auth  B Reimer, FEDC
    !+ad_cont  N/A
    !+ad_args  sx  : input real : in-plane stress in X direction (Pa)
    !+ad_args  sy  : input real : in-plane stress in Y direction (Pa)
    !+ad_args  sz  : input real : in-plane stress in Z direction (Pa)
    !+ad_args  txy : input real : out of plane stress in X-Y plane (Pa)
    !+ad_args  txz : input real : out of plane stress in X-Z plane (Pa)
    !+ad_args  tyz : input real : out of plane stress in Y-Z plane (Pa)
    !+ad_desc  This routine calculates the Von Mises combination of
    !+ad_desc  stresses (Pa) in a TF coil.
    !+ad_prob  None
    !+ad_call  None
    !+ad_hist  --/07/88 BR  Original version
    !+ad_hist  14/05/12 PJK Initial F90 version
    !+ad_stat  Okay
    !+ad_docs  AEA FUS 251: A User's Guide to the PROCESS Systems Code
    !
    ! !!!!!!!!!!!!!!!!!!!!!!!!!!!!!!!!!!!!!!!!!!!!!!!

    implicit none

    real(kind(1.0D0)) :: sigvm

    !  Arguments

    real(kind(1.0D0)), intent(in) :: sx,sy,sz,txy,txz,tyz

    ! !!!!!!!!!!!!!!!!!!!!!!!!!!!!!!!!!!!!!!!!!!!!!!!

    sigvm = sqrt( 0.5D0 * ( (sx-sy)**2 + (sx-sz)**2 + (sz-sy)**2 &
    + 6.0D0*(txy**2 + txz**2 + tyz**2) ) )

end function sigvm

! !!!!!!!!!!!!!!!!!!!!!!!!!!!!!!!!!!!!!!!!!!!!!!!!!!!!!!!!!!!!!!!!!!

subroutine sctfjalw(bmaxtf,rtfmi,rtfmo,rtf2,sigmatf,tdump,jtfalw)

    !+ad_name  sctfjalw
    !+ad_summ  Simple J(B) model for the superconducting TF Coil
    !+ad_type  Subroutine
    !+ad_auth  P J Knight, CCFE, Culham Science Centre
    !+ad_auth  J Galambos, FEDC/ORNL
    !+ad_cont  N/A
    !+ad_args  bmaxtf  : input real : peak field including ripple (T)
    !+ad_args  rtfmi   : input real : mean inboard leg radius (m)
    !+ad_args  rtfmo   : input real : mean outboard leg radius (m)
    !+ad_args  rtf2    : input real : radius of inboard leg point nearest plasma (m)
    !+ad_args  sigmatf : input real : allowable structure stress (MPa)
    !+ad_args  tdump   : input real : dump time (s)
    !+ad_args  jtfalw  : output real : overall allowable current density (A/m2)
    !+ad_desc  This routine using a simple model to calculate the allowable
    !+ad_desc  current density in a superconducting coil, given the magnetic
    !+ad_desc  field and the allowable stress.
    !+ad_desc  Programmed by J. Galambos from algorithms from J. Perkins.
    !+ad_prob  None
    !+ad_call  None
    !+ad_hist  25/01/91 JG  Initial version
    !+ad_hist  14/05/12 PJK Initial F90 version
    !+ad_stat  Okay
    !+ad_docs  AEA FUS 251: A User's Guide to the PROCESS Systems Code
    !
    ! !!!!!!!!!!!!!!!!!!!!!!!!!!!!!!!!!!!!!!!!!!!!!!!

    implicit none

    !  Arguments

    real(kind(1.0D0)), intent(in) :: bmaxtf,rtfmi,rtfmo,rtf2,sigmatf,tdump
    real(kind(1.0D0)), intent(out) :: jtfalw

    !  Local variables

    real(kind(1.0D0)), parameter :: tdumprf = 10.0D0  !  Reference dump time (s)

    real(kind(1.0D0)) :: sqrtdmp,temp1,temp2,temp3

    ! !!!!!!!!!!!!!!!!!!!!!!!!!!!!!!!!!!!!!!!!!!!!!!!

    sqrtdmp = sqrt(tdump/tdumprf)
    temp1 = 125.94D0*bmaxtf*rtf2 * log(rtfmo/rtfmi) / sigmatf
    temp2 = 0.036D0*sqrt(bmaxtf) / (1.0D0-bmaxtf/23.0D0)**2
    temp3 = 0.6D0 / (1.0D0 - (1.0D0 / (16.0D0 * (1.0D0 - bmaxtf/23.0D0)-5.0D0) ) )

    jtfalw = 152.0D6 / (temp1 + temp2*temp3 + sqrtdmp)

end subroutine sctfjalw

! !!!!!!!!!!!!!!!!!!!!!!!!!!!!!!!!!!!!!!!!!!!!!!!!!!!!!!!!!!!!!!!!!!

subroutine coilshap

    !+ad_name  coilshap
    !+ad_summ  Calculates the TF coil shape
    !+ad_type  Subroutine
    !+ad_desc  Calculates the shape of the INSIDE of the TF coil. The coil is
    !+ad_desc  approximated by a straight inboard section and four elliptical arcs
    !+ad_desc  This is a totally ad hoc model, with no physics or engineering basis.
    !+ad_prob  None
    !+ad_call  None
    !+ad_hist  19/11/15 MDK Initial version
    !+ad_stat  Okay
    implicit none
    !  Arguments
    !  Local variables
    real(kind(1.0D0)) :: fstraight, a, b
    integer :: i
    ! !!!!!!!!!!!!!!!!!!!!!!!!!!!!!!!!!!!!!!!!!!!!!!!

    xarc(1) = rtfcin + tfcth/2.0d0
    xarc(2) = rmajor - rminor/5.0d0
    xarc(3) = rtot - tfcth/2.0d0
    xarc(4) = xarc(2)
    xarc(5) = xarc(1)
    ! Height of straight section as a fraction of the coil inner height
    fstraight = 0.6d0
    if (snull==0) then
        ! Double null
        yarc(1) = fstraight * hmax
        yarc(2) = hmax
        yarc(3) = 0
        yarc(4) = -hmax
        yarc(5) = -fstraight * hmax
    else
        ! Single null
        yarc(1) = fstraight * (hpfu - tfcth)
        yarc(2) = hpfu - tfcth
        yarc(3) = 0
        yarc(4) = -hmax
        yarc(5) = -fstraight * hmax
    end if

    ! Horizontal and vertical radii of inside edge of TF coil
    ! Arcs are numbered clockwise:
    ! 1=upper inboard, 2=upper outboard, 3=lower ouboard, 4=lower inboard
    ! 'tfleng' is the length of the coil midline.
    tfleng = yarc(1) - yarc(5)
    do i = 1, 4
        tfa(i) = abs(xarc(i+1) - xarc(i))
        tfb(i) = abs(yarc(i+1) - yarc(i))
        ! Radii and length of midline of coil segments
        a = tfa(i) + tfcth/2.0d0
        b = tfb(i) + tfcth/2.0d0
        tfleng = tfleng + 0.25d0 * circumference(a,b)
    end do

contains
    function circumference(a,b)
        real(kind(1.0D0)) :: circumference, a, b
        !  Calculate ellipse circumference using Ramanujan approximation (m)
        circumference = pi * ( 3.0D0*(a+b) - sqrt( (3.0D0*a + b)*(a + 3.0D0*b) ) )
    end function

end subroutine coilshap

! !!!!!!!!!!!!!!!!!!!!!!!!!!!!!!!!!!!!!!!!!!!!!!!!!!!!!!!!!!!!!!!!!!

subroutine tfcind(tfthk)

    !+ad_name  tfcind
    !+ad_summ  Calculates the self inductance of a TF coil
    !+ad_type  Subroutine
    !+ad_cont  N/A
    !+ad_args  tfthk        : input real : TF coil thickness (m)
    !+ad_desc  This routine calculates the self inductance of a TF coil
    !+ad_desc  approximated by a straight inboard section and two elliptical arcs.
    !+ad_desc  The inductance of the TFC (considered as a single axisymmetric turn)
    !+ad_desc  is calculated by numerical integration over the cross-sectional area.
    !+ad_desc  The contribution from the cross-sectional area of the
    !+ad_desc  coil itself is calculated by taking the field as B(r)/2.
    !+ad_desc  The field in the bore is calculated for unit current.
    !+ad_desc  Top/bottom symmetry is assumed.
    !+ad_call  None
    !+ad_hist  19/11/15 MDK Initial version
    !+ad_stat  Okay
    implicit none
    !  Arguments
    real(kind(1.0D0)), intent(in) :: tfthk

    !  Local variables
    integer, parameter :: nintervals = 100
    integer :: i
    real(kind(1.0D0)) :: ai, ao, bi, bo, x0, y0, h_bore, h_thick, dr, r, b

    ! !!!!!!!!!!!!!!!!!!!!!!!!!!!!!!!!!!!!!!!!!!!!!!!

    ! Initialise inductance
    tfind = 0.0D0
    ! Integrate over the whole TF area, including the coil thickness.
    x0 = xarc(2)
    y0 = yarc(2)

    ! Minor and major radii of the inside and outside perimeters of the the
    ! Inboard leg and arc.
    ! Average the upper and lower halves, which are different in the
    ! single null case
    ai = xarc(2) - xarc(1)
    bi = (yarc(2)-yarc(4))/2.0d0 - yarc(1)
    ao = ai + tfthk
    bo = bi + tfthk
    ! Interval used for integration
    dr = ao / dble(nintervals)
    ! Start both integrals from the centre-point where the arcs join.
    ! Initialise major radius
    r = x0 - dr/2.0d0
    do i = 1,nintervals
        ! Field in the bore for unit current
        b = rmu0/(2.0D0*pi*r)
        ! Find out if there is a bore
        if (x0-r < ai) then
            h_bore = y0 + bi * sqrt(1 - ((r-x0)/ai)**2)
            h_thick = bo * sqrt(1 - ((r-x0)/ao)**2) - h_bore
        else
            h_bore = 0.0d0
            ! Include the contribution from the straight section
            h_thick = bo * sqrt(1 - ((r-x0)/ao)**2) + yarc(1)
        end if
        ! Assume B in TF coil = 1/2  B in bore
        ! Multiply by 2 for upper and lower halves of coil
        tfind = tfind + b*dr*(2.0D0*h_bore + h_thick)
        r = r - dr
    end do

    ! Outboard arc
    ai = xarc(3) - xarc(2)
    bi = (yarc(2) - yarc(4))/2.0d0
    ao = ai + tfthk
    bo = bi + tfthk
    dr = ao / dble(nintervals)
    ! Initialise major radius
    r = x0 + dr/2.0d0
    do i = 1,nintervals
        ! Field in the bore for unit current
        b = rmu0/(2.0D0*pi*r)
        ! Find out if there is a bore
        if (r-x0 < ai) then
            h_bore = y0 + bi * sqrt(1 - ((r-x0)/ai)**2)
            h_thick = bo * sqrt(1 - ((r-x0)/ao)**2) - h_bore
        else
            h_bore = 0.0d0
            h_thick = bo * sqrt(1 - ((r-x0)/ao)**2)
        end if
        ! Assume B in TF coil = 1/2  B in bore
        ! Multiply by 2 for upper and lower halves of coil
        tfind = tfind + b*dr*(2.0D0*h_bore + h_thick)
        r=r+dr
    end do

end subroutine tfcind


! !!!!!!!!!!!!!!!!!!!!!!!!!!!!!!!!!!!!!!!!!!!!!!!!!!!!!!!!!!!!!!!!!!

subroutine outtf(outfile, peaktfflag)

    !+ad_name  outtf
    !+ad_summ  Writes superconducting TF coil output to file
    !+ad_type  Subroutine
    !+ad_auth  P J Knight, CCFE, Culham Science Centre
    !+ad_cont  N/A
    !+ad_args  outfile : input integer : output file unit
    !+ad_args  peaktfflag : input integer : warning flag from peak TF calculation
    !+ad_desc  This routine writes the superconducting TF coil results
    !+ad_desc  to the output file.
    !+ad_prob  None
    !+ad_call  oblnkl
    !+ad_call  ocmmnt
    !+ad_call  oheadr
    !+ad_call  osubhd
    !+ad_call  ovarin
    !+ad_call  ovarre
    !+ad_call  report_error
    !+ad_hist  14/05/12 PJK Initial F90 version
    !+ad_stat  Okay
    !+ad_docs  PROCESS Superconducting TF Coil Model, J. Morris, CCFE, 1st May 2014
    !
    ! !!!!!!!!!!!!!!!!!!!!!!!!!!!!!!!!!!!!!!!!!!!!!!!

    implicit none

    !  Arguments

    integer, intent(in) :: outfile, peaktfflag

    !  Local variables

    integer :: i
    real(kind(1.0D0)) :: ap, radius
    character(len=1) :: intstring

    ! !!!!!!!!!!!!!!!!!!!!!!!!!!!!!!!!!!!!!!!!!!!!!!!

    call oheadr(outfile,'TF Coils')
    call ocmmnt(outfile,'Superconducting TF coils')

    call ovarin(outfile,'TF coil superconductor material','(isumattf)',isumattf)

    select case (isumattf)
    case (1)
        call ocmmnt(outfile,'  (ITER Nb3Sn critical surface model)')
    case (2)
        call ocmmnt(outfile,'  (Bi-2212 high temperature superconductor)')
    case (3)
        call ocmmnt(outfile,'  (NbTi)')
    case (4)
        call ocmmnt(outfile, &
        '  (ITER Nb3Sn critical surface model, user-defined parameters)')
    case (5)
        call ocmmnt(outfile, ' (WST Nb3Sn)')
    case (6)
        call ocmmnt(outfile, ' (High temperature superconductor: REBCO HTS tape in CroCo strand)')
    end select

    call ocmmnt(outfile,'Current Density :')
    call oblnkl(outfile)
    call ovarre(outfile,'Winding pack current density (A/m2)','(jwptf)',jwptf, 'OP ')
    call ovarre(outfile,'Overall current density (A/m2)','(oacdcp)',oacdcp)

    if (tfc_model == 0) then
        call ovarre(outfile,'Allowable overall current density (A/m2)', '(jwdgcrt)',jwdgcrt, 'OP ')
    end if

    call osubhd(outfile,'General Coil Parameters :')
    call ovarre(outfile,'Number of TF coils','(tfno)',tfno)
    call ovarre(outfile,'Total inboard leg radial thickness (m)','(tfcth)',tfcth)
    call ovarre(outfile,'Total outboard leg radial thickness (m)','(tfthko)',tfthko)
    call ovarre(outfile,'Inboard leg toroidal thickness at widest point (m)','(2*tficrn)',2d0*tficrn, 'OP ')
    call ovarre(outfile,'Outboard leg toroidal thickness (m)','(tftort)',tftort, 'OP ')
    call ovarre(outfile,'Mean coil circumference (m)','(tfleng)',tfleng, 'OP ')
    call ovarre(outfile,'Total current in all TF coils (MA)','(ritfc/1.D6)',1.0D-6*ritfc, 'OP ')
    call ovarre(outfile,'Nominal peak field assuming Amperes Law with toroidal symmetry (T)','(bmaxtf)',bmaxtf, 'OP ')
    call ovarre(outfile,'Actual peak field at discrete conductor (T)','(bmaxtfrp)',bmaxtfrp, 'OP ')
    call ovarre(outfile,'Max allowed ripple amplitude at plasma outboard midplane (%)','(ripmax)',ripmax)
    call ovarre(outfile,'Ripple amplitude at plasma outboard midplane (%)','(ripple)',ripple, 'OP ')
    call ovarre(outfile,'Total stored energy in TF coils (GJ)','(estotftgj)',estotftgj, 'OP ')
    call ovarre(outfile,'Total mass of TF coils (kg)','(whttf)',whttf, 'OP ')
    call ovarre(outfile,'Mass of each TF coil (kg)','(whttf/tfno)',whttf/tfno, 'OP ')
    call ovarre(outfile,'Vertical separating force per leg (N)','(vforce)',vforce, 'OP ')
    call ovarre(outfile,'Centering force per coil (N/m)','(cforce)',cforce, 'OP ')

    !  Report any applicability issues with peak field with ripple calculation

    if (peaktfflag == 1) then
        call report_error(144)
    else if (peaktfflag == 2) then
        call report_error(145)
    else
        continue
    end if

    call osubhd(outfile,'Coil Geometry :')
    call ovarre(outfile,'Inboard leg centre radius (m)','(rtfcin)',rtfcin, 'OP ')
    call ovarre(outfile,'Outboard leg centre radius (m)','(rtot)',rtot, 'OP ')
    call ovarre(outfile,'Maximum inboard edge height (m)','(hmax)',hmax, 'OP ')
    call ovarre(outfile,'gap between inboard vacuum vessel and thermal shield (m)','(gapds)',gapds)

    call oblnkl(outfile)
    call ocmmnt(outfile,'TF coil inner surface shape is approximated')
    call ocmmnt(outfile,'by a straight segment and elliptical arcs between the following points :')
    call oblnkl(outfile)

    write(outfile,10)
    10  format(t2,'point',t16,'x(m)',t31,'y(m)')

    do i = 1,5
        write(outfile,20) i,xarc(i),yarc(i)
        intstring = int2char(i)
        call ovarre(mfile,'TF coil arc point '//intstring//' R (m)', '(xarc('//intstring//'))',xarc(i))
        call ovarre(mfile,'TF coil arc point '//intstring//' Z (m)', '(yarc('//intstring//'))',yarc(i))
    end do
    20  format(i4,t10,f10.3,t25,f10.3)

    call osubhd(outfile,'Quench information :')
    call ovarre(outfile,'Allowable stress in vacuum vessel (VV) due to quench (Pa)','(sigvvall)',sigvvall)
    call ovarre(outfile,'Minimum allowed quench time due to stress in VV (s)','(taucq)',taucq, 'OP ')
    call ovarre(outfile,'Actual quench time (or time constant) (s)','(tdmptf)',tdmptf)
    ! call ovarre(outfile,'Max allowed current density in winding pack due to temperature rise in quench (A/m2)', &
    !                     '(jwdgpro)', jwdgpro, 'OP ')
    ! call ovarre(outfile,'Actual current density in winding pack (A/m2)', '(jwptf)', jwptf, 'OP ')
    call ovarre(outfile,'Maximum allowed voltage during quench due to insulation (kV)', '(vdalw)', vdalw)
    call ovarre(outfile,'Actual quench voltage (kV)','(vtfskv)',vtfskv, 'OP ')

    select case (isumattf)
    case (1,2,3,4,5)
        call ovarre(outfile,'Maximum allowed temp rise during a quench (K)','(tmaxpro)', tmaxpro)
    case(6)
        call ocmmnt(outfile,'CroCo cable with jacket: ')
<<<<<<< HEAD
        if (any(icc == 74) ) then
            call ovarre(outfile,'Maximum permitted temperature in quench (K)',&
            '(tmax_croco)', tmax_croco)
        endif
        !call ovarre(outfile,'Actual temp reached during a quench (K)', &
        !'(croco_quench_temperature)', croco_quench_temperature)
=======
        ! if (any(icc == 74) ) then
        !     call ovarre(outfile,'Maximum permitted temperature in quench (K)',&
        !                         '(tmax_croco)', tmax_croco)
        ! endif
        ! call ovarre(outfile,'Actual temp reached during a quench (K)', &
        !                     '(croco_quench_temperature)', croco_quench_temperature)
>>>>>>> 4c4a3229
        if (any(icc == 75) ) then
            call ovarre(outfile,'Maximum permitted TF coil current / copper area (A/m2)', &
            '(copperA_m2_max)', copperA_m2_max)
        endif
        call ovarre(outfile,'Actual TF coil current / copper area (A/m2)', &
<<<<<<< HEAD
        '(copperA_m2)', copperA_m2)
=======
                            '(copperA_m2)', copperA_m2)
>>>>>>> 4c4a3229

        ! call ocmmnt(outfile,'Fast discharge current model: '//quench_model)
        ! if(quench_detection_ef>1d-10)then
        !     call ocmmnt(outfile,'Two-phase quench model is used')
        !     call ovarre(outfile,'Electric field at which TF quench is detected, discharge begins (V/m)',&
<<<<<<< HEAD
        !     '(quench_detection_ef)', quench_detection_ef)
=======
        !                         '(quench_detection_ef)', quench_detection_ef)
>>>>>>> 4c4a3229
        !     call ovarre(outfile,'Peak temperature before quench is detected (K)','(T1)',T1,'OP ')
        ! else
        !     call ocmmnt(outfile, 'Simple one-phase quench model is used')
        ! endif
    end select

    call osubhd(outfile,'Conductor Information :')
    if (i_tf_turns_integer == 1) then
        call ovarre(outfile, 'Radial width of conductor (m)', '(t_conductor_radial)', t_conductor_radial, 'OP ')
        call ovarre(outfile, 'Toroidal width of conductor (m)', '(t_conductor_toroidal)', t_conductor_toroidal, 'OP ')
        call ovarre(outfile, 'Radial width of turn (m)', '(t_turn_radial)', t_turn_radial)
        call ovarre(outfile, 'Toroidal width of turn (m)', '(t_turn_toroidal)', t_turn_toroidal)
        call ovarre(outfile, 'Radial width of cable space', '(t_cable_radial)', t_cable_radial)
        call ovarre(outfile, 'Toroidal width of cable space', '(t_cable_toroidal)', t_cable_toroidal)
    else
        call ovarre(outfile,'Width of conductor (square) (m)','(conductor_width)',conductor_width, 'OP ')
        call ovarre(outfile,'Width of turn including inter-turn insulation (m)','(leno)',leno, 'OP ')
        call ovarre(outfile,'Width of space inside conductor (m)','(leni)',leni, 'OP ')
    end if
    call ovarre(outfile,'Conduit thickness (m)','(thwcndut)',thwcndut)
    call ovarre(outfile,'Inter-turn insulation thickness (m)','(thicndut)',thicndut)

    call ovarre(outfile,'Superconductor mass per coil (kg)','(whtconsc)',whtconsc, 'OP ')
    call ovarre(outfile,'Copper mass per coil (kg)','(whtconcu)',whtconcu, 'OP ')
    call ovarre(outfile,'Steel conduit mass per coil (kg)','(whtconsh)',whtconsh, 'OP ')
    call ovarre(outfile,'Conduit insulation mass per coil (kg)','(whtconin)',whtconin, 'OP ')
    call ovarre(outfile,'Total conductor mass per coil (kg)','(whtcon)',whtcon, 'OP ')

    select case (isumattf)
    case (1,2,3,4,5)
        call osubhd(outfile,'Winding Pack Information :')
        call ovarre(outfile,'Diameter of central helium channel in cable','(dhecoil)',dhecoil)
        call ocmmnt(outfile,'Fractions by area')
        call ovarre(outfile,'Coolant fraction in conductor excluding central channel','(vftf)',vftf)
        call ovarre(outfile,'Copper fraction of conductor','(fcutfsu)',fcutfsu)
        call ovarre(outfile,'Superconductor fraction of conductor','(1-fcutfsu)',1-fcutfsu)
        ! TODO
        !call ovarre(outfile,'Conductor fraction of winding pack','(acond/ap)',acond/ap, 'OP ')
        !call ovarre(outfile,'Conduit fraction of winding pack','(turnstf*acndttf/ap)',turnstf*acndttf/ap, 'OP ')
        !call ovarre(outfile,'Insulator fraction of winding pack','(aiwp/ap)',aiwp/ap, 'OP ')
        !call ovarre(outfile,'Helium area fraction of winding pack excluding central channel','(avwp/ap)',avwp/ap, 'OP ')
        !call ovarre(outfile,'Central helium channel area as fraction of winding pack','(awphec/ap)',awphec/ap, 'OP ')
        ap = acond + turnstf*acndttf + aiwp + avwp + awphec
        call ovarrf(outfile,'Check total area fractions in winding pack = 1','', &
        (acond + turnstf*acndttf + aiwp + avwp + awphec)/ap)
    end select

    call ovarre(outfile,'Winding radial thickness (m)','(thkwp)',thkwp, 'OP ')

    if (i_tf_turns_integer == 1) then
        call ovarre(outfile, 'Winding toroidal width (m)', '(wwp1)', wwp1, 'OP ')
    else
        call ovarre(outfile,'Winding toroidal width 1 (m)','(wwp1)',wwp1, 'OP ')
        call ovarre(outfile,'Winding toroidal width 2 (m)','(wwp2)',wwp2, 'OP ')
    end if

    call ovarre(outfile,'Ground wall insulation thickness (m)','(tinstf)',tinstf)
    call ovarre(outfile,'Winding pack insertion gap (m)','(tfinsgap)',tfinsgap)

    if (i_tf_turns_integer == 1) then
        call ovarin(outfile, 'Number of TF pancakes', '(n_pancake)', n_pancake)
        call ovarin(outfile, 'Number of TF layers', '(n_layer)', n_layer)
    end if

    call ovarre(outfile,'Number of turns per TF coil','(turnstf)',turnstf, 'OP ')

    call osubhd(outfile,'External Case Information :')

    call ovarre(outfile,'Inboard leg case plasma side wall thickness (m)','(casthi)',casthi)
    call ovarre(outfile,'Inboard leg case inboard "nose" thickness (m)','(thkcas)',thkcas)
    call ovarre(outfile,'Inboard leg case sidewall thickness at its narrowest point (m)','(casths)',casths)
    !call ovarre(outfile,'Inboard leg case area per coil (m2)','(acasetf)',acasetf, 'OP ')
    !call ovarre(outfile,'Outboard leg case area per coil (m2)','(acasetfo)',acasetfo, 'OP ')
    call ovarre(outfile,'External case mass per coil (kg)','(whtcas)',whtcas, 'OP ')

    call osubhd(outfile,'Radial build of TF coil centre-line :')
    write(outfile,5)
    5   format(t43,'Thickness (m)',t60,'Outer radius (m)')
    radius = bore + ohcth + precomp + gapoh
    call obuild(outfile,'Innermost edge of TF coil',radius,radius)
    radius = radius + thkcas
    call obuild(outfile,'Coil case ("nose")',thkcas,radius,'(thkcas)')
    radius = radius + tfinsgap
    call obuild(outfile,'Insertion gap for winding pack',tfinsgap,radius,'(tfinsgap)')
    radius = radius + tinstf
    call obuild(outfile,'Winding pack insulation',tinstf,radius,'(tinstf)')
    radius = radius + thkwp/2d0
    call obuild(outfile,'Winding - first half',thkwp/2d0,radius,'(thkwp/2 - tinstf)')
    radius = radius + thkwp/2d0
    call obuild(outfile,'Winding - second half',thkwp/2d0,radius,'(thkwp/2 - tinstf)')
    radius = radius + tinstf
    call obuild(outfile,'Winding pack insulation',tinstf,radius,'(tinstf)')
    radius = radius + tfinsgap
    call obuild(outfile,'Insertion gap for winding pack',tfinsgap,radius,'(tfinsgap)')
    radius = radius + casthi
    call obuild(outfile,'Coil case (plasma side)',casthi,radius,'(casthi)')
    if(abs((radius - rtfcin - 0.5D0*tfcth)) < 1d-6)then
        call ocmmnt(outfile,'TF coil dimensions are consistent')
    else
        call ocmmnt(outfile,'ERROR: TF coil dimensions are NOT consistent:')
        call ovarre(outfile,'Radius of plasma-facing side of inner leg SHOULD BE [m]','',rtfcin + 0.5D0*tfcth)
        call ovarre(outfile,'Inboard TF coil radial thickness [m]','(tfcth)',tfcth)
        !thkwp = tfcth - casthi - thkcas - 2.0D0*tinstf - 2.0d0*tfinsgap
        call oblnkl(outfile)
    end if

    if (tfc_model == 0) then
        call osubhd(outfile,'TF Coil Stresses (solid copper coil model) :')
    else
        call osubhd(outfile,'TF Coil Stresses (CCFE two-layer model) :')
    end if
    call ovarin(outfile,'TF coil model','(tfc_model)',tfc_model)
    call ovarre(outfile,'Allowable Tresca stress limit (Pa)','(alstrtf)',alstrtf)
    call ovarre(outfile,'Vertical stress (Pa)','(sigvert)',sigvert, 'OP ')
    if (tfc_model == 1) then
        call ovarre(outfile,'Case radial stress (Pa)','(sigrtf(1))',sigrtf(1))
        call ovarre(outfile,'Case tangential stress (Pa)','(sigttf(1))',sigttf(1), 'OP ')
    end if
    call ovarre(outfile,'Conduit radial stress (Pa)','(sigrcon)',sigrcon, 'OP ')
    call ovarre(outfile,'Conduit tangential stress (Pa)','(sigtcon)',sigtcon, 'OP ')
    call ovarin(outfile,'Tresca conduit stress criterion', '(i_tf_tresca)', i_tf_tresca, 'OP ')
    call ovarre(outfile,'Tresca stress in case (Pa)', '(s_tresca_case)', s_tresca_case, 'OP ')
    call ovarre(outfile,'Tresca stress in conduit (Pa)', '(s_tresca_cond)', s_tresca_cond, 'OP ')
    call ovarre(outfile,'CEA Adjusted Tresca stress in conduit (Pa)', '(s_tresca_cond_cea)', s_tresca_cond_cea, 'OP ')
    call ovarre(outfile,'von Mises stress in case (Pa)', '(s_vmises_case)', s_vmises_case, 'OP ')
    call ovarre(outfile,'von Mises stress in conduit (Pa)', '(s_vmises_cond)', s_vmises_cond, 'OP ')
    call ovarre(outfile,'Peak radial deflection at midplane (m)','(deflect)',deflect, 'OP ')
    if (tfc_model == 1) then
        call ovarre(outfile,"Winding pack vertical Young's Modulus (Pa)",'(eyzwp)', eyzwp, 'OP ')
        call ovarre(outfile,'Vertical strain on winding pack','(windstrain)', windstrain, 'OP ')
        call ovarre(outfile,'Radial strain on insulator','(insstrain)', insstrain, 'OP ')
    end if

end subroutine outtf

! !!!!!!!!!!!!!!!!!!!!!!!!!!!!!!!!!!!!!!!!!!!!!!!!!!!!!!!!!!!!!!!!!!

subroutine tfspcall(outfile,iprint)

    !+ad_name  tfspcall
    !+ad_summ  Routine to call the superconductor module for the TF coils
    !+ad_type  Subroutine
    !+ad_cont  supercon
    !+ad_cont  protect
    !+ad_args  outfile : input integer : Fortran output unit identifier
    !+ad_args  iprint : input integer : Switch to write output to file (1=yes)
    !+ad_prob  None
    !+ad_call  supercon
    !+ad_stat  Okay
    implicit none
    integer, intent(in) :: outfile, iprint

    !  Local variables
    real(kind(1.0D0)) :: aturn, tfes, vdump

    !  Simple model

    if (tfc_model == 0) then
        vtfskv = 20.0D0
        return
    end if

    ! Stored energy (J) per coil (NOT a physical meaningful quantity)
    tfes = estotft / tfno
    ! Cross-sectional area per turn
    aturn = ritfc/(jwptf*tfno*turnstf)    

    if(isumattf==6)then
        call supercon_croco(aturn,bmaxtfrp,cpttf,tftmp, &
        iprint, outfile,  &
        jwdgcrt,tmargtf)

        vtfskv = croco_voltage()/1.0D3  !  TFC Quench voltage in kV
        
    else
        call supercon(acstf,aturn,bmaxtfrp,vftf,fcutfsu,cpttf,jwptf,isumattf, &
        fhts,strncon_tf,tdmptf,tfes,tftmp,tmaxpro,bcritsc,tcritsc,iprint, &
        outfile,jwdgcrt,vdump,tmargtf)
        
        vtfskv = vdump/1.0D3            !  TFC Quench voltage in kV
    end if    

contains    

    subroutine supercon(acs,aturn,bmax,fhe,fcu,iop,jwp,isumat,fhts, &
        strain,tdmptf,tfes,thelium,tmax,bcritsc,tcritsc,iprint,outfile, &
        jwdgcrt,vd,tmarg)

        !+ad_name  supercon
        !+ad_summ  Routine to calculate the TF superconducting conductor  properties
        !+ad_type  Subroutine
        !+ad_auth  P J Knight, CCFE, Culham Science Centre
        !+ad_auth  J Galambos, ORNL
        !+ad_auth  R Kemp, CCFE, Culham Science Centre
        !+ad_auth  M Kovari, CCFE, Culham Science Centre
        !+ad_auth  J Miller, ORNL
        !+ad_cont  N/A
        !+ad_args  acs : input real : Cable space - inside area (m2)
        !+ad_args  aturn : input real : Area per turn (i.e. entire jacketed conductor) (m2)
        !+ad_args  bmax : input real : Peak field at conductor (T)
        !+ad_args  fhe : input real : Fraction of cable space that is for He cooling
        !+ad_args  fcu : input real : Fraction of conductor that is copper
        !+ad_args  iop : input real : Operating current per turn (A)
        !+ad_args  jwp : input real : Actual winding pack current density (A/m2)
        !+ad_args  isumat : input integer : Switch for conductor type:
        !+ad_argc                           1 = ITER Nb3Sn, standard parameters,
        !+ad_argc                           2 = Bi-2212 High Temperature Superconductor,
        !+ad_argc                           3 = NbTi,
        !+ad_argc                           4 = ITER Nb3Sn, user-defined parameters
        !+ad_argc                           5 = WST Nb3Sn parameterisation
        !+ad_args  fhts    : input real : Adjustment factor (<= 1) to account for strain,
        !+ad_argc                         radiation damage, fatigue or AC losses
        !+ad_args  strain : input real : Strain on superconductor at operation conditions
        !+ad_args  tdmptf : input real : Dump time (sec)
        !+ad_args  tfes : input real : Energy stored in one TF coil (J)
        !+ad_args  thelium : input real : He temperature at peak field point (K)
        !+ad_args  tmax : input real : Max conductor temperature during quench (K)
        !+ad_args  bcritsc : input real : Critical field at zero temperature and strain (T) (isumat=4 only)
        !+ad_args  tcritsc : input real : Critical temperature at zero field and strain (K) (isumat=4 only)
        !+ad_args  iprint : input integer : Switch for printing (1 = yes, 0 = no)
        !+ad_args  outfile : input integer : Fortran output unit identifier
        !+ad_args  jwdgpro : output real : Winding pack current density from temperature
        !+ad_argc                          rise protection (A/m2)
        !+ad_args  jwdgcrt : output real : Critical winding pack current density (A/m2)
        !+ad_args  vd : output real : Discharge voltage imposed on a TF coil (V)
        !+ad_args  tmarg : output real : Temperature margin (K)
        !+ad_desc  This routine calculates the superconductor properties for the TF coils.
        !+ad_desc  It was originally programmed by J. Galambos 1991, from algorithms provided
        !+ad_desc  by J. Miller.
        !+ad_desc  <P>The routine calculates the critical current density (winding pack)
        !+ad_desc  and also the protection information (for a quench).
        !+ad_desc  NOT used for the Croco conductor
        !+ad_prob  None
        !+ad_call  bi2212
        !+ad_call  itersc
        !+ad_call  jcrit_nbti
        !+ad_call  oblnkl
        !+ad_call  ocmmnt
        !+ad_call  oheadr
        !+ad_call  osubhd
        !+ad_call  ovarre
        !+ad_call  protect
        !+ad_call  report_error
        !+ad_stat  Okay
        implicit none

        integer, intent(in) :: isumat, iprint, outfile
        real(kind(1.0D0)), intent(in) :: acs, aturn, bmax, fcu, fhe, fhts
        real(kind(1.0D0)), intent(in) :: iop, jwp, strain, tdmptf, tfes, thelium, tmax, bcritsc, tcritsc
        real(kind(1.0D0)), intent(out) :: jwdgcrt, vd, tmarg

        !  Local variables

        integer :: lap
        real(kind(1.0D0)) :: b,bc20m,bcrit,c0,delt,fcond,icrit,iooic, &
        jcritsc,jcrit0,jcritm,jcritp,jcritstr,jsc,jstrand,jtol,jwdgop, &
        t,tc0m,tcrit,ttest,ttestm,ttestp, tdump, fhetot, total

        ! !!!!!!!!!!!!!!!!!!!!!!!!!!!!!!!!!!!!!!!!!!!!!!!
        ! Rename tdmptf as it is called tdump in this routine and those called from here.
        tdump = tdmptf

        ! Helium channel
        fhetot = fhe + (pi/4.0d0)*dhecoil*dhecoil/acs
        !  Conductor fraction (including central helium channel)
        fcond = 1.0D0 - fhetot

        !  Find critical current density in superconducting strand, jcritstr
        select case (isumat)

        case (1)  !  ITER Nb3Sn critical surface parameterization
            bc20m = 32.97D0
            tc0m = 16.06D0

            !  jcritsc returned by itersc is the critical current density in the
            !  superconductor - not the whole strand, which contains copper
            call itersc(thelium,bmax,strain,bc20m,tc0m,jcritsc,bcrit,tcrit)
            jcritstr = jcritsc * (1.0D0-fcu)
            !  Critical current in cable
            icrit = jcritstr * acs * fcond

        case (2)  !  Bi-2212 high temperature superconductor parameterization

            !  Current density in a strand of Bi-2212 conductor
            !  N.B. jcrit returned by bi2212 is the critical current density
            !  in the strand, not just the superconducting portion.
            !  The parameterization for jcritstr assumes a particular strand
            !  composition that does not require a user-defined copper fraction,
            !  so this is irrelevant in this model
            jstrand = jwp * aturn / (acs*fcond)

            call bi2212(bmax,jstrand,thelium,fhts,jcritstr,tmarg)
            jcritsc = jcritstr / (1.0D0-fcu)
            tcrit = thelium + tmarg
            !  Critical current in cable
            icrit = jcritstr * acs * fcond

        case (3)  !  NbTi data
            bc20m = 15.0D0
            tc0m = 9.3D0
            c0 = 1.0D10
            call jcrit_nbti(thelium,bmax,c0,bc20m,tc0m,jcritsc,tcrit)
            jcritstr = jcritsc * (1.0D0-fcu)
            !  Critical current in cable
            icrit = jcritstr * acs * fcond

        case (4)  !  ITER Nb3Sn parameterization, but user-defined parameters
            bc20m = bcritsc
            tc0m = tcritsc
            call itersc(thelium,bmax,strain,bc20m,tc0m,jcritsc,bcrit,tcrit)
            jcritstr = jcritsc * (1.0D0-fcu)
            !  Critical current in cable
            icrit = jcritstr * acs * fcond

        case (5) ! WST Nb3Sn parameterisation
            bc20m = 32.97D0
            tc0m = 16.06D0
            !  jcritsc returned by itersc is the critical current density in the
            !  superconductor - not the whole strand, which contains copper
            call wstsc(thelium,bmax,strain,bc20m,tc0m,jcritsc,bcrit,tcrit)
            jcritstr = jcritsc * (1.0D0-fcu)
            !  Critical current in cable
            icrit = jcritstr * acs * fcond

        case (6) ! "REBCO" 2nd generation HTS superconductor in CrCo strand
            write(*,*)'ERROR: subroutine supercon has been called but isumattf=6'
            stop
        case default  !  Error condition
            idiags(1) = isumat ; call report_error(105)

        end select

        ! Critical current density in winding pack
        ! aturn : Area per turn (i.e. entire jacketed conductor with insulation) (m2)
        jwdgcrt = icrit / aturn
        !  Ratio of operating / critical current
        iooic = iop / icrit
        !  Operating current density
        jwdgop = iop / aturn
        !  Actual current density in superconductor, which should be equal to jcrit(thelium+tmarg)
        !  when we have found the desired value of tmarg
        jsc = iooic * jcritsc

        if(iooic<=0d0) then
            write(*,*) 'ERROR:Negative Iop/Icrit for TF coil'
            write(*,*) 'jsc', jsc, '  iooic', iooic, '  jcritsc', jcritsc
            write(*,*) 'Check conductor dimensions. fcond likely gone negative. fcond =', fcond
        end if

        !  Temperature margin (already calculated in bi2212 for isumat=2)
        if ((isumat == 1).or.(isumat == 4).or.(isumat == 3).or.(isumat == 5)) then

            !  Newton-Raphson method; start approx at requested minimum temperature margin
            ttest = thelium + tmargmin_tf + 0.001d0
            delt = 0.01D0
            jtol = 1.0D4

            lap = 0
            solve_for_tmarg: do ; lap = lap+1
                if ((ttest <= 0.0D0).or.(lap > 100)) then
                    idiags(1) = lap ; fdiags(1) = ttest ; call report_error(157)
                    exit solve_for_tmarg
                end if
                ! Calculate derivative numerically
                ttestm = ttest - delt
                ttestp = ttest + delt

                select case (isumat)
                    ! Issue #483 to be on the safe side, check the fractional as well as the absolute error
                case (1,4)
                    call itersc(ttest ,bmax,strain,bc20m,tc0m,jcrit0,b,t)
                    if ((abs(jsc-jcrit0) <= jtol).and.(abs((jsc-jcrit0)/jsc) <= 0.01)) exit solve_for_tmarg
                    call itersc(ttestm,bmax,strain,bc20m,tc0m,jcritm,b,t)
                    call itersc(ttestp,bmax,strain,bc20m,tc0m,jcritp,b,t)
                case (3)
                    call jcrit_nbti(ttest ,bmax,c0,bc20m,tc0m,jcrit0,t)
                    if ((abs(jsc-jcrit0) <= jtol).and.(abs((jsc-jcrit0)/jsc) <= 0.01)) exit solve_for_tmarg
                    call jcrit_nbti(ttestm,bmax,c0,bc20m,tc0m,jcritm,t)
                    call jcrit_nbti(ttestp,bmax,c0,bc20m,tc0m,jcritp,t)
                case (5)
                    call wstsc(ttest ,bmax,strain,bc20m,tc0m,jcrit0,b,t)
                    if ((abs(jsc-jcrit0) <= jtol).and.(abs((jsc-jcrit0)/jsc) <= 0.01)) exit solve_for_tmarg
                    call wstsc(ttestm,bmax,strain,bc20m,tc0m,jcritm,b,t)
                    call wstsc(ttestp,bmax,strain,bc20m,tc0m,jcritp,b,t)
                end select
                ttest = ttest - 2.0D0*delt*(jcrit0-jsc)/(jcritp-jcritm)
            end do solve_for_tmarg
            tmarg = ttest - thelium
            temp_margin = tmarg

        end if

        !  Find the current density limited by the protection limit
        !  (N.B. Unclear of this routine's relevance for Bi-2212 (isumat=2), due
        !  to presence of fcu argument, which is not used for this model above)

<<<<<<< HEAD
        call protect(iop,tfes,acs,aturn,tdump,fcond,fcu,thelium,tmax,jwdgpro,vd)

=======
        select case (isumat)
        case (1,2,3,4,5)
            call protect(iop,tfes,acs,aturn,tdump,fcond,fcu,thelium,tmax,jwdgpro,vd)
        ! For the Croco HTS (REBCO) case, the Tmax is calculated and constrained.
        case(6)
            !conductor%tmax = tmax_jacket
            ! croco_quench is not yet in use.
            !call croco_quench(conductor)
            call croco_voltage()
            vd = vtfskv
        end select
>>>>>>> 4c4a3229

        if (iprint == 0) return       ! Output --------------------------

        if (ttest <= 0.0D0) then
            write(*,*)'ERROR: Negative TFC temperature margin'
            write(*,*)'ttest  ', ttest, 'bmax   ', bmax
            write(*,*)'jcrit0 ', jcrit0,'jsc    ', jsc
            write(*,*)'ttestp ', ttestp,'ttestm ', ttestm
            write(*,*)'jcritp ', jcritp,'jcritm ', jcritm
        endif

        call oheadr(outfile,'Superconducting TF Coils')
        call ovarin(outfile,'Superconductor switch', '(isumat)',isumat)

        select case (isumat)
        case (1)
            call ocmmnt(outfile,'Superconductor used: Nb3Sn')
            call ocmmnt(outfile,'  (ITER Jcrit model, standard parameters)')
            call ovarre(outfile,'Critical field at zero temperature and strain (T)','(bc20m)',bc20m)
            call ovarre(outfile,'Critical temperature at zero field and strain (K)', '(tc0m)',tc0m)
        case (2)
            call ocmmnt(outfile,'Superconductor used: Bi-2212 HTS')
        case (3)
            call ocmmnt(outfile,'Superconductor used: NbTi')
            call ovarre(outfile,'Critical field at zero temperature and strain (T)','(bc20m)',bc20m)
            call ovarre(outfile,'Critical temperature at zero field and strain (K)', '(tc0m)',tc0m)
        case (4)
            call ocmmnt(outfile,'Superconductor used: Nb3Sn')
            call ocmmnt(outfile,'  (ITER Jcrit model, user-defined parameters)')
            call ovarre(outfile,'Critical field at zero temperature and strain (T)','(bc20m)',bc20m)
            call ovarre(outfile,'Critical temperature at zero field and strain (K)', '(tc0m)',tc0m)
        case (5)
            call ocmmnt(outfile,'Superconductor used: Nb3Sn')
            call ocmmnt(outfile, ' (WST Nb3Sn critical surface model)')
            call ovarre(outfile,'Critical field at zero temperature and strain (T)','(bc20m)',bc20m)
            call ovarre(outfile,'Critical temperature at zero field and strain (K)', '(tc0m)',tc0m)
        end select ! isumat

        if (run_tests==1) then
            call oblnkl(outfile)
            call ocmmnt(outfile, "PROCESS TF Coil peak field fit. Values for t, z and y:")
            call oblnkl(outfile)
            call ovarre(outfile,'Dimensionless winding pack width','(tf_fit_t)', tf_fit_t, 'OP ')
            call ovarre(outfile,'Dimensionless winding pack radial thickness','(tf_fit_z)', tf_fit_z, 'OP ')
            call ovarre(outfile,'Ratio of peak field with ripple to nominal axisymmetric peak field','(tf_fit_y)', tf_fit_y, 'OP ')
        end if

        call oblnkl(outfile)
        call ovarre(outfile,'Helium temperature at peak field (= superconductor temperature) (K)','(thelium)',thelium)
        call ovarre(outfile,'Total helium fraction inside cable space','(fhetot)',fhetot, 'OP ')
        call ovarre(outfile,'Copper fraction of conductor','(fcutfsu)',fcu)
        call ovarre(outfile,'Strain on superconductor','(strncon_tf)',strncon_tf)
        call ovarre(outfile,'Critical current density in superconductor (A/m2)','(jcritsc)',jcritsc, 'OP ')
        call ovarre(outfile,'Critical current density in strand (A/m2)','(jcritstr)',jcritstr, 'OP ')
        call ovarre(outfile,'Critical current density in winding pack (A/m2)', '(jwdgcrt)',jwdgcrt, 'OP ')
        call ovarre(outfile,'Actual current density in winding pack (A/m2)','(jwdgop)',jwdgop, 'OP ')

        call ovarre(outfile,'Minimum allowed temperature margin in superconductor (K)','(tmargmin_tf)',tmargmin_tf)
        call ovarre(outfile,'Actual temperature margin in superconductor (K)','(tmarg)',tmarg, 'OP ')
        call ovarre(outfile,'Critical current (A)','(icrit)',icrit, 'OP ')
        call ovarre(outfile,'Actual current (A)','(cpttf)',cpttf, 'OP ')
        call ovarre(outfile,'Actual current / critical current','(iooic)', iooic, 'OP ')

    end subroutine supercon
    ! !!!!!!!!!!!!!!!!!!!!!!!!!!!!!!!!!!!!!!!!!!!!!!!!!!!!!!!!!!!!!!!!!!

    subroutine supercon_croco(aturn,bmax,iop,thelium,     &
        iprint,outfile, &
        jwdgcrt,tmarg)

        !+ad_name  supercon_croco
        !+ad_summ  TF superconducting CroCo conductor using REBCO tape
        !+ad_type  Subroutine
        !+ad_auth  M Kovari, CCFE, Culham Science Centre
        !+ad_args  bmax : input real : Peak field at conductor (T)
        !+ad_args  iop : input real : Operating current per turn (A)
        !+ad_args  thelium : input real : He temperature at peak field point (K)
        !+ad_args  iprint : input integer : Switch for printing (1 = yes, 0 = no)
        !+ad_args  outfile : input integer : Fortran output unit identifier
        !+ad_args  jwdgcrt : output real : Critical winding pack current density (A/m2)
        !+ad_args  tmarg : output real : Temperature margin (K)
        
        implicit none
        
        real(kind(1.0D0)), intent(in) :: aturn, bmax, iop, thelium
        integer, intent(in) :: iprint, outfile
        real(kind(1.0D0)), intent(out) :: jwdgcrt, tmarg

        !  Local variables
        real(kind(1.0D0)) :: icrit,iooic, jcritsc,jcritstr,jsc,jwdgop, total
        real(kind(1.0D0)) :: current_sharing_t
        logical:: validity

        ! !!!!!!!!!!!!!!!!!!!!!!!!!!!!!!!!!!!!!!!!!!!!!!!
        !  Find critical current density in superconducting strand, jcritstr

        call jcrit_rebco(thelium,bmax,jcritsc,validity,iprint)
        ! acstf : Cable space - inside area (m2)        
        conductor%acs =  9.d0/4.d0 * pi * croco_od**2
        acstf = conductor%acs
        conductor%area =  conductor_width**2

        conductor%jacket_area = conductor%area - conductor%acs
        acndttf = conductor%jacket_area
        
        conductor%jacket_fraction = conductor%jacket_area / conductor%area
        call croco(jcritsc,croco_strand,conductor)
        copperA_m2 = iop / conductor%copper_area
        icrit = conductor%critical_current
        jcritstr = croco_strand%critical_current / croco_strand%area

        ! Critical current density in winding pack
        ! aturn : Area per turn (i.e. entire jacketed conductor with insulation) (m2)
        jwdgcrt = icrit / aturn
        !  Ratio of operating / critical current
        iooic = iop / icrit
        !  Operating current density
        jwdgop = iop / aturn
        !  Actual current density in superconductor, which should be equal to jcrit(thelium+tmarg)
        !  when we have found the desired value of tmarg
        jsc = iooic * jcritsc

        ! Temperature margin using secant solver
        call current_sharing_rebco(current_sharing_t, bmax, jsc)
        tmarg = current_sharing_t - thelium
        temp_margin = tmarg         ! Only used in the availabilty routine - see comment to Issue #526

        ! Quench thermal model not in use
        ! call croco_quench(conductor)

        if (iprint == 0) return     ! Output ----------------------------------

        total = conductor%copper_area+conductor%hastelloy_area+conductor%solder_area+ &
        conductor%jacket_area+conductor%helium_area+conductor%rebco_area

        if (temp_margin <= 0.0D0) then
            write(*,*)'ERROR: Negative TFC temperature margin'
            write(*,*)'temp_margin  ', temp_margin, '  bmax   ', bmax
        endif

        call oheadr(outfile,'Superconducting TF Coils')
        call ovarin(outfile,'Superconductor switch', '(isumat)',6)
        call ocmmnt(outfile,'Superconductor used: REBCO HTS tape in CroCo strand')

        call ovarre(outfile,'Thickness of REBCO layer in tape (m)','(rebco_thickness)',rebco_thickness)
        call ovarre(outfile,'Thickness of copper layer in tape (m)','(copper_thick  )', copper_thick)
        call ovarre(outfile,'Thickness of Hastelloy layer in tape (m) ','(hastelloy_thickness)', hastelloy_thickness)

        call ovarre(outfile,'Mean width of tape (m)','(tape_width)',tape_width)
        call ovarre(outfile,'Outer diameter of CroCo copper tube (m) ','(croco_od)', croco_od)
        call ovarre(outfile,'Inner diameter of CroCo copper tube (m) ','(croco_id)',croco_id)

        call ovarre(outfile,'Thickness of each HTS tape ','(tape_thickness)',tape_thickness , 'OP ')
        call ovarre(outfile,'Thickness of stack of tapes (m) ','(stack_thickness)',stack_thickness , 'OP ')
        call ovarre(outfile,'Number of tapes in strand','(tapes)',tapes , 'OP ')
        call oblnkl(outfile)
        call ovarre(outfile,'Area of REBCO in strand (m2)','(rebco_area)',rebco_area , 'OP ')
        call ovarre(outfile,'Area of copper in strand (m2)','(copper_area)',copper_area , 'OP ')
        call ovarre(outfile,'Area of hastelloy substrate in strand (m2) ','(hastelloy_area)',hastelloy_area , 'OP ')
        call ovarre(outfile,'Area of solder in strand (m2)  ','(solder_area)',solder_area , 'OP ')
        call ovarre(outfile,'Total: area of CroCo strand (m2)  ','(croco_strand%area)',croco_strand%area , 'OP ')
        if(abs(croco_strand%area-(rebco_area+copper_area+hastelloy_area+solder_area))>1d-6)then
            call ocmmnt(outfile, "ERROR: Areas in CroCo strand do not add up")
            write(*,*)'ERROR: Areas in CroCo strand do not add up - see OUT.DAT'
        endif

        call oblnkl(outfile)
        call ocmmnt(outfile,'Cable information')
        call ovarin(outfile,'Number of CroCo strands in the cable (fixed) ','',6 , 'OP ')
        call ovarre(outfile,'Total area of cable space (m2)','(acstf)',acstf , 'OP ')

        call oblnkl(outfile)
        call ocmmnt(outfile,'Conductor information (includes jacket, not including insulation)')
        call ovarre(outfile,'Width of square conductor (m)','(conductor_width)', conductor_width , 'OP ')
        call ovarre(outfile,'Area of conductor (m2)','(area)', conductor%area , 'OP ')
        call ovarre(outfile,'REBCO area of conductor (mm2)','(rebco_area)',conductor%rebco_area , 'OP ')
        call ovarre(outfile,'Area of central copper bar (mm2)', '(copper_bar_area)', conductor%copper_bar_area, 'OP ')
        call ovarre(outfile,'Total copper area of conductor, total (mm2)','(copper_area)',conductor%copper_area, 'OP ')
        call ovarre(outfile,'Hastelloy area of conductor (mm2)','(hastelloy_area)',conductor%hastelloy_area, 'OP ')
        call ovarre(outfile,'Solder area of conductor (mm2)','(solder_area)',conductor%solder_area, 'OP ')
        call ovarre(outfile,'Jacket area of conductor (mm2)','(jacket_area)',conductor%jacket_area, 'OP ')
        call ovarre(outfile,'Helium area of conductor (mm2)','(helium_area)',conductor%helium_area, 'OP ')
        if(abs(total-conductor%area)>1d-8) then
            call ovarre(outfile, "ERROR: conductor areas do not add up:",'(total)',total , 'OP ')
        endif
        call ovarre(outfile,'Critical current of CroCo strand (A)','(croco_strand%critical_current)', &
        croco_strand%critical_current , 'OP ')
        call ovarre(outfile,'Critical current of conductor (A) ','(conductor%critical_current)', &
        conductor%critical_current , 'OP ')

        if (run_tests==1) then
            call oblnkl(outfile)
            call ocmmnt(outfile, "PROCESS TF Coil peak field fit. Values for t, z and y:")
            call oblnkl(outfile)
            call ovarre(outfile,'Dimensionless winding pack width','(tf_fit_t)', tf_fit_t, 'OP ')
            call ovarre(outfile,'Dimensionless winding pack radial thickness','(tf_fit_z)', tf_fit_z, 'OP ')
            call ovarre(outfile,'Ratio of actual peak field to nominal axisymmetric peak field','(tf_fit_y)', tf_fit_y, 'OP ')
        end if

        call oblnkl(outfile)
        call ovarre(outfile,'Helium temperature at peak field (= superconductor temperature) (K)','(thelium)',thelium)
        call ovarre(outfile,'Critical current density in superconductor (A/m2)','(jcritsc)',jcritsc, 'OP ')
        call ovarre(outfile,'Critical current density in strand (A/m2)','(jcritstr)',jcritstr, 'OP ')
        call ovarre(outfile,'Critical current density in winding pack (A/m2)', '(jwdgcrt)',jwdgcrt, 'OP ')
        call ovarre(outfile,'Actual current density in winding pack (A/m2)','(jwdgop)',jwdgop, 'OP ')

        call ovarre(outfile,'Minimum allowed temperature margin in superconductor (K)','(tmargmin_tf)',tmargmin_tf)
        call ovarre(outfile,'Actual temperature margin in superconductor (K)','(tmarg)',tmarg, 'OP ')
        call ovarre(outfile,'Current sharing temperature (K)','(current_sharing_t)',current_sharing_t, 'OP ')
        call ovarre(outfile,'Critical current (A)','(icrit)',icrit, 'OP ')
        call ovarre(outfile,'Actual current (A)','(cpttf)',cpttf, 'OP ')
        call ovarre(outfile,'Actual current / critical current','(iooic)', iooic, 'OP ')

    end subroutine supercon_croco


    ! !!!!!!!!!!!!!!!!!!!!!!!!!!!!!!!!!!!!!!!!!!!!!!!!!!!!!!!!!!!!!!!!!!

    subroutine protect(aio,tfes,acs,aturn,tdump,fcond,fcu,tba,tmax,ajwpro,vd)

        !+ad_name  protect
        !+ad_summ  Finds the current density limited by the protection limit
        !+ad_type  Subroutine
        !+ad_auth  P J Knight, CCFE, Culham Science Centre
        !+ad_auth  J Miller, ORNL
        !+ad_cont  N/A
        !+ad_args  aio : input real : Operating current (A)
        !+ad_args  tfes : input real : Energy stored in one TF coil (J)
        !+ad_args  acs : input real : Cable space - inside area (m2)
        !+ad_args  aturn : input real : Area per turn (i.e.  entire cable) (m2)
        !+ad_args  tdump : input real : Dump time (sec)
        !+ad_args  fcond : input real : Fraction of cable space containing conductor
        !+ad_args  fcu : input real : Fraction of conductor that is copper
        !+ad_args  tba : input real : He temperature at peak field point (K)
        !+ad_args  tmax : input real : Max conductor temperature during quench (K)
        !+ad_args  ajwpro : output real :  Winding pack current density from temperature
        !+ad_argc                          rise protection (A/m2)
        !+ad_args  vd : output real :  Discharge voltage imposed on a TF coil (V)
        !+ad_desc  This routine calculates maximum conductor current density which
        !+ad_desc  limits the peak temperature in the winding to a given limit (tmax).
        !+ad_desc  It also finds the dump voltage.
        !+ad_desc  <P>These calculations are based on Miller's formulations.
        !+ad_prob  This routine may be misleading for the Bi-2212 superconductor model,
        !+ad_prob  as fcu is not used elsewhere in modelling this material.
        !+ad_call  None
        !+ad_hist  06/07/99 PJK Initial upgraded version
        !+ad_hist  21/09/11 PJK Initial F90 version
        !+ad_stat  Okay
        !+ad_docs  AEA FUS 251: A User's Guide to the PROCESS Systems Code
        !
        ! !!!!!!!!!!!!!!!!!!!!!!!!!!!!!!!!!!!!!!!!!!!!!!!

        implicit none

        !  Arguments

        real(kind(1.0D0)), intent(in) :: aio, tfes, acs, aturn, tdump, fcond, &
        fcu,tba,tmax
        real(kind(1.0D0)), intent(out) :: ajwpro, vd

        !  Local variables

        integer :: no,np
        real(kind(1.0D0)) :: aa,ai1,ai2,ai3,ajcp,bb,cc,dd,tav
        real(kind(1.0D0)), dimension(11) :: p1, p2, p3

        ! !!!!!!!!!!!!!!!!!!!!!!!!!!!!!!!!!!!!!!!!!!!!!!!

        !  Integration coefficients p1,p2,p3

        p1(1) = 0.0D0
        p1(2) = 0.8D0
        p1(3) = 1.75D0
        p1(4) = 2.4D0
        p1(5) = 2.7D0
        p1(6) = 2.95D0
        p1(7) = 3.1D0
        p1(8) = 3.2D0
        p1(9) = 3.3D0
        p1(10) = 3.4D0
        p1(11) = 3.5D0

        p2(1) = 0.0D0
        p2(2) = 0.05D0
        p2(3) = 0.5D0
        p2(4) = 1.4D0
        p2(5) = 2.6D0
        p2(6) = 3.7D0
        p2(7) = 4.6D0
        p2(8) = 5.3D0
        p2(9) = 5.95D0
        p2(10) = 6.55D0
        p2(11) = 7.1D0

        p3(1) = 0.0D0
        p3(2) = 0.05D0
        p3(3) = 0.5D0
        p3(4) = 1.4D0
        p3(5) = 2.6D0
        p3(6) = 3.7D0
        p3(7) = 4.6D0
        p3(8) = 5.4D0
        p3(9) = 6.05D0
        p3(10) = 6.8D0
        p3(11) = 7.2D0

        !  Dump voltage

        vd = 2.0D0 * tfes/(tdump*aio)

        !  Current density limited by temperature rise during quench

        tav = 1.0D0 + (tmax-tba)/20.0D0
        no = int(tav)
        np = no+1
        np = min(np,11)

        ai1 = 1.0D16 * ( p1(no)+(p1(np)-p1(no)) * (tav - no) )
        ai2 = 1.0D16 * ( p2(no)+(p2(np)-p2(no)) * (tav - no) )
        ai3 = 1.0D16 * ( p3(no)+(p3(np)-p3(no)) * (tav - no) )

        aa = vd * aio/tfes
        bb = (1.0D0-fcond)*fcond*fcu*ai1
        cc = (fcu*fcond)**2 * ai2
        dd = (1.0D0-fcu)*fcu * fcond**2 * ai3
        ajcp = sqrt( aa* (bb+cc+dd) )
        ajwpro = ajcp*(acs/aturn)

    end subroutine protect

end subroutine tfspcall
! --------------------------------------------------------------------
subroutine croco_voltage()

    !+ad_name  croco_voltage
    !+ad_summ  Finds the dump voltage in quench for the Croco HTS conductor
    !+ad_type  Subroutine

    ! vtfskv : voltage across a TF coil during quench (kV)
    ! tdmptf /10.0/ : fast discharge time for TF coil in event of quench (s) (time-dump-TF)
    ! For clarity I have copied this into 'time2' or 'tau2' depending on the model.

    if(quench_model=='linear')then
        time2 = tdmptf
        vtfskv = 2.0D0/time2 * (estotft/tfno) / cpttf
    elseif(quench_model=='exponential')then
        tau2 = tdmptf
        vtfskv = 2.0D0/tau2 * (estotft/tfno) / cpttf
    endif

end subroutine croco_voltage
! --------------------------------------------------------------------
function croco_voltage()

    !+ad_name  croco_voltage
    !+ad_summ  Finds the coil voltage during a quench
    !+ad_type  Function

    ! croco_voltage : voltage across a TF coil during quench (V)
    ! tdmptf /10.0/ : fast discharge time for TF coil in event of quench (s) (time-dump-TF)
    ! For clarity I have copied this into 'time2' or 'tau2' depending on the model.

    real(kind(1.0D0)):: croco_voltage

    if(quench_model=='linear')then
        time2 = tdmptf
        croco_voltage = 2.0D0/time2 * (estotft/tfno) / cpttf
    elseif(quench_model=='exponential')then
        tau2 = tdmptf
        croco_voltage = 2.0D0/tau2 * (estotft/tfno) / cpttf
    endif

end function croco_voltage

! --------------------------------------------------------------------
subroutine croco_quench(conductor)

    !+ad_name  croco_quench
    !+ad_summ  Finds the current density limited by the maximum temperatures in quench
    !+ad_type  Subroutine
    !+ad_desc  It also finds the dump voltage.


    type(volume_fractions), intent(in)::conductor
    real(kind(1.0D0)):: current_density_in_conductor


    real(kind(1.0D0))::tout     !for the phase 2
    real(kind(1.0D0))::relerr= 0.01d0, abserr= 0.01d0

    integer(kind=4), parameter :: neqn = 1
    integer(kind=4) :: iflag
    integer(kind=4) :: iwork(5)

    real(kind(1.0D0)) :: work(100+21*neqn)
    real(kind(1.0D0)) :: y(neqn)

    real(kind(1.0D0))::residual, t
    logical::error

    if(quench_detection_ef>1d-10)then
        ! Two-phase quench model is used.
        ! Phase 1
        ! Issue #548, or see K:\Power Plant Physics and Technology\PROCESS\HTS\
        ! Solve for the temperature at which the quench detection field is reached.
        ! secant_solve(f,x1,x2,solution,error,residual,opt_tol)
        current_density_in_conductor = jwptf *  (leno / conductor_width)**2
        call secant_solve(detection_field_error,5d0, 70d0,T1,error,residual)
        ! T1 = Peak temperature of normal zone before quench is detected

        ! Obsolete but leave here for the moment
        ! croco_quench_factor = conductor%copper_fraction / jwptf**2

        if(T1>tmax_croco)write(*,*)'Phase 1 of quench is too hot: T1 = ',T1
    else
        ! Quench is detected instantly - no phase 1.
        T1 = tftmp
    endif

    ! vtfskv : voltage across a TF coil during quench (kV)
    ! tdmptf /10.0/ : fast discharge time for TF coil in event of quench (s) (time-dump-TF)
    ! For clarity I have copied this into 'time2' or 'tau2' depending on the model.

    ! if(quench_model=='linear')then
    !     time2 = tdmptf
    !     vtfskv = 2.0D0/time2 * (estotft/tfno) / cpttf
    ! elseif(quench_model=='exponential')then
    !     tau2 = tdmptf
    !     vtfskv = 2.0D0/tau2 * (estotft/tfno) / cpttf
    ! endif

    ! PHASE 2 OF QUENCH: fast discharge into resistor
    ! The field declines in proportion to the current.
    ! The operating current is iop.
    ! The peak field at the operating current is bmaxtfrp
    ! This is declared in global_variable.f90, so is in scope.
    ! Solve the set of differential equations
    ! subroutine ode ( f, neqn, y, t, tout, relerr, abserr, iflag, work, iwork )
    ! See ode.f90 for details.
    !    declare F in an external statement, supply the double precision
    !      SUBROUTINE F ( T, Y, YP )
    y(1) = T1
    tout = 2.0d0 * tau2
    iflag = 1
    ! Starting time
    t = 0d0
    ! Remember that t will be set to the finish time by the ode solver!
    ! ODE SOLVER
    call ode(dtempbydtime, neqn, y, t, tout, relerr, abserr, iflag, work, iwork)
    if(iflag /= 2)write(*,*)'ODE in subroutine croco_quench failed: iflag =', iflag

    croco_quench_temperature = y(1)


contains
    function detection_field_error(t1)
        ! Issue #548.
        ! The difference beteween the actual voltage developed during the first
        ! phase of the quench and the specified detection voltage
        real(kind(1.0D0))::detection_field_error, deltaj,jcritsc

        real(kind(1.0D0)), intent(in) :: t1
        real(kind(1.0D0)):: jc
        logical :: validity
        integer :: iprint

        call copper_properties2(t1,bmaxtf,copper)
        call jcrit_rebco(t1,bmaxtf,jcritsc,validity,iprint)

        ! Critical current density at specified temperature t1, operating maximum field bmaxtf
        jc = jcritsc * conductor%rebco_fraction

        ! By definition jc=0 below the critical temperature at operating field
        ! All the current flows in the copper
        ! Note that the copper  resisitivity is a function of temperature, so it should still
        ! be possible to solve for the correct detection voltage.
        if(jc<0) jc = 0d0

        deltaj = (current_density_in_conductor - jc)
        detection_field_error = deltaj * copper%resistivity / conductor%copper_fraction &
        - quench_detection_ef
    end function

end subroutine croco_quench
!-------------------------------------------------------------------
subroutine dtempbydtime ( qtime, qtemperature, derivative )
    !+ad_name  dtempbydtime
    !+ad_summ  Supplies the right hand side of the ODE for the croco quench phase 2 subroutine
    !+ad_auth  M Kovari, CCFE, Culham Science Centre
    !+ad_cont  N/A
    !+ad_args  qtime : input real : time, the independent variable
    !+ad_args  qtemperature : input real : temperature, the dependent variable
    !+ad_args  derivative : output real : the value of dtempbydtime
    !+ad_hist  14/08/17 MDK  Initial version
    !+ad_stat  Okay

    ! Time-dependent quantities during the fast discharge local to this subroutine:

    ! time, the independent variable
    real(kind(1.0D0)),intent(in) :: qtime

    ! Y(), the dependent variable
    real(kind(1.0D0)),intent(in) :: qtemperature(1)

    ! YP(), the value of the derivative
    real(kind(1.0D0)),intent(out) :: derivative(1)

    real(kind(1.0D0))::qj  ! Current density in superconductor during fast discharge
    real(kind(1.0D0))::qcurrent  ! Total current in cable during fast discharge
    real(kind(1.0D0))::qbfield  ! Peak magnetic field in cable during fast discharge
    real(kind(1.0D0))::q_crit_current ! Critical current during fast discharge
    logical :: validity
    real(kind(1.0D0))::qratio,qtemp

    !write(*,*)'subroutine dtempbydtime ( qtime, qtemperature, derivative )'
    !write(*,*)'qtime = ',qtime,' qtemperature = ',qtemperature

    ! For convenience
    qtemp = qtemperature(1)

    ! The current is a known function of time
    if(quench_model=='linear')then
        qcurrent = cpttf * (1 - qtime / time2)
    elseif(quench_model=='exponential')then
        qcurrent = cpttf * exp(- qtime / tau2)
    endif

    ! Field is proportional to current
    qbfield = bmaxtfrp * qcurrent / cpttf

    ! Critical current 'qj' given field and temperature
    call jcrit_rebco(qtemp,qbfield,qj,validity,0)
    q_crit_current = conductor%rebco_area * qj

    ! The jacket is now included in the argument list
    qratio = resistivity_over_heat_capacity(qtemp,qbfield,copper,hastelloy,solder,helium,jacket)

    ! Derivatives

    derivative(1) = (qcurrent - q_crit_current)**2 * qratio / &
    (conductor%copper_fraction * conductor%area**2)


    !write(*,*)'subroutine dtempbydtime: derivative =',derivative(1)
    return
end subroutine dtempbydtime

!-----------------------------------------------------------------------

function resistivity_over_heat_capacity(qtemp,qbfield,copper,hastelloy,solder,helium,jacket)
    real(kind(1.0D0)),intent(in):: qtemp,qbfield
    ! Only those materials that are actually supplied in the arguments are used.
    type(resistive_material),intent(in),optional::copper,hastelloy,solder,helium,jacket
    real(kind(1.0D0))::sum,resistivity_over_heat_capacity

    sum = 0d0
    call copper_properties2(qtemp,qbfield, copper)
    if(present(copper))then
        sum = sum + conductor%copper_fraction * copper%density * copper%cp
    end if
    if(present(hastelloy))then
        call hastelloy_properties(qtemp,hastelloy)
        sum = sum + conductor%hastelloy_fraction * hastelloy%density * hastelloy%cp
    end if
    if(present(solder))then
        call solder_properties(qtemp,solder)
        sum = sum + conductor%solder_fraction    * solder%density * solder%cp
    end if
    if(present(helium))then
        call helium_properties(qtemp,helium)
        sum = sum + conductor%helium_fraction    * helium%cp_density
    end if
    if(present(jacket))then
        call jacket_properties(qtemp,jacket)
        sum = sum + conductor%jacket_fraction    * jacket%density * jacket%cp
    end if

    resistivity_over_heat_capacity = copper%resistivity / sum

    ! write(*,'(10(1pe10.3), 1x)')qtemp, copper%resistivity, sum,resistivity_over_heat_capacity
    ! write(*,'(10(1pe10.3), 1x)')conductor%copper_fraction    , copper%density ,copper%cp
    ! write(*,'(10(1pe10.3), 1x)')conductor%hastelloy_fraction , hastelloy%density , hastelloy%cp
    ! write(*,'(10(1pe10.3), 1x)')conductor%solder_fraction    , solder%density , solder%cp
    ! write(*,'(10(1pe10.3), 1x)')conductor%helium_fraction    , helium%cp_density

end function resistivity_over_heat_capacity
!--------------------------------------------------------------

end module sctfcoil_module<|MERGE_RESOLUTION|>--- conflicted
+++ resolved
@@ -283,11 +283,8 @@
     !   - Overall dimensions of winding pack
     !   - Turn dimensions
     !   - Current, field, etc.
-<<<<<<< HEAD
-=======
     !
 
->>>>>>> 4c4a3229
     implicit none
 
     ! Local variables
@@ -418,18 +415,10 @@
 ! !!!!!!!!!!!!!!!!!!!!!!!!!!!!!!!!!!!!!!!!!!!!!!!!!!!!!!!!!!!!!!!!!!
 
 subroutine tf_integer_winding_pack()
-<<<<<<< HEAD
     ! Subroutine to calculate integer winding pack   
 
     implicit none
     
-=======
-    ! Subroutine to calculate integer winding pack
-    !
-
-    implicit none
-
->>>>>>> 4c4a3229
     ! Local variables
     !----------------
 
@@ -1610,41 +1599,24 @@
         call ovarre(outfile,'Maximum allowed temp rise during a quench (K)','(tmaxpro)', tmaxpro)
     case(6)
         call ocmmnt(outfile,'CroCo cable with jacket: ')
-<<<<<<< HEAD
-        if (any(icc == 74) ) then
-            call ovarre(outfile,'Maximum permitted temperature in quench (K)',&
-            '(tmax_croco)', tmax_croco)
-        endif
-        !call ovarre(outfile,'Actual temp reached during a quench (K)', &
-        !'(croco_quench_temperature)', croco_quench_temperature)
-=======
         ! if (any(icc == 74) ) then
         !     call ovarre(outfile,'Maximum permitted temperature in quench (K)',&
         !                         '(tmax_croco)', tmax_croco)
         ! endif
         ! call ovarre(outfile,'Actual temp reached during a quench (K)', &
         !                     '(croco_quench_temperature)', croco_quench_temperature)
->>>>>>> 4c4a3229
         if (any(icc == 75) ) then
             call ovarre(outfile,'Maximum permitted TF coil current / copper area (A/m2)', &
             '(copperA_m2_max)', copperA_m2_max)
         endif
         call ovarre(outfile,'Actual TF coil current / copper area (A/m2)', &
-<<<<<<< HEAD
-        '(copperA_m2)', copperA_m2)
-=======
                             '(copperA_m2)', copperA_m2)
->>>>>>> 4c4a3229
 
         ! call ocmmnt(outfile,'Fast discharge current model: '//quench_model)
         ! if(quench_detection_ef>1d-10)then
         !     call ocmmnt(outfile,'Two-phase quench model is used')
         !     call ovarre(outfile,'Electric field at which TF quench is detected, discharge begins (V/m)',&
-<<<<<<< HEAD
-        !     '(quench_detection_ef)', quench_detection_ef)
-=======
         !                         '(quench_detection_ef)', quench_detection_ef)
->>>>>>> 4c4a3229
         !     call ovarre(outfile,'Peak temperature before quench is detected (K)','(T1)',T1,'OP ')
         ! else
         !     call ocmmnt(outfile, 'Simple one-phase quench model is used')
@@ -2041,22 +2013,8 @@
         !  (N.B. Unclear of this routine's relevance for Bi-2212 (isumat=2), due
         !  to presence of fcu argument, which is not used for this model above)
 
-<<<<<<< HEAD
         call protect(iop,tfes,acs,aturn,tdump,fcond,fcu,thelium,tmax,jwdgpro,vd)
 
-=======
-        select case (isumat)
-        case (1,2,3,4,5)
-            call protect(iop,tfes,acs,aturn,tdump,fcond,fcu,thelium,tmax,jwdgpro,vd)
-        ! For the Croco HTS (REBCO) case, the Tmax is calculated and constrained.
-        case(6)
-            !conductor%tmax = tmax_jacket
-            ! croco_quench is not yet in use.
-            !call croco_quench(conductor)
-            call croco_voltage()
-            vd = vtfskv
-        end select
->>>>>>> 4c4a3229
 
         if (iprint == 0) return       ! Output --------------------------
 
