--- conflicted
+++ resolved
@@ -827,18 +827,10 @@
     ! !!!!!!!!!!!!!!!!!!!!!!!!!!!!!!!!!!!!!!!!!!!!!!!
 
     !  Simple stress model option.  REMOVED Issue #781
-
-<<<<<<< HEAD
-    if (tfc_model == 0) then
-        call sctfjalw(bmaxtfrp,r_tf_inleg_mid,rtot,rbmax,(1.0D-6*alstrtf), tdmptf,jwdgcrt)
-        return
-    end if
-=======
     ! if (tfc_model == 0) then
-    !     call sctfjalw(bmaxtfrp,rtfcin,rtot,rbmax,(1.0D-6*alstrtf), tdmptf,jwdgcrt)
+    !     call sctfjalw(bmaxtfrp,r_tf_inleg_mid,rtot,rbmax,(1.0D-6*alstrtf), tdmptf,jwdgcrt)
     !     return
     ! end if
->>>>>>> 47436f87
 
     !  Set up graded stress model call information
 
