--- conflicted
+++ resolved
@@ -105,29 +105,6 @@
 
 real(kind(1.0D0)), private :: t_turn_radial, t_turn_toroidal
 !! Turn radial and toroidal dimension [m]
-<<<<<<< HEAD
-=======
-
-real(kind(1.0D0)), dimension(2*n_radial_array), private :: s_tresca_cond_cea
-!! Conduit Tresca stress in stell with CEA adjustment factors [Pa]
-
-real(kind(1.0D0)), dimension(2), private :: sig_tf_r_max 
-!! Radial stress in steel of the point of maximum TRESCA stress (for each layers) [Pa]
-
-real(kind(1.0D0)), dimension(2), private :: sig_tf_t_max
-!! Toroidal stress in steel of the point of maximum TRESCA stress (for each layers) [Pa]
-
-real(kind(1.0D0)), dimension(2), private :: sig_tf_z_max
-!! Vertical stress of the point of maximum TRESCA stress (for each layers) [Pa]
-!! Rem : Currently constant but will be r dependent in the future
-
-real(kind(1.0D0)), dimension(2), private :: sig_tf_vmises_max
-!! Von-Mises stress in steel of the point of maximum TRESCA stress (for each layers) [Pa]
-
-real(kind(1.0D0)), dimension(2), private :: sig_tf_tresca_max
-!! Maximum TRESCA stress in steel (for each layers) [Pa]
-!! If the CEA correction is addopted, the CEA corrected value is used
->>>>>>> ae0207ed
 
 type(resistive_material):: copper
 type(resistive_material):: hastelloy
@@ -235,14 +212,9 @@
     ! Peak field including ripple
     call peak_tf_with_ripple(n_tf, wwp1, thkwp, r_wp_centre, bmaxtf, bmaxtfrp, peaktfflag)
 
-<<<<<<< HEAD
     ! Do stress calculations (writes the stress output)
     if ( iprint == 1 ) n_rad_per_layer = 500
     call stresscl(n_tf_stress_layers, n_rad_per_layer, iprint, outfile)
-=======
-    ! Do stress calculations
-    call stresscl(iprint)
->>>>>>> ae0207ed
 
     if (iprint == 1) call outtf(outfile, peaktfflag)
 
@@ -1106,11 +1078,7 @@
 
 ! !!!!!!!!!!!!!!!!!!!!!!!!!!!!!!!!!!!!!!!!!!!!!!!!!!!!!!!!!!!!!!!!!!
 
-<<<<<<< HEAD
 subroutine stresscl( n_tf_layer, n_radial_array, iprint, outfile )
-=======
-subroutine stresscl(iprint)
->>>>>>> ae0207ed
 
     !! TF coil stress routine
     !! author: P J Knight, CCFE, Culham Science Centre
@@ -1129,7 +1097,6 @@
 
     integer, intent(in) :: iprint
     !! Print option (if 1, output quantities calculated)
-<<<<<<< HEAD
     
     integer, intent(in) :: outfile
     !! output file unit
@@ -1213,37 +1180,13 @@
     real(kind(1.0D0)) :: seff, tcbs, fac, t_ins_eff
     
     real(kind(1.0D0)) :: svmxz
-    !! Von-mises stress setting the radial stress to 0
+    !! Von-mises stress in steel setting the radial stress to 0
 
     real(kind(1.0D0)) :: svmyz
-    !! Von-mises stress setting the toroidal stress to 0
+    !! Von-mises stress in stell setting the toroidal stress to 0
 
     real(kind(1.0D0)) :: dr_wp_layer
     !! Size of WP layer with homogeneous smeared property 
-    ! !!!!!!!!!!!!!!!!!!!!!!!!!!!!!!!!!!!!!!!!!!!!!!!
-
-
-    !  Setup stress model call
-    ! ------
-=======
-
-    integer :: ii
-    !! do loop index
-
-    integer :: ii_max
-    !! Index of the maximum TRESCA stress
-
-    real(kind(1.0D0)) :: sig_max
-    !! Working float to find maximum TRESCA stress index
-
-    real(kind(1.0D0)) :: seff, tcbs, fac, t_ins_eff
-    
-    real(kind(1.0D0)) :: svmxz
-    !! Von-mises stress in steel setting the radial stress to 0
-
-    real(kind(1.0D0)) :: svmyz
-    !! Von-mises stress in stell setting the toroidal stress to 0
-
     ! !!!!!!!!!!!!!!!!!!!!!!!!!!!!!!!!!!!!!!!!!!!!!!!
 
     ! Stress model not valid the TF does not contain any hole
@@ -1256,8 +1199,7 @@
     end if
 
     !  Setup stress model call
-    ! ---
->>>>>>> ae0207ed
+    ! ------
     seff = sqrt(cpttf/jwptf)
     if (acstf >= 0.0D0) then
         tcbs = sqrt(acstf)
@@ -1265,7 +1207,6 @@
         tcbs = 0.0D0
     end if
 
-<<<<<<< HEAD
 
     ! Buking cylinder/casing properties
     ! ---
@@ -1298,15 +1239,6 @@
     !       the underlying assumption of our models is the anisotropy
     !       of the material. A good assumption for resistive magnets
     !       but a doggy one for SC
-=======
-    !  CCFE two-layer model
-    !  Layers are labelled from inboard to outboard.
-    !  The first layer is the steel casing inboard of the winding pack,
-    !  while the second layer is the winding pack itself.
-    radtf(1) = r_tf_inboard_in
-    radtf(2) = r_wp_inner
-    radtf(3) = r_wp_outer
->>>>>>> ae0207ed
 
     ! Thickness of a homognenous WP stress property layer
     dr_wp_layer = thkwp / dble(n_tf_graded_layers)
@@ -1342,7 +1274,6 @@
         end if 
     end do
 
-<<<<<<< HEAD
     ! last layer radius
     radtf(n_tf_layer + 1) = r_wp_outer
     ! ---  
@@ -1487,8 +1418,8 @@
     end if
     ! ---
 
-
-    ! In WP / Conductor layer
+    
+    ! WP steel conduit stress distributions
     ! ---
     sig_max = 0.0D0
     ii_max = 0
@@ -1606,153 +1537,14 @@
 
     end subroutine out_stress
 
-=======
-    eyoung(1) = eystl
-    eyoung(2) = eyngeff(eystl,eyins,t_ins_eff,thwcndut,tcbs)
-
-    jeff(1) = 0.0D0
-    jeff(2) = ritfc / ( pi * (radtf(3)**2 - radtf(2)**2))
-    ! ---
-
-    ! Stress calculation
-    ! ---
-    ! Radial - Toroidal stress radial distribution [Pa]
-    call two_layer_stress( poisson, radtf, eyoung, jeff,             & ! Inputs
-                           sig_tf_r, sig_tf_t, deflect, radial_array ) ! Outputs
-
-    ! Vertical stress [Pa]
-    sig_tf_z = vforce / (acasetf + acndttf*turnstf)
-    ! ---
-
-
-    ! Casing stress distribution
-    ! ---
-    sig_max = 0.0D0
-    ii_max = 1
-    do ii = 1, n_radial_array
-
-        ! Von-mises stress [Pa]
-        if ( iprint == 1 ) then
-            sig_tf_vmises(ii) = sigvm(sig_tf_r(ii), sig_tf_t(ii), sig_tf_z, 0.0D0, 0.0D0, 0.0D0)
-        end if
-
-        ! TRESCA stress [Pa] 
-        sig_tf_tresca(ii) = sig_tresca(sig_tf_r(ii), sig_tf_t(ii), sig_tf_z)
-        
-        ! TRESCA stress using CEA calculation [Pa]
-        s_tresca_cond_cea(ii) = sig_tf_tresca(ii)
-
-        ! Finding maximum TRESCA
-        if ( sig_tf_tresca(ii) > sig_max ) then
-            sig_max = sig_tf_tresca(ii)
-            ii_max = ii
-        end if
-    end do
-
-    ! Stresses of the maximum TRESCA stress point
-    sig_tf_tresca_max(1) = sig_tf_tresca(ii_max)
-    
-    if ( iprint == 1 ) then
-        sig_tf_r_max(1) = sig_tf_r(ii_max)
-        sig_tf_t_max(1) = sig_tf_t(ii_max)
-        sig_tf_z_max(1) = sig_tf_z        ! sig_tf_z is not a distribution yet 
-        sig_tf_vmises_max(1) = sig_tf_vmises(ii_max)
-    end if
-    ! ---
-
-    
-    ! WP steel conduid stress distributions
-    ! ---
-    ! WP conduit stress unsmearing
-    fac = eystl*eyins*seff / &
-          (eyins*(seff-2.0D0*t_ins_eff) + 2.0D0*t_ins_eff*eystl)
-    
-    sig_max = 0.0D0
-    ii_max = 0
-    do ii = n_radial_array + 1, 2*n_radial_array
-    
-        ! Stress unsmearing [Pa]
-        sig_tf_r(ii) = sig_tf_r(ii)/eyoung(2) * fac
-        sig_tf_t(ii) = sig_tf_t(ii)/eyoung(2) * fac
-        
-        ! Von-mises stress calculation (addapted to the smearing procedure) [Pa]
-        if ( iprint == 1 ) then
-            svmxz = sigvm( 0.0D0, sig_tf_t(ii), sig_tf_z, 0.0D0,0.0D0,0.0D0)
-            svmyz = sigvm( sig_tf_r(ii), 0.0D0, sig_tf_z, 0.0D0,0.0D0,0.0D0)
-            sig_tf_vmises(ii) = max(svmxz, svmyz)
-        end if
-    
-        ! TRESCA stres [Pa]
-        sig_tf_tresca(ii) = sig_tresca(sig_tf_r(ii), sig_tf_t(ii), sig_tf_z)
-
-        ! TRESCA stress using CEA calculation [Pa]
-        s_tresca_cond_cea(ii) = 1.02D0*abs(sig_tf_r(ii)) + 1.6D0*sig_tf_z
-
-        ! Finding maximum TRESCA
-        ! Using the Out of plane CEA correction
-        if (i_tf_tresca == 1) then
-            if ( sig_max < s_tresca_cond_cea(ii) ) then
-                sig_max = s_tresca_cond_cea(ii)
-                ii_max = ii
-            end if
-            
-        ! Without Out of plane correction
-        else 
-            if ( sig_max < sig_tf_tresca(ii) ) then
-                sig_max = sig_tf_tresca(ii)
-                ii_max = ii
-            end if
-        end if
-    end do
-    
-    ! Stress of the maximum TRESCA stress point
-    if ( iprint == 1 ) then
-        sig_tf_r_max(2) = sig_tf_r(ii_max)
-        sig_tf_t_max(2) = sig_tf_t(ii_max)
-        sig_tf_z_max(2) = sig_tf_z         ! sig_tf_z is not a distribution yet
-        sig_tf_vmises_max(2) = sig_tf_vmises(ii_max)
-    end if
-
-    if ( i_tf_tresca == 1 ) then
-        sig_tf_tresca_max(2) = s_tresca_cond_cea(ii_max)
-    else
-        sig_tf_tresca_max(2) = sig_tf_tresca(ii_max)
-    end if
-
-    ! Maximum of the TRESCA stress distribution [Pa]
-    strtf1 = sig_tf_tresca_max(1)     ! Casing TRESCA constraint
-    strtf2 = sig_tf_tresca_max(2)     ! Conduit TRESCA constraint
-    ! ---
-
-
-    ! Strain calculations
-    ! ---
-    ! Case strain
-    casestr = sig_tf_z / eystl
-
-    ! Young's modulus in vertical direction on WP
-    eyzwp = eyngzwp(eystl,eyins,eywp,t_ins_eff,thwcndut,tcbs)
-
-    ! Strain in vertical direction on WP
-    windstrain = sig_tf_z / eyzwp
-
-    ! Radial strain in insulator
-    insstrain = sig_tf_r(n_radial_array) / eyins * &
-                edoeeff(eystl, eyins, t_ins_eff, thwcndut, tcbs)
-    ! ---
->>>>>>> ae0207ed
 
 end subroutine stresscl
 
 ! !!!!!!!!!!!!!!!!!!!!!!!!!!!!!!!!!!!!!!!!!!!!!!!!!!!!!!!!!!!!!!!!!!
 
-<<<<<<< HEAD
 subroutine plane_stress( nu, rad, ey, j,          & ! Inputs
                          nlayers, n_radial_array, & ! Inputs
                          sigr, sigt, r_deflect, rradius ) ! Outputs
-=======
-subroutine two_layer_stress(nu,rad,ey,j,sigr,sigt,deflect,rradius)
->>>>>>> ae0207ed
 
     !! Calculates the stresses in a superconductor TF coil
     !! inboard leg at the midplane using the plain stress approximation 
@@ -1771,7 +1563,6 @@
 
     !  Arguments
 
-<<<<<<< HEAD
     integer, intent(in) :: n_radial_array
     !! Number of elements per layers used in stress analysis 
     !! quantities arrays (stress, strain, displacement) 
@@ -1961,145 +1752,6 @@
             r_deflect(jj) = c1(ii)*rad_c + c2(ii)/rad_c      &
                               + 0.125D0*alpha(ii) * rad_c**3 &
                               + 0.5D0*beta(ii) * rad_c*log(rad_c)
-=======
-    real(kind(1.0D0)), intent(in) :: nu
-    !! Poisson's ratio
-
-    real(kind(1.0D0)), dimension(3), intent(in) :: rad
-    !! Layers delimitation radii [m]
-    
-    real(kind(1.0D0)), dimension(2), intent(in) :: ey
-    !! Young modulae [Pa]
-    
-    real(kind(1.0D0)), dimension(2), intent(in) :: j
-    !! Layers effective current density [A/m2]
-
-    real(kind(1.0D0)), dimension(2*n_radial_array), intent(out) :: sigr
-    !! Radial stress radial distribution [Pa]
-    
-    real(kind(1.0D0)), dimension(2*n_radial_array), intent(out) :: sigt
-    !! Toroidal stress radial distribution [Pa]
-
-    real(kind(1.0D0)), dimension(2*n_radial_array), intent(out) :: deflect
-    !! Radial deflection (displacement) radial distribution [m]
-
-    real(kind(1.0D0)), dimension(2*n_radial_array), intent(out) :: rradius
-    !! Radial deflection (displacement) radial distribution [m]
-
-
-    
-    !  Local variables
-    real(kind(1.0D0)), dimension(2) :: kk
-    real(kind(1.0D0)), dimension(2) :: alpha, beta
-    real(kind(1.0D0)), dimension(4,4) :: a
-    real(kind(1.0D0)), dimension(4) :: b, c
-
-    ! Variables used for radial stress distribution  
-    real(kind(1.0D0)) :: dradius
-    real(kind(1.0D0)) :: rad_c
-
-    integer :: ii = 0
-    integer :: ii_c = 0
-    ! !!!!!!!!!!!!!!!!!!!!!!!!!!!!!!!!!!!!!!!!!!!!!!!
-
-    !  LHS matrix A
-
-    ! Array equation
-    kk = ey/(1.0D0 - nu**2)
-    
-    a(:,:) = 0.0D0
-    a(1,1) = kk(1) * (1.0D0+nu)
-    a(1,2) = -kk(1) * (1.0D0-nu)/(rad(1)**2)
-    a(2,1) = a(1,1)
-    a(2,2) = -kk(1) * (1.0D0-nu)/(rad(2)**2)
-    a(2,3) = -kk(2) * (1.0D0+nu)
-    a(2,4) = kk(2) * (1.0D0-nu)/(rad(2)**2)
-    a(3,3) = kk(2) * (1.0D0+nu)
-    a(3,4) = -kk(2) * (1.0D0-nu)/(rad(3)**2)
-    a(4,1) = rad(2)
-    a(4,2) = 1.0D0/rad(2)
-    a(4,3) = -rad(2)
-    a(4,4) = -1.0D0/rad(2)
-
-    !  RHS vector B
-    !  alpha, beta only non-zero where current density is non-zero
-    alpha(:) = 0.0D0
-    alpha(2) = 0.5D0*rmu0 * j(2)*j(2) * (1.0D0 - nu*nu)/ey(2)
-    beta(:) = 0.0D0
-    beta(2) = -alpha(2) * rad(2)**2
-
-    b(:) = 0.0D0
-    b(2) = -kk(2) * ( 0.125D0*alpha(2)*(3.0D0+nu)*rad(2)**2 &
-            + 0.5D0*beta(2)*(1.0D0 + (1.0D0+nu)*log(rad(2))) )
-    b(3) = kk(2) * ( 0.125D0*alpha(2)*(3.0D0+nu)*rad(3)**2  &
-            + 0.5D0*beta(2)*(1.0D0 + (1.0D0+nu)*log(rad(3))) )
-    b(4) = -0.125D0*alpha(2)*rad(2)**3 - 0.5D0*beta(2)*rad(2)*log(rad(2))
-
-    !  Find solution vector c:  A times c = b
-    !  N.B. In Morris, Section IV, C_xy is C_x in region y
-    !  Thus, array elements c(i) are as follows:
-    !  c(1) = C_31 = C_3 in case
-    !  c(2) = C_41 = C_4 in case
-    !  c(3) = C_32 = C_3 in winding pack
-    !  c(4) = C_32 = C_4 in winding pack
-
-    c(:) = 0.0D0
-    call linesolv(a, 4, b, c)
-
-    !  Multiply c by (-1) (John Last, internal CCFE memorandum, 21/05/2013)
-    c(:) = -1.0D0*c(:)
-
-    !  Calculate stresses in each region
-    rradius(:) = 0.0D0
-    sigr(:) = 0.0D0
-    sigt(:) = 0.0D0
-    deflect(:) = 0.0D0
-
-    
-    ! Output distribution
-    ! ---
-    ! Case layer (no current)
-    dradius = (rad(2) - rad(1)) / dble(n_radial_array)
-    do ii = 1, n_radial_array
-
-        ! Radius array [m]
-        rad_c = rad(1) + dradius*dble(ii-1)
-        rradius(ii) = rad_c 
-
-        ! Stress radial distribution [Pa]
-        sigr(ii) = kk(1) * ( (1.0D0+nu)*c(1) - (1.0D0-nu)*c(2)/rad_c**2 )
-        sigt(ii) = kk(1) * ( (1.0D0+nu)*c(1) + (1.0D0-nu)*c(2)/rad_c**2 )
-
-        ! Displacement distribution [m]
-        deflect(ii) = c(1)*rad_c + c(2)/rad_c
-    end do
-
-    dradius = (rad(3) - rad(2)) / dble(n_radial_array)
-    do ii = 1, n_radial_array
-
-        ! Radius array [m]
-        ii_c = ii + n_radial_array
-        rad_c = rad(2) + dradius*dble(ii-1)
-        rradius(ii_c) = rad_c
-
-        ! Radial stress radial distribution [Pa]
-        sigr(ii_c) = kk(2) * ( (1.0D0+nu)*c(3) - ((1.0D0-nu)*c(4))/ rad_c**2 &
-                              + 0.125D0*(3.0D0 + nu)*alpha(2)* rad_c**2 &
-                              + 0.5D0*beta(2)*(1.0D0 + (1.0D0+nu)*log( rad_c)) )
-
-        ! Radial stress radial distribution [Pa]
-        sigt(ii_c) = kk(2) * ( (1.0D0+nu)*c(3) + (1.0D0-nu)*c(4)/ rad_c**2 &
-                              + 0.125D0*(1.0D0+3.0D0*nu)*alpha(2)*rad_c**2 &
-                              + 0.5D0*beta(2)*(nu + (1.0D0+nu)*log(rad_c)) )
-
-        !  Deflection [m]
-        deflect(ii_c) = c(3)*rad_c + c(4)/rad_c       &
-                     + 0.125D0*alpha(2) * rad_c**3  &
-                     + 0.5D0*beta(2) * rad_c*log(rad_c)
-
-    end do
-    ! ---
->>>>>>> ae0207ed
 
         end do
     end do
@@ -2164,10 +1816,10 @@
 
     real(kind(1.0D0)), dimension(n_radial_array*nlayers), intent(out) :: strain_r
     !! Strain distribution in the radial direction (r)
-      
+
     real(kind(1.0D0)), dimension(n_radial_array*nlayers), intent(out) :: strain_t
     !! Strain distribution in the toroidal direction (t)
-      
+          
     real(kind(1.0D0)), intent(out) :: strain_z
     !! Uniform strain in the vertical direction (z)
 
@@ -2872,7 +2524,6 @@
     !  Local variables
 
     integer :: ii
-    integer, dimension(2*n_radial_array) :: ii_vec
     real(kind(1.0D0)) :: ap, radius
     character(len=1) :: intstring
 
@@ -3098,58 +2749,6 @@
             call oblnkl(outfile)
         end if
 
-<<<<<<< HEAD
-=======
-
-        ! Stress output section
-        call osubhd(outfile,'TF Coil Stresses (CCFE two-layer model) :')
-        call ovarre(outfile,'Allowable Tresca stress limit (Pa)','(alstrtf)',alstrtf)
-        call ocmmnt(outfile, 'Stresses of the point of maximum TRESCA stress per layer')
-        call ocmmnt(outfile, 'Please use utility/plot_TF_stress.py for radial plots plots summary')
-        if ( i_tf_tresca==1 ) then
-            call ocmmnt(outfile, 'Conduit TRESCA stress corrected using CEA formula (i_tf_tresca = 1)')
-        end if
-        
-        ! OUT.DAT data on maximum TRESCA stress values
-        write(outfile,'(t2, "Layers", t26, *(i11) )') 1, 2
-        write(outfile,'(t2, "Radial"    ," stress", t20, "(MPa)",t26, *(F11.3,3x))') sig_tf_r_max*1.0D-6
-        write(outfile,'(t2, "toroidal"  ," stress", t20, "(MPa)",t26, *(F11.3,3x))') sig_tf_t_max*1.0D-6
-        write(outfile,'(t2, "Vertical"  ," stress", t20, "(MPa)",t26, *(F11.3,3x))') sig_tf_z_max*1.0D-6
-        write(outfile,'(t2, "Von-Mises" ," stress", t20, "(MPa)",t26, *(F11.3,3x))') sig_tf_vmises_max*1.0D-6
-        if ( i_tf_tresca == 1 ) then
-            write(outfile,'(t2, "CEA TRESCA"    ," stress", t20, "(MPa)",t26, *(F11.3,3x))') sig_tf_tresca_max*1.0D-6
-        else 
-            write(outfile,'(t2, "TRESCA"    ," stress", t20, "(MPa)",t26, *(F11.3,3x))') sig_tf_tresca_max*1.0D-6
-        end if
-
-        ! SIG_TF.DAT storage  
-        do ii = 1, 2*n_radial_array
-            ii_vec(ii) = ii
-        end do
-
-        write(sig_file,'(t2, "Points per layers"                 ,t26, *(I11,3x))') n_radial_array          
-        write(sig_file,'(t2, "index"                             ,t26, *(I11,3x))') ii_vec
-        write(sig_file,'(t2, "radius"              , t20, "(m)"  ,t26, *(F11.3,3x))') radial_array
-        write(sig_file,'(t2, "Radial"    ," stress", t20, "(MPa)",t26, *(F11.3,3x))') sig_tf_r*1.0D-6
-        write(sig_file,'(t2, "toroidal"  ," stress", t20, "(MPa)",t26, *(F11.3,3x))') sig_tf_t*1.0D-6
-        write(sig_file,'(t2, "Vertical"  ," stress", t20, "(MPa)",t26, *(F11.3,3x))') sig_tf_z*1.0D-6
-        write(sig_file,'(t2, "Von-Mises" ," stress", t20, "(MPa)",t26, *(F11.3,3x))') sig_tf_vmises*1.0D-6
-        write(sig_file,'(t2, "TRESCA"    ," stress", t20, "(MPa)",t26, *(F11.3,3x))') sig_tf_tresca*1.0D-6
-        write(sig_file,'(t2, "CEA TRESCA"," stress", t20, "(MPa)",t26, *(F11.3,3x))') s_tresca_cond_cea*1.0D-6
-        write(sig_file,*)
-        write(sig_file,*) 'Displacement'          
-        write(sig_file,'(t2, "raidal displacement", t20, "(mm)",t26, *(F11.3,3x))') deflect*1.0D3
-        
-
-        ! Other quantities (displacement strain, etc..)
-        call ovarre(outfile,'Vertical stress (Pa)','(sig_tf_z)',sig_tf_z, 'OP ')
-        call ovarre(outfile,'Maximum radial deflection at midplane (m)','(deflect)',&
-                            maxval(deflect), 'OP ')
-        call ovarre(outfile,"Winding pack vertical Young's Modulus (Pa)",'(eyzwp)', eyzwp, 'OP ')
-        call ovarre(outfile,'Vertical strain on winding pack','(windstrain)', windstrain, 'OP ')
-        call ovarre(outfile,'Radial strain on insulator','(insstrain)', insstrain, 'OP ')
-    
->>>>>>> ae0207ed
     else
         !  Output section
         call oheadr(outfile,'Resistive TF Coil Information')
