module sctfcoil_module

!! Module containing superconducting TF coil routines
!! author: P J Knight, CCFE, Culham Science Centre
!! author: J Morris, CCFE, Culham Science Centre
!! N/A
!! This module contains routines for calculating the
!! parameters of a superconducting TF coil system for a
!! fusion power plant.
!! PROCESS Superconducting TF Coil Model, J. Morris, CCFE, 1st May 2014
!
! !!!!!!!!!!!!!!!!!!!!!!!!!!!!!!!!!!!!!!!!!!!!!!!

<<<<<<< HEAD
use resistive_materials, only: resistive_material, volume_fractions, &
    supercon_strand

=======
use, intrinsic :: iso_fortran_env, only: dp=>real64
use build_variables, only : r_tf_inboard_mid, hmax, r_tf_outboard_mid, tfcth, tfthko, hpfu, hr1, &
    r_cp_top, r_vv_inboard_out
use fwbs_variables, only : denstl
use physics_variables, only : rmajor, rminor, bt, i_single_null, itart, kappa
use tfcoil_variables
use superconductors
use ode_mod
>>>>>>> f4536883
implicit none

private
public :: outtf, sctfcoil, stresscl, &
tfcind, tfspcall, initialise_cables

! Module variables
!-----------------

real(dp), private :: tf_fit_t
!! Dimensionless winding pack width

real(dp), private :: tf_fit_z
!! Dimensionless winding pack radial thickness

real(dp), private :: tf_fit_y
!! Ratio of peak field with ripple to nominal axisymmetric peak field

real(dp) :: tfc_current
!! Current in each TF coil

real(dp), private :: awpc
!! Total cross-sectional area of winding pack including
!! GW insulation and insertion gap [m2]

real(dp), private :: awptf
!! Total cross-sectional area of winding pack [m2]

real(dp), private :: h_cp_top
!! Vertical distance from the midplane to the top of the tapered section [m]

real(dp), private :: r_tf_inboard_in
!! Radial position of inner edge of TF coil inboard leg [m]

real(dp), private :: r_tf_inboard_out
!! Radial position of plasma-facing edge of TF coil inboard leg [m]

real(dp), private :: r_tf_outboard_in
!! Radial position of plasma-facing edge of TF coil outboard leg [m]

real(dp), private :: r_tf_outboard_out
!! Radial position of outer edge of TF coil inboard leg [m]

real(dp), private :: r_wp_inner
!! Radial position of inner edge and centre of winding pack [m]

real(dp), private :: r_wp_outer
!! Radial position of outer edge and centre of winding pack [m]

real(dp), private :: r_wp_centre
!! Radial position of centre and centre of winding pack [m]

real(dp), private :: vol_ins
!! Total/CP insulator insulator volume [m3]

real(dp), private :: vol_ins_cp
!! CP insulator insulator volume [m3]

real(dp), private :: vol_ins_leg
!! Outboard leg insulator volume [m3]

real(dp), private :: vol_cond
!! Total conductor insulator volume [m3]

real(dp), private :: vol_cond_leg
!! Outboard leg conductor insulator volume [m3]

real(dp), private :: vol_case_cp
!! Volume of the CP outer casing cylinder

real(dp), private :: t_wp_toroidal
!! Toroidal thickness of of winding pack [m]

real(dp), private :: theta_coil
!! Half toroidal angular extent of a single TF coil inboard leg

real(dp), private :: tan_theta_coil
!! Tan half toroidal angular extent of a single TF coil inboard leg

real(dp), private :: t_conductor_radial, t_conductor_toroidal
!! Conductor area radial and toroidal dimension [m]

real(dp), private :: t_cable_radial, t_cable_toroidal
!! Cable area radial and toroidal dimension [m]

real(dp), private :: t_turn_radial, t_turn_toroidal
!! Turn radial and toroidal dimension [m]

type(resistive_material):: copper
type(resistive_material):: hastelloy
type(resistive_material):: solder
type(resistive_material):: jacket
type(resistive_material):: helium
type(volume_fractions):: conductor
type(supercon_strand)::croco_strand

real(dp):: T1, time2, tau2, estotft
! (OBSOLETE, but leave for moment)
! real (kind(1.0D0)) ::croco_quench_factor
! real(dp):: jwdgpro_1, jwdgpro_2,  etamax
contains

! --------------------------------------------------------------------------
<<<<<<< HEAD
subroutine initialise_cables()
    use rebco_variables, only: copper_rrr
=======
subroutine initialise_cables()    
>>>>>>> f4536883

    implicit none

    copper%rrr = copper_rrr
    copper%density = 8960.0d0
    hastelloy%density = 8890.0d0
    ! Solder: 60EN ie 60%Sn + 40%Pb solder (approx the same as eutectic 63/37)
    solder%density = 8400.0d0
    jacket%density = 8000.0d0       ! 304 stainless
end subroutine initialise_cables
! --------------------------------------------------------------------------

subroutine sctfcoil(outfile,iprint)

    !! Superconducting TF coil module
    !! author: P J Knight, CCFE, Culham Science Centre
    !! author: J Galambos, FEDC/ORNL
    !! author: R Kemp, CCFE, Culham Science Centre
    !! author: J Morris, CCFE, Culham Science Centre
    !! author: S Kahn, CCFE, Culham Science Centre
    !! This subroutine calculates various parameters for a superconducting
    !! TF coil set. The primary outputs are coil size, shape, stress,
    !! and fields.
    !! It is a variant from the original FEDC/Tokamak systems code.
    !
    ! !!!!!!!!!!!!!!!!!!!!!!!!!!!!!!!!!!!!!!!!!!!!!!!
    use build_variables, only: tfcth
    use tfcoil_variables, only: i_tf_turns_integer, wwp1, estotftgj, tfind, &
        ritfc, thkwp, n_tf, bmaxtfrp, bmaxtf

    implicit none

    !  Arguments
    integer, intent(in) :: iprint
    !! switch for writing to output file (1=yes)

    integer, intent(in) :: outfile
    !! output file unit

    !  Local variables
    integer :: peaktfflag

    ! !!!!!!!!!!!!!!!!!!!!!!!!!!!!!!!!!!!!!!!!!!!!!!!

    call tf_coil_geometry

    call tf_current

    ! Conductor section internal geometry
    ! ---
    ! Resitive magnets
    if ( i_tf_sup /= 1 ) then   
        call tf_turn_geom
    
    ! SC using an integer number of turns per WP
    else if ( i_tf_turns_integer == 1 ) then  
        call tf_integer_winding_pack
    
    ! SC using a float numnber of turns per WP
    else   
        call tf_winding_pack
    end if
    ! ---

    call coilshap

    if ( i_tf_sup /= 1 ) call tf_res_heating

    call tf_field_and_force


    ! Calculation of TF coil inductance
    ! ---
    if ( itart == 0 .and. i_tf_shape == 1 ) then 
        call tfcind(tfcth)
    else 
       tfind = ( hmax + tfthko ) * rmu0/pi * log(r_tf_outboard_mid/r_tf_inboard_mid)
    end if 

    ! Total TF coil stored magnetic energy [J]
    estotft = 0.5D0*tfind * ritfc**2

    ! Total TF coil stored magnetic energy [Gigajoule]
    estotftgj = 1.0D-9 * estotft
    ! ---


    ! Calculate TF coil areas and masses
    call tf_coil_area_and_masses

    ! Peak field including ripple
    call peak_tf_with_ripple(n_tf, wwp1, thkwp, r_wp_centre, bmaxtf, bmaxtfrp, peaktfflag)

    ! Do stress calculations (writes the stress output)
    if ( iprint == 1 ) n_rad_per_layer = 500
    call stresscl(n_tf_stress_layers, n_rad_per_layer, iprint, outfile)

    if (iprint == 1) call outtf(outfile, peaktfflag)

end subroutine sctfcoil

! !!!!!!!!!!!!!!!!!!!!!!!!!!!!!!!!!!!!!!!!!!!!!!!!!!!!!!!!!!!!!!!!!!

subroutine tf_coil_geometry()
<<<<<<< HEAD
    ! Subroutine for calculating the TF coil geometry
    ! This includes:
    !   - Overall geometry of coil
    !   - Cross-sectional areas of components
    !   - Winding Pack NOT included
    use physics_variables, only: rmajor, bt
    use build_variables, only: tfcth, tfthko, r_tf_inboard_mid
    use tfcoil_variables, only: tinstf, tfc_sidewall_is_fraction, tfareain, &
        ritfc, tftort, n_tf, casthi_is_fraction, bmaxtf, arealeg, &
        casthi_fraction, casths_fraction, tfinsgap, rbmax, casthi, casths
=======
    !! Subroutine for calculating the TF coil geometry
    !! This includes:
    !!   - Overall geometry of coil (radii and toroidal planes area)
    !!   - Winding Pack NOT included
>>>>>>> f4536883

    use constants, only: pi
    implicit none
    

    ! Inner leg geometry
    ! ---
    ! Radial position of inner/outer edge of inboard TF coil leg [m]
    r_tf_inboard_in =  r_tf_inboard_mid - 0.5D0 * tfcth
    r_tf_inboard_out = r_tf_inboard_mid + 0.5D0 * tfcth

    ! Annular area of midplane containing TF coil inboard legs ( WP + casing ) [m2]
    tfareain = pi * (r_tf_inboard_out**2 - r_tf_inboard_in**2)

    ! Vertical distance from the midplane to the top of the tapered section [m]
    if ( itart ==  1 ) h_cp_top = rminor * kappa + dztop 
    ! ---


    ! Outer leg geometry
    ! ---    
    ! Mid-plane inner/out radial position of the TF coil outer leg [m] 
    r_tf_outboard_in =  r_tf_outboard_mid - tfthko * 0.5D0 
    r_tf_outboard_out = r_tf_outboard_mid + tfthko * 0.5D0 

    ! Half toroidal angular extent of a single TF coil inboard leg
    theta_coil = pi/n_tf              ! eq(9)
    tan_theta_coil = tan(theta_coil)

    ! TF coil width in toroidal direction at inboard leg outer edge [m]
    ! *** 
    ! Sliding joints geometry
    if ( itart == 1 .and. i_tf_sup /= 1 ) then 
        tftort = 2.0D0 * r_cp_top * sin(theta_coil) 

    ! Default thickness, initially written for DEMO SC magnets
    else if ( itart == 1 .and. i_tf_sup ==  1 ) then 
        write(*,*) '[tfcoil.f90] Warining : The SC clamped joints geometry has not been worked out precisely'
        tftort = 2.0D0 * r_tf_inboard_out * sin(theta_coil)
    else 
        tftort = 2.0D0 * r_tf_inboard_out * sin(theta_coil)    
    end if

    ! Area of rectangular cross-section TF outboard leg [m2]
    arealeg = tftort * tfthko
    ! ---

end subroutine tf_coil_geometry

! !!!!!!!!!!!!!!!!!!!!!!!!!!!!!!!!!!!!!!!!!!!!!!!!!!!!!!!!!!!!!!!!!!

subroutine tf_current()
    !! Calculation of the maximum B field and the corresponding TF current
    
    implicit none


    ! Plasma-facing wall thickness if fraction option selected [m]
    if (casthi_is_fraction) casthi = casthi_fraction * tfcth

    ! Case thickness of side wall [m]
    if (tfc_sidewall_is_fraction) casths = casths_fraction * tftort  
    
    ! Radial position of peak toroidal field (assuming axisymmetry) [m]
    ! (assumed to be at the outer edge of the winding pack)    
    if ( i_tf_sup == 1 ) then
        rbmax = r_tf_inboard_out - casthi - tinstf - tfinsgap
    else 
        rbmax = r_tf_inboard_out - casthi - tinstf   ! eq(11)
    end if

    ! Calculation of the maximum B field on the magnet [T]
    bmaxtf = bt * rmajor / rbmax  
    
    ! Total current in TF coils [A]
    ! rem SK : ritcf is no longer an input
    ritfc = bmaxtf * rbmax * 5.0D6 

end subroutine tf_current

! !!!!!!!!!!!!!!!!!!!!!!!!!!!!!!!!!!!!!!!!!!!!!!!!!!!!!!!!!!!!!!!!!!

subroutine tf_turn_geom()
    !! Resisitve TF turn geometry, equivalent to winding_pack subroutines
    
    implicit none
            
    ! Radial position of inner/outer edge of winding pack [m]
    r_wp_inner = r_tf_inboard_in  + thkcas + tinstf 
    r_wp_outer = r_tf_inboard_out - casthi - tinstf 

    ! Mid-plane Radial thickness of conductor layer [m]
    thkwp = r_wp_outer - r_wp_inner

    ! Number of turns
    ! Set by user (no turn structure by default, i.e. turnstf = 1 ) 
    if ( abs(turnstf) < epsilon(turnstf) ) turnstf = 1.0D0

    ! Total mid-plane cross-sectional area of winding pack, [m2]
    ! including the surrounding ground-wall insulation layer 
    awpc = pi * ( (r_wp_outer + tinstf)**2 - (r_wp_inner - tinstf)**2 ) / n_tf

    ! Exact mid-plane cross-section area of the conductor per TF turn [m2]
    awptf = ( 1.0D0 - fcoolcp ) * ( pi*(r_wp_outer**2 - r_wp_inner**2)/(n_tf*turnstf) - &
                                  2.0D0 * tinstf * thkwp )

    ! Inter turn insulation area per turn [m2]                    
    aiwp = (awpc / turnstf) - awptf / ( 1.0D0 - fcoolcp )  

    ! Total cross-sectional area of surrounding case [m2]
    ! Only valid at mid-plane for resistive itart design
    acasetf = ( tfareain / n_tf ) - awpc 

    ! Current per turn 
    cpttf = ritfc / ( turnstf * n_tf )

    ! Exact current density on the mid-plane conductors  
    oacdcp = ritfc / ( awptf * n_tf * turnstf ) 

    ! Exact current density on TF oubard legs
    cdtfleg = ritfc / ( ( 1.0D0 - fcoolcp ) * &
                        ( tftort - 2.0D0 * turnstf * tinstf) * &
                        ( tfthko - 2.0D0 * tinstf ) ) 


end subroutine tf_turn_geom

! !!!!!!!!!!!!!!!!!!!!!!!!!!!!!!!!!!!!!!!!!!!!!!!!!!!!!!!!!!!!!!!!!!

subroutine tf_winding_pack()
<<<<<<< HEAD
    ! Subroutine for calculating winding pack quantities
    !   - Overall dimensions of winding pack
    !   - Turn dimensions
    !   - Current, field, etc.
    !
    use error_handling, only: fdiags, report_error
    use build_variables, only: tfcth, tfthko
    use tfcoil_variables, only: dhecoil, thicndut, cpttf, aswp, aiwp, tftort, &
        leni, turnstf, tfareain, isumattf, n_tf, tinstf, leno, acstf, wwp1, &
        vftf, avwp, jwptf, acasetfo, acasetf, wwp2, thwcndut, insulation_area, &
        tftort, isumattf, aswp, tinstf, turnstf, leno, acasetf, n_tf, jwptf, &
        thwcndut, avwp, aiwp, vftf, wwp2, acstf, acasetfo, thicndut, wwp1, &
        dhecoil, tfareain, leni, insulation_area, cpttf, ritfc, thkwp, &
        arealeg, casths, awphec, acndttf, acond, layer_ins, thkcas, &
        conductor_width, oacdcp, tfinsgap, casthi

    use global_variables, only: icase
    use constants, only: pi
=======
    !! Subroutine for calculating winding pack quantities
    !!   - Overall dimensions of winding pack
    !!   - Turn dimensions
    !!   - Current, field, etc.
    !!   - Turns geometry

>>>>>>> f4536883
    implicit none

    ! Local variables
    !----------------
    ! Rounded corner radius
    real(dp) :: rbcndut
    real(dp) :: A
    !----------------


    ! Radial position of inner edge of winding pack [m]
    ! Rem SK : added the insulation thickness/insertion gap
    r_wp_inner = r_tf_inboard_in + thkcas + tinstf + tfinsgap  
        
    ! Radial thickness of winding pack [m]
    thkwp = tfcth - casthi - thkcas - 2.0D0*tinstf - 2.0d0*tfinsgap
    
    ! Radial position of outer edge of winding pack [m]
    r_wp_outer = r_wp_inner + thkwp

    ! Global inboard leg average current in TF coils [A/m2]
    oacdcp = ritfc / tfareain

    ! Current per TF coil [A]
    tfc_current = ritfc/n_tf

    ! Radius of geometrical centre of winding pack [m]
    r_wp_centre = 0.5D0 * ( r_wp_inner + r_wp_outer )

    ! Thickness of winding pack section at R > r_wp_centre [m]
    wwp1 = 2.0D0 * (r_wp_centre*tan_theta_coil - casths - tinstf - tfinsgap)

    ! Thickness of winding pack section at R < r_wp_centre [m]
    wwp2 = 2.0D0 * ( r_wp_inner*tan_theta_coil - casths - tinstf - tfinsgap )

    ! Total cross-sectional area of winding pack [m2]
    awptf = (0.5D0*thkwp)*(wwp1 + wwp2)

    ! Total cross-sectional area of winding pack, [m2]
    ! including the surrounding ground-wall insulation layer
    ! and insertion gap [m2]
    awpc = 0.5D0*thkwp*(wwp2 + 2.0D0*tinstf + 2.0d0*tfinsgap) + &
        (0.5D0*thkwp + 2.0D0*tinstf + 2.0d0*tfinsgap)*(wwp1 + 2.0D0*tinstf+ 2.0d0*tfinsgap)

    ! Total cross-sectional area of surrounding case [m2]
    acasetf = ( tfareain / n_tf ) - awpc   ! eq(14)

    if ((awptf <= 0.0D0).or.(awpc <= 0.0D0).or.(acasetf <= 0.0D0)) then
        fdiags(1) = awptf ; fdiags(2) = awpc ; fdiags(3) = acasetf
        call report_error(99)
        write(*,*) 'Error in routine SCTFCOIL: Winding pack cross-section problem'
        write(*,*) 'awptf = ',awptf, '  awpc = ',awpc, '  acasetf = ',acasetf
        write(*,*) 'KE thkwp, wwp1, wwp2 = ', thkwp, ', ', wwp1, ', ', wwp2
        !negative awptf comes from neg. thkwp
        write(*,*) 'tfcth, casthi, thkcas, tinstf, tfinsgap = ', tfcth, ', ', casthi, ', ', thkcas, ', ', tinstf, ', ', tfinsgap
        write(*,*) ' '
    end if

    ! Cross-sectional area of surrounding case, outboard leg [m2]
    acasetfo = arealeg - awpc

    ! Winding pack current density (forced to be positive) [A/m2]
    jwptf = max(1.0D0, ritfc/(n_tf*awptf))    

    ! Dimension of square conductor [m]
    ! Allow for additional inter-layer insulation MDK 13/11/18
    ! Area of turn including conduit and inter-layer insulation
    A = cpttf / jwptf

    ! Dimension of square cross-section of each turn including inter-turn insulation [m]
    leno = sqrt(cpttf / jwptf)

    ! See derivation in k:\power plant physics and technology\process\hts\hts coil module for process.docx
    conductor_width = (-layer_ins + sqrt(layer_ins**2 + 4.d0*A))/2.d0 - 2.0D0*thicndut

    ! Total number of turns per TF coil (not required to be an integer)
    turnstf = awptf / A

    ! Area of inter-turn insulation: single turn [m2]
    insulation_area = A - conductor_width**2

    ! Area of inter-turn insulation: total [m2]
    aiwp = turnstf * insulation_area

    ! Area of steel structure in winding pack [m2]
    aswp = turnstf*acndttf

    if ( i_tf_sc_mat .ne. 6) then  ! NOT REBCO
        ! Radius of rounded corners of cable space inside conduit [m]
        rbcndut = thwcndut * 0.75D0     

        ! Dimension of square cable space inside conduit [m]
        leni = conductor_width - 2.0D0*thwcndut

        ! Cross-sectional area of cable space per turn
        ! taking account of rounded inside corners [m2]
        acstf = leni**2 - (4.0D0-pi)*rbcndut**2

        if (acstf <= 0.0D0) then
            if (leni < 0.0D0) then
                fdiags(1) = acstf ; fdiags(2) = leni
                call report_error(101)
                write(*,*) 'Warning in routine SCTFCOIL:'
                write(*,*) 'Cable space area, acstf = ',acstf, 'Cable space dimension, leni = ',leni
                write(*,*) ' '
            else
                fdiags(1) = acstf ; fdiags(2) = leni
                call report_error(102)
                write(*,*) 'Warning in routine SCTFCOIL:'
                write(*,*) 'Cable space area, acstf = ',acstf, 'Cable space dimension, leni = ',leni
                write(*,*) 'Reduce the upper limit for thwcndut (TF coil conduitcase thickness, iteration variable 58),'
                write(*,*) 'or remove it from the list of iteration variables.'
                write(*,*) 'Artificially set rounded corner radius to zero'
                write(*,*)
                rbcndut = 0.0D0
                acstf = leni**2
            end if
        end if

        ! Cross-sectional area of conduit jacket per turn [m2]
        acndttf = conductor_width**2 - acstf
        ! Central helium channel down the conductor core [m2]
        awphec = turnstf * ((pi/4.0d0)*dhecoil**2)
        ! Total conductor cross-sectional area, taking account of void area
        ! and central helium channel [m2]
        acond = acstf * turnstf * (1.0D0-vftf) - awphec
        ! Void area in conductor for He, not including central channel [m2]
        avwp = acstf * turnstf * vftf
        
    else if (i_tf_sc_mat == 6 ) then  ! REBCO
        ! Diameter of circular cable space inside conduit [m]
        leni = conductor_width - 2.0D0*thwcndut
        ! Cross-sectional area of conduit jacket per turn [m2]
        acndttf = conductor_width**2 - acstf

    end if  

end subroutine tf_winding_pack

! !!!!!!!!!!!!!!!!!!!!!!!!!!!!!!!!!!!!!!!!!!!!!!!!!!!!!!!!!!!!!!!!!!

subroutine tf_integer_winding_pack()
<<<<<<< HEAD
    ! Subroutine to calculate integer winding pack   
    use error_handling, only: fdiags, report_error
    use build_variables, only: tfcth, tfthko
    use tfcoil_variables, only: dhecoil, thicndut, cpttf, aswp, aiwp, tftort, &
        leni, turnstf, tfareain, casths, isumattf, n_tf, tinstf, acstf, wwp1, &
        acndttf, vftf, avwp, jwptf, acasetfo, acasetf, thwcndut, &
        insulation_area, avwp, arealeg, acasetf, ritfc, vftf, n_pancake, &
        acstf, jwptf, acasetfo, wwp1, insulation_area, thwcndut, awphec, &
        tinstf, acndttf, acond, oacdcp, n_layer, thkwp, thkcas, tfinsgap, &
        casthi
    use constants, only: pi
    use maths_library, only: hybrd
=======
    !! Subroutine to calculate integer winding pack   

>>>>>>> f4536883
    implicit none
    
    ! Local variables
    !----------------
    ! Radius of rounded corners of cable space inside conduit [m]
    real(dp) :: rbcndut

    ! TF coil width at inner egde of winding pack toroidal direction [m]
    real(dp) :: t_tf_at_wp
    !----------------


    if(i_tf_sc_mat==6)then
        write(*,*)'Integer turns in TF coil not yet available for CROCO model (i_tf_turns_integer == 1)'
        stop
    end if

    ! Total number of turns
    turnstf = n_pancake*n_layer

    ! Radial thickness of winding pack [m]
    thkwp = tfcth - casthi - thkcas - 2.0D0*tinstf - 2.0d0*tfinsgap

    ! Radial position of inner edge of winding pack [m]
    r_wp_inner = r_tf_inboard_in + thkcas + tinstf + tfinsgap

    ! Radial position of outner edge of winding pack [m]
    r_wp_outer = r_wp_inner + thkwp

    ! Global inboard leg average current in TF coils [A/m2]
    oacdcp = ritfc / tfareain
    
    ! Current per TF coil [A]
    tfc_current = ritfc/n_tf

    ! Radius of geometrical centre of winding pack [m]
    r_wp_centre = 0.5D0 * ( r_wp_inner + r_wp_outer )

    ! TF coil width at inner egde of winding pack toroidal direction [m]
    t_tf_at_wp = 2.0D0 * r_wp_inner*sin(theta_coil)

    ! Toroidal thickness of winding pack [m]
    t_wp_toroidal = t_tf_at_wp - casths - 2.0D0*tinstf - 2.0D0*tfinsgap
    wwp1 = t_wp_toroidal

    ! Total cross-sectional area of winding pack [m2]
    awptf = thkwp*t_wp_toroidal

    ! Total cross-sectional area of winding pack,
    ! including the surrounding ground-wall insulation layer
    ! and insertion gap [m2]
    awpc = (thkwp + 2.0D0*tinstf + 2.0D0*tfinsgap)* &
        (t_wp_toroidal + 2.0D0*tinstf + 2.0D0*tfinsgap)

    ! Total cross-sectional area of surrounding case [m2]
    acasetf = (tfareain/n_tf) - awpc

    if ((awptf <= 0.0D0).or.(awpc <= 0.0D0).or.(acasetf <= 0.0D0)) then
        fdiags(1) = awptf ; fdiags(2) = awpc ; fdiags(3) = acasetf
        call report_error(99)
        write(*,*) 'Error in routine SCTFCOIL:'
        write(*,*) 'Winding pack cross-section problem'
        write(*,*) 'awptf = ',awptf
        write(*,*) 'awpc = ',awpc
        write(*,*) 'acasetf = ',acasetf
        write(*,*) ' '
    end if

    ! Area of rectangular cross-section outboard leg [m2]
    arealeg = tftort * tfthko

    ! Cross-sectional area of surrounding case, outboard leg [m2]
    acasetfo = arealeg - awpc

    ! Winding pack current density (forced to be positive) [A/m2]
    jwptf = max(1.0D0, ritfc/(n_tf*awptf))

    ! Radius of rounded corners of cable space inside conduit [m]
    rbcndut = thwcndut * 0.75D0

    ! TODO: leno compatibility with croco

    ! Radial turn dimension [m]
    t_turn_radial = thkwp/n_layer

    if (t_turn_radial <= (2.0D0*thicndut + 2.0D0*thwcndut)) then
        write(*,*) 'Error in routine SCTFCOIL:'
        write(*,*) 'Turn radial dimension too small. No cable space'
        write(*,*) 'Turn radial dimension [m]', t_turn_radial
        write(*,*) '2*thicndut + 2*thwcndut', 2.0D0*thicndut + 2.0D0*thwcndut
        write(*,*) ' '
    end if

    ! Toroidal turn dimension [m]
    t_turn_toroidal = t_wp_toroidal/n_pancake

    if (t_turn_toroidal <= (2.0D0*thicndut + 2.0D0*thwcndut)) then
        write(*,*) 'Error in routine SCTFCOIL:'
        write(*,*) 'Turn toroidal dimension too small. No cable space'
        write(*,*) 'Turn toroidal dimension [m]', t_turn_toroidal
        write(*,*) '2*thicndut + 2*thwcndut', 2.0D0*thicndut + 2.0D0*thwcndut
        write(*,*) ' '
    end if

    ! Current per turn [A/turn]
    cpttf = tfc_current/turnstf

    ! Radial and toroidal dimension of conductor [m]
    t_conductor_radial = t_turn_radial - 2.0D0*thicndut
    t_conductor_toroidal = t_turn_toroidal - 2.0D0*thicndut

    ! Dimension of square cable space inside conduit [m]
    t_cable_radial = t_conductor_radial - 2.0D0*thwcndut
    t_cable_toroidal = t_conductor_toroidal - 2.0D0*thwcndut

    ! Cross-sectional area of cable space per turn
    ! taking account of rounded inside corners [m2]
    acstf = (t_cable_radial*t_cable_toroidal) - (4.0D0-pi)*rbcndut**2

    if (acstf <= 0.0D0) then
        if ((t_cable_radial < 0.0D0).or.(t_cable_toroidal < 0.0D0)) then
            fdiags(1) = acstf; fdiags(2) = t_cable_radial; fdiags(3) = t_cable_toroidal
            call report_error(101)
            write(*,*) 'Warning in routine SCTFCOIL:'
            write(*,*) 'Cable space area, acstf = ',acstf
            write(*,*) 'Cable space radial dimension, t_cable_radial = ', t_cable_radial
            write(*,*) 'Cable space radial dimension, t_cable_toroidal = ', t_cable_toroidal
            write(*,*) ' '
        else
            fdiags(1) = acstf ; fdiags(2) = t_cable_radial
            call report_error(102)
            write(*,*) 'Warning in routine SCTFCOIL:'
            write(*,*) 'Cable space area, acstf = ',acstf, 'Cable space dimension, leni = ',leni
            write(*,*) 'Reduce the upper limit for thwcndut (TF coil conduitcase thickness, iteration variable 58),'
            write(*,*) 'or remove it from the list of iteration variables.'
            write(*,*) 'Artificially set rounded corner radius to zero'
            write(*,*)
            rbcndut = 0.0D0
            acstf = leni**2
        end if
    end if

    ! Cross-sectional area of conduit jacket per turn [m2]
    acndttf = t_conductor_radial*t_conductor_toroidal - acstf

    ! Central helium channel down the conductor core [m2]
    awphec = turnstf * ((pi/4.0d0)*dhecoil**2)

    ! Total conductor cross-sectional area, taking account of void area
    ! and central helium channel [m2]
    acond = acstf * turnstf * (1.0D0-vftf) - awphec

    ! Void area in conductor for He, not including central channel [m2]
    avwp = acstf * turnstf * vftf

    ! Area of inter-turn insulation: single turn [m2]
    insulation_area = t_turn_radial*t_turn_toroidal - acndttf - acstf

    ! Area of inter-turn insulation: total [m2]
    aiwp = turnstf * insulation_area

    ! Area of steel structure in winding pack [m2]
    aswp = turnstf * acndttf

end subroutine tf_integer_winding_pack

! !!!!!!!!!!!!!!!!!!!!!!!!!!!!!!!!!!!!!!!!!!!!!!!!!!!!!!!!!!!!!!!!!!

subroutine tf_res_heating()
    !! Resitive magnet resitive heating calculations
    !! Rem SK : Clamped joined superconductors might have resistive power losses on the joints
    !! Rem SK : Sliding joints might have a region of high resistivity

    implicit none

    ! Internal variable
    ! ---
    real(dp) :: a_wp_ins_turn
    !! TF ouboard leg insulation area  

    real(dp) :: a_wp_cond_leg
    !! Exact TF ouboard leg conductor area 
    
    real(dp) :: a_joints
    !! Total area of joint contact

    integer ::  n_contact_tot
    !! Total number of contact area (4 joints section per legs)

    integer :: is_leg_cp_temp_same = 0
    ! ---

        
    ! Copper : Copper resistivity degraded by 1/0.92 for the used of GLIDCOP A-15 
    !          Better structural properties at high temperature and radiation damage resilience
    if ( i_tf_sup == 0 ) rhocp = (frhocp/0.92D0) * ( 1.72D0 + 0.0039D0*(tcpav-273.15D0) ) * 1.0D-8

    ! Cryogenic aluminium
    if ( i_tf_sup == 2 ) rhocp = frhocp * ( 2.00016D-14*tcpav**3 - 6.75384D-13*tcpav**2 + 8.89159D-12*tcpav )

    ! Calculations dedicated for configurations with CP
    ! ***
    if ( itart == 1 ) then 

        ! Tricky trick to make the leg / CP tempearture the same
        if ( abs(tlegav + 1.0D0) < epsilon(tlegav) ) then 
            is_leg_cp_temp_same = 1
            tlegav = tcpav
        end if

        ! Leg resistivity (different leg temperature as separate cooling channels) 
        if ( i_tf_sup == 0 ) rhotfleg = (frholeg/0.92D0) * ( 1.72D0 + 0.0039D0*(tlegav-273.15D0) ) * 1.0D-8              
        if ( i_tf_sup == 2 ) rhotfleg =  frholeg * ( 2.00016D-14*tlegav**3 - 6.75384D-13*tlegav**2 + 8.89159D-12*tlegav )

        ! Tricky trick to make the leg / CP tempearture the same
        if ( is_leg_cp_temp_same == 1 ) tlegav = -1.0D0  

        ! Centrepost resisitivity and conductor/insulation volume
        call cpost( r_cp_top-casthi, h_cp_top, r_tf_inboard_out-casthi, hmax+tfthko, & ! Inputs
                    ritfc, rhocp, fcoolcp, r_tf_inboard_in+thkcas, tinstf, casthi,   & ! Inputs
                    n_tf*turnstf,                                                    & ! Inputs
                    a_cp_cool, vol_cond_cp, prescp, vol_ins_cp, vol_case_cp )          ! Outputs


        ! Outer leg cross-section areas
        ! ---
        ! Area taken by one outboard leg's turns insulation [m2]
        a_wp_ins_turn = 2.0D0 * tinstf * ( (tftort/turnstf) + tfthko - 2.0D0*tinstf ) 

        ! Exact TF outboard leg conductor area (per leg) [m2]
        a_wp_cond_leg = ( 1.0D0 - fcoolleg ) * ( arealeg - a_wp_ins_turn * turnstf )  
        ! ---


        ! Outer leg resistive power loss
        ! ---
        ! TF outboard leg's resistance calculation (per leg) [ohm]
        tflegres = rhotfleg * tfleng / a_wp_cond_leg  

        ! TF outer leg resistive power (TOTAL) [W]   
        presleg = tflegres * ritfc**2 / n_tf 
        ! ---


        ! Sliding joints resistive heating
        ! ---
        if ( i_tf_sup /= 1 ) then

            ! Total number of contact area (4 joints section per legs)
            n_contact_tot = 4.0D0 * n_tf_joints_contact* n_tf_joints * turnstf * n_tf
            
            ! Total area of joint contact
            a_joints = tfthko * th_joint_contact * dble(n_contact_tot)

            ! joints resistive power losses
            pres_joints = rho_tf_joints * ritfc**2 / a_joints
        else 
            ! Joints resistance to be evaluated for SC
            pres_joints = 0.0D0
        end if
        ! ---


        ! Total volume of one outerleg [m3]
        voltfleg = tfleng * arealeg
            
        ! Outboard leg TF conductor volume [m3]
        vol_cond_leg = tfleng * a_wp_cond_leg 

        ! Total TF conductor volume [m3]
        vol_cond = vol_cond_cp + n_tf * vol_cond_leg

        ! Outboard leg TF insulation layer volume (per leg) [m3]
        vol_ins_leg = tfleng * a_wp_ins_turn * turnstf

        ! Total insulation layer volume [m3]
        vol_ins = vol_ins_cp + n_tf * vol_ins_leg

        ! Total volume of the CP casing [m3]
        vol_case_cp = vol_case_cp + pi*((r_tf_inboard_in + thkcas)**2 - r_tf_inboard_in**2 )

    ! Case of a continuous resistive magnet 
    ! ***
    else          
                        
        ! Conductor / insulation cross-section areas
        ! ---
        ! Rem SK : These quantities assume a square shape of the turn, this is a
        !          crude approximation if the inboard legs are vaulted
            
        ! Area taken by the inter turn ground insulation
        a_wp_ins_turn = 2.0D0 * tinstf * ( (tfcth/turnstf) + tfcth - 2.0D0*tinstf )

        ! Exact TF outboard leg conductor area
        a_wp_cond_leg = ( 1.0D0 - fcoolleg ) * ( arealeg - a_wp_ins_turn * turnstf ) 
        ! ---

        ! TF resistive powers
        prescp = rhocp * ritfc**2 * tfleng / ( a_wp_cond_leg * n_tf ) 
        presleg = 0.0D0

        ! Total TF outer leg conductor volume (not per leg)
        vol_cond = tfleng * a_wp_cond_leg * n_tf 

        ! Total insulation layer volume
        vol_ins = tfleng * a_wp_ins_turn * n_tf * turnstf
                        
    end if

end subroutine tf_res_heating

! !!!!!!!!!!!!!!!!!!!!!!!!!!!!!!!!!!!!!!!!!!!!!!!!!!!!!!!!!!!!!!!!!!

subroutine tf_field_and_force()
<<<<<<< HEAD
    ! Calculate the TF coil field, force and VV quench consideration
    use physics_variables, only: rminor, rmajor, bt
    use build_variables, only: r_tf_outboard_mid, r_vv_inboard_out, &
        r_tf_inboard_mid
    use tfcoil_variables, only: vforce, n_tf, taucq, sigvvall, cforce, &
        ritfc, bmaxtf
=======
    !! Calculate the TF coil field, force and VV quench consideration, and the resistive magnets resistance/volume
>>>>>>> f4536883

    implicit none

    ! Determine quench time (based on IDM: 2MBSE3)
    ! Resistive magnets : calculation of the resistive power losses added
    ! Issue #337: Force on the vessel wall due to TF coil quench

    ! Quench time [s]
    if ( i_tf_sup == 1 ) taucq = (bt * ritfc * rminor * rminor) / (r_vv_inboard_out * sigvvall)
    

    ! In plane forces 
    ! ---
    ! Centering force = net inwards radial force per meters per TF coil [N/m]
    cforce = 0.5D0 * bmaxtf*ritfc/n_tf 


    ! Vertical force per leg [N]
    ! ***
    ! Case of a centrepost (itart == 1) with sliding joints (the CP vertical are separated from the leg ones)
    ! Rem SK : casing/insulation thickness not subtracted as part of the CP is genuinely connected to the legs..
    if ( itart == 1 .and. i_tf_sup /= 1 ) then
        
        ! Tricky trick to avoid dividing by 0 if the TF has no hole in it
        if ( abs(r_wp_inner) < epsilon(r_wp_inner) ) r_wp_inner = 1.0D-9

        vforce = 0.25D0 * (bt * rmajor * ritfc) / (n_tf * thkwp**2) * (       & 
                      2.0D0 * r_wp_outer**2 * log(r_wp_outer / r_wp_inner ) + &
                      2.0D0 * thkwp**2 * log( r_cp_top     / r_wp_inner )   + &
                      3.0D0 * thkwp**2                                      - &
                      2.0D0 * thkwp * r_wp_outer                            + &
                      4.0D0 * thkwp * r_wp_outer *log( r_wp_inner / r_wp_outer ) )

        r_tf_outboard_in = r_tf_outboard_in + tinstf    ! Tricky trick t avoid writting tinstg all the time           
        vforce_outboard = 0.5D0 * (bt * rmajor * ritfc) / (n_tf * thkwp**2) * ( &
                      r_wp_outer**2       * log( r_wp_outer       / r_wp_inner                 ) + &
                      r_tf_outboard_in**2 * log( (r_tf_outboard_in + thkwp) / r_tf_outboard_in ) + &
                      thkwp**2         * log( (r_tf_outboard_in + thkwp) / r_wp_inner          ) - &
                      thkwp            * ( r_wp_outer + r_tf_outboard_in                       )  + &
                      2.0D0 * thkwp * ( r_wp_outer     * log(r_wp_inner / r_wp_outer)             + &
                                           r_tf_outboard_in * log((r_tf_outboard_in + thkwp)      / &
                                           r_tf_outboard_in))) - vforce 
        r_tf_outboard_in = r_tf_outboard_in - tinstf    ! Tricky trick to avoid writting tinstf all the time
        
        ! End of tricky trick
        if ( abs( r_wp_inner - 1.0D-9 ) < epsilon(r_wp_inner) ) r_wp_inner = 0.0D0

    ! Case of TF without joints or with clamped joints total
    ! Rem SK : f_vforce_inboard might be calculated analytically (see M. Kovari comment in #848)
    else 

        ! Inboard leg vertical force (per coil) [N]
        r_tf_outboard_in = r_tf_outboard_in + tinstf ! Tricky trick to avoid writting tinstg all the time    
        
        vforce = 0.5D0 * f_vforce_inboard * (bmaxtf * rbmax * ritfc) / (n_tf * thkwp**2) * ( &
                         r_wp_outer**2       * log( r_wp_outer                 / r_wp_inner       ) + &
                         r_tf_outboard_in**2 * log( (r_tf_outboard_in + thkwp) / r_tf_outboard_in ) + &
                         thkwp**2            * log( (r_tf_outboard_in + thkwp) / r_wp_inner       ) - &
                         thkwp * ( r_wp_outer + r_tf_outboard_in                                  ) + &
                         2.0D0 * thkwp * ( r_wp_outer       * log(r_wp_inner                 / r_wp_outer ) + &
                                           r_tf_outboard_in * log((r_tf_outboard_in + thkwp) / r_tf_outboard_in ) ))      
        
        r_tf_outboard_in = r_tf_outboard_in - tinstf  ! Tricky trick to avoid writting tinstf all the time

        vforce_outboard = vforce * ( ( 1.0D0 / f_vforce_inboard ) - 1.0D0 )  
    end if
    ! ***

end subroutine tf_field_and_force

! !!!!!!!!!!!!!!!!!!!!!!!!!!!!!!!!!!!!!!!!!!!!!!!!!!!!!!!!!!!!!!!!!!

subroutine tf_coil_area_and_masses()
<<<<<<< HEAD
    ! Subroutine to calculate the TF coil areas and masses
    use build_variables, only: hr1, r_tf_outboard_mid, tfcth, r_tf_inboard_mid
    use fwbs_variables, only: denstl
    use tfcoil_variables, only: whtconsh, whttf, whtcas, tficrn, tfcryoarea, &
        tfsao, whtgw, isumattf, tfocrn, whtconsc, whtconcu, whtcon, whtconin, &
        tfsai, dcopper, vftf, whtconin, tfsai, dcond, dcondins, whtcon, &
        tfleng, dthet, dcase, acndttf, turnstf, n_tf, aiwp, radctf, acasetfo, &
        acasetf, fcutfsu, awphec, acstf

    use constants, only: twopi
=======
    !! Subroutine to calculate the TF coil areas and masses

>>>>>>> f4536883
    implicit none

    ! Local Variables
    real(dp) :: cplen, wbtf

    ! Surface areas (for cryo system) [m2]
    ! tfsai, tfsao are retained for the (obsolescent) TF coil nuclear heating calculation
    wbtf = r_tf_inboard_out*sin(theta_coil) - r_tf_inboard_in*tan_theta_coil
    tfocrn = r_tf_inboard_in * tan_theta_coil
    tficrn = tfocrn + wbtf
    tfsai = 4.0D0 * n_tf * tficrn * hr1
    tfsao = 2.0D0 * n_tf * tficrn * (tfleng - 2.0D0*hr1)

    ! Total surface area of two toroidal shells covering the TF coils [m2]
    ! (inside and outside surfaces)
    ! = 2 * centroid coil length * 2 pi R, where R is average of i/b and o/b centres
    ! (This will possibly be used to replace 2*tfsai in the calculation of qss
    ! in subroutine cryo - not done at present.)
    tfcryoarea = 2.0D0 * tfleng * twopi*0.5D0*(r_tf_inboard_mid+r_tf_outboard_mid)

    ! Superconductor coil design specific calculation
    ! ---
    if ( i_tf_sup == 1 ) then

        ! Mass of case [kg]
        ! ***
        ! The length of the vertical section is that of the first (inboard) segment
        cplen = 2.0D0*(radctf(1) + 0.5D0*tfcth) * dthet(1)
        
        ! The 2.2 factor is used as a scaling factor to fit
        ! to the ITER-FDR value of 450 tonnes; see CCFE note T&M/PKNIGHT/PROCESS/026
        whtcas = 2.2D0 * dcase * (cplen * acasetf + (tfleng-cplen) * acasetfo)
        ! ***
        
        ! Mass of ground-wall insulation [kg]
        ! (assumed to be same density/material as conduit insulation)
        whtgw = tfleng * (awpc-awptf) * dcondins

        ! Masses of conductor constituents
        !---------------------------------    

        ! Superconductor mass [kg]
        ! Includes space allowance for central helium channel, area awphec
        whtconsc = (tfleng * turnstf * acstf*(1.0D0-vftf) * (1.0D0-fcutfsu) - tfleng*awphec) &
        *dcond(i_tf_sc_mat)

        ! Copper mass [kg]
        whtconcu = (tfleng * turnstf * acstf*(1.0D0-vftf) * fcutfsu - tfleng*awphec) * dcopper

        ! Steel conduit (sheath) mass [kg]
        whtconsh = tfleng * turnstf * acndttf * denstl

        ! Conduit insulation mass [kg]
        ! (aiwp already contains turnstf)
        whtconin = tfleng * aiwp * dcondins

        ! Total conductor mass [kg]
        whtcon = whtconsc + whtconcu + whtconsh + whtconin
        !---------------------------------
    
        ! Total TF coil mass [kg] (all coils)
        whttf = (whtcas + whtcon + whtgw) * n_tf

    ! Resitivive magnets weights
    ! ---
    ! Rem SK : No casing for the outboard leg is considered for now !
    else 
        
        ! Copper magnets casing/conductor weights per coil [kg]
        if ( i_tf_sup == 0 ) then 

            whtcas = denstl * vol_case_cp / n_tf  ! Per TF leg, no casing for outer leg
            whtconcu = dcopper * vol_cond / n_tf
            whtconal = 0.0D0         

            ! Outer legs/CP weights
            if ( itart == 1 ) then
                whttflgs = n_tf * ( dcopper * vol_cond_leg + dcondins * vol_ins_leg ) 
                whtcp =  dcopper * vol_cond_cp + dcondins * vol_ins_cp + vol_case_cp * denstl 
            end if

        ! Cryo-aluminium conductor weights
        ! Casing made of re-inforced aluminium alloy
        else  
            whtcas = dalu * vol_case_cp / n_tf
            whtconcu = 0.0D0            
            whtconal = dalu * vol_cond / n_tf

            ! Outer legs/CP weights
            if ( itart == 1 ) then
                whttflgs = n_tf * ( dalu * vol_cond_leg + dcondins * vol_ins_leg ) 
                whtcp =  dalu * vol_cond_cp + dcondins * vol_ins_cp + vol_case_cp * dalu 
            end if
        end if
            
        ! Ground wall insulation layer weight
        whtgw = dcondins * vol_ins / n_tf

        ! Total weight
        whttf = (whtcas + whtconcu + whtconal + whtgw) * n_tf

    end if 
    ! ---

end subroutine tf_coil_area_and_masses

! !!!!!!!!!!!!!!!!!!!!!!!!!!!!!!!!!!!!!!!!!!!!!!!!!!!!!!!!!!!!!!!!!!

subroutine peak_tf_with_ripple(n_tf,wwp1,thkwp,tfin,bmaxtf,bmaxtfrp,flag)

    !! Peak toroidal field on the conductor
    !! author: P J Knight, CCFE, Culham Science Centre
    !! tfno : input real : number of TF coils
    !! wwp1 : input real : width of plasma-facing face of winding pack (m)
    !! thkwp : input real : radial thickness of winding pack (m)
    !! tfin : input real : major radius of centre of winding pack (m)
    !! bmaxtf : input real : nominal (axisymmetric) peak toroidal field (T)
    !! bmaxtfrp : output real : peak toroidal field including ripple (T)
    !! flag : output integer : flag warning of applicability problems
    !! This subroutine calculates the peak toroidal field at the
    !! outboard edge of the inboard TF coil winding pack, including
    !! the effects of ripple.
    !! <P>For 16, 18 or 20 coils, the calculation uses fitting formulae
    !! derived by M. Kovari using MAGINT calculations on coil sets based
    !! on a DEMO1 case.
    !! <P>For other numbers of coils, the original estimate using a 9%
    !! increase due to ripple from the axisymmetric calculation is used.
    !! M. Kovari, Toroidal Field Coils - Maximum Field and Ripple -
    !! Parametric Calculation, July 2014
    !
    ! !!!!!!!!!!!!!!!!!!!!!!!!!!!!!!!!!!!!!!!!!!!!!!!

    use constants, only: pi
    implicit none

    !  Arguments

    real(dp), intent(in) :: n_tf,wwp1,thkwp,tfin,bmaxtf
    real(dp), intent(out) :: bmaxtfrp
    integer, intent(out) :: flag

    !  Local variables

    real(dp) :: wmax
    real(dp), dimension(4) :: a

    ! !!!!!!!!!!!!!!!!!!!!!!!!!!!!!!!!!!!!!!!!!!!!!!!

    flag = 0

    !  Set fitting coefficients for different numbers of TF coils

    select case (nint(n_tf))

    case (16)
        a(1) =  0.28101D0
        a(2) =  1.8481D0
        a(3) = -0.88159D0
        a(4) =  0.93834D0

    case (18)
        a(1) =  0.29153D0
        a(2) =  1.81600D0
        a(3) = -0.84178D0
        a(4) =  0.90426D0

    case (20)
        a(1) =  0.29853D0
        a(2) =  1.82130D0
        a(3) = -0.85031D0
        a(4) =  0.89808D0

    case default

        !  Original calculation - no fits were performed
        bmaxtfrp = 1.09D0 * bmaxtf
        return

    end select

    !  Maximum winding pack width before adjacent packs touch
    !  (ignoring the external case and ground wall thicknesses)

    wmax = (2.0D0 * tfin + thkwp) * tan(pi/n_tf)

    !  Dimensionless winding pack width

    tf_fit_t = wwp1/wmax
    if ((tf_fit_t < 0.3D0).or.(tf_fit_t > 1.1D0)) then
        !write(*,*) 'PEAK_TF_WITH_RIPPLE: fitting problem; t = ',t
        flag = 1
    end if

    !  Dimensionless winding pack radial thickness

    tf_fit_z = thkwp/wmax
    if ((tf_fit_z < 0.26D0).or.(tf_fit_z > 0.7D0)) then
        !write(*,*) 'PEAK_TF_WITH_RIPPLE: fitting problem; z = ',z
        flag = 2
    end if

    !  Ratio of peak field with ripple to nominal axisymmetric peak field

    tf_fit_y = a(1) + a(2)*exp(-tf_fit_t) + a(3)*tf_fit_z + a(4)*tf_fit_z*tf_fit_t

    bmaxtfrp = tf_fit_y * bmaxtf

end subroutine peak_tf_with_ripple

! !!!!!!!!!!!!!!!!!!!!!!!!!!!!!!!!!!!!!!!!!!!!!!!!!!!!!!!!!!!!!!!!!!

subroutine stresscl( n_tf_layer, n_radial_array, iprint, outfile )

    !! TF coil stress routine
    !! author: P J Knight, CCFE, Culham Science Centre
    !! author: J Morris, CCFE, Culham Science Centre
    !! author: S Kahn, CCFE, Culham Science Centre
    !! author: J Galambos, FEDC/ORNL
    !! This subroutine sets up the stress calculations for the
    !! TF coil set.
    !! PROCESS Superconducting TF Coil Model, J. Morris, CCFE, 1st May 2014
    !
    ! !!!!!!!!!!!!!!!!!!!!!!!!!!!!!!!!!!!!!!!!!!!!!!!
    use build_variables, only: tfcth, r_tf_inboard_mid
    use tfcoil_variables, only: poisson, eyzwp, casestr, windstrain, turnstf, &
        s_vmises_cond, thkwp, i_tf_tresca, s_tresca_cond, acstf, vforce, &
        sigrcon, ritfc, jwptf, strtf1, s_tresca_case, strtf2, s_vmises_case, &
        sigtcon, thwcndut, insstrain, eystl, strtf2, sigrtf, vforce, tinstf, &
        deflect, acstf, jwptf, jeff, eywp, sigttf, eyoung, insstrain, radtf, &
        strtf1, rbmax, cpttf, sigvert, thicndut, eyins, acndttf, tfinsgap, &
        acasetf
    use constants, only: pi
    implicit none

    !  Arguments

    ! Inputs
    ! ------
    integer, intent(in) :: iprint
    !! Print option (if 1, output quantities calculated)
    
    integer, intent(in) :: outfile
    !! output file unit

    integer, intent(in) :: n_radial_array
    !! Size of the arrays per layers storing the radial dependent 
    !! stress quantities (stresses, strain displacement etc..)
    
    integer, intent(in) :: n_tf_layer
    !! Number of layers considered for the inboard TF stress calculations
    ! ------


    ! Internal parameters
    ! ---
    real(dp), dimension(n_tf_layer*n_radial_array) :: radial_array
    !! Array refining the radii of the stress calculations arrays
    
    real(dp), dimension(n_tf_layer*n_radial_array) :: sig_tf_r
    !! TF Inboard leg radial stress r distribution at mid-plane [Pa]
    
    real(dp), dimension(n_tf_layer*n_radial_array) :: sig_tf_t
    !! TF Inboard leg tangential stress r distribution at mid-plane [Pa]
    
    real(dp), dimension(n_tf_layer*n_radial_array) :: sig_tf_z
    !! TF Inboard leg vertical tensile stress at mid-plane [Pa]
    
    real(dp), dimension(n_tf_layer*n_radial_array) :: deflect
    !! TF coil radial deflection (displacement) radial distribution [m]
    
    real(dp), dimension(n_tf_layer*n_radial_array) :: sig_tf_vmises
    !! TF Inboard leg Von-Mises stress r distribution at mid-plane [Pa]
        
    real(dp), dimension(n_tf_layer*n_radial_array) :: sig_tf_tresca 
    !! TF Inboard leg TRESCA stress r distribution at mid-plane [Pa]
    
    real(dp), dimension(n_tf_layer*n_radial_array) :: s_tresca_cond_cea
    !! Conduit Tresca stress with CEA adjustment factors [Pa]
    
    real(dp), dimension(n_tf_layer) :: sig_tf_r_max
    !! Radial stress of the point of maximum TRESCA stress (for each layers) [Pa]
    
    real(dp), dimension(n_tf_layer) :: sig_tf_t_max 
    !! Toroidal stress of the point of maximum TRESCA stress (for each layers) [Pa]
    
    real(dp), dimension(n_tf_layer) :: sig_tf_z_max
    !! Vertical stress of the point of maximum TRESCA stress (for each layers) [Pa]
    !! Rem : Currently constant but will be r dependent in the future
    
    real(dp), dimension(n_tf_layer) :: sig_tf_vmises_max 
    !! Von-Mises stress of the point of maximum TRESCA stress (for each layers) [Pa]
    
    real(dp), dimension(n_tf_layer) :: sig_tf_tresca_max
    !! Maximum TRESCA stress (for each layers) [Pa]
    !! If the CEA correction is addopted, the CEA corrected value is used
    
    real(dp), dimension(n_tf_layer*n_radial_array) :: strain_tf_r
    !! Radial normal strain radial distribution
    
    real(dp), dimension(n_tf_layer*n_radial_array) :: strain_tf_t
    !! Toroidal normal strain radial distribution
     
    real(dp) :: strain_tf_z
    !! Vertical normal strain (constant as layer assumed to be bonded)
    
    real(dp), dimension(n_tf_layer+1) :: radtf
    !! Radii used to define the layers used in the stress models [m]
    !! Layers are labelled from inboard to outbard
    
    real(dp), dimension(n_tf_layer) :: eyoung
    !! Young modulae (one per layer) used in the stress models [Pa]
    
    real(dp), dimension(n_tf_layer) :: poisson
    !! Poisson's ratio (one per layer) used in the stress models
    
    integer :: ii
    !! do loop index

    integer :: ii_max
    !! Index of the maximum TRESCA stress

    real(dp) :: sig_max
    !! Working float to find maximum TRESCA stress index

    real(dp) :: seff, tcbs, fac, t_ins_eff
    
    real(dp) :: sig_z_fac
    !! Vertical stress correction factor for inter turn structure

    real(dp) :: svmxz
    !! Von-mises stress in steel setting the radial stress to 0

    real(dp) :: svmyz
    !! Von-mises stress in stell setting the toroidal stress to 0

    real(dp) :: dr_wp_layer
    !! Size of WP layer with homogeneous smeared property 
    ! ---
    ! !!!!!!!!!!!!!!!!!!!!!!!!!!!!!!!!!!!!!!!!!!!!!!!

    ! Stress model not valid the TF does not contain any hole
    ! Rem SK : Can be easily ameneded playing around the boundary conditions
    if ( abs(r_tf_inboard_in) < epsilon(r_tf_inboard_in) ) then
        call report_error(245)
        strtf1 = 0.0D0
        strtf2 = 0.0D0
        return
    end if

    !  Setup stress model call
    ! ------
    seff = sqrt(cpttf/jwptf)
    if (acstf >= 0.0D0) then
        tcbs = sqrt(acstf)
    else
        tcbs = 0.0D0
    end if


    ! bucking cylinder/casing properties
    ! ---
    if ( i_tf_bucking == 1 ) then
        
        ! No current in bucking cylinder/casing
        jeff(1) = 0.0D0

        ! Steel bucking cylinder (copper and SC design)
        if ( i_tf_sup /= 2 ) then 
            eyoung(1) = eyoung_steel
            poisson(1) = poisson_steel
        
        ! Re-inforced aluminium 
        else 
            eyoung(1) = eyoung_reinforced_al
            poisson(1) = poisson_al
        end if
        
        ! Innernost TF radius
        radtf(1) = r_tf_inboard_in

    end if
    ! ---


    ! (Super)conductor layer properties
    ! ---
    ! Rem : They are only unique for isotropic materials, hence
    !       the underlying assumption of our models is the anisotropy
    !       of the material. A good assumption for resistive magnets
    !       but a doggy one for SC

    ! Thickness of a homognenous WP stress property layer
    dr_wp_layer = thkwp / dble(n_tf_graded_layers)

    ! WP effective insulation thickness (SC only)
    ! include groundwall insulation + insertion gap in thicndut
    ! inertion gap is tfinsgap on 4 sides
    if ( i_tf_sup == 1 ) t_ins_eff = thicndut + ((tfinsgap+tinstf)/turnstf)

    ! Loop on layers
    do ii = 1, n_tf_graded_layers
        
        ! Homogeneous current in (super)conductor
        jeff(i_tf_bucking + ii) = ritfc / (pi * (r_wp_outer**2 - r_wp_inner**2))

        ! Same thickness for all WP layers in stress calculation
        radtf(i_tf_bucking + ii) = r_wp_inner + dble(ii-1)*dr_wp_layer

        ! Copper magent
        if ( i_tf_sup == 0 ) then
            eyoung(i_tf_bucking  + ii) = eyoung_copper
            poisson(i_tf_bucking + ii) = poisson_copper
            
        ! SC magnets smeared properties
        else if ( i_tf_sup == 1 ) then
            eyoung(i_tf_bucking  + ii) = eyngeff( eyoung_steel, eyoung_ins, t_ins_eff, thwcndut, tcbs )
            poisson(i_tf_bucking + ii) = poisson_steel
        
        ! Cryogenic aluminium properties
        else 
            eyoung(i_tf_bucking  + ii) = eyoung_al
            poisson(i_tf_bucking + ii) = poisson_al
        end if 
    end do

    ! last layer radius
    radtf(n_tf_layer + 1) = r_wp_outer
    ! ---  

    ! Stress model not valid the TF does not contain any hole
    ! Current action : trigger and error and add a little hole
    !                  to allow stress calculations 
    ! Rem SK : Can be easily ameneded playing around the boundary conditions
    if ( abs(radtf(1)) < epsilon(radtf(1)) ) then
        call report_error(245)
        radtf(1) = 1.0D-9
    end if
    ! ------


    ! Superconductor magnet stress calculation
    ! ------
    if ( i_tf_sup == 1 ) then 

        ! Plane stress calculation (SC) [Pa]
        call plane_stress( poisson, radtf, eyoung, jeff, & ! Inputs
                           n_tf_layer, n_radial_array,   & ! Inputs
                           sig_tf_r, sig_tf_t, deflect, radial_array ) ! Outputs
    
        ! Vertical stress [Pa]
        sig_tf_z = vforce / (acasetf + acndttf*turnstf)


        ! Casing yield stress
        ! ---
        do ii = 1, n_radial_array
    
            ! Von-mises stress [Pa]
            if ( iprint == 1 ) then
                sig_tf_vmises(ii) = sigvm( sig_tf_r(ii), sig_tf_t(ii), sig_tf_z(ii), &  
                                           0.0D0, 0.0D0, 0.0D0 )
            end if
    
            ! TRESCA stress [Pa] 
            sig_tf_tresca(ii) = sig_tresca(sig_tf_r(ii), sig_tf_t(ii), sig_tf_z(ii))
            
            ! TRESCA stress using CEA calculation [Pa]
            s_tresca_cond_cea(ii) = sig_tf_tresca(ii)
        end do
        ! ---
    
        
        ! WP steel conduid yield stress
        ! ---
        ! WP conduit stress unsmearing
        fac = eyoung_steel*eyoung_ins*seff / &
              (eyoung_ins*(seff-2.0D0*t_ins_eff) + 2.0D0*t_ins_eff*eyoung_steel)

        do ii = n_radial_array + 1, n_tf_layer*n_radial_array

            ! Stress unsmearing [Pa]
            sig_tf_r(ii) = sig_tf_r(ii)/eyoung(2) * fac
            sig_tf_t(ii) = sig_tf_t(ii)/eyoung(2) * fac
  
            ! Von-mises stress calculation (addapted to the smearing procedure) [Pa]
            if ( iprint == 1 ) then
                svmxz = sigvm( 0.0D0, sig_tf_t(ii), sig_tf_z(ii), 0.0D0,0.0D0,0.0D0)
                svmyz = sigvm( sig_tf_r(ii), 0.0D0, sig_tf_z(ii), 0.0D0,0.0D0,0.0D0)
                sig_tf_vmises(ii) = max(svmxz, svmyz)
            end if

            ! TRESCA stres [Pa]
            sig_tf_tresca(ii) = sig_tresca(sig_tf_r(ii), sig_tf_t(ii), sig_tf_z(ii))

            ! TRESCA stress using CEA calculation [Pa]
            s_tresca_cond_cea(ii) = 1.02D0*abs(sig_tf_r(ii)) + 1.6D0*sig_tf_z(ii)

        end do ! end of radial array loop
        ! ---


        ! Strains
        ! ---
        ! Case strain
        casestr = sig_tf_z(1) / eyoung_steel

        ! Young's modulus in vertical direction on WP
        eyzwp = eyngzwp(eyoung_steel,eyoung_ins,eyoung_winding,t_ins_eff,thwcndut,tcbs)
    
        ! Strain in vertical direction on WP
        windstrain = sig_tf_z(1) / eyzwp
    
        ! Radial strain in insulator
        insstrain = sig_tf_r(n_radial_array) / eyoung_ins * &
                    edoeeff(eyoung_steel, eyoung_ins, t_ins_eff, thwcndut, tcbs)
        ! ---
    ! ------

                    
    ! Resistive magnet stress calculation
    ! ------
    else 
        call generalized_plane_strain( poisson, radtf, eyoung, jeff, vforce, & ! Inputs
                                       n_tf_layer, n_radial_array,           & ! Inputs
                                       radial_array, sig_tf_r, sig_tf_t, sig_tf_z,    & ! Outputs
                                       strain_tf_r, strain_tf_t, strain_tf_z, deflect ) ! Outputs
    
        ! Vertical stress turn structure correction (cooling fraction and insulation layer)
        !-!
        ! Vertical stress correction factor 
        if ( i_tf_sup == 0 ) then
            sig_z_fac = 1.0D0 / ( 1 - fcoolcp ) 
        else if (i_tf_sup == 2 ) then
            sig_z_fac = eyoung_al / ( awptf * eyoung_al + aiwp * eyoung_ins ) &
                                  * ( awpc / turnstf ) 
        end if
        
        ! Applying vertical stress correction factor
        do ii = n_radial_array + 1, n_tf_layer*n_radial_array
            sig_tf_z(ii) = sig_z_fac * sig_tf_z(ii)
        end do
        !-!


        ! TRESCA stress (array equation)                     
        sig_tf_tresca = max( abs(sig_tf_r - sig_tf_t), &
                             abs(sig_tf_r - sig_tf_z), &
                             abs(sig_tf_z - sig_tf_t) )
        
        sig_tf_vmises = sqrt( 0.5D0*(  (sig_tf_r - sig_tf_t)**2  &
                                     + (sig_tf_r - sig_tf_z)**2  &
                                     + (sig_tf_z - sig_tf_t)**2 ) )
    end if
    ! ---


    ! Output formating (Maximum TRESCA per layer and stress at the corresponding point)
    ! ------
    ! In case/bucking cylinder
    ! ---
    if ( i_tf_bucking == 1 ) then
        sig_max = 0.0D0
        ii_max = 1
        do ii = 1, n_radial_array
            if ( sig_tf_tresca(ii) > sig_max ) then
                ii_max = ii
                sig_max = sig_tf_tresca(ii)
            end if
        end do    

        if ( iprint == 1 ) then
            sig_tf_r_max(1) = sig_tf_r(ii_max)
            sig_tf_t_max(1) = sig_tf_t(ii_max)
            sig_tf_z_max(1) = sig_tf_z(ii_max)
            sig_tf_vmises_max(1) = sig_tf_vmises(ii_max)
        end if

        ! Stresses of the maximum TRESCA stress point
        sig_tf_tresca_max(1) = sig_tf_tresca(ii_max)

        ! Case/bucking maximum TRESCA stress used in constraint 31 [Pa]
        strtf1 = sig_tf_tresca_max(1)

    end if
    ! ---

    
    ! WP steel conduit stress distributions
    ! ---
    sig_max = 0.0D0
    ii_max = 0
    do ii = i_tf_bucking*n_radial_array + 1, n_tf_layer*n_radial_array
        
        ! CEA out of plane approximation
        if ( i_tf_tresca == 1 .and. i_tf_sup == 1 ) then
            if ( sig_max < s_tresca_cond_cea(ii) ) then
                sig_max = s_tresca_cond_cea(ii)
                ii_max = ii
            end if

        ! No out of plane CEA approximation
        else 
            if ( sig_max < sig_tf_tresca(ii) ) then
                sig_max = sig_tf_tresca(ii)
                ii_max = ii
            end if
        end if
    end do
    
    ! Stress of the maximum TRESCA stress point
    if ( iprint == 1 ) then
        sig_tf_r_max(i_tf_bucking+1) = sig_tf_r(ii_max)
        sig_tf_t_max(i_tf_bucking+1) = sig_tf_t(ii_max)
        sig_tf_z_max(i_tf_bucking+1) = sig_tf_z(ii_max)
        sig_tf_vmises_max(i_tf_bucking+1) = sig_tf_vmises(ii_max)
    end if

    if ( i_tf_tresca == 1 ) then
        sig_tf_tresca_max(i_tf_bucking+1) = s_tresca_cond_cea(ii_max)
    else
        sig_tf_tresca_max(i_tf_bucking+1) = sig_tf_tresca(ii_max)
    end if

    ! WP conduit/conductor maximum TRESCA stress used in constraint 32 [Pa]
    strtf2 = sig_tf_tresca_max(i_tf_bucking+1)     ! Conduit TRESCA constraint
    !-!
    ! ---

    if ( iprint == 1 ) call out_stress


    contains

    subroutine out_stress
        !! Subroutine showing the writing the TF midplane stress analysis
        !! in the output file and the stress distribution in the SIG_TF.DAT
        !! file used to plot stress distributions
        !! Author : S. Kahn

        
        implicit none
        
        ! Stress output section
        call osubhd(outfile,'TF Coil Stresses (CCFE model) :')
        
        if ( i_tf_sup == 1 ) then
            call ocmmnt(outfile, 'Plane stress model with smeared properties')
        else 
            call ocmmnt(outfile, 'Generalized plane strain model')
        end if

        call ovarre(outfile, 'Allowable Tresca stress limit (Pa)','(alstrtf)',alstrtf)
        if ( i_tf_tresca == 1  .and. i_tf_sup == 1) then
            call ocmmnt(outfile, 'WP conduit TRESCA stress corrected using CEA formula (i_tf_tresca = 1)')
        end if

        ! OUT.DAT data on maximum TRESCA stress values
        call ocmmnt(outfile, 'Stresses of the point of maximum TRESCA stress per layer')
        call ocmmnt(outfile, 'Please use utility/plot_TF_stress.py for radial plots plots summary')
        write(outfile,'(t2, "Layers", t26, *(i11) )') 1, 2
        write(outfile,'(t2, "Radial"    ," stress", t20, "(MPa)",t26, *(F11.3,3x))') sig_tf_r_max*1.0D-6
        write(outfile,'(t2, "toroidal"  ," stress", t20, "(MPa)",t26, *(F11.3,3x))') sig_tf_t_max*1.0D-6
        write(outfile,'(t2, "Vertical"  ," stress", t20, "(MPa)",t26, *(F11.3,3x))') sig_tf_z_max*1.0D-6
        write(outfile,'(t2, "Von-Mises" ," stress", t20, "(MPa)",t26, *(F11.3,3x))') sig_tf_vmises_max*1.0D-6
        if ( i_tf_tresca == 1 .and. i_tf_sup == 1 ) then
            write(outfile,'(t2, "CEA TRESCA"    ," stress", t20, "(MPa)",t26, *(F11.3,3x))') sig_tf_tresca_max*1.0D-6
        else 
            write(outfile,'(t2, "TRESCA"    ," stress", t20, "(MPa)",t26, *(F11.3,3x))') sig_tf_tresca_max*1.0D-6
        end if

        ! SIG_TF.DAT storage  
        write(sig_file,'(t2, "Points per layers"                 ,t26, *(I11,3x))') n_radial_array          
        write(sig_file,*) 
        write(sig_file,'(t2, "radius"              , t20, "(m)"  ,t26, *(F11.3,3x))') radial_array
        write(sig_file,'(t2, "Radial"    ," stress", t20, "(MPa)",t26, *(F11.3,3x))') sig_tf_r*1.0D-6
        write(sig_file,'(t2, "toroidal"  ," stress", t20, "(MPa)",t26, *(F11.3,3x))') sig_tf_t*1.0D-6
        write(sig_file,'(t2, "Vertical"  ," stress", t20, "(MPa)",t26, *(F11.3,3x))') sig_tf_z*1.0D-6
        write(sig_file,'(t2, "Von-Mises" ," stress", t20, "(MPa)",t26, *(F11.3,3x))') sig_tf_vmises*1.0D-6
        write(sig_file,'(t2, "TRESCA"    ," stress", t20, "(MPa)",t26, *(F11.3,3x))') sig_tf_tresca*1.0D-6
        if ( i_tf_sup == 1 ) then
            write(sig_file,'(t2, "CEA TRESCA"," stress", t20, "(MPa)",t26, *(F11.3,3x))') s_tresca_cond_cea*1.0D-6
        else 
            write(sig_file,'(t2, "TRESCA"    ," stress", t20, "(MPa)",t26, *(F11.3,3x))') sig_tf_tresca*1.0D-6
        end if 
        write(sig_file,*) 
        write(sig_file,*) 'Displacement'         
        write(sig_file,'(t2, "raidal displacement", t20, "(mm)",t26, *(F11.3,3x))') deflect*1.0D3
        if ( i_tf_sup /= 1 ) then
            write(sig_file,*)
            write(sig_file,*) 'Strain'    
            write(sig_file,'(t2, "radial strain"   ,t26, *(F11.8,3x))') strain_tf_r
            write(sig_file,'(t2, "toroidal strain" ,t26, *(F11.8,3x))') strain_tf_t
            write(sig_file,'(t2, "vertical strain" ,t26, *(F11.8,3x))') strain_tf_z
        end if

             ! Other quantities (displacement strain, etc..)
        call ovarre(outfile,'Maximum radial deflection at midplane (m)','(deflect)',&
                            deflect(n_radial_array), 'OP ')
        call ovarre(outfile,"Winding pack vertical Young's Modulus (Pa)",'(eyzwp)', eyzwp, 'OP ')
        call ovarre(outfile,'Vertical strain on casing','(casestr)', casestr, 'OP ')
        call ovarre(outfile,'Vertical strain on winding pack','(windstrain)', windstrain, 'OP ')
        call ovarre(outfile,'Radial strain on insulator','(insstrain)', insstrain, 'OP ')

    end subroutine out_stress


end subroutine stresscl

! !!!!!!!!!!!!!!!!!!!!!!!!!!!!!!!!!!!!!!!!!!!!!!!!!!!!!!!!!!!!!!!!!!

subroutine plane_stress( nu, rad, ey, j,          & ! Inputs
                         nlayers, n_radial_array, & ! Inputs
                         sigr, sigt, r_deflect, rradius ) ! Outputs

    !! Calculates the stresses in a superconductor TF coil
    !! inboard leg at the midplane using the plain stress approximation 
    !! author: P J Knight, CCFE, Culham Science Centre
    !! author: J Morris, CCFE, Culham Science Centre
    !! author: S Kahn, CCFE, Culham Science Centre
    !! This routine calculates the stresses in a superconductor TF coil
    !! inboard leg at midplane.
    !! <P>A 2 layer plane stress model developed by CCFE is used. The first layer
    !! is the steel case inboard of the winding pack, and the second
    !! layer is the winding pack itself.
    !! PROCESS Superconducting TF Coil Model, J. Morris, CCFE, 1st May 2014
    ! !!!!!!!!!!!!!!!!!!!!!!!!!!!!!!!!!!!!!!!!!!!!!!!

    implicit none

    !  Arguments

    integer, intent(in) :: n_radial_array
    !! Number of elements per layers used in stress analysis 
    !! quantities arrays (stress, strain, displacement) 

    integer, intent(in) :: nlayers
    !! Number of layers considered in the stress model

    real(dp), dimension(nlayers), intent(in) :: nu
    !! Poisson's ratio

    real(dp), dimension(nlayers+1), intent(in) :: rad
    !! Layers delimitation radii [m]
    
    real(dp), dimension(nlayers), intent(in) :: ey
    !! Young modulae [Pa]
    
    real(dp), dimension(nlayers), intent(in) :: j
    !! Layers effective current density [A/m2]

    real(dp), dimension(nlayers*n_radial_array), intent(out) :: sigr
    !! Radial stress radial distribution [Pa]
    
    real(dp), dimension(nlayers*n_radial_array), intent(out) :: sigt
    !! Toroidal stress radial distribution [Pa]

    real(dp), dimension(nlayers*n_radial_array), intent(out) :: r_deflect
    !! Radial deflection (displacement) radial distribution [m]

    real(dp), dimension(nlayers*n_radial_array), intent(out) :: rradius
    !! Radius array [m]


    ! Local variables
    ! ---
    ! Lorentz body force parametres
    real(dp), dimension(nlayers) :: alpha
    real(dp), dimension(nlayers) :: beta

    ! Strain to stress hooke's law coeficient
    real(dp), dimension(nlayers) :: kk

    ! Layer area
    real(dp), dimension(nlayers) :: area
    
    ! Matrix encoding the integration constant cc coeficients 
    real(dp), dimension(2*nlayers, 2*nlayers) :: aa
    
    ! Vector encoding the alpha/beta (lorentz forces) contribution
    real(dp), dimension(2*nlayers) :: bb

    ! Integration constants vector (solution)
    real(dp), dimension(2*nlayers) :: cc
    real(dp), dimension(nlayers) :: c1, c2

    ! Variables used for radial stress distribution  
    real(dp) :: dradius
    real(dp) :: inner_layer_curr
    real(dp) :: rad_c

    integer :: ii = 0
    integer :: jj = 0
    ! !!!!!!!!!!!!!!!!!!!!!!!!!!!!!!!!!!!!!!!!!!!!!!!

    ! Layer parameterisation
    ! ***
    ! Array equation
    kk = ey/(1.0D0 - nu**2)

    ! Lorentz forces parametrisation coeficients (array equation)
    alpha = 0.5D0*rmu0 * j**2 / kk
    
    inner_layer_curr = 0.0D0
    do ii = 1, nlayers

        beta(ii) = 0.5D0*rmu0 * j(ii) * ( inner_layer_curr - pi*j(ii)*rad(ii)**2 ) / (pi*kk(ii))

        ! Layer area
        area(ii) = pi * (rad(ii+1)**2 - rad(ii)**2)

        ! Total current carried by the inners layers 
        inner_layer_curr = inner_layer_curr + area(ii)*j(ii)
    end do
    ! ***


    ! Left hand side matrix aa
    ! ***
    aa(:,:) = 0.0D0
    
    ! Null radial stress at R(1)
    aa(1,1) = kk(1) * (1.0D0+nu(1))
    aa(1,2) = -kk(1) * (1.0D0-nu(1))/(rad(1)**2)


    ! Inter-layer boundary conditions
    if ( nlayers /= 1 ) then 
        do ii = 1, nlayers - 1

            ! Continuous radial normal stress at R(ii+1)
            aa(2*ii, 2*ii-1) = kk(ii) * ( 1.0D0 + nu(ii) )
            aa(2*ii, 2*ii  ) = -kk(ii) * ( 1.0D0 - nu(ii) ) / rad(ii+1)**2 
            aa(2*ii, 2*ii+1) = -kk(ii+1) * ( 1.0D0 + nu(ii+1) )
            aa(2*ii, 2*ii+2) = kk(ii+1) * ( 1.0D0 - nu(ii+1) ) / rad(ii+1)**2 

            ! Continuous displacement at R(ii+1)
            aa(2*ii+1, 2*ii-1) = rad(ii+1)
            aa(2*ii+1, 2*ii  ) = 1.0D0 / rad(ii+1)
            aa(2*ii+1, 2*ii+1) = -rad(ii+1)
            aa(2*ii+1, 2*ii+2) = -1.0D0 / rad(ii+1)

        end do
    end if

    ! Radial stress = 0
    aa(2*nlayers, 2*nlayers - 1) =  kk(nlayers) * ( 1.0D0 + nu(nlayers) )
    aa(2*nlayers, 2*nlayers    ) = -kk(nlayers) * ( 1.0D0 - nu(nlayers) ) / rad(nlayers+1)**2
    ! ***

    ! Right hand side vector bb
    ! ***
    ! Null radial stress at R(1)
    bb(1) = -kk(1) * ( 0.125D0*alpha(1)*(3.0D0+nu(1))*rad(1)**2   &
                     + 0.5D0*beta(1)*(1.0D0 + (1.0D0+nu(1))*log(rad(1))) )

    ! Inter-layer boundary conditions
    if ( nlayers /= 1 ) then 
        do ii = 1, nlayers - 1

            ! Continuous radial normal stress at R(ii+1)
            bb(2*ii) = -kk(ii) * ( 0.125D0*alpha(ii)*(3.0D0+nu(ii))*rad(ii+1)**2   &
                                  + 0.5D0*beta(ii)*(1.0D0 + (1.0D0+nu(ii))*log(rad(ii+1))) ) &
                       +kk(ii+1) * ( 0.125D0*alpha(ii+1)*(3.0D0+nu(ii+1))*rad(ii+1)**2   &
                                  + 0.5D0*beta(ii+1)*(1.0D0 + (1.0D0+nu(ii+1))*log(rad(ii+1))) )

            ! Continuous displacement at R(ii+1)
            bb(2*ii+1) = - 0.125D0*alpha(ii)  * rad(ii+1)**3 - 0.5D0*beta(ii)  *rad(ii+1)*log(rad(ii+1))  &
                         + 0.125D0*alpha(ii+1)* rad(ii+1)**3 + 0.5D0*beta(ii+1)*rad(ii+1)*log(rad(ii+1))
        end do
    end if

    ! Null radial stress at R(nlayers+1)
    bb(2*nlayers) = -kk(nlayers) * ( 0.125D0*alpha(nlayers)*(3.0D0+nu(nlayers))*rad(nlayers+1)**2  &
                                   + 0.5D0*beta(nlayers)*(1.0D0 + (1.0D0+nu(nlayers))*log(rad(nlayers+1))) )
    ! ***

    !  Find solution vector cc
    ! ***
    cc(:) = 0.0D0
    call linesolv(aa, 2*nlayers, bb, cc)

    !  Multiply c by (-1) (John Last, internal CCFE memorandum, 21/05/2013)
    do ii = 1, nlayers
        c1(ii) = cc(2*ii-1) 
        c2(ii) = cc(2*ii) 
    end do
    ! ***
    ! ------
    

    ! Radial/toroidal/vertical stress radial distribution
    ! ------
    rradius(:) = 0.0D0
    sigr(:) = 0.0D0
    sigt(:) = 0.0D0
    r_deflect(:) = 0.0D0

    do ii = 1, nlayers

        dradius = (rad(ii+1) - rad(ii)) / dble(n_radial_array)
        do jj = (ii-1)*n_radial_array + 1, ii*n_radial_array

            rad_c = rad(ii) + dradius*dble(jj - n_radial_array*(ii-1) - 1)
            rradius(jj) = rad_c


            ! Radial stress radial distribution [Pa]
            sigr(jj) = kk(ii) * ( (1.0D0+nu(ii))*c1(ii) - ((1.0D0-nu(ii))*c2(ii))/ rad_c**2 &
                                  + 0.125D0*(3.0D0 + nu(ii))*alpha(ii)* rad_c**2            &
                                  + 0.5D0*beta(ii)*(1.0D0 + (1.0D0+nu(ii))*log(rad_c)) )

            ! Radial stress radial distribution [Pa]
            sigt(jj) = kk(ii) * ( (1.0D0+nu(ii))*c1(ii) + (1.0D0-nu(ii))*c2(ii)/ rad_c**2 &
                                  + 0.125D0*(1.0D0+3.0D0*nu(ii))*alpha(ii)*rad_c**2       &
                                  + 0.5D0*beta(ii)*(nu(ii) + (1.0D0+nu(ii))*log(rad_c)) )

            !  Deflection [m]
            r_deflect(jj) = c1(ii)*rad_c + c2(ii)/rad_c      &
                              + 0.125D0*alpha(ii) * rad_c**3 &
                              + 0.5D0*beta(ii) * rad_c*log(rad_c)

        end do
    end do
   ! ---
 
end subroutine plane_stress

! !!!!!!!!!!!!!!!!!!!!!!!!!!!!!!!!!!!!!!!!!!!!!!!!!!!!!!!!!!!!!!!!!!

subroutine generalized_plane_strain( nu, rad, ey, d_curr, v_force, & ! Inputs
                                     nlayers, n_radial_array,      & ! Inputs
                                     rradius, sigr, sigt, sigz,              & ! Outputs
                                     strain_r, strain_t, strain_z, r_deflect ) ! Outputs
      
    !! This subroutine numerically find the constant (2 per layer) of the
    !! analytical resolution of the mid-plane stress calculations using the
    !! generalized plain strain formulation, from the radial stress and 
    !! displacement boundary conditions. This conditions sets 2*nlayer
    !! linear equation of the integrals constants cc, find with using matrix inversion 
    !! S. Kahn, Jan 2020
    ! !!!!!!!!!!!!!!!!!!!!!!!!!!!!!!!!!!!!!!!!!!!!!!!

    implicit none

    ! Inputs
    ! ---
    integer, intent(in) :: n_radial_array
    !! Number of elements per layers used in stress analysis 
    !! quantities arrays (stress, strain, displacement) 

    integer, intent(in) :: nlayers
    !! Total number of layers

    real(dp), dimension(nlayers), intent(in) :: nu
    !! Poisson's ratios

    real(dp), dimension(nlayers), intent(in) :: ey
    !! Young modulae
        
    real(dp), dimension(nlayers), intent(in) :: d_curr
    !! Layers current densities [A.m-2]
      
    real(dp), dimension(nlayers+1), intent(in) :: rad
    !! Radii of the layers boundaries [m], starting from the innermost
    !! i.e. the blking/casing cylinder
        
    real(dp), intent(in) :: v_force
    !! Electromecanical vertical forces
    ! ---
      
        
    ! Outputs
    ! ---
    real(dp), dimension(n_radial_array*nlayers), intent(out) :: sigr
    !! Stress distribution in the radial direction (r) [Pa]

    real(dp), dimension(n_radial_array*nlayers), intent(out) :: sigt
    !! Stress distribution in the toroidal direction (t) [Pa]

    real(dp), dimension(n_radial_array*nlayers), intent(out) :: sigz
    !! Stress distribution in the vertical direction (z)

    real(dp), dimension(n_radial_array*nlayers), intent(out) :: strain_r
    !! Strain distribution in the radial direction (r)

    real(dp), dimension(n_radial_array*nlayers), intent(out) :: strain_t
    !! Strain distribution in the toroidal direction (t)
          
    real(dp), intent(out) :: strain_z
    !! Uniform strain in the vertical direction (z)

    real(dp), dimension(n_radial_array*nlayers), intent(out) :: r_deflect
    !! Radial displacement radial distribution [m]

    real(dp), dimension(nlayers*n_radial_array), intent(out) :: rradius
    !! Radius array [m]
    ! ---


    ! Local variables
    ! ---
    ! Lorentz body force parametres
    real(dp), dimension(nlayers) :: alpha
    real(dp), dimension(nlayers) :: beta
      
    ! Strain to stress hooke's law coeficient
    real(dp), dimension(nlayers) :: kk

    ! Layer area
    real(dp), dimension(nlayers) :: area

    ! Vertical strain parameters
    real(dp) :: aleph
    real(dp) :: sum_1 
    real(dp) :: sum_2 
    real(dp), dimension(nlayers) :: beth
    real(dp), dimension(nlayers) :: par_1
    real(dp), dimension(nlayers) :: par_2

    ! Matrix encoding the integration constant cc coeficients 
    real(dp), dimension(2*nlayers, 2*nlayers) :: aa

    ! Vector encoding the alpha/beta (lorentz forces) contribution
    real(dp), dimension(2*nlayers) :: bb

    ! Integration constants vector (solution)
    real(dp), dimension(2*nlayers) :: cc
    real(dp), dimension(nlayers) :: c1, c2

    ! Variables used for radial stress distribution     
    real(dp) :: dradius  
    real(dp) :: inner_layer_curr
      
    ! Indexes
    integer :: ii = 0  ! Line in the aa matrix
    integer :: jj = 0  ! Collumn in the aa matrix 
    ! ---    

    ! !!!!!!!!!!!!!!!!!!!!!!!!!!!!!!!!!!!!!!!!!!!!!!!
<<<<<<< HEAD
    use constants, only: rmu0
    use maths_library, only: linesolv
    implicit none

    !  Arguments

    real(kind(1.0D0)), intent(in) :: nu
    real(kind(1.0D0)), dimension(3), intent(in) :: rad
    real(kind(1.0D0)), dimension(2), intent(in) :: ey, j
    real(kind(1.0D0)), dimension(2), intent(out) :: sigr, sigt
    real(kind(1.0D0)), intent(out) :: deflect

    !  Local variables
=======
      
    ! The stress calcualtion differential equations is analytically sloved
    ! The final solution is given by the layer boundary conditions on
    ! radial stress and displacement between layers solved 
    ! The problem is set as aa.cc = bb, cc being the constant we search
    ! ------

    ! Layer parameterisation
    ! ***
    ! Stress to strain coeficients (array equation)
    kk = ey / ( 1.0D0 - nu - nu**2 )

    ! Lorentz forces parametrisation coeficients (array equation)
    alpha = 0.5D0*rmu0 * d_curr**2 / (kk * ( 1.0D0 - nu ))

    inner_layer_curr = 0.0D0
    do ii = 1, nlayers

        beta(ii) = 0.5D0*rmu0 * d_curr(ii) * ( inner_layer_curr - pi*d_curr(ii)*rad(ii)**2 ) / &
                                             ( pi*kk(ii)*(1.0D0 - nu(ii)) )
         
        ! Layer area
        area(ii) = pi * (rad(ii+1)**2 - rad(ii)**2)

        ! Total current carried by the inners layers 
        inner_layer_curr = inner_layer_curr + area(ii)*d_curr(ii)
    end do
      
    ! Plain strain generalisation parameters
    !-!
    do ii = 1, nlayers
        par_1(ii) = pi * (rad(ii+1)**4 - rad(ii)**4)
        par_2(ii) = pi * (log(rad(ii+1)) * rad(ii+1)**2 - log(rad(ii)) * rad(ii)**2)
    end do
 
    sum_1 = sum( kk * area * (1.0D0 - nu) )
    sum_2 = sum( nu * kk * (0.25D0*alpha*par_1 + beta*par_2) )

    aleph = (v_force - sum_2) / sum_1      
    beth = - (2.0D0*nu*kk*area) / sum_1   ! Vector equation
    !-!
    ! ***
      
>>>>>>> f4536883

    ! Left hand side matrix aa
    ! ***
    aa(:,:) = 0.0D0

    ! Null radial stress at R(1)
    aa(1,1) = kk(1)
    aa(1,2) = kk(1) * (2.0D0*nu(1) - 1.0D0) / rad(1)**2 

    do jj = 1, nlayers ! Plain strain generalisation on C1 coeficients
        aa(1, 2*jj-1) = aa(1, 2*jj-1) + beth(jj)*kk(1)*nu(1)
    end do

    ! Inter-layer boundary conditions
    if ( nlayers /= 1 ) then 
        do ii = 1, nlayers - 1

            ! Continuous radial normal stress at R(ii+1)
            aa(2*ii, 2*ii-1) = kk(ii)
            aa(2*ii, 2*ii  ) = kk(ii) * ( 2.0D0*nu(ii) - 1.0D0 ) / rad(ii+1)**2 
            aa(2*ii, 2*ii+1) = -kk(ii+1)
            aa(2*ii, 2*ii+2) = -kk(ii+1) * ( 2.0D0*nu(ii+1) - 1.0D0 ) / rad(ii+1)**2

            do jj = 1, nlayers ! Plain strain generalisation
                aa(2*ii, 2*jj-1) = aa(2*ii, 2*jj-1) + beth(jj)*(kk(ii)*nu(ii) - kk(ii+1)*nu(ii+1)) 
            end do

            ! Continuous displacement at R(ii+1)
            aa(2*ii+1, 2*ii-1) = rad(ii+1)
            aa(2*ii+1, 2*ii  ) = 1.0D0 / rad(ii+1)
            aa(2*ii+1, 2*ii+1) = -rad(ii+1)
            aa(2*ii+1, 2*ii+2) = -1.0D0 / rad(ii+1)

        end do
    end if

    ! Null radial stress at outermost radius at R(nlayers+1)
    aa(2*nlayers, 2*nlayers - 1) = kk(nlayers)
    aa(2*nlayers, 2*nlayers    ) = kk(nlayers) * (2.0D0*nu(nlayers) - 1.0D0) / rad(nlayers+1)**2

    do jj = 1, nlayers ! Plain strain generalisation
        aa(2*nlayers, 2*jj-1) = aa(2*nlayers, 2*jj-1) + beth(jj)*kk(nlayers)*nu(nlayers)
    end do
    ! ***

    ! Right hand side vector bb
    ! ***
    ! Null radial stress at R(1)
    bb(1) = -kk(1) * ( 0.125D0*alpha(1) * rad(1)**2 * ( 3.0D0 - 2.0D0*nu(1) ) &
                      + 0.5D0*beta(1) * ( 1.0D0 - nu(1)   + log(rad(1)) )     &
                      + nu(1)*aleph ) ! Plain strain generalisation

    ! Inter-layer boundary conditions
    if ( nlayers /= 1 ) then 
        do ii = 1, nlayers - 1

            ! Continuous radial normal stress at R(ii+1)
            bb(2*ii) = - kk(ii) * ( 0.125D0*alpha(ii) * rad(ii+1)**2 * ( 3.0D0 - 2.0D0*nu(ii) )       &
                                   + 0.5D0*beta(ii) * ( 1.0D0 - nu(ii)   + log(rad(ii+1)) ) )         &
                       + kk(ii+1) * ( 0.125D0*alpha(ii+1) * rad(ii+1)**2 * ( 3.0D0 - 2.0D0*nu(ii+1) ) &
                                     + 0.5D0*beta(ii+1) * ( 1.0D0 - nu(ii+1) + log(rad(ii+1)) ) )     &
                       - aleph * ( kk(ii)*nu(ii) - kk(ii+1)*nu(ii+1) ) ! Plain strain generalisation line

            ! Continuous displacement at R(ii+1)
            bb(2*ii+1) = - 0.125D0*alpha(ii)  * rad(ii+1)**3 - 0.5D0*beta(ii)  *rad(ii+1)*log(rad(ii+1))  &
                         + 0.125D0*alpha(ii+1)* rad(ii+1)**3 + 0.5D0*beta(ii+1)*rad(ii+1)*log(rad(ii+1))

        end do
    end if

    ! Null radial stress at R(nlayers+1)
    bb(2*nlayers) = -kk(nlayers) * ( 0.125D0*alpha(nlayers)*rad(nlayers+1)**2 * (3.0D0 - 2.0D0*nu(nlayers)) &
                                    + 0.5D0*beta(nlayers) * (1.0D0 - nu(nlayers) + log(rad(nlayers+1)))      & 
                                    + nu(nlayers)*aleph )   ! Plain strain generalisation
    ! ***

    !  Find solution vector cc
    ! ***
    cc(:) = 0.0D0
    call linesolv(aa, 2*nlayers, bb, cc)

    do ii = 1, nlayers
        c1(ii) = cc(2*ii-1)
        c2(ii) = cc(2*ii)
    end do
    ! ***
    ! ------


    ! Radial/toroidal/vertical stress radial distribution
    ! ------
    rradius(:) = 0.0D0
    sigr(:) = 0.0D0
    sigt(:) = 0.0D0
    sigz(:) = 0.0D0
    strain_r(:) = 0.0D0
    strain_t(:) = 0.0D0
    r_deflect(:) = 0.0D0

    ! Vertical normal strain
    strain_z = aleph
    do ii = 1, nlayers
        strain_z = strain_z + beth(ii)*c1(ii)
    end do 

    do ii = 1, nlayers
         
        dradius = (rad(ii+1) - rad(ii)) / dble(n_radial_array)
        do jj = (ii-1)*n_radial_array + 1, ii*n_radial_array

            rradius(jj) = rad(ii) + dradius*dble(jj - n_radial_array*(ii-1) - 1)

            sigr(jj) = kk(ii) * ( c1(ii) + (2.0D0*nu(ii) - 1.0D0)*c2(ii)/rradius(jj)**2 + &
                                  0.125D0*alpha(ii)*( 3.0D0 - 2.0D0*nu(ii) )*rradius(jj)**2 + &
                                  0.5D0*beta(ii)*(1.0D0 - nu(ii) + log(rradius(jj)) ) + &
                                  nu(ii)*strain_z )

            sigt(jj) = kk(ii) * ( c1(ii) - (2.0D0*nu(ii) - 1.0D0)*c2(ii)/rradius(jj)**2 + &
                                  0.125D0*alpha(ii)*( 1.0D0 + 2.0D0*nu(ii) )*rradius(jj)**2 + &
                                  0.5D0*beta(ii)*(nu(ii) + log(rradius(jj))) + &
                                  nu(ii)*strain_z )
                                     
            sigz(jj) = kk(ii) * ( nu(ii) * ( 2.0D0*c1(ii) + &
                                  0.5D0*alpha(ii) * rradius(jj)**2 + &
                                  0.5D0*beta(ii) * (1.0D0 + 2.0D0*log(rradius(jj))) ) + &
                                  (1.0D0 - nu(ii)) * strain_z )

            ! Radisal strain
            strain_r(jj) = c1(ii) - c2(ii) / rradius(jj)**2 + &
                           0.375D0*alpha(ii) * rradius(jj)**2 + 0.5D0*beta(ii) * (1 + log(rradius(jj)))
      
            ! Toroidal strain
            strain_t(jj) = c1(ii) + c2(ii) / rradius(jj)**2 + &
                           0.125D0*alpha(ii) * rradius(jj)**2 + 0.5D0*beta(ii) * log(rradius(jj))
                              
            ! Radial displacement
            r_deflect(jj) = c1(ii)*rradius(jj) + c2(ii)/rradius(jj)   &
                            + 0.125D0*alpha(ii) * rradius(jj)**3     &
                            + 0.5D0*beta(ii) * rradius(jj)*log(rradius(jj))
        end do ! layer array loop
    end do ! Layer loop
    ! ------     

end subroutine generalized_plane_strain     

! !!!!!!!!!!!!!!!!!!!!!!!!!!!!!!!!!!!!!!!!!!!!!!!!!!!!!!!!!!!!!!!!!!

function eyngeff(estl,eins,tins,tstl,tcs)

    !! Finds the effective Young's modulus of the TF coil winding pack
    !! author: P J Knight, CCFE, Culham Science Centre
    !! author: J Morris, CCFE, Culham Science Centre
    !! author: J Galambos, FEDC/ORNL
    !! This routine calculates the effective Young's modulus (Pa)
    !! of the TF coil in the winding pack section.
    !! PROCESS Superconducting TF Coil Model, J. Morris, CCFE, 1st May 2014
    !
    ! !!!!!!!!!!!!!!!!!!!!!!!!!!!!!!!!!!!!!!!!!!!!!!!

    implicit none

    real(dp) :: eyngeff

    !  Arguments
    ! ---
    real(dp), intent(in) :: estl
    !! Young's modulus of steel (Pa)

    real(dp), intent(in) :: eins
    !! Young's modulus of insulator (Pa)

    real(dp), intent(in) :: tins
    !! Insulator wrap thickness (m)

    real(dp), intent(in) :: tstl
    !! Thickness of steel conduit (m)

    real(dp), intent(in) :: tcs
    !! Dimension of cable space area inside conduit (m)

    !  Local variables
    ! ---
    real(dp) :: ed

    real(dp) :: ttot
    !!  Total turn thickness
    ! !!!!!!!!!!!!!!!!!!!!!!!!!!!!!!!!!!!!!!!!!!!!!!!

    !  Total thickness of a turn
    ttot = tcs + 2.0D0*(tins + tstl)

    !  See Figure 8 and Section III.4, Morris
    ed = ttot / (2.0D0*tins/eins + (tcs+2.0D0*tstl)/estl)

    eyngeff = 1.0D0/ttot * 2.0D0*tstl*ed

end function eyngeff

! !!!!!!!!!!!!!!!!!!!!!!!!!!!!!!!!!!!!!!!!!!!!!!!!!!!!!!!!!!!!!!!!!!

function edoeeff(estl,eins,tins,tstl,tcs)

    !! Returns ratio of E_d to E_eff in Morris
    !! author: P J Knight, CCFE, Culham Science Centre
    !! author: J Morris, CCFE, Culham Science Centre
    !! This routine calculates the ratio of E_d to the effective Young's
    !! modulus, given in Morris, Section III.4. This is used to calculate
    !! the strain in the insulator.
    !! PROCESS Superconducting TF Coil Model, J. Morris, CCFE, 1st May 2014
    ! !!!!!!!!!!!!!!!!!!!!!!!!!!!!!!!!!!!!!!!!!!!!!!!

    use maths_library, only: eshellvol
    implicit none

    real(dp) :: edoeeff

    !  Arguments
    real(dp), intent(in) :: estl
    !! Young's modulus of steel (Pa)

    real(dp), intent(in) :: eins
    !! Young's modulus of insulator (Pa)
    
    real(dp), intent(in) :: tins
    !! Insulator wrap thickness (m)
    
    real(dp), intent(in) :: tstl
    !! Thickness of steel conduit (m)
    
    real(dp), intent(in) :: tcs
    !! Dimension of cable space area inside conduit (m)

    !  Local variables
    real(dp) :: ed,ttot,eeff

    ! !!!!!!!!!!!!!!!!!!!!!!!!!!!!!!!!!!!!!!!!!!!!!!!

    !  Total thickness of a turn
    ttot = tcs + 2.0D0*(tins + tstl)

    !  Code copied from eyngeff routine
    !  See Figure 8 and Section III.4, Morris
    ed = ttot / (2.0D0*tins/eins + (tcs+2.0D0*tstl)/estl)
    eeff = 1.0D0/ttot * 2.0D0*tstl*ed
    edoeeff = ed/eeff

end function edoeeff

! !!!!!!!!!!!!!!!!!!!!!!!!!!!!!!!!!!!!!!!!!!!!!!!!!!!!!!!!!!!!!!!!!!

function eyngzwp(estl,eins,ewp,tins,tstl,tcs)

    !! Finds the vertical Young's modulus of the TF coil winding pack
    !! author: P J Knight, CCFE, Culham Science Centre
    !! author: J Morris, CCFE, Culham Science Centre
    !! This routine calculates the vertical Young's modulus (Pa)
    !! of the TF coil in the winding pack section.
    !! PROCESS Superconducting TF Coil Model, J. Morris, CCFE, 1st May 2014
    !
    ! !!!!!!!!!!!!!!!!!!!!!!!!!!!!!!!!!!!!!!!!!!!!!!!

    implicit none

    real(dp) :: eyngzwp

    !  Arguments

    real(dp), intent(in) :: estl
    !! Young's modulus of steel (Pa)

    real(dp), intent(in) :: eins
    !! Young's modulus of insulator (Pa)
    
    real(dp), intent(in) :: ewp
    !! Young's modulus of windings (Pa)
    
    real(dp), intent(in) :: tins
    !! insulator wrap thickness (m)

    real(dp), intent(in) :: tstl
    !! thickness of steel conduit (m)

    real(dp), intent(in) :: tcs
    !! dimension of cable space area inside conduit (m)
 
    !  Local variables
    real(dp) :: ttot

    ! !!!!!!!!!!!!!!!!!!!!!!!!!!!!!!!!!!!!!!!!!!!!!!!

    ttot = tcs + 2.0D0*(tins + tstl)

    eyngzwp = ewp*tcs*tcs &
              + estl*( (tcs + 2.0D0*tstl)**2 - tcs*tcs ) &
              + eins*( (tcs + 2.0D0*(tstl + tins))**2 - (tcs + 2.0D0*tstl)**2 )

    eyngzwp = eyngzwp / (ttot*ttot)

end function eyngzwp

! !!!!!!!!!!!!!!!!!!!!!!!!!!!!!!!!!!!!!!!!!!!!!!!!!!!!!!!!!!!!!!!!!!

function sig_tresca(sx,sy,sz)
    !! Calculates TRESCA stress in a TF coil
    !! author: S Kahn
    ! !!!!!!!!!!!!!!!!!!!!!!!!!!!!!!!!!!!!!!!!!!!!!!!

    implicit none

    ! OUTPUT
    real(dp) :: sig_tresca

    !  Arguments
    real(dp), intent(in) :: sx
    !! In-plane stress in X direction [Pa]

    real(dp), intent(in) :: sy
    !! In-plane stress in Y direction [Pa]
    
    real(dp), intent(in) :: sz
    !! In-plane stress in Z direction [Pa]
    ! !!!!!!!!!!!!!!!!!!!!!!!!!!!!!!!!!!!!!!!!!!!!!!!

    sig_tresca = max(ABS(sx-sy), ABS(sx-sz), ABS(sy-sz))

end function sig_tresca

! !!!!!!!!!!!!!!!!!!!!!!!!!!!!!!!!!!!!!!!!!!!!!!!!!!!!!!!!!!!!!!!!!!

function sigvm(sx,sy,sz,txy,txz,tyz)

    !! Calculates Von Mises stress in a TF coil
    !! author: P J Knight, CCFE, Culham Science Centre
    !! author: B Reimer, FEDC
    !! This routine calculates the Von Mises combination of
    !! stresses (Pa) in a TF coil.
    !! AEA FUS 251: A User's Guide to the PROCESS Systems Code
    ! !!!!!!!!!!!!!!!!!!!!!!!!!!!!!!!!!!!!!!!!!!!!!!!

    implicit none

    ! OUTPUT
    real(dp) :: sigvm

    !  Arguments
    real(dp), intent(in) :: sx
    !! In-plane stress in X direction [Pa]

    real(dp), intent(in) :: sy
    !! In-plane stress in Y direction [Pa]
    
    real(dp), intent(in) :: sz
    !! In-plane stress in Z direction [Pa]
    
    real(dp), intent(in) :: txy
    !! Out of plane stress in X-Y plane [Pa]
    
    real(dp), intent(in) :: txz
    !! Out of plane stress in X-Z plane [Pa]
    
    real(dp), intent(in) :: tyz
    !! Out of plane stress in Y-Z plane [Pa]

    ! !!!!!!!!!!!!!!!!!!!!!!!!!!!!!!!!!!!!!!!!!!!!!!!

    sigvm = sqrt( 0.5D0 * ( (sx-sy)**2 + (sx-sz)**2 + (sz-sy)**2 &
                + 6.0D0*(txy**2 + txz**2 + tyz**2) ) )

end function sigvm

! !!!!!!!!!!!!!!!!!!!!!!!!!!!!!!!!!!!!!!!!!!!!!!!!!!!!!!!!!!!!!!!!!!

subroutine coilshap

    !! Calculates the TF coil shape
    !! Calculates the shape of the INSIDE of the TF coil. The coil is
    !! approximated by a straight inboard section and four elliptical arcs
    !! This is a totally ad hoc model, with no physics or engineering basis.
<<<<<<< HEAD
    use physics_variables, only: i_single_null, rminor, rmajor
    use build_variables, only: hmax, hpfu, tfcth, r_tf_outboard_mid, &
        r_tf_inboard_mid
    use tfcoil_variables, only: yarc, xarc, tfleng, tfa, tfb
    use constants, only: pi
=======

>>>>>>> f4536883
    implicit none

    !  Arguments
    !  Local variables
    real(dp), parameter :: fstraight = 0.6D0
    real(dp) :: aa, bb
    integer :: ii
    ! !!!!!!!!!!!!!!!!!!!!!!!!!!!!!!!!!!!!!!!!!!!!!!!


    if ( i_tf_shape == 1 .and. itart == 0 ) then
    ! PROCESS D-shape parametrisation
        
        ! X position of the arcs, eq(15)
        ! The xarc/yarc are defined in the INSIDE part of the TF
        xarc(1) = r_tf_inboard_out
        xarc(2) = rmajor - 0.2D0*rminor
        xarc(3) = r_tf_outboard_in
        xarc(4) = xarc(2)
        xarc(5) = xarc(1)

        ! Height of straight section as a fraction of the coil inner height
        if ( i_single_null == 0 ) then
            ! Double null
            yarc(1) = fstraight * hmax
            yarc(2) = hmax
            yarc(3) = 0
            yarc(4) = -hmax
            yarc(5) = -fstraight * hmax
        else
            ! Single null
            yarc(1) = fstraight * (hpfu - tfcth)
            yarc(2) = hpfu - tfcth
            yarc(3) = 0
            yarc(4) = -hmax
            yarc(5) = -fstraight * hmax
        end if

        ! Horizontal and vertical radii of inside edge of TF coil
        ! Arcs are numbered clockwise:
        ! 1=upper inboard, 2=upper outboard, 3=lower ouboard, 4=lower inboard
        ! 'tfleng' is the length of the coil midline.
        tfleng = yarc(1) - yarc(5)
        do ii = 1, 4
            tfa(ii) = abs(xarc(ii+1) - xarc(ii))
            tfb(ii) = abs(yarc(ii+1) - yarc(ii))
            ! Radii and length of midline of coil segments
            aa = tfa(ii) + 0.5D0*tfcth
            bb = tfb(ii) + 0.5D0*tfcth
            tfleng = tfleng + 0.25d0 * circumference(aa,bb)
        end do

    ! Centrepost with D-shaped
    ! ---
    else if ( i_tf_shape == 1 .and. itart == 1  ) then
        
        ! X position of the arcs, eq(17) and text before it
        xarc(1) = r_cp_top
        xarc(2) = rmajor - 0.2D0*rminor
        xarc(3) = r_tf_outboard_in
        xarc(4) = xarc(2)
        xarc(5) = xarc(1)

        ! Double null, eq(17) and text before it
        yarc(1) = hpfu - tfcth
        yarc(2) = hpfu - tfcth
        yarc(3) = 0
        yarc(4) = -hmax
        yarc(5) = -hmax

        ! TF middle circumference, eq(18)
        tfleng = 2*(xarc(2) - xarc(1))

        do ii = 2, 3 
           tfa(ii) = abs(xarc(ii+1) - xarc(ii))
           tfb(ii) = abs(yarc(ii+1) - yarc(ii))
   
           ! Radii and length of midline of coil segments
           aa = tfa(ii) + 0.5D0 * tfthko
           bb = tfb(ii) + 0.5D0 * tfthko
           tfleng = tfleng + 0.25d0 * circumference(aa,bb)
        end do
    ! ---

    
    ! Picture frame coil
    ! ---
    else if ( i_tf_shape == 2 ) then
 
        ! X position of the arcs
        if ( itart == 0 ) xarc(1) = r_tf_inboard_out  
        if ( itart == 1 ) xarc(1) = r_cp_top        
        xarc(2) = r_tf_outboard_in 
        xarc(3) = xarc(2)
        xarc(4) = xarc(2)
        xarc(5) = xarc(1)

        ! Y position of the arcs
        yarc(1) = hpfu - tfcth
        yarc(2) = hpfu - tfcth
        yarc(3) = 0
        yarc(4) = -hmax
        yarc(5) = -hmax

        ! TF middle circumference
        ! IMPORTANT : THE CENTREPOST LENGTH IS NOT INCLUDED FOR TART 
        if ( itart == 0 ) tfleng = 2.0D0 * ( 2.0D0*hmax + tfcth  + r_tf_outboard_mid - r_tf_inboard_mid )    ! eq(19)
        if ( itart == 1 ) tfleng = hmax + hpfu + 2.0D0 * ( r_tf_outboard_mid - r_cp_top ) ! eq(20)
    end if
    ! ---

    contains
    function circumference(aaa,bbb)
        !! Calculate ellipse arc circumference using Ramanujan approximation (m)
        !!  See https://www.johndcook.com/blog/2013/05/05/ramanujan-circumference-ellipse/
        !!  for a discussion of the precision of the formula 

        real(dp) :: circumference
        real(dp), intent(in) :: aaa, bbb
        real(dp) :: hh
        hh = ( aaa - bbb )**2 / ( aaa + bbb )**2
        circumference = pi* ( aaa + bbb ) * ( 1.0D0 + (3.0D0*hh)/(10.0D0 + sqrt(4.0D0 - 3.0D0*hh)) )  ! eq(14)

        ! Initial formula slightly less accurate
        ! circumference = pi * ( 3.0D0*(aaa+bbb) - sqrt( (3.0D0*aaa + bbb)*(aaa + 3.0D0*bbb) ) ) 
    end function

end subroutine coilshap

! !!!!!!!!!!!!!!!!!!!!!!!!!!!!!!!!!!!!!!!!!!!!!!!!!!!!!!!!!!!!!!!!!!

subroutine tfcind(tfthk)

    !! Calculates the self inductance of a TF coil
    !! tfthk        : input real : TF coil thickness (m)
    !! This routine calculates the self inductance of a TF coil
    !! approximated by a straight inboard section and two elliptical arcs.
    !! The inductance of the TFC (considered as a single axisymmetric turn)
    !! is calculated by numerical integration over the cross-sectional area.
    !! The contribution from the cross-sectional area of the
    !! coil itself is calculated by taking the field as B(r)/2.
    !! The field in the bore is calculated for unit current.
    !! Top/bottom symmetry is assumed.
    use tfcoil_variables, only: yarc, xarc, tfind
    use constants, only: pi, rmu0
    implicit none
    !  Arguments
    real(dp), intent(in) :: tfthk

    !  Local variables
    integer, parameter :: nintervals = 100
    integer :: i
    real(dp) :: ai, ao, bi, bo, x0, y0, h_bore, h_thick, dr, r, b

    ! !!!!!!!!!!!!!!!!!!!!!!!!!!!!!!!!!!!!!!!!!!!!!!!

    ! Initialise inductance
    tfind = 0.0D0
    ! Integrate over the whole TF area, including the coil thickness.
    x0 = xarc(2)
    y0 = yarc(2)

    ! Minor and major radii of the inside and outside perimeters of the the
    ! Inboard leg and arc.
    ! Average the upper and lower halves, which are different in the
    ! single null case
    ai = xarc(2) - xarc(1)
    bi = (yarc(2)-yarc(4))/2.0d0 - yarc(1)
    ao = ai + tfthk
    bo = bi + tfthk
    ! Interval used for integration
    dr = ao / dble(nintervals)
    ! Start both integrals from the centre-point where the arcs join.
    ! Initialise major radius
    r = x0 - dr/2.0d0
    do i = 1,nintervals
        ! Field in the bore for unit current
        b = rmu0/(2.0D0*pi*r)
        ! Find out if there is a bore
        if (x0-r < ai) then
            h_bore = y0 + bi * sqrt(1 - ((r-x0)/ai)**2)
            h_thick = bo * sqrt(1 - ((r-x0)/ao)**2) - h_bore
        else
            h_bore = 0.0d0
            ! Include the contribution from the straight section
            h_thick = bo * sqrt(1 - ((r-x0)/ao)**2) + yarc(1)
        end if
        ! Assume B in TF coil = 1/2  B in bore
        ! Multiply by 2 for upper and lower halves of coil
        tfind = tfind + b*dr*(2.0D0*h_bore + h_thick)
        r = r - dr
    end do

    ! Outboard arc
    ai = xarc(3) - xarc(2)
    bi = (yarc(2) - yarc(4))/2.0d0
    ao = ai + tfthk
    bo = bi + tfthk
    dr = ao / dble(nintervals)
    ! Initialise major radius
    r = x0 + dr/2.0d0
    do i = 1,nintervals
        ! Field in the bore for unit current
        b = rmu0/(2.0D0*pi*r)
        ! Find out if there is a bore
        if (r-x0 < ai) then
            h_bore = y0 + bi * sqrt(1 - ((r-x0)/ai)**2)
            h_thick = bo * sqrt(1 - ((r-x0)/ao)**2) - h_bore
        else
            h_bore = 0.0d0
            h_thick = bo * sqrt(1 - ((r-x0)/ao)**2)
        end if
        ! Assume B in TF coil = 1/2  B in bore
        ! Multiply by 2 for upper and lower halves of coil
        tfind = tfind + b*dr*(2.0D0*h_bore + h_thick)
        r=r+dr
    end do

end subroutine tfcind

! !!!!!!!!!!!!!!!!!!!!!!!!!!!!!!!!!!!!!!!!!!!!!!!!!!!!!!!!!!!!!!!!!!

subroutine outtf(outfile, peaktfflag)

    !! Writes superconducting TF coil output to file
    !! author: P J Knight, CCFE, Culham Science Centre
    !! outfile : input integer : output file unit
    !! peaktfflag : input integer : warning flag from peak TF calculation
    !! This routine writes the superconducting TF coil results
    !! to the output file.
    !! PROCESS Superconducting TF Coil Model, J. Morris, CCFE, 1st May 2014
    !
    ! !!!!!!!!!!!!!!!!!!!!!!!!!!!!!!!!!!!!!!!!!!!!!!!
    use rebco_variables, only: solder_area, copperA_m2, coppera_m2_max, &
        copper_rrr
    use error_handling, only: report_error
    use build_variables, only: hmax, r_tf_inboard_mid, r_tf_outboard_mid, &
        tfcth, tfthko
    use process_output, only: int2char, ovarre, ocmmnt, oheadr, &
        oblnkl, ovarin, osubhd, ovarrf, obuild
    use numerics, only: icc
    use tfcoil_variables, only: sigrtf, wwp1, whttf, sigttf, yarc, xarc, &
        windstrain, wwp2, whtconsh, tftort, isumattf, whtconcu, ritfc, &
        conductor_width, tfinsgap, deflect, vtfskv, tmaxpro, fcutfsu, &
        s_tresca_cond, tinstf, turnstf, cforce, i_tf_turns_integer, tdmptf, &
        leno, oacdcp, s_tresca_case, estotftgj, n_tf, whtconin, jwptf, tfa, &
        tficrn, n_layer, tfleng, thwcndut, s_vmises_cond, casthi, sigvvall, &
        sigrcon, thkcas, s_vmises_case, casths, vforce, n_pancake, sigvert, &
        vftf, sigtcon, eyzwp, thicndut, dhecoil, insstrain, taucq, ripmax, &
        whtconsc, alstrtf, bmaxtfrp, vdalw, leni, thkwp, whtcas, whtcon, &
        ripple, i_tf_tresca, bmaxtf, awphec, avwp, aiwp, acond, acndttf

    use constants, only: mfile, pi
    implicit none

    !  Arguments

    integer, intent(in) :: outfile, peaktfflag

    !  Local variables

    integer :: ii
    real(dp) :: ap, radius
    character(len=1) :: intstring

    ! !!!!!!!!!!!!!!!!!!!!!!!!!!!!!!!!!!!!!!!!!!!!!!!

    if ( i_tf_sup == 1 ) then 
        call oheadr(outfile,'TF Coils')
        call ocmmnt(outfile,'Superconducting TF coils')

        call ovarin(outfile,'TF coil superconductor material','(i_tf_sc_mat)',i_tf_sc_mat)

        select case (i_tf_sc_mat)
        case (1)
            call ocmmnt(outfile,'  (ITER Nb3Sn critical surface model)')
        case (2)
            call ocmmnt(outfile,'  (Bi-2212 high temperature superconductor)')
        case (3)
            call ocmmnt(outfile,'  (NbTi)')
        case (4)
            call ocmmnt(outfile, &
            '  (ITER Nb3Sn critical surface model, user-defined parameters)')
        case (5)
            call ocmmnt(outfile, ' (WST Nb3Sn)')
        case (6)
            call ocmmnt(outfile, ' (High temperature superconductor: REBCO HTS tape in CroCo strand)')
        end select

        call ocmmnt(outfile,'Current Density :')
        call oblnkl(outfile)
        call ovarre(outfile,'Winding pack current density (A/m2)','(jwptf)',jwptf, 'OP ')
        call ovarre(outfile,'Overall current density (A/m2)','(oacdcp)',oacdcp)

        ! if (tfc_model == 0) then
        !     call ovarre(outfile,'Allowable overall current density (A/m2)', '(jwdgcrt)',jwdgcrt, 'OP ')
        ! end if

        call osubhd(outfile,'General Coil Parameters :')
        call ovarre(outfile,'Number of TF coils','(n_tf)',n_tf)
        call ovarre(outfile,'Total inboard leg radial thickness (m)','(tfcth)',tfcth)
        call ovarre(outfile,'Total outboard leg radial thickness (m)','(tfthko)',tfthko)
        call ovarre(outfile,'Inboard leg toroidal thickness at widest point (m)','(2*tficrn)',2d0*tficrn, 'OP ')
        call ovarre(outfile,'Outboard leg toroidal thickness (m)','(tftort)',tftort, 'OP ')
        call ovarre(outfile,'Mean coil circumference (m)','(tfleng)',tfleng, 'OP ')
        call ovarre(outfile,'Total current in all TF coils (MA)','(ritfc/1.D6)',1.0D-6*ritfc, 'OP ')
        call ovarre(outfile,'Nominal peak field assuming Amperes Law with toroidal symmetry (T)','(bmaxtf)',bmaxtf, 'OP ')
        call ovarre(outfile,'Actual peak field at discrete conductor (T)','(bmaxtfrp)',bmaxtfrp, 'OP ')
        call ovarre(outfile,'Max allowed ripple amplitude at plasma outboard midplane (%)','(ripmax)',ripmax)
        call ovarre(outfile,'Ripple amplitude at plasma outboard midplane (%)','(ripple)',ripple, 'OP ')
        call ovarre(outfile,'Total stored energy in TF coils (GJ)','(estotftgj)',estotftgj, 'OP ')
        call ovarre(outfile,'Total mass of TF coils (kg)','(whttf)',whttf, 'OP ')
        call ovarre(outfile,'Mass of each TF coil (kg)','(whttf/n_tf)',whttf/n_tf, 'OP ')
        call ovarre(outfile,'Vertical separating force per leg (N)','(vforce)',vforce, 'OP ')
        call ovarre(outfile,'Centring force per coil (N/m)','(cforce)',cforce, 'OP ')

        !  Report any applicability issues with peak field with ripple calculation

        if (peaktfflag == 1) then
            call report_error(144)
        else if (peaktfflag == 2) then
            call report_error(145)
        else
            continue
        end if

        call osubhd(outfile,'Coil Geometry :')
        call ovarre(outfile,'Inboard leg centre radius (m)','(r_tf_inboard_mid)',r_tf_inboard_mid, 'OP ')
        call ovarre(outfile,'Outboard leg centre radius (m)','(r_tf_outboard_mid)',r_tf_outboard_mid, 'OP ')
        call ovarre(outfile,'Maximum inboard edge height (m)','(hmax)',hmax, 'OP ')
        ! call ovarre(outfile,'gap between inboard vacuum vessel and thermal shield (m)','(gapds)',gapds) ! Not relevant to TF

        call oblnkl(outfile)
        call ocmmnt(outfile,'TF coil inner surface shape is approximated')
        call ocmmnt(outfile,'by a straight segment and elliptical arcs between the following points :')
        call oblnkl(outfile)

        write(outfile,10)
        10  format(t2,'point',t16,'x(m)',t31,'y(m)')

        do ii = 1,5
            write(outfile,20) ii,xarc(ii),yarc(ii)
            intstring = int2char(ii)
            call ovarre(mfile,'TF coil arc point '//intstring//' R (m)', '(xarc('//intstring//'))',xarc(ii))
            call ovarre(mfile,'TF coil arc point '//intstring//' Z (m)', '(yarc('//intstring//'))',yarc(ii))
        end do
        20  format(i4,t10,f10.3,t25,f10.3)

        call osubhd(outfile,'Quench information :')
        call ovarre(outfile,'Allowable stress in vacuum vessel (VV) due to quench (Pa)','(sigvvall)',sigvvall)
        call ovarre(outfile,'Minimum allowed quench time due to stress in VV (s)','(taucq)',taucq, 'OP ')
        call ovarre(outfile,'Actual quench time (or time constant) (s)','(tdmptf)',tdmptf)
        ! call ovarre(outfile,'Max allowed current density in winding pack due to temperature rise in quench (A/m2)', &
        !                     '(jwdgpro)', jwdgpro, 'OP ')
        ! call ovarre(outfile,'Actual current density in winding pack (A/m2)', '(jwptf)', jwptf, 'OP ')
        call ovarre(outfile,'Maximum allowed voltage during quench due to insulation (kV)', '(vdalw)', vdalw)
        call ovarre(outfile,'Actual quench voltage (kV)','(vtfskv)',vtfskv, 'OP ')

        select case (i_tf_sc_mat)
        case (1,2,3,4,5)
            call ovarre(outfile,'Maximum allowed temp rise during a quench (K)','(tmaxpro)', tmaxpro)
        case(6)
            call ocmmnt(outfile,'CroCo cable with jacket: ')
            ! if (any(icc == 74) ) then
            !     call ovarre(outfile,'Maximum permitted temperature in quench (K)',&
            !                         '(tmax_croco)', tmax_croco)
            ! endif
            ! call ovarre(outfile,'Actual temp reached during a quench (K)', &
            !                     '(croco_quench_temperature)', croco_quench_temperature)
            if (any(icc == 75) ) then
                call ovarre(outfile,'Maximum permitted TF coil current / copper area (A/m2)', &
                '(copperA_m2_max)', copperA_m2_max)
            endif
            call ovarre(outfile,'Actual TF coil current / copper area (A/m2)', &
                                '(copperA_m2)', copperA_m2)

            ! call ocmmnt(outfile,'Fast discharge current model: '//quench_model)
            ! if(quench_detection_ef>1d-10)then
            !     call ocmmnt(outfile,'Two-phase quench model is used')
            !     call ovarre(outfile,'Electric field at which TF quench is detected, discharge begins (V/m)',&
            !                         '(quench_detection_ef)', quench_detection_ef)
            !     call ovarre(outfile,'Peak temperature before quench is detected (K)','(T1)',T1,'OP ')
            ! else
            !     call ocmmnt(outfile, 'Simple one-phase quench model is used')
            ! endif
        end select

        call osubhd(outfile,'Conductor Information :')
        if (i_tf_turns_integer == 1) then
            call ovarre(outfile, 'Radial width of conductor (m)', '(t_conductor_radial)', t_conductor_radial, 'OP ')
            call ovarre(outfile, 'Toroidal width of conductor (m)', '(t_conductor_toroidal)', t_conductor_toroidal, 'OP ')
            call ovarre(outfile, 'Radial width of turn (m)', '(t_turn_radial)', t_turn_radial)
            call ovarre(outfile, 'Toroidal width of turn (m)', '(t_turn_toroidal)', t_turn_toroidal)
            call ovarre(outfile, 'Radial width of cable space', '(t_cable_radial)', t_cable_radial)
            call ovarre(outfile, 'Toroidal width of cable space', '(t_cable_toroidal)', t_cable_toroidal)
        else
            call ovarre(outfile,'Width of conductor (square) (m)','(conductor_width)',conductor_width, 'OP ')
            call ovarre(outfile,'Width of turn including inter-turn insulation (m)','(leno)',leno, 'OP ')
            call ovarre(outfile,'Width of space inside conductor (m)','(leni)',leni, 'OP ')
        end if
        call ovarre(outfile,'Conduit thickness (m)','(thwcndut)',thwcndut)
        call ovarre(outfile,'Inter-turn insulation thickness (m)','(thicndut)',thicndut)

        call ovarre(outfile,'Superconductor mass per coil (kg)','(whtconsc)',whtconsc, 'OP ')
        call ovarre(outfile,'Copper mass per coil (kg)','(whtconcu)',whtconcu, 'OP ')
        call ovarre(outfile,'Steel conduit mass per coil (kg)','(whtconsh)',whtconsh, 'OP ')
        call ovarre(outfile,'Conduit insulation mass per coil (kg)','(whtconin)',whtconin, 'OP ')
        call ovarre(outfile,'Total conductor mass per coil (kg)','(whtcon)',whtcon, 'OP ')

        select case (i_tf_sc_mat)
        case (1,2,3,4,5)
            call osubhd(outfile,'Winding Pack Information :')
            call ovarre(outfile,'Diameter of central helium channel in cable','(dhecoil)',dhecoil)
            call ocmmnt(outfile,'Fractions by area')
            call ovarre(outfile,'Coolant fraction in conductor excluding central channel','(vftf)',vftf)
            call ovarre(outfile,'Copper fraction of conductor','(fcutfsu)',fcutfsu)
            call ovarre(outfile,'Superconductor fraction of conductor','(1-fcutfsu)',1-fcutfsu)
            ! TODO
            !call ovarre(outfile,'Conductor fraction of winding pack','(acond/ap)',acond/ap, 'OP ')
            !call ovarre(outfile,'Conduit fraction of winding pack','(turnstf*acndttf/ap)',turnstf*acndttf/ap, 'OP ')
            !call ovarre(outfile,'Insulator fraction of winding pack','(aiwp/ap)',aiwp/ap, 'OP ')
            !call ovarre(outfile,'Helium area fraction of winding pack excluding central channel','(avwp/ap)',avwp/ap, 'OP ')
            !call ovarre(outfile,'Central helium channel area as fraction of winding pack','(awphec/ap)',awphec/ap, 'OP ')
            ap = acond + turnstf*acndttf + aiwp + avwp + awphec
            call ovarrf(outfile,'Check total area fractions in winding pack = 1','', &
            (acond + turnstf*acndttf + aiwp + avwp + awphec)/ap)
        end select

        call ovarre(outfile,'Winding radial thickness (m)','(thkwp)',thkwp, 'OP ')

        if (i_tf_turns_integer == 1) then
            call ovarre(outfile, 'Winding toroidal width (m)', '(wwp1)', wwp1, 'OP ')
        else
            call ovarre(outfile,'Winding toroidal width 1 (m)','(wwp1)',wwp1, 'OP ')
            call ovarre(outfile,'Winding toroidal width 2 (m)','(wwp2)',wwp2, 'OP ')
        end if

        call ovarre(outfile,'Ground wall insulation thickness (m)','(tinstf)',tinstf)
        call ovarre(outfile,'Winding pack insertion gap (m)','(tfinsgap)',tfinsgap)

        if (i_tf_turns_integer == 1) then
            call ovarin(outfile, 'Number of TF pancakes', '(n_pancake)', n_pancake)
            call ovarin(outfile, 'Number of TF layers', '(n_layer)', n_layer)
        end if

        call ovarre(outfile,'Number of turns per TF coil','(turnstf)',turnstf, 'OP ')

        call osubhd(outfile,'External Case Information :')

        call ovarre(outfile,'Inboard leg case plasma side wall thickness (m)','(casthi)',casthi)
        call ovarre(outfile,'Inboard leg case inboard "nose" thickness (m)','(thkcas)',thkcas)
        call ovarre(outfile,'Inboard leg case sidewall thickness at its narrowest point (m)','(casths)',casths)
        !call ovarre(outfile,'Inboard leg case area per coil (m2)','(acasetf)',acasetf, 'OP ')
        !call ovarre(outfile,'Outboard leg case area per coil (m2)','(acasetfo)',acasetfo, 'OP ')
        call ovarre(outfile,'External case mass per coil (kg)','(whtcas)',whtcas, 'OP ')

        call osubhd(outfile,'Radial build of TF coil centre-line :')
        write(outfile,5)
        5   format(t43,'Thickness (m)',t60,'Outer radius (m)')
        radius = r_tf_inboard_mid - 0.5D0*tfcth
        call obuild(outfile,'Innermost edge of TF coil',radius,radius)
        radius = radius + thkcas
        call obuild(outfile,'Coil case ("nose")',thkcas,radius,'(thkcas)')
        radius = radius + tfinsgap
        call obuild(outfile,'Insertion gap for winding pack',tfinsgap,radius,'(tfinsgap)')
        radius = radius + tinstf
        call obuild(outfile,'Winding pack insulation',tinstf,radius,'(tinstf)')
        radius = radius + thkwp/2d0
        call obuild(outfile,'Winding - first half',thkwp/2d0,radius,'(thkwp/2 - tinstf)')
        radius = radius + thkwp/2d0
        call obuild(outfile,'Winding - second half',thkwp/2d0,radius,'(thkwp/2 - tinstf)')
        radius = radius + tinstf
        call obuild(outfile,'Winding pack insulation',tinstf,radius,'(tinstf)')
        radius = radius + tfinsgap
        call obuild(outfile,'Insertion gap for winding pack',tfinsgap,radius,'(tfinsgap)')
        radius = radius + casthi
        call obuild(outfile,'Coil case (plasma side)',casthi,radius,'(casthi)')
        if(abs((radius - r_tf_inboard_mid - 0.5D0*tfcth)) < 1d-6)then
            call ocmmnt(outfile,'TF coil dimensions are consistent')
        else
            call ocmmnt(outfile,'ERROR: TF coil dimensions are NOT consistent:')
            call ovarre(outfile,'Radius of plasma-facing side of inner leg SHOULD BE [m]','',r_tf_inboard_mid + 0.5D0*tfcth)
            call ovarre(outfile,'Inboard TF coil radial thickness [m]','(tfcth)',tfcth)
            !thkwp = tfcth - casthi - thkcas - 2.0D0*tinstf - 2.0d0*tfinsgap
            call oblnkl(outfile)
        end if

    else
        !  Output section
        call oheadr(outfile,'Resistive TF Coil Information')
        call ovarin(outfile,'Resistive TF coil option (0:copper 2:aluminium)','(i_tf_sup)',i_tf_sup)
        call ovarre(outfile,'Inboard leg mid-plane conductor current density (A/m2)','(oacdcp)',oacdcp)
        call ovarre(outfile,'Outboard leg conductor current density (A/m2)','(cdtfleg)',cdtfleg)    
        call ovarre(outfile,'Number of turns per outboard leg','(turnstf)',turnstf)
        call ovarre(outfile,'Outboard leg current per turn (A)','(cpttf)',cpttf)
        call ovarre(outfile,'Inboard leg conductor volume (m3)','(vol_cond_cp)',vol_cond_cp)
        call ovarre(outfile,'Outboard leg volume per coil (m3)','(voltfleg)',voltfleg)
        call ovarre(outfile,'Mass of inboard legs (kg)','(whtcp)',whtcp)
        call ovarre(outfile,'Mass of outboard legs (kg)','(whttflgs)',whttflgs)
        call ovarre(outfile,'Total TF coil mass (kg)','(whttf)',whttf)
        call ovarre(outfile,'Inboard leg resistive power (W)','(prescp)',prescp)
        call ovarre(outfile,'Outboard leg resistance per coil (ohm)','(tflegres)',tflegres)
        call ovarre(outfile,'Average inboard leg temperature (K)','(tcpav)',tcpav)
        if (itart==1) then
          call osubhd(outfile,'Tapered Centrepost Dimensions:')
          call ovarre(outfile,'Radius of the centrepost at the midplane (m)','(r_tf_inboard_out)',r_tf_inboard_out)
          call ovarre(outfile,'Radius of the ends of the centrepost (m)','(r_cp_top)',r_cp_top)
          call ovarre(outfile,'Distance from the midplane to the top of the tapered section (m)','(h_cp_top)',h_cp_top)
          call ovarre(outfile,'Distance from the midplane to the top of the centrepost (m)','(hmax)',hmax + tfthko)
        end if


        call oheadr(outfile,'TF Coils')
        call ovarre(outfile,'TF coil current (summed over all coils) (A)','(ritfc)',ritfc)
        call ovarre(outfile,'Peak field at the TF coils (T)','(bmaxtf)',bmaxtf)
        call ovarre(outfile,'Ripple at plasma edge (%)','(ripple)',ripple)
        call ovarre(outfile,'Max allowed ripple amplitude at plasma (%)','(ripmax)',ripmax)
        call ovarre(outfile,'Number of TF coil legs','(n_tf)',n_tf)
 
        call osubhd(outfile,'Energy and Forces :')
        call ovarre(outfile,'Total stored energy in TF coils (GJ)','(estotftgj)',estotftgj)
        call ovarre(outfile,'Vertical force on inboard leg (N)','(vforce)',vforce)
        call ovarre(outfile,'Centering force on inboard leg (N/m)','(cforce)',cforce)
        call oblnkl(outfile)
        call ocmmnt(outfile,'TF coil inner surface shape is given by a rectangle with the')
        call ocmmnt(outfile,'following inner points (Note that this does not account')
        call ocmmnt(outfile,'for the ST tapered centrepost):')
        call oblnkl(outfile)
 
        write(outfile,10)
        ! 10  format(t2,'point',t16,'x(m)',t31,'y(m)')
        do ii = 1,5
           write(outfile,20) ii,xarc(ii),yarc(ii)
           intstring = int2char(ii)
           call ovarre(mfile,'TF coil arc point '//intstring//' R (m)', '(xarc('//intstring//'))',xarc(ii))
           call ovarre(mfile,'TF coil arc point '//intstring//' Z (m)', '(yarc('//intstring//'))',yarc(ii))
        end do
        ! 20  format(i4,t10,f10.3,t25,f10.3)
 

    end if 

end subroutine outtf

! !!!!!!!!!!!!!!!!!!!!!!!!!!!!!!!!!!!!!!!!!!!!!!!!!!!!!!!!!!!!!!!!!!

subroutine tfspcall(outfile,iprint)

    !! Routine to call the superconductor module for the TF coils
    !! outfile : input integer : Fortran output unit identifier
    !! iprint : input integer : Switch to write output to file (1=yes)
    use rebco_variables, only: copper_area, copper_thick, copperA_m2, &
        croco_id, croco_od, croco_od, croco_thick, hastelloy_area, &
        hastelloy_thickness, rebco_area, stack_thickness, tape_thickness, &
        tape_thickness, tape_width, tapes, rebco_thickness, solder_area
    use error_handling, only: idiags, fdiags, report_error
    use process_output, only: ovarre, ocmmnt, oheadr, oblnkl, ovarin
    use tfcoil_variables, only: tmargmin_tf, turnstf, n_tf, vftf, isumattf, &
        temp_margin, jwdgpro, tftmp, vtfskv, acndttf, dhecoil, tmaxpro, &
        tmargtf, thwcndut, conductor_width, fcutfsu, jwdgcrt, tdmptf, cpttf, &
        ritfc, jwptf, bmaxtfrp, tcritsc, acstf, strncon_tf, fhts, bcritsc
    use superconductors, only: wstsc, current_sharing_rebco, itersc, jcrit_rebco, jcrit_nbti, croco, bi2212

    use global_variables, only: run_tests
    use constants, only: pi
    implicit none
    integer, intent(in) :: outfile, iprint

    !  Local variables
    real(dp) :: aturn, tfes, vdump

    ! Simple model REMOVED Issue #781
    ! if (tfc_model == 0) then
    !     vtfskv = 20.0D0
    !     return
    ! end if

    ! Stored energy (J) per coil (NOT a physical meaningful quantity)
    tfes = estotft / n_tf
    ! Cross-sectional area per turn
    aturn = ritfc/(jwptf*n_tf*turnstf)    

    if(i_tf_sc_mat==6)then
        call supercon_croco(aturn,bmaxtfrp,cpttf,tftmp, &
        iprint, outfile,  &
        jwdgcrt,tmargtf)

        vtfskv = croco_voltage()/1.0D3  !  TFC Quench voltage in kV
        
    else
        call supercon(acstf,aturn,bmaxtfrp,vftf,fcutfsu,cpttf,jwptf,i_tf_sc_mat, &
        fhts,strncon_tf,tdmptf,tfes,tftmp,tmaxpro,bcritsc,tcritsc,iprint, &
        outfile,jwdgcrt,vdump,tmargtf)
        
        vtfskv = vdump/1.0D3            !  TFC Quench voltage in kV
    end if    

contains    

    subroutine supercon(acs,aturn,bmax,fhe,fcu,iop,jwp,isumat,fhts, &
        strain,tdmptf,tfes,thelium,tmax,bcritsc,tcritsc,iprint,outfile, &
        jwdgcrt,vd,tmarg)

        !! Routine to calculate the TF superconducting conductor  properties
        !! author: P J Knight, CCFE, Culham Science Centre
        !! author: J Galambos, ORNL
        !! author: R Kemp, CCFE, Culham Science Centre
        !! author: M Kovari, CCFE, Culham Science Centre
        !! author: J Miller, ORNL
        !! acs : input real : Cable space - inside area (m2)
        !! aturn : input real : Area per turn (i.e. entire jacketed conductor) (m2)
        !! bmax : input real : Peak field at conductor (T)
        !! fhe : input real : Fraction of cable space that is for He cooling
        !! fcu : input real : Fraction of conductor that is copper
        !! iop : input real : Operating current per turn (A)
        !! jwp : input real : Actual winding pack current density (A/m2)
        !! isumat : input integer : Switch for conductor type:
        !! 1 = ITER Nb3Sn, standard parameters,
        !! 2 = Bi-2212 High Temperature Superconductor,
        !! 3 = NbTi,
        !! 4 = ITER Nb3Sn, user-defined parameters
        !! 5 = WST Nb3Sn parameterisation
        !! fhts    : input real : Adjustment factor (<= 1) to account for strain,
        !! radiation damage, fatigue or AC losses
        !! strain : input real : Strain on superconductor at operation conditions
        !! tdmptf : input real : Dump time (sec)
        !! tfes : input real : Energy stored in one TF coil (J)
        !! thelium : input real : He temperature at peak field point (K)
        !! tmax : input real : Max conductor temperature during quench (K)
        !! bcritsc : input real : Critical field at zero temperature and strain (T) (isumat=4 only)
        !! tcritsc : input real : Critical temperature at zero field and strain (K) (isumat=4 only)
        !! iprint : input integer : Switch for printing (1 = yes, 0 = no)
        !! outfile : input integer : Fortran output unit identifier
        !! jwdgpro : output real : Winding pack current density from temperature
        !! rise protection (A/m2)
        !! jwdgcrt : output real : Critical winding pack current density (A/m2)
        !! vd : output real : Discharge voltage imposed on a TF coil (V)
        !! tmarg : output real : Temperature margin (K)
        !! This routine calculates the superconductor properties for the TF coils.
        !! It was originally programmed by J. Galambos 1991, from algorithms provided
        !! by J. Miller.
        !! <P>The routine calculates the critical current density (winding pack)
        !! and also the protection information (for a quench).
        !! NOT used for the Croco conductor
        implicit none

        integer, intent(in) :: isumat, iprint, outfile
        real(dp), intent(in) :: acs, aturn, bmax, fcu, fhe, fhts
        real(dp), intent(in) :: iop, jwp, strain, tdmptf, tfes, thelium, tmax, bcritsc, tcritsc
        real(dp), intent(out) :: jwdgcrt, vd, tmarg

        !  Local variables

        integer :: lap
        real(dp) :: b,bc20m,bcrit,c0,delt,fcond,icrit,iooic, &
        jcritsc,jcrit0,jcritm,jcritp,jcritstr,jsc,jstrand,jtol,jwdgop, &
        t,tc0m,tcrit,ttest,ttestm,ttestp, tdump, fhetot

        ! !!!!!!!!!!!!!!!!!!!!!!!!!!!!!!!!!!!!!!!!!!!!!!!
        ! Rename tdmptf as it is called tdump in this routine and those called from here.
        tdump = tdmptf

        ! Helium channel
        fhetot = fhe + (pi/4.0d0)*dhecoil*dhecoil/acs
        !  Conductor fraction (including central helium channel)
        fcond = 1.0D0 - fhetot

        !  Find critical current density in superconducting strand, jcritstr
        select case (isumat)

        case (1)  !  ITER Nb3Sn critical surface parameterization
            bc20m = 32.97D0
            tc0m = 16.06D0

            !  jcritsc returned by itersc is the critical current density in the
            !  superconductor - not the whole strand, which contains copper
            call itersc(thelium,bmax,strain,bc20m,tc0m,jcritsc,bcrit,tcrit)
            jcritstr = jcritsc * (1.0D0-fcu)
            !  Critical current in cable
            icrit = jcritstr * acs * fcond

        case (2)  !  Bi-2212 high temperature superconductor parameterization

            !  Current density in a strand of Bi-2212 conductor
            !  N.B. jcrit returned by bi2212 is the critical current density
            !  in the strand, not just the superconducting portion.
            !  The parameterization for jcritstr assumes a particular strand
            !  composition that does not require a user-defined copper fraction,
            !  so this is irrelevant in this model
            jstrand = jwp * aturn / (acs*fcond)

            call bi2212(bmax,jstrand,thelium,fhts,jcritstr,tmarg)
            jcritsc = jcritstr / (1.0D0-fcu)
            tcrit = thelium + tmarg
            !  Critical current in cable
            icrit = jcritstr * acs * fcond

        case (3)  !  NbTi data
            bc20m = 15.0D0
            tc0m = 9.3D0
            c0 = 1.0D10
            call jcrit_nbti(thelium,bmax,c0,bc20m,tc0m,jcritsc,tcrit)
            jcritstr = jcritsc * (1.0D0-fcu)
            !  Critical current in cable
            icrit = jcritstr * acs * fcond

        case (4)  !  ITER Nb3Sn parameterization, but user-defined parameters
            bc20m = bcritsc
            tc0m = tcritsc
            call itersc(thelium,bmax,strain,bc20m,tc0m,jcritsc,bcrit,tcrit)
            jcritstr = jcritsc * (1.0D0-fcu)
            !  Critical current in cable
            icrit = jcritstr * acs * fcond

        case (5) ! WST Nb3Sn parameterisation
            bc20m = 32.97D0
            tc0m = 16.06D0
            !  jcritsc returned by itersc is the critical current density in the
            !  superconductor - not the whole strand, which contains copper
            call wstsc(thelium,bmax,strain,bc20m,tc0m,jcritsc,bcrit,tcrit)
            jcritstr = jcritsc * (1.0D0-fcu)
            !  Critical current in cable
            icrit = jcritstr * acs * fcond

        case (6) ! "REBCO" 2nd generation HTS superconductor in CrCo strand
            write(*,*)'ERROR: subroutine supercon has been called but i_tf_sc_mat=6'
            stop
        case default  !  Error condition
            idiags(1) = isumat ; call report_error(105)

        end select

        ! Critical current density in winding pack
        ! aturn : Area per turn (i.e. entire jacketed conductor with insulation) (m2)
        jwdgcrt = icrit / aturn
        !  Ratio of operating / critical current
        iooic = iop / icrit
        !  Operating current density
        jwdgop = iop / aturn
        !  Actual current density in superconductor, which should be equal to jcrit(thelium+tmarg)
        !  when we have found the desired value of tmarg
        jsc = iooic * jcritsc

        if(iooic<=0d0) then
            write(*,*) 'ERROR:Negative Iop/Icrit for TF coil'
            write(*,*) 'jsc', jsc, '  iooic', iooic, '  jcritsc', jcritsc
            write(*,*) 'Check conductor dimensions. fcond likely gone negative. fcond =', fcond
        end if

        !  Temperature margin (already calculated in bi2212 for isumat=2)
        if ((isumat == 1).or.(isumat == 4).or.(isumat == 3).or.(isumat == 5)) then

            !  Newton-Raphson method; start approx at requested minimum temperature margin
            ttest = thelium + tmargmin_tf + 0.001d0
            delt = 0.01D0
            jtol = 1.0D4

            lap = 0
            solve_for_tmarg: do ; lap = lap+1
                if ((ttest <= 0.0D0).or.(lap > 100)) then
                    idiags(1) = lap ; fdiags(1) = ttest ; call report_error(157)
                    exit solve_for_tmarg
                end if
                ! Calculate derivative numerically
                ttestm = ttest - delt
                ttestp = ttest + delt

                select case (isumat)
                    ! Issue #483 to be on the safe side, check the fractional as well as the absolute error
                case (1,4)
                    call itersc(ttest ,bmax,strain,bc20m,tc0m,jcrit0,b,t)
                    if ((abs(jsc-jcrit0) <= jtol).and.(abs((jsc-jcrit0)/jsc) <= 0.01)) exit solve_for_tmarg
                    call itersc(ttestm,bmax,strain,bc20m,tc0m,jcritm,b,t)
                    call itersc(ttestp,bmax,strain,bc20m,tc0m,jcritp,b,t)
                case (3)
                    call jcrit_nbti(ttest ,bmax,c0,bc20m,tc0m,jcrit0,t)
                    if ((abs(jsc-jcrit0) <= jtol).and.(abs((jsc-jcrit0)/jsc) <= 0.01)) exit solve_for_tmarg
                    call jcrit_nbti(ttestm,bmax,c0,bc20m,tc0m,jcritm,t)
                    call jcrit_nbti(ttestp,bmax,c0,bc20m,tc0m,jcritp,t)
                case (5)
                    call wstsc(ttest ,bmax,strain,bc20m,tc0m,jcrit0,b,t)
                    if ((abs(jsc-jcrit0) <= jtol).and.(abs((jsc-jcrit0)/jsc) <= 0.01)) exit solve_for_tmarg
                    call wstsc(ttestm,bmax,strain,bc20m,tc0m,jcritm,b,t)
                    call wstsc(ttestp,bmax,strain,bc20m,tc0m,jcritp,b,t)
                end select
                ttest = ttest - 2.0D0*delt*(jcrit0-jsc)/(jcritp-jcritm)
            end do solve_for_tmarg
            tmarg = ttest - thelium
            temp_margin = tmarg

        end if

        !  Find the current density limited by the protection limit
        !  (N.B. Unclear of this routine's relevance for Bi-2212 (isumat=2), due
        !  to presence of fcu argument, which is not used for this model above)

        call protect(iop,tfes,acs,aturn,tdump,fcond,fcu,thelium,tmax,jwdgpro,vd)


        if (iprint == 0) return       ! Output --------------------------

        if (ttest <= 0.0D0) then
            write(*,*)'ERROR: Negative TFC temperature margin'
            write(*,*)'ttest  ', ttest, 'bmax   ', bmax
            write(*,*)'jcrit0 ', jcrit0,'jsc    ', jsc
            write(*,*)'ttestp ', ttestp,'ttestm ', ttestm
            write(*,*)'jcritp ', jcritp,'jcritm ', jcritm
        endif

        call oheadr(outfile,'Superconducting TF Coils')
        call ovarin(outfile,'Superconductor switch', '(isumat)',isumat)

        select case (isumat)
        case (1)
            call ocmmnt(outfile,'Superconductor used: Nb3Sn')
            call ocmmnt(outfile,'  (ITER Jcrit model, standard parameters)')
            call ovarre(outfile,'Critical field at zero temperature and strain (T)','(bc20m)',bc20m)
            call ovarre(outfile,'Critical temperature at zero field and strain (K)', '(tc0m)',tc0m)
        case (2)
            call ocmmnt(outfile,'Superconductor used: Bi-2212 HTS')
        case (3)
            call ocmmnt(outfile,'Superconductor used: NbTi')
            call ovarre(outfile,'Critical field at zero temperature and strain (T)','(bc20m)',bc20m)
            call ovarre(outfile,'Critical temperature at zero field and strain (K)', '(tc0m)',tc0m)
        case (4)
            call ocmmnt(outfile,'Superconductor used: Nb3Sn')
            call ocmmnt(outfile,'  (ITER Jcrit model, user-defined parameters)')
            call ovarre(outfile,'Critical field at zero temperature and strain (T)','(bc20m)',bc20m)
            call ovarre(outfile,'Critical temperature at zero field and strain (K)', '(tc0m)',tc0m)
        case (5)
            call ocmmnt(outfile,'Superconductor used: Nb3Sn')
            call ocmmnt(outfile, ' (WST Nb3Sn critical surface model)')
            call ovarre(outfile,'Critical field at zero temperature and strain (T)','(bc20m)',bc20m)
            call ovarre(outfile,'Critical temperature at zero field and strain (K)', '(tc0m)',tc0m)
        end select ! isumat

        if (run_tests==1) then
            call oblnkl(outfile)
            call ocmmnt(outfile, "PROCESS TF Coil peak field fit. Values for t, z and y:")
            call oblnkl(outfile)
            call ovarre(outfile,'Dimensionless winding pack width','(tf_fit_t)', tf_fit_t, 'OP ')
            call ovarre(outfile,'Dimensionless winding pack radial thickness','(tf_fit_z)', tf_fit_z, 'OP ')
            call ovarre(outfile,'Ratio of peak field with ripple to nominal axisymmetric peak field','(tf_fit_y)', tf_fit_y, 'OP ')
        end if

        call oblnkl(outfile)
        call ovarre(outfile,'Helium temperature at peak field (= superconductor temperature) (K)','(thelium)',thelium)
        call ovarre(outfile,'Total helium fraction inside cable space','(fhetot)',fhetot, 'OP ')
        call ovarre(outfile,'Copper fraction of conductor','(fcutfsu)',fcu)
        call ovarre(outfile,'Strain on superconductor','(strncon_tf)',strncon_tf)
        call ovarre(outfile,'Critical current density in superconductor (A/m2)','(jcritsc)',jcritsc, 'OP ')
        call ovarre(outfile,'Critical current density in strand (A/m2)','(jcritstr)',jcritstr, 'OP ')
        call ovarre(outfile,'Critical current density in winding pack (A/m2)', '(jwdgcrt)',jwdgcrt, 'OP ')
        call ovarre(outfile,'Actual current density in winding pack (A/m2)','(jwdgop)',jwdgop, 'OP ')

        call ovarre(outfile,'Minimum allowed temperature margin in superconductor (K)','(tmargmin_tf)',tmargmin_tf)
        call ovarre(outfile,'Actual temperature margin in superconductor (K)','(tmarg)',tmarg, 'OP ')
        call ovarre(outfile,'Critical current (A)','(icrit)',icrit, 'OP ')
        call ovarre(outfile,'Actual current (A)','(cpttf)',cpttf, 'OP ')
        call ovarre(outfile,'Actual current / critical current','(iooic)', iooic, 'OP ')

    end subroutine supercon
    ! !!!!!!!!!!!!!!!!!!!!!!!!!!!!!!!!!!!!!!!!!!!!!!!!!!!!!!!!!!!!!!!!!!

    subroutine supercon_croco(aturn,bmax,iop,thelium,     &
        iprint,outfile, &
        jwdgcrt,tmarg)

        !! TF superconducting CroCo conductor using REBCO tape
        !! author: M Kovari, CCFE, Culham Science Centre
        !! bmax : input real : Peak field at conductor (T)
        !! iop : input real : Operating current per turn (A)
        !! thelium : input real : He temperature at peak field point (K)
        !! iprint : input integer : Switch for printing (1 = yes, 0 = no)
        !! outfile : input integer : Fortran output unit identifier
        !! jwdgcrt : output real : Critical winding pack current density (A/m2)
        !! tmarg : output real : Temperature margin (K)
        
        implicit none
        
        real(dp), intent(in) :: aturn, bmax, iop, thelium
        integer, intent(in) :: iprint, outfile
        real(dp), intent(out) :: jwdgcrt, tmarg

        !  Local variables
        real(dp) :: icrit,iooic, jcritsc,jcritstr,jsc,jwdgop, total
        real(dp) :: current_sharing_t
        logical:: validity

        ! !!!!!!!!!!!!!!!!!!!!!!!!!!!!!!!!!!!!!!!!!!!!!!!
        !  Find critical current density in superconducting strand, jcritstr
        call jcrit_rebco(thelium,bmax,jcritsc,validity,iprint)
        ! acstf : Cable space - inside area (m2)
        ! Set new croco_od - allowing for scaling of croco_od
        croco_od = conductor_width / 3.0d0 - thwcndut * ( 2.0d0 / 3.0d0 )
        conductor%acs =  9.d0/4.d0 * pi * croco_od**2
        acstf = conductor%acs
        conductor%area =  conductor_width**2 ! does this not assume it's a sqaure???

        conductor%jacket_area = conductor%area - conductor%acs
        acndttf = conductor%jacket_area
        
        conductor%jacket_fraction = conductor%jacket_area / conductor%area
        call croco(jcritsc,croco_strand,conductor,croco_od,croco_thick)
        copperA_m2 = iop / conductor%copper_area
        icrit = conductor%critical_current
        jcritstr = croco_strand%critical_current / croco_strand%area

        ! Critical current density in winding pack
        ! aturn : Area per turn (i.e. entire jacketed conductor with insulation) (m2)
        jwdgcrt = icrit / aturn
        !  Ratio of operating / critical current
        iooic = iop / icrit
        !  Operating current density
        jwdgop = iop / aturn
        !  Actual current density in superconductor, which should be equal to jcrit(thelium+tmarg)
        !  when we have found the desired value of tmarg
        jsc = iooic * jcritsc

        ! Temperature margin using secant solver
        call current_sharing_rebco(current_sharing_t, bmax, jsc)
        tmarg = current_sharing_t - thelium
        temp_margin = tmarg         ! Only used in the availabilty routine - see comment to Issue #526

        ! Quench thermal model not in use
        ! call croco_quench(conductor)

        if (iprint == 0) return     ! Output ----------------------------------

        total = conductor%copper_area+conductor%hastelloy_area+conductor%solder_area+ &
        conductor%jacket_area+conductor%helium_area+conductor%rebco_area

        if (temp_margin <= 0.0D0) then
            write(*,*)'ERROR: Negative TFC temperature margin'
            write(*,*)'temp_margin  ', temp_margin, '  bmax   ', bmax
        endif

        call oheadr(outfile,'Superconducting TF Coils')
        call ovarin(outfile,'Superconductor switch', '(isumat)',6)
        call ocmmnt(outfile,'Superconductor used: REBCO HTS tape in CroCo strand')

        call ovarre(outfile,'Thickness of REBCO layer in tape (m)','(rebco_thickness)',rebco_thickness)
        call ovarre(outfile,'Thickness of copper layer in tape (m)','(copper_thick  )', copper_thick)
        call ovarre(outfile,'Thickness of Hastelloy layer in tape (m) ','(hastelloy_thickness)', hastelloy_thickness)

        call ovarre(outfile,'Mean width of tape (m)','(tape_width)', tape_width , 'OP ')
        call ovarre(outfile,'Outer diameter of CroCo copper tube (m) ','(croco_od)', croco_od , 'OP ')
        call ovarre(outfile,'Inner diameter of CroCo copper tube (m) ','(croco_id)',croco_id , 'OP ')
        call ovarre(outfile,'Thickness of CroCo copper tube (m) ','(croco_thick)',croco_thick)

        call ovarre(outfile,'Thickness of each HTS tape ','(tape_thickness)',tape_thickness , 'OP ')
        call ovarre(outfile,'Thickness of stack of tapes (m) ','(stack_thickness)',stack_thickness , 'OP ')
        call ovarre(outfile,'Number of tapes in strand','(tapes)',tapes , 'OP ')
        call oblnkl(outfile)
        call ovarre(outfile,'Area of REBCO in strand (m2)','(rebco_area)',rebco_area , 'OP ')
        call ovarre(outfile,'Area of copper in strand (m2)','(copper_area)',copper_area , 'OP ')
        call ovarre(outfile,'Area of hastelloy substrate in strand (m2) ','(hastelloy_area)',hastelloy_area , 'OP ')
        call ovarre(outfile,'Area of solder in strand (m2)  ','(solder_area)',solder_area , 'OP ')
        call ovarre(outfile,'Total: area of CroCo strand (m2)  ','(croco_strand%area)',croco_strand%area , 'OP ')
        if(abs(croco_strand%area-(rebco_area+copper_area+hastelloy_area+solder_area))>1d-6)then
            call ocmmnt(outfile, "ERROR: Areas in CroCo strand do not add up")
            write(*,*)'ERROR: Areas in CroCo strand do not add up - see OUT.DAT'
        endif

        call oblnkl(outfile)
        call ocmmnt(outfile,'Cable information')
        call ovarin(outfile,'Number of CroCo strands in the cable (fixed) ','',6 , 'OP ')
        call ovarre(outfile,'Total area of cable space (m2)','(acstf)',acstf , 'OP ')

        call oblnkl(outfile)
        call ocmmnt(outfile,'Conductor information (includes jacket, not including insulation)')
        call ovarre(outfile,'Width of square conductor (m)','(conductor_width)', conductor_width , 'OP ')
        call ovarre(outfile,'Area of conductor (m2)','(area)', conductor%area , 'OP ')
        call ovarre(outfile,'REBCO area of conductor (mm2)','(rebco_area)',conductor%rebco_area , 'OP ')
        call ovarre(outfile,'Area of central copper bar (mm2)', '(copper_bar_area)', conductor%copper_bar_area, 'OP ')
        call ovarre(outfile,'Total copper area of conductor, total (mm2)','(copper_area)',conductor%copper_area, 'OP ')
        call ovarre(outfile,'Hastelloy area of conductor (mm2)','(hastelloy_area)',conductor%hastelloy_area, 'OP ')
        call ovarre(outfile,'Solder area of conductor (mm2)','(solder_area)',conductor%solder_area, 'OP ')
        call ovarre(outfile,'Jacket area of conductor (mm2)','(jacket_area)',conductor%jacket_area, 'OP ')
        call ovarre(outfile,'Helium area of conductor (mm2)','(helium_area)',conductor%helium_area, 'OP ')
        if(abs(total-conductor%area)>1d-8) then
            call ovarre(outfile, "ERROR: conductor areas do not add up:",'(total)',total , 'OP ')
        endif
        call ovarre(outfile,'Critical current of CroCo strand (A)','(croco_strand%critical_current)', &
        croco_strand%critical_current , 'OP ')
        call ovarre(outfile,'Critical current of conductor (A) ','(conductor%critical_current)', &
        conductor%critical_current , 'OP ')

        if (run_tests==1) then
            call oblnkl(outfile)
            call ocmmnt(outfile, "PROCESS TF Coil peak field fit. Values for t, z and y:")
            call oblnkl(outfile)
            call ovarre(outfile,'Dimensionless winding pack width','(tf_fit_t)', tf_fit_t, 'OP ')
            call ovarre(outfile,'Dimensionless winding pack radial thickness','(tf_fit_z)', tf_fit_z, 'OP ')
            call ovarre(outfile,'Ratio of actual peak field to nominal axisymmetric peak field','(tf_fit_y)', tf_fit_y, 'OP ')
        end if

        call oblnkl(outfile)
        call ovarre(outfile,'Helium temperature at peak field (= superconductor temperature) (K)','(thelium)',thelium)
        call ovarre(outfile,'Critical current density in superconductor (A/m2)','(jcritsc)',jcritsc, 'OP ')
        call ovarre(outfile,'Critical current density in strand (A/m2)','(jcritstr)',jcritstr, 'OP ')
        call ovarre(outfile,'Critical current density in winding pack (A/m2)', '(jwdgcrt)',jwdgcrt, 'OP ')
        call ovarre(outfile,'Actual current density in winding pack (A/m2)','(jwdgop)',jwdgop, 'OP ')

        call ovarre(outfile,'Minimum allowed temperature margin in superconductor (K)','(tmargmin_tf)',tmargmin_tf)
        call ovarre(outfile,'Actual temperature margin in superconductor (K)','(tmarg)',tmarg, 'OP ')
        call ovarre(outfile,'Current sharing temperature (K)','(current_sharing_t)',current_sharing_t, 'OP ')
        call ovarre(outfile,'Critical current (A)','(icrit)',icrit, 'OP ')
        call ovarre(outfile,'Actual current (A)','(cpttf)',cpttf, 'OP ')
        call ovarre(outfile,'Actual current / critical current','(iooic)', iooic, 'OP ')

    end subroutine supercon_croco


    ! !!!!!!!!!!!!!!!!!!!!!!!!!!!!!!!!!!!!!!!!!!!!!!!!!!!!!!!!!!!!!!!!!!

    subroutine protect(aio,tfes,acs,aturn,tdump,fcond,fcu,tba,tmax,ajwpro,vd)

        !! Finds the current density limited by the protection limit
        !! author: P J Knight, CCFE, Culham Science Centre
        !! author: J Miller, ORNL
        !! aio : input real : Operating current (A)
        !! tfes : input real : Energy stored in one TF coil (J)
        !! acs : input real : Cable space - inside area (m2)
        !! aturn : input real : Area per turn (i.e.  entire cable) (m2)
        !! tdump : input real : Dump time (sec)
        !! fcond : input real : Fraction of cable space containing conductor
        !! fcu : input real : Fraction of conductor that is copper
        !! tba : input real : He temperature at peak field point (K)
        !! tmax : input real : Max conductor temperature during quench (K)
        !! ajwpro : output real :  Winding pack current density from temperature
        !! rise protection (A/m2)
        !! vd : output real :  Discharge voltage imposed on a TF coil (V)
        !! This routine calculates maximum conductor current density which
        !! limits the peak temperature in the winding to a given limit (tmax).
        !! It also finds the dump voltage.
        !! <P>These calculations are based on Miller's formulations.
        !! AEA FUS 251: A User's Guide to the PROCESS Systems Code
        !
        ! !!!!!!!!!!!!!!!!!!!!!!!!!!!!!!!!!!!!!!!!!!!!!!!

        implicit none

        !  Arguments

        real(dp), intent(in) :: aio, tfes, acs, aturn, tdump, fcond, &
        fcu,tba,tmax
        real(dp), intent(out) :: ajwpro, vd

        !  Local variables

        integer :: no,np
        real(dp) :: aa,ai1,ai2,ai3,ajcp,bb,cc,dd,tav
        real(dp), dimension(11) :: p1, p2, p3

        ! !!!!!!!!!!!!!!!!!!!!!!!!!!!!!!!!!!!!!!!!!!!!!!!

        !  Integration coefficients p1,p2,p3

        p1(1) = 0.0D0
        p1(2) = 0.8D0
        p1(3) = 1.75D0
        p1(4) = 2.4D0
        p1(5) = 2.7D0
        p1(6) = 2.95D0
        p1(7) = 3.1D0
        p1(8) = 3.2D0
        p1(9) = 3.3D0
        p1(10) = 3.4D0
        p1(11) = 3.5D0

        p2(1) = 0.0D0
        p2(2) = 0.05D0
        p2(3) = 0.5D0
        p2(4) = 1.4D0
        p2(5) = 2.6D0
        p2(6) = 3.7D0
        p2(7) = 4.6D0
        p2(8) = 5.3D0
        p2(9) = 5.95D0
        p2(10) = 6.55D0
        p2(11) = 7.1D0

        p3(1) = 0.0D0
        p3(2) = 0.05D0
        p3(3) = 0.5D0
        p3(4) = 1.4D0
        p3(5) = 2.6D0
        p3(6) = 3.7D0
        p3(7) = 4.6D0
        p3(8) = 5.4D0
        p3(9) = 6.05D0
        p3(10) = 6.8D0
        p3(11) = 7.2D0

        !  Dump voltage

        vd = 2.0D0 * tfes/(tdump*aio)

        !  Current density limited by temperature rise during quench

        tav = 1.0D0 + (tmax-tba)/20.0D0
        no = int(tav)
        np = no+1
        np = min(np,11)

        ai1 = 1.0D16 * ( p1(no)+(p1(np)-p1(no)) * (tav - no) )
        ai2 = 1.0D16 * ( p2(no)+(p2(np)-p2(no)) * (tav - no) )
        ai3 = 1.0D16 * ( p3(no)+(p3(np)-p3(no)) * (tav - no) )

        aa = vd * aio/tfes
        bb = (1.0D0-fcond)*fcond*fcu*ai1
        cc = (fcu*fcond)**2 * ai2
        dd = (1.0D0-fcu)*fcu * fcond**2 * ai3
        ajcp = sqrt( aa* (bb+cc+dd) )
        ajwpro = ajcp*(acs/aturn)

    end subroutine protect

end subroutine tfspcall

! !!!!!!!!!!!!!!!!!!!!!!!!!!!!!!!!!!!!!!!!!!!!!!!!!!!!!!!!!!!!!!!!!!

function croco_voltage()

    !! Finds the coil voltage during a quench
    
    ! croco_voltage : voltage across a TF coil during quench (V)
    ! tdmptf /10.0/ : fast discharge time for TF coil in event of quench (s) (time-dump-TF)
    ! For clarity I have copied this into 'time2' or 'tau2' depending on the model.
    use tfcoil_variables, only: n_tf, quench_model, tdmptf, cpttf

    implicit none

    real(dp):: croco_voltage

    if(quench_model=='linear')then
        time2 = tdmptf
        croco_voltage = 2.0D0/time2 * (estotft/n_tf) / cpttf
    elseif(quench_model=='exponential')then
        tau2 = tdmptf
        croco_voltage = 2.0D0/tau2 * (estotft/n_tf) / cpttf
    endif

end function croco_voltage

! --------------------------------------------------------------------
subroutine croco_quench(conductor)

    !! Finds the current density limited by the maximum temperatures in quench
    !! It also finds the dump voltage.
    use tfcoil_variables, only: leno, tmax_croco, bmaxtf, quench_detection_ef, &
        tftmp, croco_quench_temperature, jwptf, conductor_width
    use superconductors, only: copper_properties2, jcrit_rebco
    use ode_mod, only: ode
    use maths_library, only: secant_solve
    implicit none

    type(volume_fractions), intent(in)::conductor
    real(dp):: current_density_in_conductor


    real(dp)::tout     !for the phase 2
    real(dp)::relerr= 0.01d0, abserr= 0.01d0

    integer(kind=4), parameter :: neqn = 1
    integer(kind=4) :: iflag
    integer(kind=4) :: iwork(5)

    real(dp) :: work(100+21*neqn)
    real(dp) :: y(neqn)

    real(dp)::residual, t
    logical::error

    if(quench_detection_ef>1d-10)then
        ! Two-phase quench model is used.
        ! Phase 1
        ! Issue #548, or see K:\Power Plant Physics and Technology\PROCESS\HTS\
        ! Solve for the temperature at which the quench detection field is reached.
        ! secant_solve(f,x1,x2,solution,error,residual,opt_tol)
        current_density_in_conductor = jwptf *  (leno / conductor_width)**2
        call secant_solve(detection_field_error,5d0, 70d0,T1,error,residual)
        ! T1 = Peak temperature of normal zone before quench is detected

        ! Obsolete but leave here for the moment
        ! croco_quench_factor = conductor%copper_fraction / jwptf**2

        if(T1>tmax_croco)write(*,*)'Phase 1 of quench is too hot: T1 = ',T1
    else
        ! Quench is detected instantly - no phase 1.
        T1 = tftmp
    endif

    ! vtfskv : voltage across a TF coil during quench (kV)
    ! tdmptf /10.0/ : fast discharge time for TF coil in event of quench (s) (time-dump-TF)
    ! For clarity I have copied this into 'time2' or 'tau2' depending on the model.

    ! if(quench_model=='linear')then
    !     time2 = tdmptf
    !     vtfskv = 2.0D0/time2 * (estotft/n_tf) / cpttf
    ! elseif(quench_model=='exponential')then
    !     tau2 = tdmptf
    !     vtfskv = 2.0D0/tau2 * (estotft/n_tf) / cpttf
    ! endif

    ! PHASE 2 OF QUENCH: fast discharge into resistor
    ! The field declines in proportion to the current.
    ! The operating current is iop.
    ! The peak field at the operating current is bmaxtfrp
    ! This is declared in global_variable.f90, so is in scope.
    ! Solve the set of differential equations
    ! subroutine ode ( f, neqn, y, t, tout, relerr, abserr, iflag, work, iwork )
    ! See ode.f90 for details.
    !    declare F in an external statement, supply the double precision
    !      SUBROUTINE F ( T, Y, YP )
    y(1) = T1
    tout = 2.0d0 * tau2
    iflag = 1
    ! Starting time
    t = 0d0
    ! Remember that t will be set to the finish time by the ode solver!
    ! ODE SOLVER
    call ode(dtempbydtime, neqn, y, t, tout, relerr, abserr, iflag, work, iwork)
    if(iflag /= 2)write(*,*)'ODE in subroutine croco_quench failed: iflag =', iflag

    croco_quench_temperature = y(1)


contains
    function detection_field_error(t1)
        ! Issue #548.
        ! The difference beteween the actual voltage developed during the first
        ! phase of the quench and the specified detection voltage

        implicit none

        real(dp)::detection_field_error, deltaj,jcritsc

        real(dp), intent(in) :: t1
        real(dp):: jc
        logical :: validity
        integer :: iprint

        call copper_properties2(t1,bmaxtf,copper)
        call jcrit_rebco(t1,bmaxtf,jcritsc,validity,iprint)

        ! Critical current density at specified temperature t1, operating maximum field bmaxtf
        jc = jcritsc * conductor%rebco_fraction

        ! By definition jc=0 below the critical temperature at operating field
        ! All the current flows in the copper
        ! Note that the copper  resisitivity is a function of temperature, so it should still
        ! be possible to solve for the correct detection voltage.
        if(jc<0) jc = 0d0

        deltaj = (current_density_in_conductor - jc)
        detection_field_error = deltaj * copper%resistivity / conductor%copper_fraction &
        - quench_detection_ef
    end function

end subroutine croco_quench

!-------------------------------------------------------------------
subroutine dtempbydtime ( qtime, qtemperature, derivative )
    !! Supplies the right hand side of the ODE for the croco quench phase 2 subroutine
    !! author: M Kovari, CCFE, Culham Science Centre
    !! qtime : input real : time, the independent variable
    !! qtemperature : input real : temperature, the dependent variable
    !! derivative : output real : the value of dtempbydtime

    ! Time-dependent quantities during the fast discharge local to this subroutine:
    use tfcoil_variables, only: quench_model, bmaxtfrp, cpttf
    use superconductors, only: jcrit_rebco

    implicit none

    ! time, the independent variable
    real(dp),intent(in) :: qtime

    ! Y(), the dependent variable
    real(dp),intent(in) :: qtemperature(1)

    ! YP(), the value of the derivative
    real(dp),intent(out) :: derivative(1)

    real(dp)::qj  ! Current density in superconductor during fast discharge
    real(dp)::qcurrent  ! Total current in cable during fast discharge
    real(dp)::qbfield  ! Peak magnetic field in cable during fast discharge
    real(dp)::q_crit_current ! Critical current during fast discharge
    logical :: validity
    real(dp)::qratio,qtemp

    !write(*,*)'subroutine dtempbydtime ( qtime, qtemperature, derivative )'
    !write(*,*)'qtime = ',qtime,' qtemperature = ',qtemperature

    ! For convenience
    qtemp = qtemperature(1)

    ! The current is a known function of time
    if(quench_model=='linear')then
        qcurrent = cpttf * (1 - qtime / time2)
    elseif(quench_model=='exponential')then
        qcurrent = cpttf * exp(- qtime / tau2)
    endif

    ! Field is proportional to current
    qbfield = bmaxtfrp * qcurrent / cpttf

    ! Critical current 'qj' given field and temperature
    call jcrit_rebco(qtemp,qbfield,qj,validity,0)
    q_crit_current = conductor%rebco_area * qj

    ! The jacket is now included in the argument list
    qratio = resistivity_over_heat_capacity(qtemp,qbfield,copper,hastelloy,solder,helium,jacket)

    ! Derivatives

    derivative(1) = (qcurrent - q_crit_current)**2 * qratio / &
    (conductor%copper_fraction * conductor%area**2)


    !write(*,*)'subroutine dtempbydtime: derivative =',derivative(1)
    return
end subroutine dtempbydtime

!-----------------------------------------------------------------------
<<<<<<< HEAD

function resistivity_over_heat_capacity(qtemp,qbfield,copper,hastelloy,solder,helium,jacket)
    use superconductors, only: solder_properties, helium_properties, copper_properties2, jacket_properties, hastelloy_properties
=======
subroutine cpost( rtop, ztop, rmid, hmaxi, curr, rho, fcool, r_tfin_inleg, &  ! Inputs
                     ins_th, cas_out_th, n_turns_tot,                         &  ! Inputs
                     acpcool, volume, respow, volins, volcasout )                ! Outputs
    !!  author: P J Knight, CCFE, Culham Science Centre
    !!  Calculates the volume and resistive power losses of a TART centrepost
    !!  This routine calculates the volume and resistive power losses
    !!  of a TART centrepost. It is assumed to be tapered - narrowest at
    !!  the midplane and reaching maximum thickness at the height of the
    !!  plasma. Above/below the plasma, the centrepost is cylindrical.
    !!  The shape of the taper is assumed to be an arc of a circle.
    !!  P J Knight, CCFE, Culham Science Centre
    !!  21/10/96 PJK Initial version
    !!  08/05/12 PJK Initial F90 version
    !!  16/10/12 PJK Added constants; removed argument pi
    !!  26/06/14 PJK Added error handling
    !!  12/11/19 SK Using fixed cooling cross-section area along the CP 
    !!  26/11/19 SK added the coolant area, the conuctor/isulator/outer casing volume 
    !!  F/MI/PJK/LOGBOOK12, pp.33,34
    !!  AEA FUS 251: A User's Guide to the PROCESS Systems Code
    ! !!!!!!!!!!!!!!!!!!!!!!!!!!!!!!!!!!!!!!!!!!!!!!!
>>>>>>> f4536883

    implicit none

    !  Arguments
    ! ---
    ! Inputs
    real(dp), intent(in) :: rtop,ztop,rmid,hmaxi,curr,rho,fcool,&
                          r_tfin_inleg, ins_th, cas_out_th, n_turns_tot

    ! Outputs
    real(dp), intent(out) :: volume, respow, acpcool, volins, volcasout

    ! Internal
    real(dp) :: r1,z1,x,y,rc,dz,r,z, a_tfin_hole, res_cyl, res_taped
    real(dp) :: sum1, sum2, sum3, sum4
    real(dp) :: a_cond_midplane, a_cp_ins, a_casout
    real(dp), dimension(0:100) :: yy, yy_ins, yy_casout

    integer :: ii
    ! ---


    !  Error traps
    ! ------------
    if (rtop <= 0.0D0) then
        fdiags(1) = rtop ; call report_error(115)
    end if

    if (ztop <= 0.0D0) then
        fdiags(1) = ztop ; call report_error(116)
    end if

    if (rmid <= 0.0D0) then
        fdiags(1) = rmid ; call report_error(117)
    end if

    if (hmax <= 0.0D0) then
        fdiags(1) = hmax ; call report_error(118)
    end if

    if ((fcool < 0.0D0).or.(fcool > 1.0D0)) then
        fdiags(1) = fcool ; call report_error(119)
    end if

    if (rtop < rmid) then
        fdiags(1) = rtop ; fdiags(2) = rmid
        call report_error(120)
    end if

    if (hmax < ztop) then
        fdiags(1) = hmax ; fdiags(2) = ztop
        call report_error(121)
    end if
    ! ------------


    ! Mid-plane area calculations
    ! ---------------------------
    ! Area of the innner TF central hole [m2]
    a_tfin_hole = pi*r_tfin_inleg**2  ! eq(32)

    ! Mid-plane outer casing cross-section area [m2]
    a_casout = pi * ( (rmid + cas_out_th)**2 - rmid**2 )

    ! Mid-plane insualtion layer cross-section [m2] 
    ! eq(27)
    a_cp_ins = pi * ( (r_tfin_inleg + ins_th)**2 - r_tfin_inleg**2 ) + & ! Inner layer volume
               pi * ( rmid**2 - ( rmid - ins_th )**2 )               + & ! Outter layer volume
               2.0D0 * ins_th * (rmid - r_tfin_inleg - 2.0D0*ins_th) * n_turns_tot ! inter turn separtion layers

    ! Cooling pipes cross-section [m2]
    acpcool = fcool * ( pi*rmid**2 - a_tfin_hole - a_cp_ins ) / n_tf
    ! ---------------------------


    !  Trivial solutions
    ! ------------------
    if ( abs(fcool) < epsilon(fcool) ) then
        volume = 0.0D0
        respow = 0.0D0
        call report_error(122)
        return
    end if

    if ( abs(rmid - rtop) < epsilon(rtop) ) then

        ! Exact conductor cross-section
        a_cond_midplane = pi*rmid**2 - a_tfin_hole - n_tf * acpcool - a_cp_ins

        ! Volumes and resisitive losses calculations
        volume = 2.0D0 * hmaxi * a_cond_midplane
        volins = 2.0D0 * hmaxi * a_cp_ins
        respow = 2.0D0 * hmaxi * curr**2 * rho / a_cond_midplane
        volcasout = 2.0D0 * hmaxi * a_casout

        return
    end if
    ! ------------------


    !  Find centre of circle (RC,0) defining the taper's arc
    !  (r1,z1) is midpoint of line joining (rmid,0) and (rtop,ztop)
    ! -------------------------------------------------------------
    r1 = 0.5D0*(rmid + rtop)
    z1 = 0.5D0*ztop

    x = (r1-rmid)**2 + z1**2
    y = ztop**2 / ( (rtop-rmid)**2 + ztop**2 )

    rc = rmid + sqrt( x / (1.0D0-y) )
    ! -------------------------------------------------------------


    !  Find volume of tapered section of centrepost, and the resistive
    !  power losses, by integrating along the centrepost from the midplane
    ! --------------------------------------------------------------------
    !  Calculate centrepost radius and cross-sectional areas at each Z
    dz = 0.01D0*ztop

    do ii = 0,100
        z = dble(ii) * dz
        z = min(z,ztop)

        r = rc - sqrt( (rc-rmid)**2 - z*z )

        if (r <= 0.0D0) then
            fdiags(1) = r ; fdiags(2) = rc
            fdiags(3) = rmid ; fdiags(4) = z
            call report_error(123)
        end if

        ! Insulation cross-sectional area at Z
        yy_ins(ii) = pi * ( (r_tfin_inleg + ins_th)**2 - r_tfin_inleg**2 )            + & ! Inner layer volume
                     pi * ( r**2 - ( r - ins_th )**2 )                                + & ! Outter layer volume
                     2.0D0 * ins_th * (r - r_tfin_inleg - 2.0D0*ins_th) * n_turns_tot     ! inter turn separtion layers

        !  Cross-sectional area at Z
        yy(ii) = pi*r**2 - a_tfin_hole - n_tf*acpcool - yy_ins(ii)  ! eq(32)

        !  Outer casing Cross-sectional area at z 
        yy_casout(ii) = pi * ( (r+cas_out_th)**2 - r**2 )

    end do

    !  Perform integrals using trapezium rule
    sum1 = 0.0D0
    sum2 = 0.0D0
    sum3 = 0.0D0
    sum4 = 0.0D0
    do ii = 1,99
        sum1 = sum1 + yy(ii)
        sum2 = sum2 + 1.0D0/yy(ii)
        sum3 = sum3 + yy_ins(ii)
        sum4 = sum4 + yy_casout(ii)
    end do

    sum1 = 0.5D0*dz * ( yy(0) + yy(100) + 2.0D0*sum1 )
    sum2 = 0.5D0*dz * ( 1.0D0/yy(0) + 1.0D0/yy(100) + 2.0D0*sum2 )
    sum3 = 0.5D0*dz * ( yy_ins(0) + yy_ins(100) + 2.0D0*sum3 )
    sum4 = 0.5D0*dz * ( yy_casout(0) + yy_casout(100) + 2.0D0*sum4 )

    ! Insulation layer cross section at CP top 
    a_cp_ins = pi * ( (r_tfin_inleg + ins_th)**2 - r_tfin_inleg**2 )           + & ! Inner layer volume
               pi * ( rtop**2 - ( rtop - ins_th )**2 )                         + & ! Outter layer volume
               2.0D0 * ins_th * (rtop - r_tfin_inleg - 2.0D0*ins_th) * n_turns_tot ! inter turn separtion layers      

    ! Outer casing cross-section area at CP top [m2]
    a_casout = pi * ( (rtop + cas_out_th)**2 - rtop**2 )

    ! Centrepost volume (ignoring coolant fraction) [m3]
    volume = 2.0D0 * ( sum1 + ( hmaxi - ztop ) * &
                     ( pi*rtop**2 - a_tfin_hole - a_cp_ins - n_tf*acpcool ) )

    ! Resistive power losses in taped section (variable radius section) [W]
    res_taped = rho * curr**2 * sum2                    ! eq(31)

    ! Centrepost insulator volume [m3]
    volins = 2.0D0 * ( sum3 + (hmaxi - ztop) * a_cp_ins )

    ! Outer casing volume [m3]
    volcasout = 2.0D0 * ( sum4 + (hmaxi - ztop) * a_casout ) 

    ! Resistive power losses in cylindrical section (constant radius) [W]
    res_cyl = rho * curr**2 * ( ( hmaxi - ztop ) / &    ! eq(30)
              ( pi * rtop**2 - a_tfin_hole  - a_cp_ins - n_tf*acpcool ) )  

    ! Total CP resistive power [W]
    respow = 2.0D0 * ( res_cyl + res_taped )   ! eq(36)   
    ! --------------------------------------------------------------------

end subroutine cpost

!-----------------------------------------------------------------------
function resistivity_over_heat_capacity(qtemp,qbfield,copper,hastelloy,solder,helium,jacket)
    
    implicit none
    
    real(dp),intent(in):: qtemp,qbfield
    ! Only those materials that are actually supplied in the arguments are used.
    type(resistive_material),intent(in),optional::copper,hastelloy,solder,helium,jacket
    real(dp)::sum,resistivity_over_heat_capacity

    sum = 0d0
    call copper_properties2(qtemp,qbfield, copper)
    if(present(copper))then
        sum = sum + conductor%copper_fraction * copper%density * copper%cp
    end if
    if(present(hastelloy))then
        call hastelloy_properties(qtemp,hastelloy)
        sum = sum + conductor%hastelloy_fraction * hastelloy%density * hastelloy%cp
    end if
    if(present(solder))then
        call solder_properties(qtemp,solder)
        sum = sum + conductor%solder_fraction    * solder%density * solder%cp
    end if
    if(present(helium))then
        call helium_properties(qtemp,helium)
        sum = sum + conductor%helium_fraction    * helium%cp_density
    end if
    if(present(jacket))then
        call jacket_properties(qtemp,jacket)
        sum = sum + conductor%jacket_fraction    * jacket%density * jacket%cp
    end if

    resistivity_over_heat_capacity = copper%resistivity / sum

    ! write(*,'(10(1pe10.3), 1x)')qtemp, copper%resistivity, sum,resistivity_over_heat_capacity
    ! write(*,'(10(1pe10.3), 1x)')conductor%copper_fraction    , copper%density ,copper%cp
    ! write(*,'(10(1pe10.3), 1x)')conductor%hastelloy_fraction , hastelloy%density , hastelloy%cp
    ! write(*,'(10(1pe10.3), 1x)')conductor%solder_fraction    , solder%density , solder%cp
    ! write(*,'(10(1pe10.3), 1x)')conductor%helium_fraction    , helium%cp_density

end function resistivity_over_heat_capacity
!--------------------------------------------------------------


end module sctfcoil_module<|MERGE_RESOLUTION|>--- conflicted
+++ resolved
@@ -11,20 +11,9 @@
 !
 ! !!!!!!!!!!!!!!!!!!!!!!!!!!!!!!!!!!!!!!!!!!!!!!!
 
-<<<<<<< HEAD
+use, intrinsic :: iso_fortran_env, only: dp=>real64
 use resistive_materials, only: resistive_material, volume_fractions, &
     supercon_strand
-
-=======
-use, intrinsic :: iso_fortran_env, only: dp=>real64
-use build_variables, only : r_tf_inboard_mid, hmax, r_tf_outboard_mid, tfcth, tfthko, hpfu, hr1, &
-    r_cp_top, r_vv_inboard_out
-use fwbs_variables, only : denstl
-use physics_variables, only : rmajor, rminor, bt, i_single_null, itart, kappa
-use tfcoil_variables
-use superconductors
-use ode_mod
->>>>>>> f4536883
 implicit none
 
 private
@@ -128,12 +117,8 @@
 contains
 
 ! --------------------------------------------------------------------------
-<<<<<<< HEAD
 subroutine initialise_cables()
     use rebco_variables, only: copper_rrr
-=======
-subroutine initialise_cables()    
->>>>>>> f4536883
 
     implicit none
 
@@ -160,9 +145,13 @@
     !! It is a variant from the original FEDC/Tokamak systems code.
     !
     ! !!!!!!!!!!!!!!!!!!!!!!!!!!!!!!!!!!!!!!!!!!!!!!!
-    use build_variables, only: tfcth
+    use build_variables, only: tfcth, tfthko, r_tf_outboard_mid, r_tf_inboard_mid, &
+        hmax
     use tfcoil_variables, only: i_tf_turns_integer, wwp1, estotftgj, tfind, &
-        ritfc, thkwp, n_tf, bmaxtfrp, bmaxtf
+        ritfc, thkwp, n_tf, bmaxtfrp, bmaxtf, n_tf_stress_layers, n_rad_per_layer, &
+        i_tf_sup, i_tf_shape
+    use constants, only: rmu0, pi
+    use physics_variables, only: itart
 
     implicit none
 
@@ -238,24 +227,17 @@
 ! !!!!!!!!!!!!!!!!!!!!!!!!!!!!!!!!!!!!!!!!!!!!!!!!!!!!!!!!!!!!!!!!!!
 
 subroutine tf_coil_geometry()
-<<<<<<< HEAD
-    ! Subroutine for calculating the TF coil geometry
-    ! This includes:
-    !   - Overall geometry of coil
-    !   - Cross-sectional areas of components
-    !   - Winding Pack NOT included
-    use physics_variables, only: rmajor, bt
-    use build_variables, only: tfcth, tfthko, r_tf_inboard_mid
-    use tfcoil_variables, only: tinstf, tfc_sidewall_is_fraction, tfareain, &
-        ritfc, tftort, n_tf, casthi_is_fraction, bmaxtf, arealeg, &
-        casthi_fraction, casths_fraction, tfinsgap, rbmax, casthi, casths
-=======
     !! Subroutine for calculating the TF coil geometry
     !! This includes:
     !!   - Overall geometry of coil (radii and toroidal planes area)
     !!   - Winding Pack NOT included
->>>>>>> f4536883
-
+    use physics_variables, only: rmajor, bt, kappa, itart, rminor
+    use build_variables, only: tfcth, tfthko, r_tf_inboard_mid, &
+        r_tf_outboard_mid, r_cp_top
+    use tfcoil_variables, only: tinstf, tfc_sidewall_is_fraction, tfareain, &
+        ritfc, tftort, n_tf, casthi_is_fraction, bmaxtf, arealeg, &
+        casthi_fraction, casths_fraction, tfinsgap, rbmax, casthi, casths, i_tf_sup, &
+        dztop, tinstf, tftort, tfinsgap
     use constants, only: pi
     implicit none
     
@@ -308,7 +290,11 @@
 
 subroutine tf_current()
     !! Calculation of the maximum B field and the corresponding TF current
-    
+    use tfcoil_variables, only: casthi, ritfc, rbmax, i_tf_sup, casths_fraction, &
+        tinstf, tftort, bmaxtf, tfinsgap, tfc_sidewall_is_fraction, casths, &
+        casthi_is_fraction, casthi_fraction
+    use physics_variables, only: bt, rmajor
+    use build_variables, only: tfcth
     implicit none
 
 
@@ -339,7 +325,10 @@
 
 subroutine tf_turn_geom()
     !! Resisitve TF turn geometry, equivalent to winding_pack subroutines
-    
+    use tfcoil_variables, only: turnstf, tinstf, thkcas, thkwp, tftort, n_tf, &
+        tfareain, ritfc, oacdcp, fcoolcp, cpttf, cdtfleg, casthi, aiwp, acasetf
+    use build_variables, only: tfthko
+    use constants, only: pi
     implicit none
             
     ! Radial position of inner/outer edge of winding pack [m]
@@ -385,33 +374,23 @@
 ! !!!!!!!!!!!!!!!!!!!!!!!!!!!!!!!!!!!!!!!!!!!!!!!!!!!!!!!!!!!!!!!!!!
 
 subroutine tf_winding_pack()
-<<<<<<< HEAD
-    ! Subroutine for calculating winding pack quantities
-    !   - Overall dimensions of winding pack
-    !   - Turn dimensions
-    !   - Current, field, etc.
-    !
-    use error_handling, only: fdiags, report_error
-    use build_variables, only: tfcth, tfthko
-    use tfcoil_variables, only: dhecoil, thicndut, cpttf, aswp, aiwp, tftort, &
-        leni, turnstf, tfareain, isumattf, n_tf, tinstf, leno, acstf, wwp1, &
-        vftf, avwp, jwptf, acasetfo, acasetf, wwp2, thwcndut, insulation_area, &
-        tftort, isumattf, aswp, tinstf, turnstf, leno, acasetf, n_tf, jwptf, &
-        thwcndut, avwp, aiwp, vftf, wwp2, acstf, acasetfo, thicndut, wwp1, &
-        dhecoil, tfareain, leni, insulation_area, cpttf, ritfc, thkwp, &
-        arealeg, casths, awphec, acndttf, acond, layer_ins, thkcas, &
-        conductor_width, oacdcp, tfinsgap, casthi
-
-    use global_variables, only: icase
-    use constants, only: pi
-=======
     !! Subroutine for calculating winding pack quantities
     !!   - Overall dimensions of winding pack
     !!   - Turn dimensions
     !!   - Current, field, etc.
     !!   - Turns geometry
-
->>>>>>> f4536883
+    use error_handling, only: fdiags, report_error
+    use build_variables, only: tfcth, tfthko
+    use tfcoil_variables, only: dhecoil, thicndut, cpttf, aswp, aiwp, tftort, &
+        leni, turnstf, tfareain, n_tf, tinstf, leno, acstf, wwp1, &
+        vftf, avwp, jwptf, acasetfo, acasetf, wwp2, thwcndut, insulation_area, &
+        tftort, aswp, tinstf, turnstf, leno, acasetf, n_tf, jwptf, &
+        thwcndut, thicndut, wwp1, &
+        dhecoil, tfareain, leni, insulation_area, cpttf, ritfc, thkwp, &
+        arealeg, casths, awphec, acndttf, acond, layer_ins, thkcas, &
+        conductor_width, oacdcp, tfinsgap, casthi, i_tf_sc_mat
+    use global_variables, only: icase
+    use constants, only: pi
     implicit none
 
     ! Local variables
@@ -554,23 +533,18 @@
 ! !!!!!!!!!!!!!!!!!!!!!!!!!!!!!!!!!!!!!!!!!!!!!!!!!!!!!!!!!!!!!!!!!!
 
 subroutine tf_integer_winding_pack()
-<<<<<<< HEAD
-    ! Subroutine to calculate integer winding pack   
+    !! Subroutine to calculate integer winding pack   
     use error_handling, only: fdiags, report_error
     use build_variables, only: tfcth, tfthko
     use tfcoil_variables, only: dhecoil, thicndut, cpttf, aswp, aiwp, tftort, &
-        leni, turnstf, tfareain, casths, isumattf, n_tf, tinstf, acstf, wwp1, &
+        leni, turnstf, tfareain, casths, n_tf, tinstf, acstf, wwp1, &
         acndttf, vftf, avwp, jwptf, acasetfo, acasetf, thwcndut, &
         insulation_area, avwp, arealeg, acasetf, ritfc, vftf, n_pancake, &
         acstf, jwptf, acasetfo, wwp1, insulation_area, thwcndut, awphec, &
         tinstf, acndttf, acond, oacdcp, n_layer, thkwp, thkcas, tfinsgap, &
-        casthi
+        casthi, i_tf_sc_mat
     use constants, only: pi
     use maths_library, only: hybrd
-=======
-    !! Subroutine to calculate integer winding pack   
-
->>>>>>> f4536883
     implicit none
     
     ! Local variables
@@ -743,7 +717,14 @@
     !! Resitive magnet resitive heating calculations
     !! Rem SK : Clamped joined superconductors might have resistive power losses on the joints
     !! Rem SK : Sliding joints might have a region of high resistivity
-
+    use tfcoil_variables, only: rhocp, tlegav, tinstf, th_joint_contact, rhotfleg, &
+        voltfleg, vol_cond_cp, turnstf, thkcas, tftort, tfleng, tflegres, tcpav, &
+        ritfc, rho_tf_joints, presleg, prescp, pres_joints, n_tf_joints_contact, &
+        n_tf_joints, n_tf, i_tf_sup, frholeg, frhocp, fcoolcp, casthi, arealeg, &
+        a_cp_cool, fcoolleg
+    use build_variables, only: tfthko, tfcth, r_cp_top, hmax
+    use physics_variables, only: itart
+    use constants, only: pi
     implicit none
 
     ! Internal variable
@@ -885,16 +866,13 @@
 ! !!!!!!!!!!!!!!!!!!!!!!!!!!!!!!!!!!!!!!!!!!!!!!!!!!!!!!!!!!!!!!!!!!
 
 subroutine tf_field_and_force()
-<<<<<<< HEAD
-    ! Calculate the TF coil field, force and VV quench consideration
-    use physics_variables, only: rminor, rmajor, bt
+    !! Calculate the TF coil field, force and VV quench consideration, and the resistive magnets resistance/volume
+    use physics_variables, only: rminor, rmajor, bt, itart
     use build_variables, only: r_tf_outboard_mid, r_vv_inboard_out, &
-        r_tf_inboard_mid
+        r_tf_inboard_mid, r_cp_top
     use tfcoil_variables, only: vforce, n_tf, taucq, sigvvall, cforce, &
-        ritfc, bmaxtf
-=======
-    !! Calculate the TF coil field, force and VV quench consideration, and the resistive magnets resistance/volume
->>>>>>> f4536883
+        ritfc, bmaxtf, rbmax, i_tf_sup, f_vforce_inboard, vforce_outboard, &
+        tinstf, thkwp
 
     implicit none
 
@@ -968,21 +946,17 @@
 ! !!!!!!!!!!!!!!!!!!!!!!!!!!!!!!!!!!!!!!!!!!!!!!!!!!!!!!!!!!!!!!!!!!
 
 subroutine tf_coil_area_and_masses()
-<<<<<<< HEAD
-    ! Subroutine to calculate the TF coil areas and masses
+    !! Subroutine to calculate the TF coil areas and masses
     use build_variables, only: hr1, r_tf_outboard_mid, tfcth, r_tf_inboard_mid
     use fwbs_variables, only: denstl
     use tfcoil_variables, only: whtconsh, whttf, whtcas, tficrn, tfcryoarea, &
-        tfsao, whtgw, isumattf, tfocrn, whtconsc, whtconcu, whtcon, whtconin, &
+        tfsao, whtgw, tfocrn, whtconsc, whtconcu, whtcon, whtconin, &
         tfsai, dcopper, vftf, whtconin, tfsai, dcond, dcondins, whtcon, &
         tfleng, dthet, dcase, acndttf, turnstf, n_tf, aiwp, radctf, acasetfo, &
-        acasetf, fcutfsu, awphec, acstf
-
+        acasetf, fcutfsu, awphec, acstf, whttflgs, whtcp, whtconal, vol_cond_cp, &
+        i_tf_sup, i_tf_sc_mat, dalu
     use constants, only: twopi
-=======
-    !! Subroutine to calculate the TF coil areas and masses
-
->>>>>>> f4536883
+    use physics_variables, only: itart
     implicit none
 
     ! Local Variables
@@ -1207,14 +1181,18 @@
     !
     ! !!!!!!!!!!!!!!!!!!!!!!!!!!!!!!!!!!!!!!!!!!!!!!!
     use build_variables, only: tfcth, r_tf_inboard_mid
-    use tfcoil_variables, only: poisson, eyzwp, casestr, windstrain, turnstf, &
-        s_vmises_cond, thkwp, i_tf_tresca, s_tresca_cond, acstf, vforce, &
-        sigrcon, ritfc, jwptf, strtf1, s_tresca_case, strtf2, s_vmises_case, &
-        sigtcon, thwcndut, insstrain, eystl, strtf2, sigrtf, vforce, tinstf, &
-        deflect, acstf, jwptf, jeff, eywp, sigttf, eyoung, insstrain, radtf, &
-        strtf1, rbmax, cpttf, sigvert, thicndut, eyins, acndttf, tfinsgap, &
-        acasetf
-    use constants, only: pi
+    use tfcoil_variables, only: eyzwp, casestr, windstrain, turnstf, &
+        thkwp, i_tf_tresca, acstf, vforce, &
+        ritfc, jwptf, strtf1, strtf2, &
+        thwcndut, insstrain, strtf2, vforce, tinstf, &
+        acstf, jwptf, jeff, insstrain, &
+        strtf1, rbmax, thicndut, acndttf, tfinsgap, &
+        acasetf, alstrtf, poisson_steel, poisson_copper, poisson_al, &
+        n_tf_graded_layers, i_tf_sup, i_tf_bucking, fcoolcp, eyoung_winding, &
+        eyoung_steel, eyoung_reinforced_al, eyoung_ins, eyoung_al, eyoung_copper, &
+        aiwp, cpttf
+    use constants, only: pi, sig_file
+    use error_handling, only: report_error
     implicit none
 
     !  Arguments
@@ -1622,7 +1600,7 @@
         !! file used to plot stress distributions
         !! Author : S. Kahn
 
-        
+        use process_output, only: osubhd, ocmmnt, ovarre
         implicit none
         
         ! Stress output section
@@ -1709,7 +1687,8 @@
     !! layer is the winding pack itself.
     !! PROCESS Superconducting TF Coil Model, J. Morris, CCFE, 1st May 2014
     ! !!!!!!!!!!!!!!!!!!!!!!!!!!!!!!!!!!!!!!!!!!!!!!!
-
+    use constants, only: pi, rmu0
+    use maths_library, only: linesolv
     implicit none
 
     !  Arguments
@@ -1924,7 +1903,8 @@
     !! linear equation of the integrals constants cc, find with using matrix inversion 
     !! S. Kahn, Jan 2020
     ! !!!!!!!!!!!!!!!!!!!!!!!!!!!!!!!!!!!!!!!!!!!!!!!
-
+    use constants, only: rmu0, pi
+    use maths_library, only: linesolv
     implicit none
 
     ! Inputs
@@ -2022,21 +2002,6 @@
     ! ---    
 
     ! !!!!!!!!!!!!!!!!!!!!!!!!!!!!!!!!!!!!!!!!!!!!!!!
-<<<<<<< HEAD
-    use constants, only: rmu0
-    use maths_library, only: linesolv
-    implicit none
-
-    !  Arguments
-
-    real(kind(1.0D0)), intent(in) :: nu
-    real(kind(1.0D0)), dimension(3), intent(in) :: rad
-    real(kind(1.0D0)), dimension(2), intent(in) :: ey, j
-    real(kind(1.0D0)), dimension(2), intent(out) :: sigr, sigt
-    real(kind(1.0D0)), intent(out) :: deflect
-
-    !  Local variables
-=======
       
     ! The stress calcualtion differential equations is analytically sloved
     ! The final solution is given by the layer boundary conditions on
@@ -2080,7 +2045,6 @@
     !-!
     ! ***
       
->>>>>>> f4536883
 
     ! Left hand side matrix aa
     ! ***
@@ -2459,15 +2423,11 @@
     !! Calculates the shape of the INSIDE of the TF coil. The coil is
     !! approximated by a straight inboard section and four elliptical arcs
     !! This is a totally ad hoc model, with no physics or engineering basis.
-<<<<<<< HEAD
-    use physics_variables, only: i_single_null, rminor, rmajor
+    use physics_variables, only: i_single_null, rminor, rmajor, itart
     use build_variables, only: hmax, hpfu, tfcth, r_tf_outboard_mid, &
-        r_tf_inboard_mid
-    use tfcoil_variables, only: yarc, xarc, tfleng, tfa, tfb
+        r_tf_inboard_mid, tfthko, r_cp_top
+    use tfcoil_variables, only: yarc, xarc, tfleng, tfa, tfb, i_tf_shape
     use constants, only: pi
-=======
-
->>>>>>> f4536883
     implicit none
 
     !  Arguments
@@ -2705,21 +2665,23 @@
         copper_rrr
     use error_handling, only: report_error
     use build_variables, only: hmax, r_tf_inboard_mid, r_tf_outboard_mid, &
-        tfcth, tfthko
+        tfcth, tfthko, r_cp_top
     use process_output, only: int2char, ovarre, ocmmnt, oheadr, &
         oblnkl, ovarin, osubhd, ovarrf, obuild
     use numerics, only: icc
-    use tfcoil_variables, only: sigrtf, wwp1, whttf, sigttf, yarc, xarc, &
-        windstrain, wwp2, whtconsh, tftort, isumattf, whtconcu, ritfc, &
+    use tfcoil_variables, only: wwp1, whttf, yarc, xarc, &
+        windstrain, wwp2, whtconsh, tftort, whtconcu, ritfc, &
         conductor_width, tfinsgap, deflect, vtfskv, tmaxpro, fcutfsu, &
-        s_tresca_cond, tinstf, turnstf, cforce, i_tf_turns_integer, tdmptf, &
-        leno, oacdcp, s_tresca_case, estotftgj, n_tf, whtconin, jwptf, tfa, &
-        tficrn, n_layer, tfleng, thwcndut, s_vmises_cond, casthi, sigvvall, &
-        sigrcon, thkcas, s_vmises_case, casths, vforce, n_pancake, sigvert, &
-        vftf, sigtcon, eyzwp, thicndut, dhecoil, insstrain, taucq, ripmax, &
+        tinstf, turnstf, cforce, i_tf_turns_integer, tdmptf, &
+        leno, oacdcp, estotftgj, n_tf, whtconin, jwptf, tfa, &
+        tficrn, n_layer, tfleng, thwcndut, casthi, sigvvall, &
+        thkcas, casths, vforce, n_pancake, &
+        vftf, eyzwp, thicndut, dhecoil, insstrain, taucq, ripmax, &
         whtconsc, alstrtf, bmaxtfrp, vdalw, leni, thkwp, whtcas, whtcon, &
-        ripple, i_tf_tresca, bmaxtf, awphec, avwp, aiwp, acond, acndttf
-
+        ripple, i_tf_tresca, bmaxtf, awphec, avwp, aiwp, acond, acndttf, &
+        i_tf_sc_mat, voltfleg, vol_cond_cp, tflegres, tcpav, prescp, i_tf_sup, &
+        cpttf, cdtfleg, whttflgs, whtcp
+    use physics_variables, only: itart
     use constants, only: mfile, pi
     implicit none
 
@@ -3025,12 +2987,12 @@
         tape_thickness, tape_width, tapes, rebco_thickness, solder_area
     use error_handling, only: idiags, fdiags, report_error
     use process_output, only: ovarre, ocmmnt, oheadr, oblnkl, ovarin
-    use tfcoil_variables, only: tmargmin_tf, turnstf, n_tf, vftf, isumattf, &
+    use tfcoil_variables, only: tmargmin_tf, turnstf, n_tf, vftf, &
         temp_margin, jwdgpro, tftmp, vtfskv, acndttf, dhecoil, tmaxpro, &
         tmargtf, thwcndut, conductor_width, fcutfsu, jwdgcrt, tdmptf, cpttf, &
-        ritfc, jwptf, bmaxtfrp, tcritsc, acstf, strncon_tf, fhts, bcritsc
+        ritfc, jwptf, bmaxtfrp, tcritsc, acstf, strncon_tf, fhts, bcritsc, &
+        i_tf_sc_mat
     use superconductors, only: wstsc, current_sharing_rebco, itersc, jcrit_rebco, jcrit_nbti, croco, bi2212
-
     use global_variables, only: run_tests
     use constants, only: pi
     implicit none
@@ -3795,11 +3757,6 @@
 end subroutine dtempbydtime
 
 !-----------------------------------------------------------------------
-<<<<<<< HEAD
-
-function resistivity_over_heat_capacity(qtemp,qbfield,copper,hastelloy,solder,helium,jacket)
-    use superconductors, only: solder_properties, helium_properties, copper_properties2, jacket_properties, hastelloy_properties
-=======
 subroutine cpost( rtop, ztop, rmid, hmaxi, curr, rho, fcool, r_tfin_inleg, &  ! Inputs
                      ins_th, cas_out_th, n_turns_tot,                         &  ! Inputs
                      acpcool, volume, respow, volins, volcasout )                ! Outputs
@@ -3820,8 +3777,10 @@
     !!  F/MI/PJK/LOGBOOK12, pp.33,34
     !!  AEA FUS 251: A User's Guide to the PROCESS Systems Code
     ! !!!!!!!!!!!!!!!!!!!!!!!!!!!!!!!!!!!!!!!!!!!!!!!
->>>>>>> f4536883
-
+    use error_handling, only: fdiags, report_error
+    use constants, only: pi
+    use tfcoil_variables, only: n_tf
+    use build_variables, only: hmax
     implicit none
 
     !  Arguments
@@ -4015,7 +3974,8 @@
 
 !-----------------------------------------------------------------------
 function resistivity_over_heat_capacity(qtemp,qbfield,copper,hastelloy,solder,helium,jacket)
-    
+    use superconductors, only: hastelloy_properties, solder_properties, &
+        helium_properties, jacket_properties, copper_properties2
     implicit none
     
     real(dp),intent(in):: qtemp,qbfield
