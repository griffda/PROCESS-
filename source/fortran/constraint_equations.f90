--- conflicted
+++ resolved
@@ -277,13 +277,9 @@
          ! Constraint for turn dimension
         case (86); call constraint_eqn_086(tmp_cc, tmp_con, tmp_err, tmp_symbol, tmp_units)
          ! Constraint for cryogenic power
-<<<<<<< HEAD
-        case (87); call constraint_eqn_087(args)
+        case (87); call constraint_eqn_087(tmp_cc, tmp_con, tmp_err, tmp_symbol, tmp_units)
          ! Constraint for indication of ECRH ignitability
-        case (88); call constraint_eqn_088(args)
-=======
-        case (87); call constraint_eqn_087(tmp_cc, tmp_con, tmp_err, tmp_symbol, tmp_units)
->>>>>>> 182cb21e
+        case (88); call constraint_eqn_088(tmp_cc, tmp_con, tmp_err, tmp_symbol, tmp_units)
        case default
 
         idiags(1) = icc(i)
@@ -490,21 +486,12 @@
       ! if plasma ignited
       pdenom = falpha*palppv + pchargepv + pohmpv
     end if
-<<<<<<< HEAD
-    
-    args%cc = 1.0D0 - pnumerator / pdenom
-    args%con = pdenom * (1.0D0 - args%cc)
-    args%err = pdenom * args%cc
-    args%symbol = '='
-    args%units = 'MW/m3'
-=======
 
     tmp_cc = 1.0D0 - pnumerator / pdenom
     tmp_con = pdenom * (1.0D0 - tmp_cc)
     tmp_err = pdenom * tmp_cc
     tmp_symbol = '='
     tmp_units = 'MW/m3'
->>>>>>> 182cb21e
 
    end subroutine constraint_eqn_002
 
@@ -1663,19 +1650,11 @@
       character(len=1), intent(out) :: tmp_symbol
       character(len=10), intent(out) :: tmp_units
 
-<<<<<<< HEAD
-      args%cc =  1.0D0 - fjprot * jwdgpro/jwptf
-      args%con = jwptf * (1.0D0 - args%cc)
-      args%err = jwdgpro - jwptf
-      args%symbol = '<'
-      args%units = 'A/m2'
-=======
       tmp_cc =  1.0D0 - fjprot * jwdgpro/jwptf
       tmp_con = jwdgpro
       tmp_err = jwptf - jwptf
       tmp_symbol = '<'
       tmp_units = 'A/m2'
->>>>>>> 182cb21e
 
    end subroutine constraint_eqn_035
 
@@ -3207,20 +3186,12 @@
       character(len=1), intent(out) :: tmp_symbol
       character(len=10), intent(out) :: tmp_units
 
-<<<<<<< HEAD
-      args%cc = 1.0D0 - fbetatry_lower * (beta-betaft)/betalim_lower
-      args%con = betalim_lower * (1.0D0 - args%cc)
-      args%err = (beta-betaft) * args%cc
-      args%symbol = '>'
-      args%units = ''
-=======
 
       tmp_cc = 1.0D0 - fbetatry_lower * (beta-betaft)/betalim_lower
       tmp_con = betalim_lower * (1.0D0 - tmp_cc)
       tmp_err = (beta-betaft) * tmp_cc
       tmp_symbol = '>'
       tmp_units = ''
->>>>>>> 182cb21e
 
 
    end subroutine constraint_eqn_084
