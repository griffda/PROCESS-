! !!!!!!!!!!!!!!!!!!!!!!!!!!!!!!!!!!!!!!!!!!!!!!!!!!!!!!!!!!!!!!!!!!

module constraints
  !! author: J Morris
  !!
  !! Module defining the constraint equations and the routine that evaluates the 
  !! constraint equations.

  ! Import modules
  use, intrinsic :: iso_fortran_env, only : dp=>real64
  use error_handling, only: report_error, idiags, fdiags
  
  implicit none

  public :: constraint_eqns

  type constraint_args_type
    real(dp) :: cc
    !! Residual error in constraint equation
    real(dp) :: con
    !! constraint value for constraint equation in physical units
    real(dp) :: err
    !! residual error in constraint equation in physical units
    character(len=1)  :: symbol
    !! `=<`, `>`, `<` symbol for constraint equation denoting its type
    character(len=10) :: units
    !! constraint units in constraint equation
  end type

contains

  subroutine constraint_eqns(m,cc,ieqn,con,err,symbol,units)
    !! Routine that formulates the constraint equations
    !!
    !! **author: P J Knight** (UKAEA)
    !! 
    !! **author: J Morris** (UKAEA)
    !!
    !! if `ieqn` is zero or negative, evaluate all the constraint equations, otherwise 
    !! evaluate only the `ieqn`th equation. The code attempts to make \( cc(i) = 0 \) for all 
    !! \( i \in \{1,\cdots,m\} \) equations. All relevant consistency equations should be active in 
    !! order to make a self-consistent machine.
    !!
    !! **References**
    !!
    !! 1. AEA FUS 251: A User's Guide to the PROCESS Systems Code
  
    use numerics, only: icc
    use maths_library, only: variable_error

    implicit none

    integer, intent(in) :: m
    !! Number of constraint equations to solve

    integer, intent(in) :: ieqn
    !! Switch for constraint equations to evaluate;

    real(dp), dimension(m), intent(out) :: cc
    !! Residual error in equation i

    real(dp), optional, dimension(m), intent(out) :: con
    !! constraint value for equation i in physical units
    
    real(dp), optional, dimension(m), intent(out) :: err
    !! residual error in equation i in physical units

    character(len=1),  optional, dimension(m), intent(out) :: symbol
    !! `=<`, `>`, `<` symbol for equation i denoting its type

    character(len=10), optional, dimension(m), intent(out) :: units
    !! constraint units in equation i
	
    ! Local variables
    integer :: i, i1, i2

    type(constraint_args_type) :: args
    
    ! !!!!!!!!!!!!!!!!!!!!!!!!!!!!!!!!!!!!!!!!!!!!!!!
    
    ! If ieqn is positive, only evaluate the 'ieqn'th constraint residue,
    ! otherwise evaluate all m constraint residues
    if (ieqn > 0) then
      i1 = ieqn ; i2 = ieqn
    else
      i1 = 1 ; i2 = m
    end if

    ! Consistency (equality) constraints should converge to zero.
    do i = i1,i2
	   
      ! The constraint value in physical units is
      ! a) for consistency equations, the quantity to be equated, or
      ! b) for limit equations, the limiting value.
      ! The symbol is = for a consistency equation, < for an upper limit
      ! or > for a lower limit.
      select case (icc(i))

	      ! Relationship between beta, temperature (keV) and density
        case (1); call constraint_eqn_001(args)
	      ! Global plasma power balance equation
        case (2); call constraint_eqn_002(args)
	      ! Global power balance equation for ions
        case (3); call constraint_eqn_003(args)
	      ! Global power balance equation for electrons
        case (4); call constraint_eqn_004(args)
	      ! Equation for density upper limit
        case (5); call constraint_eqn_005(args)
	      ! Equation for epsilon beta-poloidal upper limit
        case (6); call constraint_eqn_006(args)
	      ! Equation for hot beam ion density
        case (7); call constraint_eqn_007(args)
	      ! Equation for neutron wall load upper limit
        case (8); call constraint_eqn_008(args)
	      ! Equation for fusion power upper limit
        case (9); call constraint_eqn_009(args)
	      ! Equation for field at TF coil
        case (10); call constraint_eqn_010(args)
	      ! Equation for radial build
        case (11); call constraint_eqn_011(args)
	      ! Equation for volt-second capability lower limit
        case (12); call constraint_eqn_012(args)
	      ! Equation for burn time lower limit
        case (13); call constraint_eqn_013(args)
	      ! Equation to fix number of NBI decay lengths to plasma centre
        case (14); call constraint_eqn_014(args)
	      ! Equation for L-H power threshold limit
        case (15); call constraint_eqn_015(args)
	      ! Equation for net electric power lower limit
        case (16); call constraint_eqn_016(args)
	      ! Equation for radiation power upper limit
        case (17); call constraint_eqn_017(args)
	      ! Equation for divertor heat load upper limit
        case (18); call constraint_eqn_018(args)
	      ! Equation for MVA upper limit
        case (19); call constraint_eqn_019(args)
	      ! Equation for neutral beam tangency radius upper limit
        case (20); call constraint_eqn_020(args)
	      ! Equation for minor radius lower limit
        case (21); call constraint_eqn_021(args)
	      ! Equation for divertor collision/connection length ratio upper limit
        case (22); call constraint_eqn_022(args)
	      ! Equation for conducting shell radius / rminor upper limit
        case (23); call constraint_eqn_023(args)
	      ! Equation for beta upper limit
        case (24); call constraint_eqn_024(args)
	      ! Equation for peak toroidal field upper limit
        case (25); call constraint_eqn_025(args)
	      ! Equation for Central Solenoid current density upper limit at EOF
        case (26); call constraint_eqn_026(args)
	      ! Equation for Central Solenoid current density upper limit at BOP
        case (27); call constraint_eqn_027(args)
	      ! Equation for fusion gain (big Q) lower limit
        case (28); call constraint_eqn_028(args)
	      ! Equation for inboard major radius
        case (29); call constraint_eqn_029(args)
	      ! Equation for injection power upper limit
        case (30); call constraint_eqn_030(args)
	      ! Equation for TF coil case stress upper limit (SCTF)
        case (31); call constraint_eqn_031(args)
	      ! Equation for TF coil conduit stress upper limit (SCTF)
        case (32); call constraint_eqn_032(args)
	      ! Equation for TF coil operating/critical J upper limit (SCTF)
        case (33); call constraint_eqn_033(args)
	      ! Equation for TF coil dump voltage upper limit (SCTF)
        case (34); call constraint_eqn_034(args)
	      ! Equation for TF coil J_wp/J_prot upper limit (SCTF)
        case (35); call constraint_eqn_035(args)
	      ! Equation for TF coil s/c temperature margin lower limit (SCTF)
        case (36); call constraint_eqn_036(args)
	      ! Equation for current drive gamma upper limit
        case (37); call constraint_eqn_037(args)
	      ! Equation for first wall temperature upper limit
        case (39); call constraint_eqn_039(args)
	      ! Equation for auxiliary power lower limit
        case (40); call constraint_eqn_040(args)
	      ! Equation for plasma current ramp-up time lower limit
        case (41); call constraint_eqn_041(args)
	      ! Equation for cycle time lower limit
        case (42); call constraint_eqn_042(args)
	      ! Equation for average centrepost temperature
        case (43); call constraint_eqn_043(args)
	      ! Equation for centrepost temperature upper limit (TART)
        case (44); call constraint_eqn_044(args)
	      ! Equation for edge safety factor lower limit (TART)
        case (45); call constraint_eqn_045(args)
	      ! Equation for Ip/Irod upper limit (TART)
        case (46); call constraint_eqn_046(args)  
	      ! Equation for TF coil toroidal thickness upper limit
        case (47); call constraint_eqn_047(args)  
	      ! Equation for poloidal beta upper limit
        case (48); call constraint_eqn_048(args)  
	      ! Issue #508 Remove RFP option Equation to ensure reversal parameter F is negative
        case (49); call constraint_eqn_049(args)
        ! IFE option: Equation for repetition rate upper limit
        case (50); call constraint_eqn_050(args)
	      ! Equation to enforce startup flux = available startup flux
        case (51); call constraint_eqn_051(args)  
	      ! Equation for tritium breeding ratio lower limit
        case (52); call constraint_eqn_052(args)  
	      ! Equation for fast neutron fluence on TF coil upper limit
        case (53); call constraint_eqn_053(args)  
	      ! Equation for peak TF coil nuclear heating upper limit
        case (54); call constraint_eqn_054(args)  
	      ! Equation for helium concentration in vacuum vessel upper limit
        case (55); call constraint_eqn_055(args)  
	      ! Equation for power through separatrix / major radius upper limit
        case (56); call constraint_eqn_056(args)  
        ! Obsolete
        case (57); call constraint_eqn_057(args)
        ! Obsolete
        case (58); call constraint_eqn_058(args)
	      ! Equation for neutral beam shine-through fraction upper limit
        case (59); call constraint_eqn_059(args)  
	      ! Equation for Central Solenoid s/c temperature margin lower limit
        case (60); call constraint_eqn_060(args)  
	      ! Equation for availability limit
        case (61); call constraint_eqn_061(args)  
	      ! Lower limit on taup/taueff the ratio of alpha particle to energy confinement times
        case (62); call constraint_eqn_062(args)  
	      ! Upper limit on niterpump (vacuum_model = simple)
        case (63); call constraint_eqn_063(args)  
        ! Upper limit on Zeff
        case (64); call constraint_eqn_064(args)  
        ! Limit TF dump time to calculated quench time
        case (65); call constraint_eqn_065(args)
        ! Limit on rate of change of energy in poloidal field
        case (66); call constraint_eqn_066(args)
        ! Simple upper limit on radiation wall load
        case (67); call constraint_eqn_067(args)
        ! New Psep scaling (PsepB/qAR)
        case (68); call constraint_eqn_068(args)
        ! Ensure separatrix power is less than value from Kallenbach divertor 
        case (69); call constraint_eqn_069(args)
        ! Separatrix temperature consistency
        case (70); call constraint_eqn_070(args)
        ! Separatrix density consistency
        case (71); call constraint_eqn_071(args)
	      ! Central Solenoid Tresca stress limit
        case (72); call constraint_eqn_072(args)
        ! ensure separatrix power is greater than the L-H power + auxiliary power
        case (73); call constraint_eqn_073(args)
        ! ensure TF coil quench temperature < tmax_croco   
        case (74); call constraint_eqn_074(args)
	      ! ensure that TF coil current / copper area < Maximum value ONLY used for croco HTS coil
<<<<<<< HEAD
         case (75); call constraint_eqn_075(args)
         ! Eich critical separatrix density model
         case (76); call constraint_eqn_076(args)
         ! Equation for maximum TF current per turn upper limit
         case (77); call constraint_eqn_077(args)
	  	   ! Equation for Reinke criterion, divertor impurity fraction lower limit
         case (78); call constraint_eqn_078(args)
         ! Equation for maximum CS field
         case (79); call constraint_eqn_079(args)
         ! Lower limit pdivt
         case (80); call constraint_eqn_080(args)
         ! Constraint equation making sure that ne(0) > ne(ped)
         case (81); call constraint_eqn_081(args)
         ! Constraint equation making sure that stellarator coils dont touch in toroidal direction
         case (82); call constraint_eqn_082(args)
         ! Constraint ensuring radial build consistency for stellarators
         case (83); call constraint_eqn_083(args)
         ! Constraint for lower limit of beta
         case (84); call constraint_eqn_084(args)
       case default
=======
        case (75); call constraint_eqn_075(args)
        ! Eich critical separatrix density model
        case (76); call constraint_eqn_076(args)
        ! Equation for maximum TF current per turn upper limit
        case (77); call constraint_eqn_077(args)
	  	  ! Equation for Reinke criterion, divertor impurity fraction lower limit
        case (78); call constraint_eqn_078(args)
        ! Equation for maximum CS field
        case (79); call constraint_eqn_079(args)
        ! Lower limit pdivt
        case (80); call constraint_eqn_080(args)
        ! Constraint equation making sure that ne(0) > ne(ped)
        case (81); call constraint_eqn_081(args)
         
      case default
>>>>>>> 9483ad68

        idiags(1) = icc(i)
        call report_error(13)
        args = constraint_args_type(0.0D0, 0.0D0, 0.0D0, '', '')	  
      
      end select

      cc(i) = args%cc
      if (present(con)) then
        con(i) = args%con
        if (present(err))    err(i)    = args%err
        if (present(symbol)) symbol(i) = args%symbol
        if (present(units))  units(i)  = args%units
      end if

      ! Crude method of catching NaN errors
      !if ((abs(cc(i)) > 9.99D99).or.(cc(i) /= cc(i))) then
      if (variable_error(cc(i))) then

        ! Add debugging lines as appropriate...
        select case (icc(i))

          ! Relationship between beta, temperature (keV) and density (consistency equation)
          case (1); call constraint_err_001()
          ! Equation for net electric power lower limit
          case (16); call constraint_err_016()
          ! Equation for injection power upper limit
          case (30); call constraint_err_030()
          ! Limit on rate of change of energy in poloidal field
          case (66); call constraint_err_066()

        end select

        idiags(1) = icc(i) ; fdiags(1) = cc(i)
        call report_error(14)

      end if

    end do
    ! Issue 505 Reverse the sign so it works as an inequality constraint (cc(i) > 0)
    ! This will have no effect if it is used as an equality constraint because it will be squared.
    cc = -cc

  end subroutine constraint_eqns

  !--- Error-handling routines
  
  subroutine constraint_err_001()
    !! Error in: Relationship between beta, temperature (keV) and density (consistency equation)
    !! author: P B Lloyd, CCFE, Culham Science Centre
    use physics_variables, only: betaft, betanb, dene, ten, dnitot, tin, btot, beta
    write(*,*) 'betaft = ', betaft
    write(*,*) 'betanb = ', betanb
    write(*,*) 'dene = ', dene
    write(*,*) 'ten = ', ten
    write(*,*) 'dnitot = ', dnitot
    write(*,*) 'tin = ', tin
    write(*,*) 'btot = ',btot
    write(*,*) 'beta = ', beta
  end subroutine
   
  subroutine constraint_err_016()
    !! Error in: Equation for net electric power lower limit
    !! author: P B Lloyd, CCFE, Culham Science Centre
    use constraint_variables, only: fpnetel, pnetelin
    use heat_transport_variables, only: pnetelmw
    implicit none
    write(*,*) 'fpnetel = ', fpnetel
    write(*,*) 'pnetelmw = ', pnetelmw
    write(*,*) 'pnetelin = ', pnetelin
  end subroutine
 
  subroutine constraint_err_030()
    !! Error in: Equation for injection power upper limit
    !! author: P B Lloyd, CCFE, Culham Science Centre
    use current_drive_variables, only: pinjmw, pinjalw
    use constraint_variables, only: fpinj
    implicit none
    write(*,*) 'fpinj = ', fpinj
    write(*,*) 'pinjalw = ', pinjalw
    write(*,*) 'pinjmw = ', pinjmw
  end subroutine
    
  subroutine constraint_err_066()
    !! Error in: Limit on rate of change of energy in poloidal field
    !! author: P B Lloyd, CCFE, Culham Science Centre
    use constraint_variables, only: fpoloidalpower 
    use pf_power_variables, only: maxpoloidalpower, peakpoloidalpower
    implicit none
    write(*,*) 'fpoloidalpower = ', fpoloidalpower
    write(*,*) 'maxpoloidalpower = ', maxpoloidalpower
    write(*,*) 'peakpoloidalpower = ', peakpoloidalpower
  end subroutine constraint_err_066

  !---

  subroutine constraint_eqn_001(args)
    !! author: J Morris
    !! category: equality constraint
    !!
    !! Relationship between beta, temperature (keV) and density
    !!
    !! \begin{equation} 
    !! c_i = 1 - \frac{1}{\beta}\left( \beta_{ft} + \beta_{NBI} + 2 \times 10^3 \mu_0 e
    !! \left( \frac{n_e T_e + n_i T_i}{B_{tot}^2} \right) \right)
    !! \end{equation}
    !!
    !! - \( \beta \) -- total plasma beta
    !! - \( \beta_{ft} \) -- fast alpha beta component
    !! - \( \beta_{NBI} \) -- neutral beam beta component
    !! - \( n_e \) -- electron density [m\(^3\)]
    !! - \( n_i \) -- total ion density [m\(^3\)]
    !! - \( T_e \) -- density weighted average electron temperature [keV]
    !! - \( T_i \) -- density weighted average ion temperature [keV]
    !! - \( B_{tot} \) -- total toroidal + poloidal field [T]

    use physics_variables, only: betaft, betanb, dene, ten, dnitot, tin, btot, beta
    use constants, only: echarge,rmu0

    implicit none

    type(constraint_args_type), intent(out) :: args
    !! constraint derived type

      args%cc = 1.0D0 - (betaft + betanb + &
        2.0D3*rmu0*echarge * (dene*ten + dnitot*tin)/btot**2 )/beta
      args%con = beta * (1.0D0 - args%cc)
      args%err = beta * args%cc
      args%symbol = '='
      args%units  = ''

  end subroutine constraint_eqn_001

  subroutine constraint_eqn_002(args)
    !! author: J. Morris
    !! category: equality constraint
    !!
    !! Global plasma power balance equation
    !! 
    !! \begin{equation} c_i = 
    !! \end{equation}
    !!
    !! iradloss : input integer : switch for radiation loss term usage in power balance (see User Guide):<UL>
    !! <LI> = 0 total power lost is scaling power plus radiation (needed for ipedestal=2,3)
    !! <LI> = 1 total power lost is scaling power plus core radiation only
    !! <LI> = 2 total power lost is scaling power only, with no additional
    !! allowance for radiation. This is not recommended for power plant models.</UL>
    !! ignite : input integer : switch for ignition assumption:<UL>
    !! <LI> = 0 do not assume plasma ignition;
    !! <LI> = 1 assume ignited (but include auxiliary power in costs)</UL>
    !! ptrepv : input real : electron transport power per volume (MW/m3)
    !! ptripv : input real :  ion transport power per volume (MW/m3)
    !! pradpv : input real : total radiation power per volume (MW/m3)
    !! pcoreradpv : input real : total core radiation power per volume (MW/m3)
    !! falpha : input real : fraction of alpha power deposited in plasma
    !! palppv : input real : alpha power per volume (MW/m3)
    !! pchargepv : input real : non-alpha charged particle fusion power per volume (MW/m3)
    !! pohmpv : input real : ohmic heating power per volume (MW/m3)
    !! pinjmw : input real : total auxiliary injected power (MW)
    !! vol : input real : plasma volume (m3)
    
    use physics_variables, only: iradloss, ignite, ptrepv, ptripv, pradpv, & 
                                  pcoreradpv, falpha, palppv, pchargepv, &
                                  pohmpv, vol
    use current_drive_variables, only: pinjmw

    implicit none

    type (constraint_args_type), intent(out) :: args
    !! constraint derived type

    ! pscaling : Local real : total transport power per volume (MW/m3)
    real(dp) :: pscaling
    real(dp) :: pnumerator, pdenom
    pscaling = ptrepv + ptripv
    ! Total power lost is scaling power plus radiation:
    if (iradloss == 0) then
        pnumerator = pscaling + pradpv
    else if (iradloss == 1) then 		 
        pnumerator = pscaling + pcoreradpv
    else
        pnumerator = pscaling	  
    end if

    ! if plasma not ignited include injected power
    if (ignite == 0) then
      pdenom = falpha*palppv + pchargepv + pohmpv + pinjmw/vol
    else
      ! if plasma ignited
      pdenom = falpha*palppv + pchargepv + pohmpv
    end if

    args%cc = 1.0D0 - pnumerator / pdenom
    args%con = pdenom * (1.0D0 - args%cc)
    args%err = pdenom * args%cc
    args%symbol = '='
    args%units = 'MW/m3'

  end subroutine constraint_eqn_002

   subroutine constraint_eqn_003(args)
      !! Global power balance equation for ions
      !! args : output structure : residual error; constraint value; 
      !! residual error in physical units; output string; units string
      !! Global power balance equation for ions
      !! This is a consistency equation (NBI)
      !! #=# physics
      !! #=#=# consistency
      !! and hence also optional here.
      !! Logic change during pre-factoring: err, symbol, units will be assigned only if present.
      !! ignite : input integer : switch for ignition assumption:<UL>
      !! <LI> = 0 do not assume plasma ignition;
      !! <LI> = 1 assume ignited (but include auxiliary power in costs)</UL>
      !! ptripv : input real :  ion transport power per volume (MW/m3)
      !! piepv : input real : ion/electron equilibration power per volume (MW/m3)
      !! falpha : input real : fraction of alpha power deposited in plasma
      !! palpipv : input real : alpha power per volume to ions (MW/m3)
      !! pinjimw : input real : auxiliary injected power to ions (MW)
      !! vol : input real : plasma volume (m3)
      use physics_variables, only: ignite, ptripv, piepv, falpha, palpipv, vol
      use current_drive_variables, only: pinjimw
      implicit none
      type (constraint_args_type), intent(out) :: args

	   ! No assume plasma ignition:
      if (ignite == 0) then
         args%cc     = 1.0D0 - (ptripv + piepv) / (falpha*palpipv + pinjimw/vol)
         args%con    = (falpha*palpipv + pinjimw/vol) * (1.0D0 - args%cc)
         args%err    = (falpha*palpipv + pinjimw/vol) * args%cc
         args%symbol = '='
         args%units  = 'MW/m3'
	   ! Plasma ignited:
      else
         args%cc     = 1.0D0 - (ptripv+piepv) / (falpha*palpipv)
         args%con    = (falpha*palpipv) * (1.0D0 - args%cc)
         args%err    = (falpha*palpipv) * args%cc
         args%symbol = '='
         args%units  = 'MW/m3'
      end if

   end subroutine constraint_eqn_003

   subroutine constraint_eqn_004(args)
      !! Global power balance equation for electrons
      !! author: P B Lloyd, CCFE, Culham Science Centre
      !! args : output structure : residual error; constraint value; 
      !! residual error in physical units; output string; units string
      !! Global power balance equation for electrons
      !! This is a consistency equation
      !! N.B. This constraint is currently NOT RECOMMENDED for use.
      !! #=# physics
      !! #=#=# consistency
      !! and hence also optional here.
      !! Logic change during pre-factoring: err, symbol, units will be assigned only if present.
      !! iradloss : input integer : switch for radiation loss term usage in power balance (see User Guide):<UL>
      !! <LI> = 0 total power lost is scaling power plus radiation (needed for ipedestal=2,3)
      !! <LI> = 1 total power lost is scaling power plus core radiation only
      !! <LI> = 2 total power lost is scaling power only, with no additional
      !! allowance for radiation. This is not recommended for power plant models.</UL>
      !! ignite : input integer : switch for ignition assumption:<UL>
      !! <LI> = 0 do not assume plasma ignition;
      !! <LI> = 1 assume ignited (but include auxiliary power in costs)</UL>
      !! ptrepv : input real : electron transport power per volume (MW/m3)
      !! pradpv : input real : total radiation power per volume (MW/m3)
      !! pcoreradpv : input real : total core radiation power per volume (MW/m3)
      !! falpha : input real : fraction of alpha power deposited in plasma
      !! palpepv : input real : alpha power per volume to electrons (MW/m3)
      !! piepv : input real : ion/electron equilibration power per volume (MW/m3)
      !! pinjemw : input real : auxiliary injected power to electrons (MW)
      !! vol : input real : plasma volume (m3)
      use physics_variables, only: iradloss, ignite, ptrepv, pcoreradpv, falpha, & 
                                 palpepv, piepv, vol, pradpv
      use current_drive_variables, only: pinjemw
      implicit none
      type (constraint_args_type), intent(out) :: args

      ! pscaling : Local real : total transport power per volume (MW/m3)
      real(dp) :: pscaling
      real(dp) :: pnumerator, pdenom
      pscaling = ptrepv
	   ! Total power lost is scaling power plus radiation:
      if (iradloss == 0) then
         pnumerator = pscaling + pradpv
      else if (iradloss == 1) then 		 
         pnumerator = pscaling + pcoreradpv
      else
         pnumerator = pscaling	  
      end if
      
      ! if plasma not ignited include injected power
      if (ignite == 0) then
         pdenom = falpha*palpepv + piepv + pinjemw/vol
      else
      ! if plasma ignited
         pdenom = falpha*palpepv + piepv
      end if

      args%cc     = 1.0D0 - pnumerator / pdenom
      args%con    = pdenom * (1.0D0 - args%cc)
      args%err    = pdenom * args%cc
      args%symbol = '='
      args%units  = 'MW/m3'

   end subroutine constraint_eqn_004

   subroutine constraint_eqn_005(args)
      !! Equation for density upper limit
      !! author: P B Lloyd, CCFE, Culham Science Centre
      !! args : output structure : residual error; constraint value; 
      !! residual error in physical units; output string; units string
      !! Equation for density upper limit
      !! #=# physics
      !! #=#=# fdene, dnelimt
      !! and hence also optional here.
      !! Logic change during pre-factoring: err, symbol, units will be assigned only if present.
      !! idensl : input integer : switch for density limit to enforce (constraint equation 5):<UL>
      !! <LI> = 1 old ASDEX;
      !! <LI> = 2 Borrass model for ITER (I);
      !! <LI> = 3 Borrass model for ITER (II);
      !! <LI> = 4 JET edge radiation;
      !! <LI> = 5 JET simplified;
      !! <LI> = 6 Hugill-Murakami Mq limit;
      !! <LI> = 7 Greenwald limit</UL>
      !! fdene : input real : f-value for density limit
      !! dene : input real : electron density (/m3)
      !! dnelimt : input real : density limit (/m3)
      !! dnla : input real : line averaged electron density (m-3)
      use physics_variables, only: idensl, dnelimt, dnla, dene
      use constraint_variables, only: fdene
      implicit none
      type (constraint_args_type), intent(out) :: args

	   ! Apply Greenwald limit to line-averaged density
      if (idensl == 7) then
         args%cc     = 1.0D0 - fdene * dnelimt/dnla
         args%con    = fdene * dnelimt
         args%err    = fdene * dnelimt - dnla
         args%symbol = '<'
         args%units  = '/m3'
      else
         args%cc = 1.0D0 - fdene * dnelimt/dene
         args%con    = dnelimt * (1.0D0 - args%cc)
         args%err    = dene * args%cc
         args%symbol = '<'
         args%units  = '/m3'
      end if

   end subroutine constraint_eqn_005

   subroutine constraint_eqn_006(args)
      !! Equation for epsilon beta-poloidal upper limit
      !! author: P B Lloyd, CCFE, Culham Science Centre
      !! args : output structure : residual error; constraint value; 
      !! residual error in physical units; output string; units string
      !! Equation for epsilon beta-poloidal upper limit
      !! #=# physics
      !! #=#=# fbeta, epbetmax
      !! and hence also optional here.
      !! Logic change during pre-factoring: err, symbol, units will be assigned only if present.
      !! fbeta : input real : f-value for epsilon beta-poloidal
      !! epbetmax : input real : maximum (eps*beta_poloidal)
      !! eps : input real : inverse aspect ratio
      !! betap : input real : poloidal beta
      use physics_variables, only: epbetmax, eps, betap
      use constraint_variables, only: fbeta, fbeta
      implicit none
      type (constraint_args_type), intent(out) :: args

      args%cc =  1.0D0 - fbeta * epbetmax/(eps*betap)
      args%con = epbetmax * (1.0D0 - args%cc)
      args%err = (eps*betap) * args%cc
      args%symbol = '<'
      args%units = ''

   end subroutine constraint_eqn_006

   subroutine constraint_eqn_007(args)
      !! Equation for hot beam ion density
      !! args : output structure : residual error; constraint value; 
      !! residual error in physical units; output string; units string
      !! Equation for hot beam ion density
      !! This is a consistency equation (NBI)
      !! #=# physics
      !! #=#=# consistency
      !! and hence also optional here.
      !! Logic change during pre-factoring: err, symbol, units will be assigned only if present.
      !! ignite : input integer : switch for ignition assumption:<UL>
      !! <LI> = 0 do not assume plasma ignition;
      !! <LI> = 1 assume ignited (but include auxiliary power in costs)</UL>
      !! Obviously, ignite must be zero if current drive is required.
      !! If ignite=1, any auxiliary power is assumed to be used only
      !! during plasma start-up, and is excluded from all steady-state
      !! power balance calculations.
      !! dnbeam2 : input real :  hot beam ion density from calculation (/m3)
      !! dnbeam : input real : hot beam ion density, variable (/m3)
      use physics_variables, only: ignite, dnbeam2, dnbeam
      implicit none
      type (constraint_args_type), intent(out) :: args

	   ! Do not assume plasma ignition:
      if (ignite == 0) then
         args%cc     = 1.0D0 - dnbeam2/dnbeam
         args%con    = dnbeam * (1.0D0 - args%cc)
         args%err    = dnbeam * args%cc
         args%symbol = '='
         args%units  = '/m3'
      else
         args = constraint_args_type(0.0D0, 0.0D0, 0.0D0, '', '')
         call report_error(1)
      end if

   end subroutine constraint_eqn_007

   subroutine constraint_eqn_008(args)
      !! Equation for neutron wall load upper limit
      !! author: P B Lloyd, CCFE, Culham Science Centre
      !! args : output structure : residual error; constraint value; 
      !! residual error in physical units; output string; units string
      !! Equation for neutron wall load upper limit
      !! #=# physics
      !! #=#=# fwalld, walalw
      !! and hence also optional here.
      !! Logic change during pre-factoring: err, symbol, units will be assigned only if present.
      !! fwalld : input real : f-value for maximum wall load
      !! walalw : input real : allowable wall-load (MW/m2)
      !! wallmw : input real : average neutron wall load (MW/m2)
      use constraint_variables, only: fwalld, walalw
      use physics_variables, only: wallmw
      implicit none
      type (constraint_args_type), intent(out) :: args

      args%cc =  1.0D0 - fwalld * walalw/wallmw
      args%con = fwalld * walalw
      args%err = fwalld * walalw - wallmw
      args%symbol = '<'
      args%units = 'MW/m2'

   end subroutine constraint_eqn_008

   subroutine constraint_eqn_009(args)
      !! Equation for fusion power upper limit
      !! author: P B Lloyd, CCFE, Culham Science Centre
      !! args : output structure : residual error; constraint value; 
      !! residual error in physical units; output string; units string
      !! Equation for fusion power upper limit
      !! #=# physics
      !! #=#=# ffuspow, powfmax
      !! and hence also optional here.
      !! Logic change during pre-factoring: err, symbol, units will be assigned only if present.
      !! ffuspow : input real : f-value for maximum fusion power
      !! powfmax : input real : maximum fusion power (MW)
      !! powfmw : input real : fusion power (MW)
      use constraint_variables, only: ffuspow, powfmax
      use physics_variables, only: powfmw
      implicit none
      type (constraint_args_type), intent(out) :: args

      args%cc =  1.0D0 - ffuspow * powfmax/powfmw
      args%con = powfmax * (1.0D0 - args%cc)
      args%err = powfmw * args%cc
      args%symbol = '<'
      args%units = 'MW'

   end subroutine constraint_eqn_009

   subroutine constraint_eqn_010(args)
      !! Equation for field at TF coil
      !! author: P B Lloyd, CCFE, Culham Science Centre
      !! args : output structure : residual error; constraint value; 
      !! residual error in physical units; output string; units string
      !! Equation for field at TF coil
      !! (This is a consistency equation.)
      !! #=# tfcoil
      !! #=#=# consistency
      !! and hence also optional here.
      !! Logic change during pre-factoring: err, symbol, units will be assigned only if present.
      !! rmajor : input real : plasma major radius (m) 
      !! bt : input real : toroidal field on axis (T)
      !! rbmax : input real : radius of maximum TF B-field (m)
      !! bmaxtf : input real : mean peak field at TF coil (T)
      use physics_variables, only: rmajor, bt
      use tfcoil_variables, only: rbmax, bmaxtf
      implicit none
      type (constraint_args_type), intent(out) :: args

      args%cc =  1.0D0 - (rmajor*bt)/(rbmax*bmaxtf)
      args%con = (rbmax*bmaxtf) * (1.0D0 - args%cc)
      args%err = (rbmax*bmaxtf) * args%cc
      args%symbol = '='
      args%units = 'T.m'

   end subroutine constraint_eqn_010

   subroutine constraint_eqn_011(args)
      !! Equation for radial build
      !! author: P B Lloyd, CCFE, Culham Science Centre
      !! args : output structure : residual error; constraint value; 
      !! residual error in physical units; output string; units string
      !! Equation for radial build
      !! (This is a consistency equation.)
      !! #=# build
      !! #=#=# consistency
      !! and hence also optional here.
      !! Logic change during pre-factoring: err, symbol, units will be assigned only if present.
      !! rbld : input real : sum of thicknesses to the major radius (m)
      !! rmajor : input real : plasma major radius (m) 
      use build_variables, only: rbld
      use physics_variables, only: rmajor
      implicit none
      type (constraint_args_type), intent(out) :: args

      args%cc =  1.0D0 - rbld/rmajor
      args%con = rmajor * (1.0D0 - args%cc)
      args%err = rmajor * args%cc
      args%symbol = '='
      args%units = 'm'

   end subroutine constraint_eqn_011

   subroutine constraint_eqn_012(args)
      !! Equation for volt-second capability lower limit
      !! author: P B Lloyd, CCFE, Culham Science Centre
      !! args : output structure : residual error; constraint value; 
      !! residual error in physical units; output string; units string
      !! Equation for volt-second capability lower limit
      !! #=# pfcoil
      !! #=#=# fvs, vsstt
      !! and hence also optional here.
      !! Logic change during pre-factoring: err, symbol, units will be assigned only if present.
      !! vsstt : input real : total V-s needed (Wb)
      !! vsstt (lower limit) is positive; vstot (available) is negative
      !! fvs : input real : f-value for flux-swing (V-s) requirement (STEADY STATE)
      !! vstot : input real :   total flux swing for pulse (Wb)
      use physics_variables, only: vsstt
      use constraint_variables, only: fvs
      use pfcoil_variables, only: vstot
      implicit none
      type (constraint_args_type), intent(out) :: args

      args%cc =  1.0D0 + fvs * vstot/vsstt
      args%con = vsstt * (1.0D0 - args%cc)
      args%err = vsstt * args%cc
      args%symbol = '>'
      args%units = 'V.sec'

   end subroutine constraint_eqn_012

   subroutine constraint_eqn_013(args)
      !! Equation for burn time lower limit
      !! author: P B Lloyd, CCFE, Culham Science Centre
      !! args : output structure : residual error; constraint value; 
      !! residual error in physical units; output string; units string
      !! Equation for burn time lower limit
      !! #=# times
      !! #=#=# ftburn, tbrnmn
      !! and hence also optional here.
      !! Logic change during pre-factoring: err, symbol, units will be assigned only if present.
      !! ftburn : input real : f-value for minimum burn time
      !! tburn : input real : burn time (s) (calculated if lpulse=1)
      !! tbrnmn : input real :  minimum burn time (s)
      use constraint_variables, only: ftburn,tbrnmn
      use times_variables, only: tburn
      implicit none
      type (constraint_args_type), intent(out) :: args

      args%cc =  1.0D0 - ftburn * tburn/tbrnmn
      args%con = tbrnmn / ftburn
      args%err = tbrnmn / ftburn  - tburn
      args%symbol = '>'
      args%units = 'sec'

   end subroutine constraint_eqn_013

   subroutine constraint_eqn_014(args)
      !! Equation to fix number of NBI decay lengths to plasma centre
      !! author: P B Lloyd, CCFE, Culham Science Centre
      !! args : output structure : residual error; constraint value; 
      !! residual error in physical units; output string; units string
      !! Equation to fix number of NBI decay lengths to plasma centre
      !! This is a consistency equation
      !! #=# current_drive
      !! #=#=# consistency
      !! and hence also optional here.
      !! Logic change during pre-factoring: err, symbol, units will be assigned only if present.
      !! taubeam : input real : neutral beam e-decay lengths to plasma centre
      !! tbeamin : input real : permitted neutral beam e-decay lengths to plasma centre
      use current_drive_variables, only: taubeam, tbeamin
      implicit none
      type (constraint_args_type), intent(out) :: args

      args%cc = 1.0D0 - taubeam/tbeamin
      args%con = tbeamin * (1.0D0 - args%cc)
      args%err = tbeamin * args%cc
      args%symbol = '='
      args%units = ''

   end subroutine constraint_eqn_014

   subroutine constraint_eqn_015(args)
      !! Equation for L-H power threshold limit
      !! author: P B Lloyd, CCFE, Culham Science Centre
      !! args : output structure : residual error; constraint value; 
      !! residual error in physical units; output string; units string
      !! Equation for L-H power threshold limit
      !! #=# physics
      !! #=#=# flhthresh, plhthresh
      !! and hence also optional here.
      !! Logic change during pre-factoring: err, symbol, units will be assigned only if present.
      !! flhthresh : input real : f-value for L-H power threshold
      !! plhthresh : input real : L-H mode power threshold (MW)
      !! pdivt : input real : power to conducted to the divertor region (MW)
      use constraint_variables, only: flhthresh
      use physics_variables, only: plhthresh, pdivt
      implicit none
      type (constraint_args_type), intent(out) :: args

      args%cc =  -(1.0D0 - flhthresh * plhthresh / pdivt)
      args%con = plhthresh
      args%err = plhthresh - pdivt / flhthresh
      if (flhthresh > 1.0D0) then
         args%symbol = '>'
      else
         args%symbol = '<'
      end if
      args%units = 'MW'

   end subroutine constraint_eqn_015

   subroutine constraint_eqn_016(args)
      !! Equation for net electric power lower limit
      !! author: P B Lloyd, CCFE, Culham Science Centre
      !! args : output structure : residual error; constraint value; 
      !! residual error in physical units; output string; units string
      !! Equation for net electric power lower limit
      !! #=# heat_transport
      !! #=#=# fpnetel, pnetelin
      !! and hence also optional here.
      !! Logic change during pre-factoring: err, symbol, units will be assigned only if present.
      !! fpnetel : input real : f-value for net electric power
      !! pnetelmw : input real : net electric power (MW)
      !! pnetelin : input real : required net electric power (MW)
      use constraint_variables, only: fpnetel, pnetelin
      use heat_transport_variables, only: pnetelmw
      implicit none
      type (constraint_args_type), intent(out) :: args

      args%cc =  1.0D0 - fpnetel * pnetelmw / pnetelin
      args%con = pnetelin
      args%err = pnetelmw - pnetelin / fpnetel
      args%symbol = '>'
      args%units = 'MW'

   end subroutine constraint_eqn_016

   subroutine constraint_eqn_017(args)
      !! Equation for radiation power upper limit
      !! author: P B Lloyd, CCFE, Culham Science Centre
      !! args : output structure : residual error; constraint value; 
      !! residual error in physical units; output string; units string
      !! Equation for radiation power upper limit
      !! #=# physics
      !! #=#=# fradpwr, pradmaxpv
      !! and hence also optional here.
      !! Logic change during pre-factoring: err, symbol, units will be assigned only if present.
      !! falpha : input real : fraction of alpha power deposited in plasma
      !! pinjmw : input real : total auxiliary injected power (MW)
      !! vol : input real : plasma volume (m3)
      !! palppv : input real : alpha power per volume (MW/m3)
      !! pchargepv :  input real : non-alpha charged particle fusion power per volume (MW/m3)
      !! pohmpv : input real : ohmic heating power per volume (MW/m3)
      !! fradpwr : input real : f-value for core radiation power limit
      !! pradpv : input real : total radiation power per volume (MW/m3)
      use physics_variables, only: falpha, vol, palppv, pchargepv, pohmpv, pradpv
      use current_drive_variables, only: pinjmw
      use constraint_variables, only: fradpwr
      implicit none
      type (constraint_args_type), intent(out) :: args

      ! pradmaxpv : local real :  the maximum possible power/vol that can be radiated
      real(dp) :: pradmaxpv
      pradmaxpv = pinjmw/vol + palppv*falpha + pchargepv + pohmpv
      args%cc =  1.0D0 - fradpwr * pradmaxpv / pradpv
      args%con = pradmaxpv * (1.0D0 - args%cc)
      args%err = pradpv * args%cc
      args%symbol = '<'
      args%units = 'MW/m3'

   end subroutine constraint_eqn_017

   subroutine constraint_eqn_018(args)
      !! Equation for divertor heat load upper limit
      !! author: P B Lloyd, CCFE, Culham Science Centre
      !! args : output structure : residual error; constraint value; 
      !! residual error in physical units; output string; units string
      !! Equation for divertor heat load upper limit
      !! #=# divertor
      !! #=#=# fhldiv, hldivlim
      !! and hence also optional here.
      !! Logic change during pre-factoring: err, symbol, units will be assigned only if present.
      !! fhldiv : input real : peak resistive TF coil inboard leg power (MW)
      !! hldivlim : input real : heat load limit (MW/m2)
      !! hldiv : input real : divertor heat load (MW/m2)
      use constraint_variables, only: fhldiv
      use divertor_variables, only: hldivlim, hldiv
      implicit none
      type (constraint_args_type), intent(out) :: args

      args%cc =  1.0D0 - fhldiv * hldivlim/hldiv
      args%con = hldivlim * (1.0D0 - args%cc)
      args%err = hldiv * args%cc
      args%symbol = '<'
      args%units = 'MW/m2'

   end subroutine constraint_eqn_018

   subroutine constraint_eqn_019(args)
      !! Equation for MVA upper limit
      !! author: P B Lloyd, CCFE, Culham Science Centre
      !! args : output structure : residual error; constraint value; 
      !! residual error in physical units; output string; units string
      !! Equation for MVA upper limit
      !! #=# tfcoil
      !! #=#=# fmva, mvalim
      !! and hence also optional here.
      !! Logic change during pre-factoring: err, symbol, units will be assigned only if present.
      !! tfcpmw : input real : peak resistive TF coil inboard leg power (MW)
      !! tflegmw : input real : TF coil outboard leg resistive power (MW)
      !! fmva : input real : f-value for maximum MVA
      !! mvalim : input real : TF coil outboard leg resistive power (MW)
      use tfcoil_variables, only: tfcpmw, tflegmw
      use constraint_variables, only: fmva, mvalim
      implicit none
      type (constraint_args_type), intent(out) :: args
      ! totmva : local real : total MVA in TF coil (MW)
      real(dp) :: totmva

      totmva = tfcpmw + tflegmw
      args%cc =  1.0D0 - fmva * mvalim/totmva
      args%con = mvalim * (1.0D0 - args%cc)
      args%err = totmva * args%cc
      args%symbol = '<'
      args%units = 'MVA'

   end subroutine constraint_eqn_019

   subroutine constraint_eqn_020(args)
      !! Equation for neutral beam tangency radius upper limit
      !! author: P B Lloyd, CCFE, Culham Science Centre
      !! args : output structure : residual error; constraint value; 
      !! residual error in physical units; output string; units string
      !! Equation for neutral beam tangency radius upper limit
      !! #=# current_drive
      !! #=#=# fportsz, rtanmax
      !! and hence also optional here.
      !! Logic change during pre-factoring: err, symbol, units will be assigned only if present.
      !! fportsz : input real : f-value for neutral beam tangency radius limit
      !! rtanmax : input real : maximum tangency radius for centreline of beam (m)
      !! rtanbeam : input real : ratio of collision length / connection length
      use constraint_variables, only: fportsz
      use current_drive_variables, only: rtanmax, rtanbeam
      implicit none
      type (constraint_args_type), intent(out) :: args

      args%cc =  1.0D0 - fportsz * rtanmax/rtanbeam
      args%con = rtanmax * (1.0D0 - args%cc)
      args%err = rtanbeam * args%cc
      args%symbol = '<'
      args%units = 'm'

   end subroutine constraint_eqn_020

   subroutine constraint_eqn_021(args)
      !! Equation for minor radius lower limit
      !! author: P B Lloyd, CCFE, Culham Science Centre
      !! args : output structure : residual error; constraint value; 
      !! residual error in physical units; output string; units string
      !! Equation for minor radius lower limit
      !! #=# physics
      !! #=#=# frminor, aplasmin
      !! and hence also optional here.
      !! Logic change during pre-factoring: err, symbol, units will be assigned only if present.
      !! frminor : input real : f-value for minor radius limit
      !! rminor : input real : plasma minor radius (m)
      !! aplasmin : input real : minimum minor radius (m)
      use constraint_variables, only: frminor
      use physics_variables, only: rminor
      use build_variables, only: aplasmin 
      implicit none
      type (constraint_args_type), intent(out) :: args

      args%cc =  1.0D0 - frminor * rminor/aplasmin
      args%con = aplasmin * (1.0D0 - args%cc)
      args%err = aplasmin * args%cc
      args%symbol = '>'
      args%units = ''

   end subroutine constraint_eqn_021

   subroutine constraint_eqn_022(args)
      !! Equation for divertor collision/connection length ratio upper limit
      !! author: P B Lloyd, CCFE, Culham Science Centre
      !! args : output structure : residual error; constraint value; 
      !! residual error in physical units; output string; units string
      !! Equation for divertor collision/connection length ratio upper limit
      !! #=# divertor
      !! #=#=# fdivcol, rlenmax
      !! and hence also optional here.
      !! Logic change during pre-factoring: err, symbol, units will be assigned only if present.
      !! fdivcol : input real : f-value for divertor collisionality
      !! rlenmax : input real : maximum value for length ratio (rlclolcn)
      !! rlclolcn : input real : ratio of collision length / connection length
      use constraint_variables, only: fdivcol
      use divertor_variables, only: rlenmax, rlclolcn
      implicit none
      type (constraint_args_type), intent(out) :: args

      args%cc =  1.0D0 - fdivcol * rlenmax / rlclolcn
      args%con = rlenmax * (1.0D0 - args%cc)
      args%err = rlclolcn * args%cc
      args%symbol = '<'
      args%units = ''

   end subroutine constraint_eqn_022

   subroutine constraint_eqn_023(args)
      !! Equation for conducting shell radius / rminor upper limit
      !! author: P B Lloyd, CCFE, Culham Science Centre
      !! args : output structure : residual error; constraint value; 
      !! residual error in physical units; output string; units string
      !! Equation for conducting shell radius / rminor upper limit
      !! #=# physics
      !! #=#=# fcwr, cwrmax
      !! and hence also optional here.
      !! Logic change during pre-factoring: err, symbol, units will be assigned only if present.
      !! rminor : input real : plasma minor radius (m)
      !! scraplo : input real : gap between plasma and first wall, outboard side (m)
      !! fwoth : input real : outboard first wall thickness, initial estimate (m)
      !! blnkoth : input real : outboard blanket thickness (m)
      !! fcwr : input real : f-value for conducting wall radius / rminor limit
      !! cwrmax : input real : maximum ratio of conducting wall distance to plasma minor radius for vertical stability
      use physics_variables, only: rminor, cwrmax
      use build_variables, only: scraplo, fwoth, blnkoth
      use constraint_variables, only: fcwr
      implicit none
      type (constraint_args_type), intent(out) :: args
      ! rcw : local real : conducting shell radius (m)
      real(dp) :: rcw

      rcw = rminor + scraplo + fwoth + blnkoth
      args%cc =  1.0D0 - fcwr * cwrmax*rminor / rcw
      args%con = cwrmax*rminor * (1.0D0 - args%cc)
      args%err = rcw * args%cc
      args%symbol = '<'
      args%units = 'm'

   end subroutine constraint_eqn_023

   subroutine constraint_eqn_024(args)
      !! Equation for beta upper limit
      !! author: P B Lloyd, CCFE, Culham Science Centre
      !! args : output structure : residual error; constraint value; 
      !! residual error in physical units; output string; units string
      !! Equation for beta upper limit
      !! #=# physics
      !! #=#=# fbetatry, betalim
      !! and hence also optional here.
      !! Logic change during pre-factoring: err, symbol, units will be assigned only if present.
      !! iculbl : input integer : switch for beta limit scaling (constraint equation  24):<UL>
      !! <LI> = 0 apply limit to total beta;
      !! <LI> = 1 apply limit to thermal beta;
      !! <LI> = 2 apply limit to thermal + neutral beam beta</UL>
      !! istell : input integer : switch for stellarator option (set via <CODE>device.dat</CODE>):<UL>
      !! <LI> = 0 use tokamak model;
      !! <LI> = 1 use stellarator model</UL>
      !! fbetatry : input real : f-value for beta limit
      !! betalim : input real : allowable beta
      !! beta : input real : total plasma beta (calculated if ipedestal =3)
      !! betaft : input real : fast alpha beta component
      !! betanb : input real : neutral beam beta component
      use physics_variables, only: iculbl, betalim, beta, betanb, betaft
      use stellarator_variables, only: istell
      use constraint_variables, only: fbetatry
      implicit none
      type (constraint_args_type), intent(out) :: args

      ! Include all beta components: relevant for both tokamaks and stellarators
      if ((iculbl == 0).or.(istell /= 0)) then
         args%cc =  1.0D0 - fbetatry * betalim/beta
         args%con = betalim
         args%err = betalim - beta / fbetatry
         args%symbol = '<'
         args%units = ''
      ! Here, the beta limit applies to only the thermal component, not the fast alpha or neutral beam parts
      else if (iculbl == 1) then
         args%cc = 1.0D0 - fbetatry * betalim/(beta-betaft-betanb)
         args%con = betalim
         args%err = betalim - (beta-betaft-betanb) / fbetatry
         args%symbol = '<'
         args%units = ''
      ! Beta limit applies to thermal + neutral beam: components of the total beta, i.e. excludes alphas
      else ! iculbl == 2
         args%cc = 1.0D0 - fbetatry * betalim/(beta-betaft)
         args%con = betalim * (1.0D0 - args%cc)
         args%err = (beta-betaft) * args%cc
         args%symbol = '<'
         args%units = ''
      end if 

   end subroutine constraint_eqn_024

   subroutine constraint_eqn_025(args)
      !! Equation for peak toroidal field upper limit
      !! author: P B Lloyd, CCFE, Culham Science Centre
      !! args : output structure : residual error; constraint value; 
      !! residual error in physical units; output string; units string
      !! Equation for peak toroidal field upper limit
      !! #=# tfcoil
      !! #=#=# fpeakb, bmxlim
      !! and hence also optional here.
      !! Logic change during pre-factoring: err, symbol, units will be assigned only if present.
      !! fpeakb : input real : f-value for maximum toroidal field
      !! bmxlim : input real : maximum peak toroidal field (T)
      !! bmaxtf : input real : mean peak field at TF coil (T)
      use constraint_variables, only: fpeakb, bmxlim
      use tfcoil_variables, only: bmaxtf
      implicit none
      type (constraint_args_type), intent(out) :: args

      args%cc =  1.0D0 - fpeakb * bmxlim/bmaxtf
      args%con = bmxlim * (1.0D0 - args%cc)
      args%err = bmaxtf * args%cc
      args%symbol = '<'
      args%units = 'T'

   end subroutine constraint_eqn_025

   subroutine constraint_eqn_026(args)
      !! Equation for Central Solenoid current density upper limit at EOF
      !! author: P B Lloyd, CCFE, Culham Science Centre
      !! args : output structure : residual error; constraint value; 
      !! residual error in physical units; output string; units string
      !! Equation for Central Solenoid current density upper limit at EOF
      !! #=# pfcoil
      !! #=#=# fjohc, rjohc
      !! and hence also optional here.
      !! Logic change during pre-factoring: err, symbol, units will be assigned only if present.
      !! fjohc : input real : f-value for central solenoid current at end-of-flattop
      !! rjohc : input real : allowable central solenoid current density at end of flat-top (A/m2)
      !! coheof : input real : central solenoid overall current density at end of flat-top (A/m2)
      use constraint_variables, only: fjohc
      use pfcoil_variables, only: rjohc, coheof
      implicit none
      type (constraint_args_type), intent(out) :: args

      args%cc =  1.0D0 - fjohc * rjohc/coheof
      args%con = rjohc
      args%err = rjohc - coheof / fjohc
      args%symbol = '<'
      args%units = 'A/m2'

   end subroutine constraint_eqn_026

   subroutine constraint_eqn_027(args)
      !! Equation for Central Solenoid current density upper limit at BOP
      !! author: P B Lloyd, CCFE, Culham Science Centre
      !! args : output structure : residual error; constraint value; 
      !! residual error in physical units; output string; units string
      !! Equation for Central Solenoid current density upper limit at BOP
      !! #=# pfcoil
      !! #=#=# fjohc0, rjohc0
      !! and hence also optional here.
      !! Logic change during pre-factoring: err, symbol, units will be assigned only if present.
      !! fjohc0 : input real : f-value for central solenoid current at beginning of pulse
      !! rjohc0 : input real : allowable central solenoid current density at beginning of pulse (A/m2)
      !! cohbop : input real : central solenoid overall current density at beginning of pulse (A/m2)
      use constraint_variables, only: fjohc0
      use pfcoil_variables, only: rjohc0, cohbop
      implicit none
      type (constraint_args_type), intent(out) :: args

      args%cc =  1.0D0 - fjohc0 * rjohc0/cohbop
      args%con = rjohc0
      args%err = rjohc0 - cohbop / fjohc0
      args%symbol = '<'
      args%units = 'A/m2'

   end subroutine constraint_eqn_027

   subroutine constraint_eqn_028(args)
      !! Equation for fusion gain (big Q) lower limit
      !! author: P B Lloyd, CCFE, Culham Science Centre
      !! args : output structure : residual error; constraint value; 
      !! residual error in physical units; output string; units string
      !! Equation for fusion gain (big Q) lower limit
      !! #=# physics
      !! #=#=# fqval, bigqmin
      !! and hence also optional here.
      !! Logic change during pre-factoring: err, symbol, units will be assigned only if present.
      !! fqval : input real : pf-value for Q
      !! bigq : input real : Fusion gain; P_fusion / (P_injection + P_ohmic)
      !! bigqmin : input real : minimum fusion gain Q
      !! ignite : input integer : switch for ignition assumption:<UL>
      !! <LI> = 0 do not assume plasma ignition;
      !! <LI> = 1 assume ignited (but include auxiliary power in costs)</UL>
      !! Obviously, ignite must be zero if current drive is required.
      !! If ignite=1, any auxiliary power is assumed to be used only
      !! during plasma start-up, and is excluded from all steady-state
      !! power balance calculations.
      use constraint_variables, only: fqval, bigqmin
      use current_drive_variables, only: bigq
      use physics_variables, only: ignite
      implicit none
      type (constraint_args_type), intent(out) :: args

      ! if plasma is not ignited ...
      if (ignite == 0) then
         args%cc =  1.0D0 - fqval * bigq/bigqmin
         args%con = bigqmin * (1.0D0 - args%cc)
         args%err = bigqmin * args%cc
         args%symbol = '>'
         args%units = ''
      ! if plasma is ignited report error
      else
         args = constraint_args_type(0.0D0, 0.0D0, 0.0D0, '', '')
         call report_error(4)
      end if 

   end subroutine constraint_eqn_028

   subroutine constraint_eqn_029(args)
      !! Equation for inboard major radius: This is a consistency equation
      !! author: P B Lloyd, CCFE, Culham Science Centre
      !! args : output structure : residual error; constraint value; 
      !! residual error in physical units; output string; units string
      !! Equation for inboard major radius: This is a consistency equation
      !! #=# build
      !! #=#=# consistency
      !! and hence also optional here.
      !! Logic change during pre-factoring: err, symbol, units will be assigned only if present.
      !! rmajor : input real : plasma major radius (m) (iteration variable 3)
      !! rminor : input real : plasma minor radius (m)
      !! rinboard : input real : plasma inboard radius (m)
      use physics_variables, only: rmajor, rminor
      use build_variables, only: rinboard
      implicit none
      type (constraint_args_type), intent(out) :: args

      args%cc =  1.0D0 - (rmajor - rminor) / rinboard
      args%con = rinboard * (1.0D0 - args%cc)
      args%err = rinboard * args%cc
      args%symbol = '='
      args%units = 'm'

   end subroutine constraint_eqn_029

   subroutine constraint_eqn_030(args)
      !! Equation for injection power upper limit
      !! author: P B Lloyd, CCFE, Culham Science Centre
      !! args : output structure : residual error; constraint value; 
      !! residual error in physical units; output string; units string
      !! Equation for injection power upper limit
      !! #=# current_drive
      !! #=#=# fpinj, pinjalw
      !! and hence also optional here.
      !! Logic change during pre-factoring: err, symbol, units will be assigned only if present.
      !! pinjmw : input real : total auxiliary injected power (MW)
      !! fpinj : input real : f-value for injection power
      !! pinjalw : input real : Maximum allowable value for injected power (MW)
      use current_drive_variables, only: pinjmw, pinjalw
      use constraint_variables, only: fpinj
      implicit none
      type (constraint_args_type), intent(out) :: args

      args%cc =  1.0D0 - pinjmw / (fpinj * pinjalw)
      args%con = pinjalw
      args%err = pinjalw  - pinjmw * fpinj
      args%symbol = '<'
      args%units = 'MW'

   end subroutine constraint_eqn_030

   subroutine constraint_eqn_031(args)
      !! Equation for TF coil case stress upper limit (SCTF)
      !! author: P B Lloyd, CCFE, Culham Science Centre
      !! args : output structure : residual error; constraint value; 
      !! residual error in physical units; output string; units string
      !! Equation for TF coil case stress upper limit (SCTF)
      !! #=# tfcoil
      !! #=#=# fstrcase, alstrtf
      !! and hence also optional here.
      !! Logic change during pre-factoring: err, symbol, units will be assigned only if present.
      !! fstrcase : input real : f-value for TF coil case stress
      !! alstrtf : input real : allowable Tresca stress in TF coil structural material (Pa)
      !! strtf2 : input real : Constrained stress in TF coil case (Pa) 
      use constraint_variables, only: fstrcase
      use tfcoil_variables, only: alstrtf, strtf1
      implicit none
      type (constraint_args_type), intent(out) :: args

      args%cc =  1.0D0 - fstrcase * alstrtf/strtf1
      args%con = alstrtf
      args%err = alstrtf - strtf1 / fstrcase
      args%symbol = '<'
      args%units = 'Pa'

   end subroutine constraint_eqn_031

   subroutine constraint_eqn_032(args)
      !! Equation for TF coil conduit stress upper limit (SCTF)
      !! author: P B Lloyd, CCFE, Culham Science Centre
      !! args : output structure : residual error; constraint value; 
      !! residual error in physical units; output string; units string
      !! Equation for TF coil conduit stress upper limit (SCTF)
      !! #=# tfcoil
      !! #=#=# fstrcond, alstrtf
      !! and hence also optional here.
      !! Logic change during pre-factoring: err, symbol, units will be assigned only if present.
      !! fstrcond : input real : f-value for TF coil conduit stress
      !! alstrtf : input real : allowable Tresca stress in TF coil structural material (Pa)
      !! strtf1 : input real : Constrained Tresca stress in TF conductor conduit (Pa) 
      use constraint_variables, only: fstrcond
      use tfcoil_variables, only: alstrtf, strtf2
      implicit none
      type (constraint_args_type), intent(out) :: args

      args%cc =  1.0D0 - fstrcond * alstrtf/strtf2
      args%con = alstrtf
      args%err = alstrtf - strtf2 / fstrcond
      args%symbol = '<'
      args%units = 'Pa'

   end subroutine constraint_eqn_032
   
   subroutine constraint_eqn_033(args)
      !! Equation for TF coil operating/critical J upper limit (SCTF)
      !! author: P B Lloyd, CCFE, Culham Science Centre
      !! args : output structure : residual error; constraint value; 
      !! residual error in physical units; output string; units string
      !! Equation for TF coil operating/critical J upper limit (SCTF)
      !! #=# tfcoil
      !! #=#=# fiooic, jwdgcrt
      !! and hence also optional here.
      !! Logic change during pre-factoring: err, symbol, units will be assigned only if present.
      !! fiooic : input real : f-value for TF coil operating current / critical
      !! jwdgcrt : input real : critical current density for winding pack (A/m2)
      !! jwptf : input real : winding pack current density (A/m2) 
      use constraint_variables, only: fiooic
      use tfcoil_variables, only: jwdgcrt, jwptf
      implicit none
      type (constraint_args_type), intent(out) :: args

      args%cc =  1.0D0 - fiooic * jwdgcrt/jwptf
      args%con = jwdgcrt * (1.0D0 - args%cc)
      args%err = jwptf * args%cc
      args%symbol = '<'
      args%units = 'A/m2'

   end subroutine constraint_eqn_033
   
   subroutine constraint_eqn_034(args)
      !! Equation for TF coil dump voltage upper limit (SCTF)
      !! author: P B Lloyd, CCFE, Culham Science Centre
      !! args : output structure : residual error; constraint value; 
      !! residual error in physical units; output string; units string
      !! Equation for TF coil dump voltage upper limit (SCTF)
      !! #=# tfcoil
      !! #=#=# fvdump, vdalw
      !! and hence also optional here.
      !! Logic change during pre-factoring: err, symbol, units will be assigned only if present.
      !! fvdump : input real : f-value for dump voltage
      !! vdalw : input real : max voltage across TF coil during quench (kV)
      !! vtfskv : input real : voltage across a TF coil during quench (kV) 
      use constraint_variables, only: fvdump
      use tfcoil_variables, only: vdalw, vtfskv
      implicit none
      type (constraint_args_type), intent(out) :: args

      args%cc =  1.0D0 - fvdump * vdalw/vtfskv
      args%con = vdalw
      args%err = vdalw - vtfskv
      args%symbol = '<'
      args%units = 'V'

   end subroutine constraint_eqn_034

   subroutine constraint_eqn_035(args)
      !! Equation for TF coil J_wp/J_prot upper limit (SCTF)
      !! author: P B Lloyd, CCFE, Culham Science Centre
      !! args : output structure : residual error; constraint value; 
      !! residual error in physical units; output string; units string
      !! Equation for TF coil J_wp/J_prot upper limit (SCTF)
      !! #=# tfcoil
      !! #=#=# fjprot, jwdgpro
      !! and hence also optional here.
      !! Logic change during pre-factoring: err, symbol, units will be assigned only if present.
      !! fjprot : input real : f-value for TF coil winding pack current density
      !! jwdgpro : input real : allowable TF coil winding pack current density, for dump temperature rise protection (A/m2)
      !! jwptf : input real : winding pack current density (A/m2) 
      use constraint_variables, only: fjprot
      use tfcoil_variables, only: jwdgpro, jwptf
      implicit none
      type (constraint_args_type), intent(out) :: args

      args%cc =  1.0D0 - fjprot * jwdgpro/jwptf
      args%con = jwdgpro
      args%err = jwptf - jwptf
      args%symbol = '<'
      args%units = 'A/m2'

   end subroutine constraint_eqn_035

   subroutine constraint_eqn_036(args)
      !! Equation for TF coil s/c temperature margin lower limit (SCTF)
      !! author: P B Lloyd, CCFE, Culham Science Centre
      !! args : output structure : residual error; constraint value; 
      !! residual error in physical units; output string; units string
      !! Equation for TF coil s/c temperature margin lower limit (SCTF)
      !! #=# tfcoil
      !! #=#=# ftmargtf, tmargmin_tf
      !! and hence also optional here.
      !! Logic change during pre-factoring: err, symbol, units will be assigned only if present.
      !! ftmargtf : input real : f-value for TF coil temperature margin
      !! tmargtf : input real : TF coil temperature margin (K)
      !! tmargmin_tf : input real : minimum allowable temperature margin : TF coils (K) 
      use constraint_variables, only: ftmargtf
      use tfcoil_variables, only: tmargtf, tmargmin_tf
      implicit none
      type (constraint_args_type), intent(out) :: args

      args%cc =  1.0D0 - ftmargtf * tmargtf/tmargmin_tf
      args%con = tmargmin_tf
      args%err = tmargmin_tf - tmargtf
      args%symbol = '>'
      args%units = 'K'

   end subroutine constraint_eqn_036

   subroutine constraint_eqn_037(args)
      !! Equation for current drive gamma upper limit
      !! author: P B Lloyd, CCFE, Culham Science Centre
      !! args : output structure : residual error; constraint value; 
      !! residual error in physical units; output string; units string
      !! Equation for current drive gamma upper limit
      !! #=# current_drive
      !! #=#=# fgamcd, gammax
      !! and hence also optional here.
      !! Logic change during pre-factoring: err, symbol, units will be assigned only if present.
      !! fgamcd : input real : f-value for current drive gamma
      !! gammax : input real : maximum current drive gamma
      !! gamcd : input real : normalised current drive efficiency (1.0e20 A/W-m2) 
      use constraint_variables, only: fgamcd, gammax
      use current_drive_variables, only: gamcd
      implicit none
      type (constraint_args_type), intent(out) :: args

      args%cc =  1.0D0 - fgamcd * gammax/gamcd
      args%con = gammax * (1.0D0 - args%cc)
      args%err = gamcd * args%cc
      args%symbol = '<'
      args%units = '1E20 A/Wm2'

   end subroutine constraint_eqn_037

   subroutine constraint_eqn_038(args)
      !! Obsolete
      !! author: P B Lloyd, CCFE, Culham Science Centre
      !! Obsolete
      !! #=# empty
      !! #=#=# empty
      implicit none
	   ! Dummy formal arguments, for compliance with interface
      type (constraint_args_type), intent(out) :: args

      args = constraint_args_type(0.0D0, 0.0D0, 0.0D0, '', '')

   end subroutine constraint_eqn_038

   subroutine constraint_eqn_039(args)
      !! Equation for first wall temperature upper limit
      !! author: P B Lloyd, CCFE, Culham Science Centre
      !! args : output structure : residual error; constraint value; 
      !! residual error in physical units; output string; units string
      !! Equation for first wall temperature upper limit
      !! #=# fwbs
      !! #=#=# ftpeak, tfwmatmax
      !! and hence also optional here.
      !! Logic change during pre-factoring: err, symbol, units will be assigned only if present.
      !! ftpeak : input real : f-value for first wall peak temperature
      !! tfwmatmax : input real : maximum temperature of first wall material (K) (secondary_cycle>1)
      !! tpeak : input real : peak first wall temperature (K) 
      use constraint_variables, only: ftpeak
      use fwbs_variables, only: tfwmatmax, tpeak
      implicit none
      type (constraint_args_type), intent(out) :: args

      ! If the temperature peak == 0 then report an error
      if (tpeak < 1.0D0) call report_error(5)
      args%cc =  1.0D0 - ftpeak * tfwmatmax/tpeak
      args%con = tfwmatmax * (1.0D0 - args%cc)
      args%err = tpeak * args%cc
      args%symbol = '<'
      args%units = 'K'

   end subroutine constraint_eqn_039

   subroutine constraint_eqn_040(args)
      !! Equation for auxiliary power lower limit
      !! author: P B Lloyd, CCFE, Culham Science Centre
      !! args : output structure : residual error; constraint value; 
      !! residual error in physical units; output string; units string
      !! Equation for auxiliary power lower limit
      !! #=# current_drive
      !! #=#=# fauxmn, auxmin
      !! and hence also optional here.
      !! Logic change during pre-factoring: err, symbol, units will be assigned only if present.
      !! fauxmn : input real : f-value for minimum auxiliary power
      !! pinjmw : input real : total auxiliary injected power (MW) 
      !! auxmin : input real : minimum auxiliary power (MW)
      use constraint_variables, only: fauxmn, auxmin
      use current_drive_variables, only: pinjmw
      implicit none
      type (constraint_args_type), intent(out) :: args

      args%cc =  1.0D0 - fauxmn * pinjmw/auxmin
      args%con = auxmin * (1.0D0 - args%cc)
      args%err = auxmin * args%cc
      args%symbol = '>'
      args%units = 'MW'

   end subroutine constraint_eqn_040

   subroutine constraint_eqn_041(args)
      !! Equation for plasma current ramp-up time lower limit
      !! author: P B Lloyd, CCFE, Culham Science Centre
      !! args : output structure : residual error; constraint value; 
      !! residual error in physical units; output string; units string
      !! Equation for plasma current ramp-up time lower limit
      !! #=# times
      !! #=#=# ftohs, tohsmn
      !! and hence also optional here.
      !! Logic change during pre-factoring: err, symbol, units will be assigned only if present.
      !! ftohs : input real : f-value for plasma current ramp-up time
      !! tohs : input real : plasma current ramp-up time for current initiation (s) 
      !! tohsmn : input real : minimum plasma current ramp-up time (s)
      use constraint_variables, only: ftohs, tohsmn
      use times_variables, only: tohs
      implicit none
      type (constraint_args_type), intent(out) :: args

      args%cc =  1.0D0 - ftohs * tohs/tohsmn
      args%con = tohsmn * (1.0D0 - args%cc)
      args%err = tohsmn * args%cc
      args%symbol = '>'
      args%units = 'sec'

   end subroutine constraint_eqn_041

   subroutine constraint_eqn_042(args)
      !! Equation for cycle time lower limit
      !! author: P B Lloyd, CCFE, Culham Science Centre
      !! args : output structure : residual error; constraint value; 
      !! residual error in physical units; output string; units string
      !! Equation for cycle time lower limit
      !! #=# times
      !! #=#=# ftcycl, tcycmn
      !! and hence also optional here.
      !! Logic change during pre-factoring: err, symbol, units will be assigned only if present.
      !! ftcycl : input real : f-value for cycle time
      !! tcycle : input real : full cycle time (s) 
      !! tcycmn : input real : minimum cycle time (s) 
      use constraint_variables, only: ftcycl, tcycmn
      use times_variables, only: tcycle
      implicit none
      type (constraint_args_type), intent(out) :: args

      ! if the minimum cycle time == 0 report an error
      if (tcycmn < 1.0D0) call report_error(6)
      args%cc =  1.0D0 - ftcycl * tcycle/tcycmn
      args%con = tcycmn * (1.0D0 - args%cc)
      args%err = tcycmn * args%cc
      args%symbol = '>'
      args%units = 'sec'

   end subroutine constraint_eqn_042

   subroutine constraint_eqn_043(args)
      !! Equation for average centrepost temperature: This is a consistency equation (TART)
      !! author: P B Lloyd, CCFE, Culham Science Centre
      !! args : output structure : residual error; constraint value; 
      !! residual error in physical units; output string; units string
      !! Equation for average centrepost temperature: This is a consistency equation (TART)
      !! #=# tfcoil
      !! #=#=# consistency
      !! and hence also optional here.
      !! Logic change during pre-factoring: err, symbol, units will be assigned only if present.
      !! tcpav : input real : average temp of TF coil inboard leg conductor (C)e
      !! tcpav2 : input real : centrepost average temperature (C) (for consistency) 
      !! itart : input integer : switch for spherical tokamak (ST) models:<UL>
      !! <LI> = 0 use conventional aspect ratio models;
      !! <LI> = 1 use spherical tokamak models</UL>
      use tfcoil_variables, only: tcpav, tcpav2
      use physics_variables, only: itart
      use tfcoil_variables, only:  i_tf_sup

      implicit none
      type (constraint_args_type), intent(out) :: args

      ! if the machine isn't a ST then report error
      if (itart == 0) call report_error(7)

      ! For some reasons these lines are needed to make VMCON CONVERGE ....
      if ( i_tf_sup == 0 ) then ! Copper case
         tcpav = tcpav - 273.15D0
         tcpav2 = tcpav2 - 273.15D0
      end if

      args%cc =   1.0D0 - tcpav/tcpav2
      args%con = tcpav2 * (1.0D0 - args%cc)
      args%err = tcpav2 * args%cc
      args%symbol = '='
      args%units = 'deg C'

      ! For some reasons these lines are needed to make VMCON CONVERGE ....
      if ( i_tf_sup == 0 ) then ! Copper case
         tcpav = tcpav + 273.15D0
         tcpav2 = tcpav2 + 273.15D0
      end if



   end subroutine constraint_eqn_043

   subroutine constraint_eqn_044(args)
      !! Equation for centrepost temperature upper limit (TART)
      !! author: P B Lloyd, CCFE, Culham Science Centre
      !! args : output structure : residual error; constraint value; 
      !! residual error in physical units; output string; units string
      !! Equation for centrepost temperature upper limit (TART)
      !! #=# tfcoil
      !! #=#=# fptemp, ptempalw
      !! and hence also optional here.
      !! Logic change during pre-factoring: err, symbol, units will be assigned only if present.
      !! fptemp : input real : f-value for peak centrepost temperature
      !! ptempalw : input real : maximum peak centrepost temperature (K) 
      !! tcpmax : input real :  peak centrepost temperature (K)
      !! itart : input integer : switch for spherical tokamak (ST) models:<UL>
      !! <LI> = 0 use conventional aspect ratio models;
      !! <LI> = 1 use spherical tokamak models</UL>
      use constraint_variables, only: fptemp
      use tfcoil_variables, only: ptempalw, tcpmax
      use physics_variables, only: itart
      use tfcoil_variables, only:  i_tf_sup
      implicit none
      type (constraint_args_type), intent(out) :: args

      ! if the machine isn't a ST then report error
      if (itart == 0) call report_error(8)

      ! For some reasons these lines are needed to make VMCON CONVERGE ....
      if ( i_tf_sup == 0 ) then ! Copper case
         ptempalw = ptempalw - 273.15D0
         tcpmax = tcpmax - 273.15D0
      end if

      args%cc =   1.0D0 - fptemp * ptempalw / tcpmax
      args%con = ptempalw * (1.0D0 - args%cc)
      args%err = tcpmax * args%cc
      args%symbol = '<'
      args%units = 'deg C'

      ! For some reasons these lines are needed to make VMCON CONVERGE ....
      if ( i_tf_sup == 0 ) then ! Copper case
         ptempalw = ptempalw + 273.15D0
         tcpmax = tcpmax + 273.15D0
      end if

   end subroutine constraint_eqn_044

   subroutine constraint_eqn_045(args)
      !! Equation for edge safety factor lower limit (TART)
      !! author: P B Lloyd, CCFE, Culham Science Centre
      !! args : output structure : residual error; constraint value; 
      !! residual error in physical units; output string; units string
      !! Equation for edge safety factor lower limit (TART)
      !! #=# tfcoil
      !! #=#=# fq, qlim
      !! and hence also optional here.
      !! Logic change during pre-factoring: err, symbol, units will be assigned only if present.
      !! fq : input real : f-value for edge safety factor
      !! q : safety factor 'near' plasma edge: equal to q95 
      !! (unless icurr = 2 (ST current scaling), in which case q = mean edge safety factor qbar)
      !! qlim : input real :  lower limit for edge safety factor
      !! itart : input integer : switch for spherical tokamak (ST) models:<UL>
      !! <LI> = 0 use conventional aspect ratio models;
      !! <LI> = 1 use spherical tokamak models</UL>
      use constraint_variables, only: fq
      use physics_variables, only: q, qlim, itart
      implicit none
      type (constraint_args_type), intent(out) :: args

      ! if the machine isn't a ST then report error
      if (itart == 0) call report_error(9)
      args%cc =   1.0D0 - fq * q/qlim
      args%con = qlim * (1.0D0 - args%cc)
      args%err = qlim * args%cc
      args%symbol = '<'
      args%units = ''

   end subroutine constraint_eqn_045

   subroutine constraint_eqn_046(args)
      !! Equation for Ip/Irod upper limit (TART)
      !! author: P B Lloyd, CCFE, Culham Science Centre
      !! args : output structure : residual error; constraint value; 
      !! residual error in physical units; output string; units string
      !! Equation for Ip/Irod upper limit (TART)
      !! #=# tfcoil
      !! #=#=# fipir, cratmx
      !! and hence also optional here.
      !! Logic change during pre-factoring: err, symbol, units will be assigned only if present.
      !! eps : input real :  inverse aspect ratio
      !! fipir : input real :  f-value for Ip/Irod limit
      !! ritfc : input real :  total (summed) current in TF coils (A)
      !! plascur : input real :  plasma current (A)
      !! itart : input integer : switch for spherical tokamak (ST) models:<UL>
      !! <LI> = 0 use conventional aspect ratio models;
      !! <LI> = 1 use spherical tokamak models</UL>
      use physics_variables, only: eps, plascur, itart
      use constraint_variables, only: fipir
      use tfcoil_variables, only: ritfc
      implicit none
      ! cratmx : local real : maximum ratio of plasma current to centrepost current
      real(dp) :: cratmx
      type (constraint_args_type), intent(out) :: args

      ! if the machine isn't a ST then report error
      if (itart == 0) call report_error(10)
      cratmx = 1.0D0 + 4.91D0*(eps-0.62D0)
      args%cc =  1.0D0 - fipir * cratmx * ritfc/plascur
      args%con = cratmx * (1.0D0 - args%cc)
      args%err = plascur/ritfc * args%cc
      args%symbol = '<'
      args%units = ''

   end subroutine constraint_eqn_046

   subroutine constraint_eqn_047(args)
      !! Issue #508 Remove RFP option: Relevant only to reversed field pinch devices
      !! author: P B Lloyd, CCFE, Culham Science Centre
      !! Issue #508 Remove RFP option: Relevant only to reversed field pinch devices
      !! Equation for TF coil toroidal thickness upper limit
      !! #=# empty
      !! #=#=# empty
      implicit none
      ! Dummy formal arguments, just to comply with the subroutine interface
      type (constraint_args_type), intent(out) :: args

      args = constraint_args_type(0.0D0, 0.0D0, 0.0D0, '', '')

   end subroutine constraint_eqn_047
   
   subroutine constraint_eqn_048(args)
      !! Equation for poloidal beta upper limit
      !! author: P B Lloyd, CCFE, Culham Science Centre
      !! args : output structure : residual error; constraint value; 
      !! residual error in physical units; output string; units string
      !! Equation for poloidal beta upper limit
      !! #=# physics
      !! #=#=# fbetap, betpmx
      !! and hence also optional here.
      !! Logic change during pre-factoring: err, symbol, units will be assigned only if present.
      !! fbetap : input real : rf-value for poloidal beta
      !! betpmx : input real :  maximum poloidal beta
      !! betap : input real :  poloidal beta
      use constraint_variables, only: fbetap, betpmx
      use physics_variables, only: betap
      implicit none
      type (constraint_args_type), intent(out) :: args

      args%cc =  1.0D0 - fbetap * betpmx/betap
      args%con = betpmx * (1.0D0 - args%cc)
      args%err = betap * args%cc
      args%symbol = '<'
      args%units = ''

   end subroutine constraint_eqn_048

   subroutine constraint_eqn_049(args)
      !! Issue #508 Remove IFE option: Equation for repetition rate upper limit
      !! author: P B Lloyd, CCFE, Culham Science Centre
      !! Issue #508 Remove IFE option: Equation for repetition rate upper limit
      !! #=# empty
      !! #=#=# empty
      ! Dummy formal arguments, just to comply with the subroutine interface
      type (constraint_args_type), intent(out) :: args

      args = constraint_args_type(0.0D0, 0.0D0, 0.0D0, '', '')

   end subroutine constraint_eqn_049

   subroutine constraint_eqn_050(args)
      !! IFE option: Equation for repetition rate upper limit
      !! author: P B Lloyd, CCFE, Culham Science Centre
      !! author: S I Muldrew, CCFE, Culham Science Centre
      !! IFE option: Equation for repetition rate upper limit
      !! #=# IFE
      !! #=#=# frrmax, rrmax
      use ife_variables, only: frrmax, ife, rrmax, reprat
      implicit none
      type (constraint_args_type), intent(out) :: args

      if (ife /= 1) then
         call report_error(12)
      end if

      args%cc =  1.0D0 - frrmax * rrmax/reprat
      args%con = rrmax * (1.0D0 - args%cc)
      args%err = reprat * args%cc
      args%symbol = '<'
      args%units = 'Hz'

   end subroutine constraint_eqn_050

   subroutine constraint_eqn_051(args)
      !! Equation to enforce startup flux = available startup flux
      !! author: P B Lloyd, CCFE, Culham Science Centre
      !! args : output structure : residual error; constraint value; 
      !! residual error in physical units; output string; units string
      !! Equation to enforce startup flux = available startup flux
      !! #=# pfcoil
      !! #=#=# consistency
      !! and hence also optional here.
      !! Logic change during pre-factoring: err, symbol, units will be assigned only if present.
      !! vsres : input real : resistive losses in startup V-s (Wb)
      !! vsind : input real :  internal and external plasma inductance V-s (Wb))
      !! vssu : input real :  total flux swing for startup (Wb)
      use physics_variables, only: vsres, vsind
      use pfcoil_variables, only: vssu, fvssu
      implicit none
      type (constraint_args_type), intent(out) :: args

      args%cc =  1.0D0 - fvssu * abs((vsres+vsind) / vssu)
      args%con = vssu * (1.0D0 - args%cc)
      args%err = vssu * args%cc
      args%symbol = '='
      args%units = 'V.s'

   end subroutine constraint_eqn_051

   subroutine constraint_eqn_052(args)
      !! Equation for tritium breeding ratio lower limit
      !! author: P B Lloyd, CCFE, Culham Science Centre
      !! args : output structure : residual error; constraint value; 
      !! residual error in physical units; output string; units string
      !! Equation for tritium breeding ratio lower limit
      !! #=# fwbs
      !! #=#=# ftbr, tbrmin
      !! ? TODO should this only be for certain blanket models ?
      !! and hence also optional here.
      !! Logic change during pre-factoring: err, symbol, units will be assigned only if present.
      !! ftbr : input real : f-value for minimum tritium breeding ratio
      !! tbr : input real :  tritium breeding ratio (iblanket=2,3 (KIT HCPB/HCLL))
      !! tbrmin : input real :  minimum tritium breeding ratio (If iblanket=1, tbrmin=minimum 5-year time-averaged tritium breeding ratio)
      use constraint_variables, only: ftbr, tbrmin
      use fwbs_variables, only: tbr
      implicit none
      type (constraint_args_type), intent(out) :: args

      args%cc =  1.0D0 - ftbr * tbr/tbrmin
      args%con = tbrmin * (1.0D0 - args%cc)
      args%err = tbrmin * args%cc
      args%symbol = '>'
      args%units = ''

   end subroutine constraint_eqn_052

   subroutine constraint_eqn_053(args)
      !! Equation for fast neutron fluence on TF coil upper limit
      !! author: P B Lloyd, CCFE, Culham Science Centre
      !! args : output structure : residual error; constraint value; 
      !! residual error in physical units; output string; units string
      !! Equation for fast neutron fluence on TF coil upper limit
      !! #=# fwbs
      !! #=#=# fflutf, nflutfmax
      !! and hence also optional here.
      !! Logic change during pre-factoring: err, symbol, units will be assigned only if present.
      !! fflutf : input real : f-value for maximum TF coil nuclear heating
      !! nflutfmax : input real :  max fast neutron fluence on TF coil (n/m2)
      !! nflutf : input real :  peak fast neutron fluence on TF coil superconductor (n/m2)
      use constraint_variables, only: fflutf, nflutfmax
      use fwbs_variables, only: nflutf
      implicit none
      type (constraint_args_type), intent(out) :: args

      args%cc =  1.0D0 - fflutf * nflutfmax/nflutf
      args%con = nflutfmax * (1.0D0 - args%cc)
      args%err = nflutf * args%cc
      args%symbol = '<'
      args%units = 'neutron/m2'

   end subroutine constraint_eqn_053

   subroutine constraint_eqn_054(args)
      !! Equation for peak TF coil nuclear heating upper limit
      !! author: P B Lloyd, CCFE, Culham Science Centre
      !! args : output structure : residual error; constraint value; 
      !! residual error in physical units; output string; units string
      !! Equation for peak TF coil nuclear heating upper limit
      !! #=# fwbs
      !! #=#=# fptfnuc, ptfnucmax
      !! and hence also optional here.
      !! Logic change during pre-factoring: err, symbol, units will be assigned only if present.
      !! fptfnuc : input real : f-value for maximum TF coil nuclear heating
      !! ptfnucmax : input real :  maximum nuclear heating in TF coil (MW/m3)
      !! ptfnucpm3 : input real :  nuclear heating in the TF coil (MW/m3) (blktmodel>0)
      use constraint_variables, only: fptfnuc, ptfnucmax
      use fwbs_variables, only: ptfnucpm3
      implicit none
      type (constraint_args_type), intent(out) :: args

      args%cc = 1.0D0 - fptfnuc * ptfnucmax/ptfnucpm3
      args%con = ptfnucmax * (1.0D0 - args%cc)
      args%err = ptfnucpm3 * args%cc
      args%symbol = '<'
      args%units = 'MW/m3'

   end subroutine constraint_eqn_054

   subroutine constraint_eqn_055(args)
      !! Equation for helium concentration in vacuum vessel upper limit
      !! author: P B Lloyd, CCFE, Culham Science Centre
      !! args : output structure : residual error; constraint value; 
      !! residual error in physical units; output string; units string
      !! Equation for helium concentration in vacuum vessel upper limit
      !! #=# fwbs
      !! #=#=# fvvhe, vvhemax
      !! and hence also optional here.
      !! Logic change during pre-factoring: err, symbol, units will be assigned only if present.
      !! fvvhe : input real : f-value for vacuum vessel He concentration limit
      !! vvhealw : input real :  allowed maximum helium concentration in vacuum vessel at end of plant life (appm) (iblanket =2)
      !! vvhemax : ivvhemaxnput real :  maximum helium concentration in vacuum vessel at end of plant life (appm) (iblanket=2 (KIT HCPB))
      !! iblanket : input integer : switch for blanket model: <UL>
      !! <LI> = 1 CCFE HCPB model;
      !! <LI> = 2 KIT HCPB model;
      !! <LI> = 3 CCFE HCPB model with Tritium Breeding Ratio calculation;
      !! <LI> = 4 KIT HCLL model</UL>
      use constraint_variables, only: fvvhe, vvhealw
      use fwbs_variables, only: vvhemax, iblanket
      implicit none
      type (constraint_args_type), intent(out) :: args

      if (iblanket == 2) then
         args%cc = 1.0D0 - fvvhe * vvhealw/vvhemax
         args%con = vvhealw * (1.0D0 - args%cc)
         args%err = vvhemax * args%cc
         args%symbol = '<'
         args%units = 'appm'
      else ! iblanket /= 2
         args = constraint_args_type(0.0D0, 0.0D0, 0.0D0, '', '')
         call report_error(173)
      end if

   end subroutine constraint_eqn_055

   subroutine constraint_eqn_056(args)
      !! Equation for power through separatrix / major radius upper limit
      !! author: P B Lloyd, CCFE, Culham Science Centre
      !! args : output structure : residual error; constraint value; 
      !! residual error in physical units; output string; units string
      !! Equation for power through separatrix / major radius upper limit
      !! #=# current_drive
      !! #=#=# fnbshinef, nbshinefmax
      !! and hence also optional here.
      !! Logic change during pre-factoring: err, symbol, units will be assigned only if present.
      !! fpsepr : input real : f-value for maximum Psep/R limit
      !! pseprmax : input real :  maximum ratio of power crossing the separatrix to plasma major radius (Psep/R) (MW/m)
      !! pdivt : input real :  power to be conducted to the divertor region (MW)
      !! rmajor : input real :  plasma major radius (m) 
      use constraint_variables, only: fpsepr, pseprmax
      use physics_variables, only: pdivt, rmajor
      implicit none
      type (constraint_args_type), intent(out) :: args

      args%cc = 1.0D0 - fpsepr * pseprmax / (pdivt/rmajor)
      args%con = pseprmax * (1.0D0 - args%cc)
      args%err = (pdivt/rmajor) * args%cc
      args%symbol = '<'
      args%units = 'MW/m'

   end subroutine constraint_eqn_056

   subroutine constraint_eqn_057(args)
      !! Obsolete
      !! author: P B Lloyd, CCFE, Culham Science Centre
      !! Obsolete
      !! #=# empty
      !! #=#=# empty
      ! Dummy formal arguments, just to comply with the subroutine interface
      type (constraint_args_type), intent(out) :: args

      args = constraint_args_type(0.0D0, 0.0D0, 0.0D0, '', '')

   end subroutine constraint_eqn_057

   subroutine constraint_eqn_058(args)
      !! Obsolete
      !! author: P B Lloyd, CCFE, Culham Science Centre
      !! Obsolete
      !! #=# empty
      !! #=#=# empty
      ! Dummy formal arguments, just to comply with the subroutine interface
      type (constraint_args_type), intent(out) :: args

      args = constraint_args_type(0.0D0, 0.0D0, 0.0D0, '', '')

   end subroutine constraint_eqn_058

   subroutine constraint_eqn_059(args)
      !! Equation for neutral beam shine-through fraction upper limit
      !! author: P B Lloyd, CCFE, Culham Science Centre
      !! args : output structure : residual error; constraint value; 
      !! residual error in physical units; output string; units string
      !! Equation for neutral beam shine-through fraction upper limit
      !! #=# current_drive
      !! #=#=# fnbshinef, nbshinefmax
      !! and hence also optional here.
      !! Logic change during pre-factoring: err, symbol, units will be assigned only if present.
      !! fnbshinef : input real : f-value for maximum neutral beam shine-through fraction
      !! nbshinefmax : input real :  maximum neutral beam shine-through fraction
      !! nbshinef : input real :  neutral beam shine-through fraction
      use constraint_variables, only: fnbshinef, nbshinefmax
      use current_drive_variables, only: nbshinef
      implicit none
      type (constraint_args_type), intent(out) :: args
      args%cc = 1.0D0 - fnbshinef * nbshinefmax / nbshinef
      args%con = nbshinefmax * (1.0D0 - args%cc)
      args%err = nbshinef * args%cc
      args%symbol = '<'
      args%units = ''
   end subroutine constraint_eqn_059
   
   subroutine constraint_eqn_060(args)
      !! Equation for Central Solenoid s/c temperature margin lower limi
      !! author: P B Lloyd, CCFE, Culham Science Centre
      !! args : output structure : residual error; constraint value; 
      !! residual error in physical units; output string; units string
      !! Equation for Central Solenoid s/c temperature margin lower limi
      !! #=# tfcoil
      !! #=#=# ftmargoh, tmargmin_cs
      !! and hence also optional here.
      !! Logic change during pre-factoring: err, symbol, units will be assigned only if present.
      !! ftmargoh : input real :  f-value for central solenoid temperature margin
      !! tmargoh : input real :  Central solenoid temperature margin (K)
      !! tmargmin_cs : input real :  Minimum allowable temperature margin : CS (K)
      use constraint_variables, only: ftmargoh
      use pfcoil_variables, only: tmargoh
      use tfcoil_variables, only: tmargmin_cs
      implicit none
      type (constraint_args_type), intent(out) :: args

      args%cc = 1.0D0 - ftmargoh * tmargoh/tmargmin_cs
      args%con = tmargmin_cs
      args%err = tmargmin_cs - tmargoh
      args%symbol = '>'
      args%units = 'K'

   end subroutine constraint_eqn_060
   
   subroutine constraint_eqn_061(args)
      !! Equation for availability limit
      !! author: P B Lloyd, CCFE, Culham Science Centre
      !! args : output structure : residual error; constraint value; 
      !! residual error in physical units; output string; units string
      !! Equation for availability limit
      !! #=# cost
      !! #=#=# favail, avail_min
      !! and hence also optional here.
      !! Logic change during pre-factoring: err, symbol, units will be assigned only if present.
      !! favail : input real : F-value for minimum availability 
      !! cfactr : input real : Total plant availability fraction
      !! avail_min : input real : Minimum availability
      use cost_variables, only: favail, cfactr, avail_min
      implicit none
      type (constraint_args_type), intent(out) :: args

      args%cc = 1.0D0 - favail * cfactr / avail_min
      args%con = avail_min * (1.0D0 - args%cc)
      args%err = cfactr * args%cc
      args%symbol = '>'
      args%units = ''

   end subroutine constraint_eqn_061

   subroutine constraint_eqn_062(args)
      !! Lower limit on taup/taueff the ratio of alpha particle to energy confinement times
      !! author: P B Lloyd, CCFE, Culham Science Centre
      !! args : output structure : residual error; constraint value; 
      !! residual error in physical units; output string; units string
      !! Lower limit on taup/taueff the ratio of alpha particle to energy confinement times
      !! #=# physics
      !! #=#=# ftaulimit, taulimit
      !! and hence also optional here.
      !! Logic change during pre-factoring: err, symbol, units will be assigned only if present.
      !! ftaulimit : input real : f-value for lower limit on taup/taueff the ratio of alpha particle to energy confinement
      !! taup : input real : alpha particle confinement time (s)
      !! taueff : input real : global thermal energy confinement time (sec)
      !! taulimit : input real : Lower limit on taup/taueff the ratio of alpha particle to energy confinement times
      use constraint_variables, only: ftaulimit, taulimit
      use physics_variables, only: taup, taueff
      implicit none
      type (constraint_args_type), intent(out) :: args

      args%cc = 1.0D0 - ftaulimit * (taup / taueff) / taulimit
      args%con = taulimit
      args%err = (taup / taueff) * args%cc
      args%symbol = '>'
      args%units = ''

   end subroutine constraint_eqn_062

   subroutine constraint_eqn_063(args)
      !! Upper limit on niterpump (vacuum_model = simple)
      !! author: P B Lloyd, CCFE, Culham Science Centre
      !! args : output structure : residual error; constraint value; 
      !! residual error in physical units; output string; units string
      !! Upper limit on niterpump (vacuum_model = simple)
      !! #=# vacuum
      !! #=#=# fniterpump, tfno
      !! and hence also optional here.
      !! Logic change during pre-factoring: err, symbol, units will be assigned only if present.
      !! fniterpump : input real : f-value for constraint that number of pumps < tfno
      !! tfno : input real : number of TF coils (default = 50 for stellarators)
      !! niterpump : input real : number of high vacuum pumps (real number), each with the throughput
      use constraint_variables, only: fniterpump
      use tfcoil_variables, only: n_tf
      use vacuum_variables, only: niterpump
      implicit none
      type (constraint_args_type), intent(out) :: args

      args%cc = 1.0D0 - fniterpump * n_tf / niterpump
      args%con = n_tf
      args%err = n_tf * args%cc
      args%symbol = '<'
      args%units = ''

   end subroutine constraint_eqn_063

   subroutine constraint_eqn_064(args)
      !! Upper limit on Zeff
      !! author: P B Lloyd, CCFE, Culham Science Centre
      !! args : output structure : residual error; constraint value; 
      !! residual error in physical units; output string; units string
      !! Upper limit on Zeff
      !! #=# physics
      !! #=#=# fzeffmax, zeffmax
      !! and hence also optional here.
      !! Logic change during pre-factoring: err, symbol, units will be assigned only if present.
      !! fzeffmax : input real : f-value for maximum zeff
      !! zeffmax : input real : maximum value for Zeff
      !! zeff : input real : plasma effective charge
      use constraint_variables, only: fzeffmax, zeffmax
      use physics_variables, only: zeff
      implicit none
      type (constraint_args_type), intent(out) :: args

      args%cc = 1.0D0 - fzeffmax * (zeffmax/zeff)
      args%con = zeffmax
      args%err = zeffmax * args%cc
      args%symbol = '<'
      args%units = ''

   end subroutine constraint_eqn_064

   subroutine constraint_eqn_065(args)
      !! Limit TF dump time to calculated quench time (IDM: 2MBSE3)
      !! author: P B Lloyd, CCFE, Culham Science Centre
      !! args : output structure : residual error; constraint value; 
      !! residual error in physical units; output string; units string
      !! Limit TF dump time to calculated quench time (IDM: 2MBSE3)
      !! #=# tfcoil
      !! #=#=# ftaucq, taucq
      !! and hence also optional here.
      !! Logic change during pre-factoring: err, symbol, units will be assigned only if present.
      !! ftaucq : input real : f-value for calculated minimum TF quench time
      !! tdmptf : input real :  fast discharge time for TF coil in event of quench (s)
      !! taucq : input real :  allowable TF quench time (s)
      use constraint_variables, only: ftaucq
      use tfcoil_variables, only: tdmptf, taucq
      implicit none
      type (constraint_args_type), intent(out) :: args

      args%cc =  1.0d0 - ftaucq * tdmptf / taucq
      args%con = taucq
      args%err = taucq - tdmptf
      args%symbol = '>'
      args%units = 's'

   end subroutine constraint_eqn_065

   subroutine constraint_eqn_066(args)
      !! Limit on rate of change of energy in poloidal field
      !! author: P B Lloyd, CCFE, Culham Science Centre
      !! args : output structure : residual error; constraint value; 
      !! residual error in physical units; output string; units string
      !! Limit on rate of change of energy in poloidal field
      !! #=# pfcoil
      !! #=#=# fpoloidalpower, maxpoloidalpower
      !! and hence also optional here.
      !! Logic change during pre-factoring: err, symbol, units will be assigned only if present.
      !! fpoloidalpower : input real : f-value for constraint on rate of change of energy in poloidal field
      !! maxpoloidalpower : input real : Maximum permitted absolute rate of change of stored energy in poloidal field (MW)
      !! peakpoloidalpower : input real : Peak absolute rate of change of stored energy in poloidal field (MW) (11/01/16)
      use constraint_variables, only: fpoloidalpower 
      use pf_power_variables, only: maxpoloidalpower, peakpoloidalpower
      implicit none
      type (constraint_args_type), intent(out) :: args

      args%cc = 1.0d0 - fpoloidalpower * maxpoloidalpower / peakpoloidalpower
      args%con = maxpoloidalpower
      args%err = maxpoloidalpower * args%cc
      args%symbol = '<'
      args%units = 'MW'

   end subroutine constraint_eqn_066

   subroutine constraint_eqn_067(args)
      !! Simple upper limit on radiation wall load
      !! author: P B Lloyd, CCFE, Culham Science Centre
      !! args : output structure : residual error; constraint value; 
      !! residual error in physical units; output string; units string
      !! Simple upper limit on radiation wall load 
      !! #=# physics
      !! #=#=# fradwall, maxradwallload
      !! and hence also optional here.
      !! Logic change during pre-factoring: err, symbol, units will be assigned only if present.
      !! fradwall : input real : f-value for upper limit on radiation wall load
      !! maxradwallload : input real : Maximum permitted radiation wall load (MW/m^2)
      !! peakradwallload : input real : Peak radiation wall load (MW/m^2)
      use constraint_variables, only: fradwall, maxradwallload, peakradwallload
      implicit none
      type (constraint_args_type), intent(out) :: args

      args%cc = 1.0d0 - fradwall * maxradwallload / peakradwallload
      args%con = maxradwallload
      args%err =  maxradwallload * args%cc
      args%symbol = '<'
      args%units = 'MW/m^2'

   end subroutine constraint_eqn_067

   subroutine constraint_eqn_068(args)
      !! New Psep scaling (PsepB/qAR)
      !! author: P B Lloyd, CCFE, Culham Science Centre
      !! args : output structure : residual error; constraint value; 
      !! residual error in physical units; output string; units string
      !! New Psep scaling (PsepB/qAR)
      !! Issue #464
      !! #=# physics
      !! #=#=# fpsepbqar, psepbqarmax
      !! and hence also optional here.
      !! Logic change during pre-factoring: err, symbol, units will be assigned only if present.
      !! fpsepbqar : input real : f-value for upper limit on psepbqar, maximum Psep*Bt/qAR limit 
      !! psepbqarmax : input real : maximum permitted value of ratio of Psep*Bt/qAR (MWT/m)
      !! pdivt : input real : Power to conducted to the divertor region (MW)
      !! bt : input real : toroidal field on axis (T) (iteration variable 2)
      !! q95 : input real : safety factor q at 95% flux surface
      !! aspect : input real : aspect ratio (iteration variable 1)
      !! rmajor : input real : plasma major radius (m) (iteration variable 3)
      use constraint_variables, only: fpsepbqar, psepbqarmax
      use physics_variables, only: pdivt, bt, q95, aspect, rmajor
      implicit none
      type (constraint_args_type), intent(out) :: args

      args%cc = 1.0d0 - fpsepbqar * psepbqarmax / ((pdivt*bt)/(q95*aspect*rmajor))
      args%con = psepbqarmax
      args%err = (pdivt*bt)/(q95*aspect*rmajor) - psepbqarmax
      args%symbol = '<'
      args%units = 'MWT/m'

   end subroutine constraint_eqn_068

   subroutine constraint_eqn_069(args)
      !! Ensure separatrix power is less than value from Kallenbach divertor
      !! author: P B Lloyd, CCFE, Culham Science Centre
      !! args : output structure : residual error; constraint value; 
      !! residual error in physical units; output string; units string
      !! Ensure separatrix power is less than value from Kallenbach divertor
      !! #=# divertor_kallenbach
      !! #=#=# consistency, psep_kallenbach
      !! fpsep has been removed from the equation.
      !! and hence also optional here.
      !! Logic change during pre-factoring: err, symbol, units will be assigned only if present.
      !! psep_kallenbach : input real : Power conducted through the separatrix, as calculated by the divertor model [W]
      !! pdivt : input real :  power to conducted to the divertor region (MW)
      use divertor_kallenbach_variables, only: psep_kallenbach
      use physics_variables, only: pdivt
      implicit none
      type (constraint_args_type), intent(out) :: args

      args%cc = 1.0d0 - (psep_kallenbach/1.0d6) / pdivt
      args%con = psep_kallenbach/1.0d6
      args%err = psep_kallenbach/1.0d6 * args%cc
      args%symbol = '='
      args%units = 'MW'

   end subroutine constraint_eqn_069
   
   subroutine constraint_eqn_070(args)
      !! Separatrix density consistency
      !! author: P B Lloyd, CCFE, Culham Science Centre
      !! args : output structure : residual error; constraint value; 
      !! residual error in physical units; output string; units string
      !! Separatrix density consistency
      !! #=# divertor_kallenbach
      !! #=#=# consistency
      !! and hence also optional here.
      !! Logic change during pre-factoring: err, symbol, units will be assigned only if present.
      !! teomp : input real : Separatrix temperature calculated by the Kallenbach divertor model [eV]
      !! tesep : input real : Electron temperature at separatrix [keV]
      use divertor_kallenbach_variables, only: teomp
      use  physics_variables, only: tesep
      implicit none
      type (constraint_args_type), intent(out) :: args

      args%cc = 1.0D0 - teomp/(1000.0D0*tesep)
      args%con = teomp
      args%err = teomp* args%cc
      args%symbol = '='
      args%units = 'eV'

   end subroutine constraint_eqn_070

   subroutine constraint_eqn_071(args)
      !! Separatrix density consistency
      !! author: P B Lloyd, CCFE, Culham Science Centre
      !! args : output structure : residual error; constraint value; 
      !! residual error in physical units; output string; units string
      !! Separatrix density consistency
      !! #=# divertor_kallenbach
      !! #=#=# consistency
      !! and hence also optional here.
      !! Logic change during pre-factoring: err, symbol, units will be assigned only if present.
      !! neomp : input real : Mean SOL density at OMP calculated by the Kallenbach divertor model [m-3]
      !! nesep : input real :  electron density at separatrix [m-3] (ipedestal=1,2, calculated if 3)
      !! neratio : input real : Ratio of mean SOL density at OMP to separatrix density at OMP (iteration variable 121)
      use divertor_kallenbach_variables, only: neomp, neratio
      use physics_variables, only: nesep
      implicit none
      type (constraint_args_type), intent(out) :: args

      args%cc = 1.0D0 - neomp/(nesep*neratio)
      args%con = neomp
      args%err = neomp* args%cc
      args%symbol = '='
      args%units = 'm-3'

   end subroutine constraint_eqn_071
		   
   subroutine constraint_eqn_072(args)
      !! Central Solenoid Tresca stress limit
      !! author: P B Lloyd, CCFE, Culham Science Centre
      !! args : output structure : residual error; constraint value; 
      !! residual error in physical units; output string; units string
      !! Central Solenoid Tresca stress limit
      !! #=# tfcoil
      !! #=#=# foh_stress, alstroh
      !! Reverse the sign so it works as an inequality constraint (args%cc > 0)
      !! This will have no effect if it is used as an equality constraint because it will be squared.
      !! and hence also optional here.
      !! Logic change during pre-factoring: err, symbol, units will be assigned only if present.
      !! foh_stress : input real : f-value for Tresca stress limit in Central Solenoid
      !! alstroh : input real :  allowable hoop stress in Central Solenoid structural material (Pa)
      !! s_tresca_oh : input real : Tresca stress coils/central solenoid (Pa)
      use constraint_variables, only: foh_stress
      use pfcoil_variables, only: alstroh, s_tresca_oh
      implicit none
      type (constraint_args_type), intent(out) :: args

      args%cc = 1.0d0 - foh_stress * alstroh / s_tresca_oh
      args%con = alstroh
      args%err = alstroh - s_tresca_oh
      args%symbol = '<'
      args%units = 'Pa'

   end subroutine constraint_eqn_072
   
   subroutine constraint_eqn_073(args)
      !! Ensure separatrix power is greater than the L-H power + auxiliary power
      !! author: P B Lloyd, CCFE, Culham Science Centre
      !! args : output structure : residual error; constraint value; 
      !! residual error in physical units; output string; units string
      !! Ensure separatrix power is greater than the L-H power + auxiliary power
      !! #=# physics
      !! #=#=# fplhsep, pdivt
      !! and hence also optional here.
      !! Logic change during pre-factoring: err, symbol, units will be assigned only if present.
      !! fplhsep : input real : F-value for Psep >= Plh + Paux : for consistency of two values of separatrix power
      !! plhthresh : input real : L-H mode power threshold (MW) 
      !! pdivt : input real : power to be conducted to the divertor region (MW)
      !! pinjmw : inout real : total auxiliary injected power (MW)
      use physics_variables, only: fplhsep, plhthresh, pdivt
      use current_drive_variables, only: pinjmw
      implicit none
      type (constraint_args_type), intent(out) :: args

      args%cc = 1.0d0 - fplhsep * pdivt / (plhthresh+pinjmw)
      args%con = pdivt
      args%err = pdivt * args%cc
      args%symbol = '>'
      args%units = 'MW'

   end subroutine constraint_eqn_073

   subroutine constraint_eqn_074(args)
      !! Ensure TF coil quench temperature < tmax_croco ONLY used for croco HTS coil
      !! author: P B Lloyd, CCFE, Culham Science Centre
      !! args : output structure : residual error; constraint value; 
      !! residual error in physical units; output string; units string
      !! Ensure TF coil quench temperature < tmax_croco ONLY used for croco HTS coil
      !! #=# physics
      !! #=#=# fcqt, tmax_croco
      !! and hence also optional here.
      !! Logic change during pre-factoring: err, symbol, units will be assigned only if present.
      !! fcqt : input real : f-value: TF coil quench temparature remains below tmax_croco
      !! croco_quench_temperature : input real : CroCo strand: Actual temp reached during a quench (K)
      !! tmax_croco : input real : CroCo strand: maximum permitted temp during a quench (K)
      use constraint_variables, only: fcqt
      use tfcoil_variables, only: croco_quench_temperature, tmax_croco
      implicit none
      type (constraint_args_type), intent(out) :: args

      args%cc = 1.0d0 - fcqt * tmax_croco / croco_quench_temperature 
      args%con = croco_quench_temperature
      args%err = croco_quench_temperature * args%cc
      args%symbol = '<'
      args%units = 'K'

   end subroutine constraint_eqn_074

   subroutine constraint_eqn_075(args)
      !! Ensure that TF coil current / copper area < Maximum value
      !! author: P B Lloyd, CCFE, Culham Science Centre
      !! args : output structure : residual error; constraint value; 
      !! residual error in physical units; output string; units string
      !! Ensure that TF coil current / copper area < Maximum value
      !! ONLY used for croco HTS coil
      !! #=# physics
      !! #=#=# f_coppera_m2, copperA_m2_max
      !! and hence also optional here.
      !! Logic change during pre-factoring: err, symbol, units will be assigned only if present.
      !! copperA_m2 : input real : 
      !! copperA_m2_max : input real : 
      !! f_coppera_m2 : input real : 
      use rebco_variables, only: copperA_m2, copperA_m2_max, f_coppera_m2
      implicit none
      type (constraint_args_type), intent(out) :: args

      args%cc = 1.0d0 - f_coppera_m2 * copperA_m2_max / copperA_m2
      args%con = copperA_m2
      args%err = copperA_m2 * args%cc
      args%symbol = '<'
      args%units = 'A/m2'

   end subroutine constraint_eqn_075

   subroutine constraint_eqn_076(args)
      !! Eich critical separatrix density model: Added for issue 558
      !! author: P B Lloyd, CCFE, Culham Science Centre
      !! args : output structure : residual error; constraint value; 
      !! residual error in physical units; output string; units string
      !! Eich critical separatrix density model
      !! Added for issue 558 with ref to http://iopscience.iop.org/article/10.1088/1741-4326/aaa340/pdf
      !! and hence also optional here.
      !! Logic change during pre-factoring: err, symbol, units will be assigned only if present.
      !! alpha_crit : output real : critical ballooning parameter value
      !! nesep_crit : output real : critical electron density at separatrix [m-3]
      !! kappa : input real : plasma separatrix elongation (calculated if ishape > 0)
      !! triang : input real : plasma separatrix triangularity (calculated if ishape=1, 3 or 4)
      !! aspect : input real : aspect ratio (iteration variable 1)
      !! pdivt : input real : power to conducted to the divertor region (MW)
      !! dlimit(7) : input real array : density limit (/m3) as calculated using various models
      !! fnesep : input real : f-value for Eich critical separatrix density
      use physics_variables, only: alpha_crit, nesep_crit, kappa, triang, & 
                                   aspect, pdivt, dlimit, nesep
      use constraint_variables, only: fnesep
      implicit none
      type (constraint_args_type), intent(out) :: args

      alpha_crit = (kappa ** 1.2D0) * (1.0D0 + 1.5D0 * triang)
      nesep_crit = 5.9D0 * alpha_crit * (aspect ** (-2.0D0/7.0D0)) * &
                (((1.0D0 + (kappa ** 2.0D0)) / 2.0D0) ** (-6.0D0/7.0D0)) &
                * ((pdivt* 1.0D6) ** (-11.0D0/70.0D0)) * dlimit(7)
      args%cc = 1.0D0 - fnesep * nesep_crit/nesep
      args%con = nesep
      args%err = nesep * args%cc
      args%symbol = '<'
      args%units = 'm-3'

   end subroutine constraint_eqn_076
		   
   subroutine constraint_eqn_077(args)
      !! Equation for maximum TF current per turn upper limit
      !! author: P B Lloyd, CCFE, Culham Science Centre
      !! args : output structure : residual error; constraint value; residual error in physical units; output string; units string
      !! Equation for maximum TF current per turn upper limit
      !! #=# tfcoil
      !! #=#=# fcpttf, cpttf, cpttf_max
      !! and hence also optional here.
      !! Logic change during pre-factoring: err, symbol, units will be assigned only if present.
      !! fcpttf : input : f-value for TF coil current per turn
      !! cpttf_max  : input : allowable TF coil current per turn [A/turn]
      !! cpttf  : input : TF coil current per turn [A/turn]
      use constraint_variables, only: fcpttf 
      use tfcoil_variables, only: cpttf_max, cpttf
      implicit none
      type (constraint_args_type), intent(out) :: args

      args%cc = 1.0D0 - fcpttf * cpttf_max/cpttf
      args%con = cpttf_max
      args%err = cpttf_max * args%cc
      args%symbol = '<'
      args%units = 'A/turn'

   end subroutine constraint_eqn_077

   subroutine constraint_eqn_078(args)
      !! Equation for Reinke criterion, divertor impurity fraction lower limit
      !! author: P B Lloyd, CCFE, Culham Science Centre
      !! args : output structure : residual error; constraint value; residual error in physical units; output string; units string
      !! Equation for Reinke criterion, divertor impurity fraction lower limit
      !! #=# divertor
      !! #=#=# freinke, fzactual, fzmin
      !! and hence also optional here.
      !! Logic change during pre-factoring: err, symbol, units will be assigned only if present;
      !! and con will be printed out only if present. Thesw conditions were missing.
      !! freinke : input : f-value for Reinke criterion (itv 147)
      !! fzmin : input : minimum impurity fraction from Reinke model
      !! fzactual : input : actual impurity fraction
      use constraint_variables, only: freinke
      use reinke_variables, only: fzactual, fzmin
      implicit none
      type (constraint_args_type), intent(out) :: args

      ! write(*,*) 'freinke, fzact, fzmin = ', freinke, ', ', fzactual, ', ', fzmin
      !            1.0,    0.0,   value
      args%cc = 1.0D0 - freinke *  fzactual/fzmin
      !The following two pre-existing lines are not understood:
      !KE note - cc is always 1, code never enters IF statement...
      args%con = fzmin * (1.0D0 - args%cc)
      args%err = fzmin * args%cc
      args%symbol = '>'
      args%units  = ''
      ! write(*,*) 'cc, con = ', args%cc, ', ', args%con
      ! write(*,*) 'freinke, fzactual, fzmin = ', freinke, ', ', fzactual, ', ', fzmin

   end subroutine constraint_eqn_078

   subroutine constraint_eqn_079(args)
      !! Equation for maximum CS field
      !! author: P B Lloyd, CCFE, Culham Science Centre
      !! args : output structure : residual error; constraint value; residual error in physical units; output string; units string
      !! Equation for maximum CS field
      !! #=# pfcoil
      !! #=#=# fbmaxcs, bmaxoh, bmaxoh0, bmaxcs_lim
      !! and hence also optional here.
      !! Logic change during pre-factoring: err, symbol, units will be assigned only if present.
      !! fbmaxcs : input : F-value for CS mmax field (cons. 79, itvar 149)
      !! bmaxcs_lim : input : Central solenoid max field limit [T]
      !! bmaxoh0 : input : maximum field in central solenoid at beginning of pulse (T)
      !! bmaxoh : input real : maximum field in central solenoid at end of flat-top (EoF) (T)
      !! (Note: original code has "bmaxoh/bmaxoh0 |  peak CS field [T]".)
      use pfcoil_variables, only: fbmaxcs, bmaxcs_lim, bmaxoh0, bmaxoh
      implicit none
      type (constraint_args_type), intent(out) :: args

      args%cc     = 1.0D0 - fbmaxcs * bmaxcs_lim/max(bmaxoh, bmaxoh0)
      args%con    = bmaxcs_lim
      args%err    = max(bmaxoh, bmaxoh0) * args%cc
      args%symbol = '<'
      args%units  = 'A/turn'

   end subroutine constraint_eqn_079

   subroutine constraint_eqn_080(args)
      !! Equation for pdivt lower limit
      !! author: J Morris, Culham Science Centre
      !! args : output structure : residual error; constraint value; residual error in physical units; 
      !! output string; units string
      !! Lower limit pdivt
      !! #=# physics
      !! #=#=# fpdivlim, pdivt
      !! Logic change during pre-factoring: err, symbol, units will be assigned only if present.
      !! fpdivlim : input : F-value for lower limit on pdivt (cons. 80, itvar 153)
      !! pdivtlim : input : Minimum power crossing separatrix pdivt [MW]
      !! pdivt : input : Power crossing separatrix [MW]
      use physics_variables, only: fpdivlim, pdivt
      use constraint_variables, only : pdivtlim
      implicit none

      type (constraint_args_type), intent(out) :: args
      args%cc     = 1.0D0 - fpdivlim * pdivt / pdivtlim
      args%con    = pdivtlim
      args%err    = pdivt * args%cc
      args%symbol = '>'
      args%units  = 'MW'

   end subroutine constraint_eqn_080

   subroutine constraint_eqn_081(args)
      !! Make sure that the central density is larger that the pedestal one
      !! author: S Kahn, Culham Science Centre
      !! args : output structure : residual error; constraint value; 
      !! residual error in physical units; output string; units string
      !! Lower limit ne0 > neped
      !! !#=# physics
      !! !#=#=# ne0, neped
      !! Logic change during pre-factoring: err, symbol, units will be 
      !! assigned only if present.
      !! fne0  : input : F-value for constraint on ne0 > neped 
      !! ne0   : input : Central electron density [m-3]
      !! neped : input : Electron density at pedestal [m-3]
      use physics_variables, only: ne0, fne0, neped
      implicit none

      type (constraint_args_type), intent(out) :: args
      args%cc     = 1.0D0 - fne0 * ne0/neped 
      args%con    = fne0
      args%err    = fne0 * args%cc
      args%symbol = '>'
      args%units  = '/m3'

   end subroutine constraint_eqn_081
   
   subroutine constraint_eqn_082(args)
      !! Equation for toroidal consistency of stellarator build
      !! author: J Lion, IPP Greifswald
      !! args : output structure : residual error; constraint value; 
      !! residual error in physical units; output string; units string
      !! toroidalgap > tftort
      !! #=# tfcoil
      !! #=#=# tftort, ftoroidalgap
      !! Logic change during pre-factoring: err, symbol, units will be assigned only if present.
      !! ftoroidalgap : input real : f-value for constraint toroidalgap > tftort
      !! toroidalgap : input real :  minimal gap between two stellarator coils
      !! tftort : input real :  total toroidal width of a tf coil
      use tfcoil_variables, only: tftort,ftoroidalgap,toroidalgap
      implicit none
      type (constraint_args_type), intent(out) :: args

      args%cc =  1.0D0 - ftoroidalgap * toroidalgap/tftort
      args%con = toroidalgap
      args%err = toroidalgap - tftort/ftoroidalgap
      args%symbol = '<'
      args%units = 'm'

   end subroutine constraint_eqn_082

   subroutine constraint_eqn_083(args)
      !! Equation for radial consistency of stellarator build
      !! author: J Lion, IPP Greifswald
      !! args : output structure : residual error; constraint value; 
      !! residual error in physical units; output string; units string
      !! available_radial_space > required_radial_space
      !! #=# build
      !! #=#=# tftort, ftoroidalgap
      !! Logic change during pre-factoring: err, symbol, units will be assigned only if present.
      !! f_avspace : input real : f-value for constraint toroidalgap > tftort
      !! available_radial_space : input real :  avaible space in radial direction as given by each s.-configuration
      !! required_radial_space : input real :  required space in radial direction
      use build_variables, only: available_radial_space, required_radial_space, f_avspace
      implicit none
      type (constraint_args_type), intent(out) :: args

      args%cc =  1.0D0 - f_avspace  * available_radial_space/required_radial_space
      args%con = available_radial_space * (1.0D0 - args%cc)
      args%err = required_radial_space * args%cc
      args%symbol = '<'
      args%units = 'm'
   end subroutine constraint_eqn_083


   subroutine constraint_eqn_084(args)
      !! Equation for the lower limit of beta
      !! author: J Lion, IPP Greifswald
      !! args : output structure : residual error; constraint value; 
      !! residual error in physical units; output string; units string
      !!  (beta-betaft) > betalim_lower
      !! #=# tfcoil
      !! #=#=# tftort, ftoroidalgap
      !! Logic change during pre-factoring: err, symbol, units will be assigned only if present.
      !! fbetatry_lower : input real : f-value for constraint toroidalgap > tftort
      !! betalim_lower : input real :  Lower limit for beta
      !! beta : input real :  plasma beta
      !! betaft : input real : Alpha particle beta

      use physics_variables, only: betalim_lower, beta, betaft
      use constraint_variables, only: fbetatry_lower
      implicit none
      type (constraint_args_type), intent(out) :: args


      args%cc = 1.0D0 - fbetatry_lower * (beta-betaft)/betalim_lower
      args%con = betalim_lower * (1.0D0 - args%cc)
      args%err = (beta-betaft) * args%cc
      args%symbol = '>'
      args%units = ''


   end subroutine constraint_eqn_084


end module constraints
<|MERGE_RESOLUTION|>--- conflicted
+++ resolved
@@ -243,7 +243,6 @@
         ! ensure TF coil quench temperature < tmax_croco   
         case (74); call constraint_eqn_074(args)
 	      ! ensure that TF coil current / copper area < Maximum value ONLY used for croco HTS coil
-<<<<<<< HEAD
          case (75); call constraint_eqn_075(args)
          ! Eich critical separatrix density model
          case (76); call constraint_eqn_076(args)
@@ -264,23 +263,6 @@
          ! Constraint for lower limit of beta
          case (84); call constraint_eqn_084(args)
        case default
-=======
-        case (75); call constraint_eqn_075(args)
-        ! Eich critical separatrix density model
-        case (76); call constraint_eqn_076(args)
-        ! Equation for maximum TF current per turn upper limit
-        case (77); call constraint_eqn_077(args)
-	  	  ! Equation for Reinke criterion, divertor impurity fraction lower limit
-        case (78); call constraint_eqn_078(args)
-        ! Equation for maximum CS field
-        case (79); call constraint_eqn_079(args)
-        ! Lower limit pdivt
-        case (80); call constraint_eqn_080(args)
-        ! Constraint equation making sure that ne(0) > ne(ped)
-        case (81); call constraint_eqn_081(args)
-         
-      case default
->>>>>>> 9483ad68
 
         idiags(1) = icc(i)
         call report_error(13)
