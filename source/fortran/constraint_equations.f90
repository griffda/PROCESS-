--- conflicted
+++ resolved
@@ -284,12 +284,10 @@
         case (88); call constraint_eqn_088(tmp_cc, tmp_con, tmp_err, tmp_symbol, tmp_units)
          ! ensure that OH coil current / copper area < Maximum value ONLY used for croco HTS coil
         case (89); call constraint_eqn_089(tmp_cc, tmp_con, tmp_err, tmp_symbol, tmp_units)
-<<<<<<< HEAD
+         ! Constraint for minimum CS stress load cycles
+        case (90); call constraint_eqn_090(tmp_cc, tmp_con, tmp_err, tmp_symbol, tmp_units)
          ! Constraint for indication of ECRH ignitability
-=======
-         ! Constraint for minimum CS stress load cycles
->>>>>>> 894c695b
-        case (90); call constraint_eqn_090(tmp_cc, tmp_con, tmp_err, tmp_symbol, tmp_units)
+        case (91); call constraint_eqn_091(tmp_cc, tmp_con, tmp_err, tmp_symbol, tmp_units)
        case default
 
         idiags(1) = icc(i)
@@ -3366,7 +3364,37 @@
    end subroutine constraint_eqn_089
 
    subroutine constraint_eqn_090(tmp_cc, tmp_con, tmp_err, tmp_symbol, tmp_units)
-<<<<<<< HEAD
+      !! author: A. Pearce, G Turkington CCFE, Culham Science Centre
+      !! args : output structure : residual error; constraint value; 
+      !! residual error in physical units; output string; units string
+      !! Equation for minimum CS coil stress load cycles
+      !! fncycle : input real : f-value for constraint n_cycle > n_cycle_min
+      !! n_cycle : input real : Allowable number of cycles for CS
+      !! n_cycle_min : input real :  Minimum required cycles for CS
+      use CS_fatigue_variables, only: n_cycle, n_cycle_min, bkt_life_csf
+      use constraint_variables, only: fncycle
+      use cost_variables, only: ibkt_life, bktcycles
+      implicit none
+            real(dp), intent(out) :: tmp_cc
+      real(dp), intent(out) :: tmp_con
+      real(dp), intent(out) :: tmp_err
+      character(len=1), intent(out) :: tmp_symbol
+      character(len=10), intent(out) :: tmp_units
+      !! Switch to relay the calculated fw/blanket lifetime cycles as the minimum required CS stress cycles.
+      !! bkt_life_cycle = 1 turns on the relay. Otherwise the models run independently.
+      if (ibkt_life == 1 .and. bkt_life_csf == 1 ) then
+         n_cycle_min = bktcycles
+      end if
+
+      tmp_cc =  1.0D0 - fncycle * n_cycle / n_cycle_min
+      tmp_con = n_cycle_min * (1.0D0 - tmp_cc)
+      tmp_err = n_cycle * tmp_cc
+      tmp_symbol = '>'
+      tmp_units = ''
+
+   end subroutine constraint_eqn_090
+
+   subroutine constraint_eqn_091(tmp_cc, tmp_con, tmp_err, tmp_symbol, tmp_units)
       !! Equation for checking if the design point is ECRH ignitable 
       !! at lower values for n and B. Or if the design point is ECRH heatable (if ignite==0)
       !! author: J Lion, IPP Greifswald
@@ -3375,37 +3403,20 @@
       !!  powerht_local > powerscaling
       !! #=# physics
       !! #=#=# fecrh_ignition, powerht_local, powerscaling
-      !! Logic change during pre-factoring: err, symbol, units will be assigned only if present.
       !! fecrh_ignition : input real : f-value for constraint powerht_local > powerscaling
-      !! bt : input real :  Lower limit for beta
       !! max_gyrotron_frequency : input real :  Max. av. gyrotron frequency
       !! te0_ecrh_achievable : input real : Alpha particle beta
-
       use constraint_variables, only: fecrh_ignition
       use stellarator_module, only: power_at_ignition_point
       use stellarator_variables, only: max_gyrotron_frequency, te0_ecrh_achievable
       use physics_variables, only: ignite
       use current_drive_variables, only: pheat
-=======
-      !! author: A. Pearce, G Turkington CCFE, Culham Science Centre
-      !! args : output structure : residual error; constraint value; 
-      !! residual error in physical units; output string; units string
-      !! Equation for minimum CS coil stress load cycles
-      !! fncycle : input real : f-value for constraint n_cycle > n_cycle_min
-      !! n_cycle : input real : Allowable number of cycles for CS
-      !! n_cycle_min : input real :  Minimum required cycles for CS
-      
-      use CS_fatigue_variables, only: n_cycle, n_cycle_min, bkt_life_csf
-      use constraint_variables, only: fncycle
-      use cost_variables, only: ibkt_life, bktcycles
->>>>>>> 894c695b
-      implicit none
-            real(dp), intent(out) :: tmp_cc
-      real(dp), intent(out) :: tmp_con
-      real(dp), intent(out) :: tmp_err
-      character(len=1), intent(out) :: tmp_symbol
-      character(len=10), intent(out) :: tmp_units
-<<<<<<< HEAD
+      implicit none
+      real(dp), intent(out) :: tmp_cc
+      real(dp), intent(out) :: tmp_con
+      real(dp), intent(out) :: tmp_err
+      character(len=1), intent(out) :: tmp_symbol
+      character(len=10), intent(out) :: tmp_units
       real(dp) :: te0_ECRH_needed,b_ECRH,powerht_local,powerscaling
 
       call power_at_ignition_point(max_gyrotron_frequency,te0_ecrh_achievable,powerht_local,powerscaling)
@@ -3422,23 +3433,8 @@
       tmp_symbol = '<'
       tmp_units = 'MW'
 
-   end subroutine constraint_eqn_090
-
-
-=======
-      !! Switch to relay the calculated fw/blanket lifetime cycles as the minimum required CS stress cycles.
-      !! bkt_life_cycle = 1 turns on the relay. Otherwise the models run independently.
-      if (ibkt_life == 1 .and. bkt_life_csf == 1 ) then
-         n_cycle_min = bktcycles
-      end if
-
-      tmp_cc =  1.0D0 - fncycle * n_cycle / n_cycle_min
-      tmp_con = n_cycle_min * (1.0D0 - tmp_cc)
-      tmp_err = n_cycle * tmp_cc
-      tmp_symbol = '>'
-      tmp_units = ''
-
-   end subroutine constraint_eqn_090
-
->>>>>>> 894c695b
+   end subroutine constraint_eqn_091
+
+
+
 end module constraints