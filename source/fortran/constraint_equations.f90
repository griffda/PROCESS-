--- conflicted
+++ resolved
@@ -280,15 +280,12 @@
         case (86); call constraint_eqn_086(tmp_cc, tmp_con, tmp_err, tmp_symbol, tmp_units)
          ! Constraint for cryogenic power
         case (87); call constraint_eqn_087(tmp_cc, tmp_con, tmp_err, tmp_symbol, tmp_units)
-<<<<<<< HEAD
-         ! Constraint for indication of ECRH ignitability
-        case (88); call constraint_eqn_088(tmp_cc, tmp_con, tmp_err, tmp_symbol, tmp_units)
-=======
          ! Constraint for TF coil strain
         case (88); call constraint_eqn_088(tmp_cc, tmp_con, tmp_err, tmp_symbol, tmp_units)
          ! ensure that OH coil current / copper area < Maximum value ONLY used for croco HTS coil
         case (89); call constraint_eqn_089(tmp_cc, tmp_con, tmp_err, tmp_symbol, tmp_units)
->>>>>>> 2769028f
+         ! Constraint for indication of ECRH ignitability
+        case (90); call constraint_eqn_090(tmp_cc, tmp_con, tmp_err, tmp_symbol, tmp_units)
        case default
 
         idiags(1) = icc(i)
@@ -3307,47 +3304,7 @@
       tmp_units = 'MW'
    end subroutine constraint_eqn_087
 
-<<<<<<< HEAD
-
-   subroutine constraint_eqn_088(tmp_cc, tmp_con, tmp_err, tmp_symbol, tmp_units)
-      !! Equation for checking if the design point is ECRH ignitable 
-      !! at lower values for n and B
-      !! author: J Lion, IPP Greifswald
-      !! args : output structure : residual error; constraint value; 
-      !! residual error in physical units; output string; units string
-      !!  te0_ecrh_achievable > te_ECRH_needed
-      !! #=# physics
-      !! #=#=# fecrh_ignition, powerht_local, powerscaling
-      !! Logic change during pre-factoring: err, symbol, units will be assigned only if present.
-      !! fecrh_ignition : input real : f-value for constraint te0_ecrh_achievable > te_ECRH_needed
-      !! bt : input real :  Lower limit for beta
-      !! max_gyrotron_frequency : input real :  Max. av. gyrotron frequency
-      !! te0_ecrh_achievable : input real : Alpha particle beta
-
-      use constraint_variables, only: fecrh_ignition
-      use stellarator_module, only: power_at_ignition_point
-      use stellarator_variables, only: max_gyrotron_frequency, te0_ecrh_achievable
-      implicit none
-            real(8), intent(out) :: tmp_cc
-      real(8), intent(out) :: tmp_con
-      real(8), intent(out) :: tmp_err
-      character(len=1), intent(out) :: tmp_symbol
-      character(len=10), intent(out) :: tmp_units
-      real(dp) :: te0_ECRH_needed,b_ECRH,powerht_local,powerscaling
-
-      call power_at_ignition_point(max_gyrotron_frequency,te0_ecrh_achievable,powerht_local,powerscaling)
-
-      ! Achievable ECRH te needs to be larger than needed te for igntion
-      tmp_cc = 1.0D0 - fecrh_ignition* powerht_local/powerscaling
-      tmp_con = powerscaling * (1.0D0 - tmp_cc)
-      tmp_err = powerht_local * tmp_cc
-      tmp_symbol = '<'
-      tmp_units = 'MW'
-
-   end subroutine constraint_eqn_088
-
 end module constraints
-=======
    subroutine constraint_eqn_088(tmp_cc, tmp_con, tmp_err, tmp_symbol, tmp_units)
       !! Equation for TF coil vertical strain upper limit (absolute value)
       !! author: CPS Swanson, PPPL, USA
@@ -3405,5 +3362,42 @@
 
    end subroutine constraint_eqn_089
 
-end module constraints
->>>>>>> 2769028f
+   subroutine constraint_eqn_090(tmp_cc, tmp_con, tmp_err, tmp_symbol, tmp_units)
+      !! Equation for checking if the design point is ECRH ignitable 
+      !! at lower values for n and B
+      !! author: J Lion, IPP Greifswald
+      !! args : output structure : residual error; constraint value; 
+      !! residual error in physical units; output string; units string
+      !!  te0_ecrh_achievable > te_ECRH_needed
+      !! #=# physics
+      !! #=#=# fecrh_ignition, powerht_local, powerscaling
+      !! Logic change during pre-factoring: err, symbol, units will be assigned only if present.
+      !! fecrh_ignition : input real : f-value for constraint te0_ecrh_achievable > te_ECRH_needed
+      !! bt : input real :  Lower limit for beta
+      !! max_gyrotron_frequency : input real :  Max. av. gyrotron frequency
+      !! te0_ecrh_achievable : input real : Alpha particle beta
+
+      use constraint_variables, only: fecrh_ignition
+      use stellarator_module, only: power_at_ignition_point
+      use stellarator_variables, only: max_gyrotron_frequency, te0_ecrh_achievable
+      implicit none
+            real(8), intent(out) :: tmp_cc
+      real(8), intent(out) :: tmp_con
+      real(8), intent(out) :: tmp_err
+      character(len=1), intent(out) :: tmp_symbol
+      character(len=10), intent(out) :: tmp_units
+      real(dp) :: te0_ECRH_needed,b_ECRH,powerht_local,powerscaling
+
+      call power_at_ignition_point(max_gyrotron_frequency,te0_ecrh_achievable,powerht_local,powerscaling)
+
+      ! Achievable ECRH te needs to be larger than needed te for igntion
+      tmp_cc = 1.0D0 - fecrh_ignition* powerht_local/powerscaling
+      tmp_con = powerscaling * (1.0D0 - tmp_cc)
+      tmp_err = powerht_local * tmp_cc
+      tmp_symbol = '<'
+      tmp_units = 'MW'
+
+   end subroutine constraint_eqn_090
+
+
+end module constraints