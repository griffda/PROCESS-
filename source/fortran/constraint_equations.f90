--- conflicted
+++ resolved
@@ -2888,18 +2888,11 @@
       !+ad_desc  Lower limit ne0 > neped
       !+ad_desc  !#=# physics
       !+ad_argc  !#=#=# ne0, neped
-<<<<<<< HEAD
-      !+ad_desc  Logic change during pre-factoring: err, symbol, units will be assigned only if present.
-      !+ad_glos  Make sure that the central density is larger that the pedestal one
-      !+ad_glos  ne0   : centre plasma electron density
-      !+ad_glos  neped : pedestal plasma electron density
-=======
       !+ad_desc  Logic change during pre-factoring: err, symbol, units will be 
       !+ad_desc  assigned only if present.
       !+ad_glos  fne0  : input : F-value for constraint on ne0 > neped 
       !+ad_glos  ne0   : input : Central electron density [m-3]
       !+ad_glos  neped : input : Electron density at pedestal [m-3]
->>>>>>> 488190e7
       use physics_variables, only: ne0, fne0, neped
       implicit none
 
