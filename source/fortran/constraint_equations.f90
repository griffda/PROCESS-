--- conflicted
+++ resolved
@@ -1,24 +1,10 @@
 ! !!!!!!!!!!!!!!!!!!!!!!!!!!!!!!!!!!!!!!!!!!!!!!!!!!!!!!!!!!!!!!!!!!
 
 module constraints
-<<<<<<< HEAD
   !! author: J Morris
   !!
   !! Module defining the constraint equations and the routine that evaluates the 
   !! constraint equations.
-=======
-  !! Module defining the constraint equations
-  !! author: P J Knight, CCFE, Culham Science Centre
-  !! N/A
-  !! This module contains the routine that evaluates the constraint
-  !! equations.
-  !! None
-  !
-  ! !!!!!!!!!!!!!!!!!!!!!!!!!!!!!!!!!!!!!!!!!!!!!!!
-
-  ! Import modules
-  use, intrinsic :: iso_fortran_env, only: dp=>real64
->>>>>>> 172577f4
 
   ! Import modules
   use, intrinsic :: iso_fortran_env, only : dp=>real64
@@ -30,16 +16,11 @@
 
   type constraint_args_type
     real(dp) :: cc
-<<<<<<< HEAD
     !! Residual error in constraint equation
     real(dp) :: con
     !! constraint value for constraint equation in physical units
     real(dp) :: err
     !! residual error in constraint equation in physical units
-=======
-    real(dp) :: con
-    real(dp) :: err
->>>>>>> 172577f4
     character(len=1)  :: symbol
     !! `=<`, `>`, `<` symbol for constraint equation denoting its type
     character(len=10) :: units
@@ -72,7 +53,6 @@
     integer, intent(in) :: m
     !! Number of constraint equations to solve
 
-<<<<<<< HEAD
     integer, intent(in) :: ieqn
     !! Switch for constraint equations to evaluate;
 
@@ -84,21 +64,6 @@
     
     real(dp), optional, dimension(m), intent(out) :: err
     !! residual error in equation i in physical units
-=======
-     integer, intent(in) :: m, ieqn
-     real(dp),           dimension(m), intent(out) :: cc
-     real(dp), optional, dimension(m), intent(out) :: con
-     real(dp), optional, dimension(m), intent(out) :: err
-     character(len=1),  optional, dimension(m), intent(out) :: symbol
-     character(len=10), optional, dimension(m), intent(out) :: units
-	
-     ! Local variables !
-     ! !!!!!!!!!!!!!!!!!!
-	
-     integer :: i,i1,i2
-     real(dp) :: cratmx,pdenom,pnumerator,pradmaxpv
-     real(dp) :: pscaling,rcw,totmva
->>>>>>> 172577f4
 
     character(len=1),  optional, dimension(m), intent(out) :: symbol
     !! `=<`, `>`, `<` symbol for equation i denoting its type
@@ -424,7 +389,6 @@
       args%symbol = '='
       args%units  = ''
 
-<<<<<<< HEAD
   end subroutine constraint_eqn_001
 
   subroutine constraint_eqn_002(args)
@@ -482,64 +446,6 @@
     if (ignite == 0) then
       pdenom = falpha*palppv + pchargepv + pohmpv + pinjmw/vol
     else
-=======
-   end subroutine constraint_eqn_001
-
-   subroutine constraint_eqn_002(args)
-      !! Global plasma power balance equation
-      !! author: P B Lloyd, CCFE, Culham Science Centre
-      !! args : output structure : residual error; constraint value; 
-      !! residual error in physical units; output string; units string
-      !! Global plasma power balance equation
-      !! This is a consistency equation
-      !! N.B. This constraint is currently NOT RECOMMENDED for use.
-      !! #=# physics
-      !! #=#=# consistency
-      !! and hence also optional here.
-      !! Logic change during pre-factoring: err, symbol, units will be assigned only if present.
-      !! iradloss : input integer : switch for radiation loss term usage in power balance (see User Guide):<UL>
-      !! <LI> = 0 total power lost is scaling power plus radiation (needed for ipedestal=2,3)
-      !! <LI> = 1 total power lost is scaling power plus core radiation only
-      !! <LI> = 2 total power lost is scaling power only, with no additional
-      !! allowance for radiation. This is not recommended for power plant models.</UL>
-      !! ignite : input integer : switch for ignition assumption:<UL>
-      !! <LI> = 0 do not assume plasma ignition;
-      !! <LI> = 1 assume ignited (but include auxiliary power in costs)</UL>
-      !! ptrepv : input real : electron transport power per volume (MW/m3)
-      !! ptripv : input real :  ion transport power per volume (MW/m3)
-      !! pradpv : input real : total radiation power per volume (MW/m3)
-      !! pcoreradpv : input real : total core radiation power per volume (MW/m3)
-      !! falpha : input real : fraction of alpha power deposited in plasma
-      !! palppv : input real : alpha power per volume (MW/m3)
-      !! pchargepv : input real : non-alpha charged particle fusion power per volume (MW/m3)
-      !! pohmpv : input real : ohmic heating power per volume (MW/m3)
-      !! pinjmw : input real : total auxiliary injected power (MW)
-      !! vol : input real : plasma volume (m3)
-      use physics_variables, only: iradloss, ignite, ptrepv, ptripv, pradpv, & 
-                                   pcoreradpv, falpha, palppv, pchargepv, &
-                                   pohmpv, vol
-      use current_drive_variables, only: pinjmw
-      implicit none
-      type (constraint_args_type), intent(out) :: args
-
-      ! pscaling : Local real : total transport power per volume (MW/m3)
-      real(dp) :: pscaling
-      real(dp) :: pnumerator, pdenom
-      pscaling = ptrepv + ptripv
-	   ! Total power lost is scaling power plus radiation:
-      if (iradloss == 0) then
-         pnumerator = pscaling + pradpv
-      else if (iradloss == 1) then 		 
-         pnumerator = pscaling + pcoreradpv
-      else
-         pnumerator = pscaling	  
-      end if
-
-      ! if plasma not ignited include injected power
-      if (ignite == 0) then
-         pdenom = falpha*palppv + pchargepv + pohmpv + pinjmw/vol
-      else
->>>>>>> 172577f4
       ! if plasma ignited
       pdenom = falpha*palppv + pchargepv + pohmpv
     end if
