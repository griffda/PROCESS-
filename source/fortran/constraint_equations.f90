--- conflicted
+++ resolved
@@ -1,7 +1,6 @@
 ! !!!!!!!!!!!!!!!!!!!!!!!!!!!!!!!!!!!!!!!!!!!!!!!!!!!!!!!!!!!!!!!!!!
 
 module constraints
-
   !+ad_name  constraints
   !+ad_summ  Module defining the constraint equations
   !+ad_type  Module
@@ -19,7 +18,6 @@
   !+ad_call  error_handling
   !+ad_call  fwbs_variables
   !+ad_call  heat_transport_variables
-
   !+ad_call  numerics
   !+ad_call  pfcoil_variables
   !+ad_call  physics_variables
@@ -55,135 +53,133 @@
 
 contains
 
-  ! !!!!!!!!!!!!!!!!!!!!!!!!!!!!!!!!!!!!!!!!!!!!!!!!!!!!!!!!!!!!!!!!!!
-
-  subroutine constraint_eqns(m,cc,ieqn,con,err,symbol,units)
-
-    !+ad_name  constraint_eqns
-    !+ad_summ  Routine that formulates the constraint equations
-    !+ad_type  Subroutine
-    !+ad_auth  P J Knight, CCFE, Culham Science Centre
-    !+ad_auth  J Morris, CCFE, Culham Science Centre
-    !+ad_cont  N/A
-    !+ad_args  m : input integer : Number of constraint equations to solve
-    !+ad_args  cc(m) : output real array : Residual error in equation i
-    !+ad_args  ieqn : input integer : Switch for constraint equations to evaluate;
-    !+ad_argc                         if <CODE>ieqn</CODE> is zero or negative, evaluate
-    !+ad_argc                         all the constraint equations, otherwise
-    !+ad_argc                         evaluate only the <CODE>ieqn</CODE>th equation
-    !+ad_args  con(m) : optional output real array : constraint value for equation i
-    !+ad_argc                         in physical units
-    !+ad_args  err(m) : optional output real array : residual error in equation i
-    !+ad_argc                         in physical units
-    !+ad_args  symbol(m) : optional output character array : <CODE>=</CODE>, <CODE>&gt;</CODE>
-    !+ad_argc         or <CODE>&lt;</CODE> symbol for equation i, denoting its type
-    !+ad_args  units(m) : optional output character array : constraint units in equation i
-    !+ad_desc  This routine formulates the constraint equations.
-    !+ad_desc  The code attempts to make cc(i) = 0 for all i=1 to m equations.
-    !+ad_desc  All relevant consistency equations should be active in order
-    !+ad_desc  to make a self-consistent machine.
-    !+ad_prob  None
-    !+ad_call  None
-    !+ad_hist  01/07/94 PJK Improved layout and added stellarator constraints
-    !+ad_hist  08/12/94 PJK Added stellarator radial build consistency
-    !+ad_hist  07/10/96 PJK Added ICULBL=2 option to constraint no.24
-    !+ad_hist  01/04/98 PJK Modified equations 2,3,4,7 and 28 to take into
-    !+ad_hisc               account IGNITE (ignition switch) setting
-    !+ad_hist  25/07/11 PJK Applied Greenwald density limit to line-averaged
-    !+ad_hisc               rather than volume-averaged density
-    !+ad_hist  20/09/11 PJK Initial F90 version
-    !+ad_hist  14/11/11 PJK Changed NaN error check
-    !+ad_hist  06/11/12 PJK Renamed routine from con1 to constraints,
-    !+ad_hisc               and the source file itself from eqns.f90 to
-    !+ad_hisc               constraint_equations.f90
-    !+ad_hist  17/12/12 PJK Eqn 30 inverted to prevent problems if pinj=0;
-    !+ad_hisc               Added new eqn 51, plus debug lines
-    !+ad_hist  23/01/13 PJK Allowed eqn.47 to be used for stellarators
-    !+ad_hist  04/06/13 PJK Added fwbs_variables, eqns 52-55
-    !+ad_hist  11/06/13 PJK Changed wording for eqn 41; added note about
-    !+ad_hisc               dign range
-    !+ad_hist  18/06/13 PJK Removed dign from power balance equations
-    !+ad_hist  27/06/13 PJK Removed Troyon as a beta limit descriptor
-    !+ad_hist  25/09/13 PJK Modified eqn.20 from port size limit to
-    !+ad_hisc               neutral beam tangency radius limit
-    !+ad_hist  30/09/13 PJK Added new eqn 56
-    !+ad_hist  10/10/13 PJK Made multiplier in beta equation explicit
-    !+ad_hist  17/12/13 PJK Added ieqn argument to optionally only evaluate
-    !+ad_hisc               one of the constraint equations
-    !+ad_hist  13/02/14 PJK Made limit equations uniform in style
-    !+ad_hist  26/02/14 PJK Added new eqns 57, 58
-    !+ad_hist  05/03/14 PJK Removed redundant eqn 17
-    !+ad_hist  01/05/14 PJK Changed eqn 28 description
-    !+ad_hist  08/05/14 PJK Modified eqn 28
-    !+ad_hist  19/05/14 PJK Removed redundant eqn 15
-    !+ad_hist  19/05/14 PJK Added new eqn 17; modified eqns 2,4 to use
-    !+ad_hisc               pcorerad instead of prad; added iradloss
-    !+ad_hist  22/05/14 PJK Name changes to power quantities
-    !+ad_hist  26/06/14 PJK Added error handling
-    !+ad_hist  28/07/14 PJK Subsumed routine into a module;
-    !+ad_hisc               Added evaluation of residues etc. in physical
-    !+ad_hisc               units
-    !+ad_hist  01/10/14 PJK Added new eqn 15
-    !+ad_hist  02/10/14 PJK Added new eqn 23
-    !+ad_hist  06/10/14 PJK Added new eqn 59
-    !+ad_hist  11/11/14 PJK Added new eqn 60
-    !+ad_hist  12/11/14 PJK tcycle now a global variable
-    !+ad_hist  13/11/14 PJK Changed iradloss usage in eqns 2 and 4
-    !+ad_hist  17/11/14 PJK Added 'not recommended' comments to constraints 3 and 4
-    !+ad_hist  25/11/14 JM  Added new eqn 61
-    !+ad_hist  06/08/15 MDK Eqn 62: Issue #213 - lower limit on taup/taueff the ratio of particle to energy confinement times
-    !+ad_hist  26/08/15 MDK Eqn 63: Issue #304 - upper limit on niterpump (vacuum_model = simple)
-    !+ad_hist  18/11/15 RK  Eqn 64: Added constrain equation to limit Zeff
-    !+ad_hist  26/11/15 RK  Eqn 65: Added constrain equation to set dump time
-    !+ad_hist  24/05/16 JM  Added more information in the comments
-    !+ad_hist  23/06/16 JM  Removed equation 38. No longer used anywhere in the code
-    !+ad_hist  09/11/16 HL  Added new eqn 67
-    !+ad_hist  25/01/17 JM  Added new eqn 68 for psep*b/q*A*r limit
-    !+ad_hist  08/02/17 JM  Added constraint equations 69,70 and 71 for Kallenbach model
-    !+ad_hist  27/02/17 JM  Added constraint equation 72 for Central Solenoid stress model
-    !+ad_hist  20/04/17 JM  Added string tags to constraints
-    !+ad_stat  Okay
-    !+ad_docs  AEA FUS 251: A User's Guide to the PROCESS Systems Code
-    !
-    ! !!!!!!!!!!!!!!!!!!!!!!!!!!!!!!!!!!!!!!!!!!!!!!!
-
-    use numerics, only: icc
-    use maths_library, only: variable_error
-
-    implicit none
-
-    ! Arguments !
-    !!!!!!!!!!!!!
-
-    integer, intent(in) :: m, ieqn
-    real(kind(1.0D0)),           dimension(m), intent(out) :: cc
-    real(kind(1.0D0)), optional, dimension(m), intent(out) :: con
-    real(kind(1.0D0)), optional, dimension(m), intent(out) :: err
-    character(len=1),  optional, dimension(m), intent(out) :: symbol
-    character(len=10), optional, dimension(m), intent(out) :: units
-
+   ! !!!!!!!!!!!!!!!!!!!!!!!!!!!!!!!!!!!!!!!!!!!!!!!!!!!!!!!!!!!!!!!!!!
+
+   subroutine constraint_eqns(m,cc,ieqn,con,err,symbol,units)
+     !+ad_name  constraint_eqns
+     !+ad_summ  Routine that formulates the constraint equations
+     !+ad_type  Subroutine
+     !+ad_auth  P J Knight, CCFE, Culham Science Centre
+     !+ad_auth  J Morris, CCFE, Culham Science Centre
+     !+ad_cont  N/A
+     !+ad_args  m : input integer : Number of constraint equations to solve
+     !+ad_args  cc(m) : output real array : Residual error in equation i
+     !+ad_args  ieqn : input integer : Switch for constraint equations to evaluate;
+     !+ad_argc                         if <CODE>ieqn</CODE> is zero or negative, evaluate
+     !+ad_argc                         all the constraint equations, otherwise
+     !+ad_argc                         evaluate only the <CODE>ieqn</CODE>th equation
+     !+ad_args  con(m) : optional output real array : constraint value for equation i
+     !+ad_argc                         in physical units
+     !+ad_args  err(m) : optional output real array : residual error in equation i
+     !+ad_argc                         in physical units
+     !+ad_args  symbol(m) : optional output character array : <CODE>=</CODE>, <CODE>&gt;</CODE>
+     !+ad_argc         or <CODE>&lt;</CODE> symbol for equation i, denoting its type
+     !+ad_args  units(m) : optional output character array : constraint units in equation i
+     !+ad_desc  This routine formulates the constraint equations.
+     !+ad_desc  The code attempts to make cc(i) = 0 for all i=1 to m equations.
+     !+ad_desc  All relevant consistency equations should be active in order
+     !+ad_desc  to make a self-consistent machine.
+     !+ad_prob  None
+     !+ad_call  None
+     !+ad_hist  01/07/94 PJK Improved layout and added stellarator constraints
+     !+ad_hist  08/12/94 PJK Added stellarator radial build consistency
+     !+ad_hist  07/10/96 PJK Added ICULBL=2 option to constraint no.24
+     !+ad_hist  01/04/98 PJK Modified equations 2,3,4,7 and 28 to take into
+     !+ad_hisc               account IGNITE (ignition switch) setting
+     !+ad_hist  25/07/11 PJK Applied Greenwald density limit to line-averaged
+     !+ad_hisc               rather than volume-averaged density
+     !+ad_hist  20/09/11 PJK Initial F90 version
+     !+ad_hist  14/11/11 PJK Changed NaN error check
+     !+ad_hist  06/11/12 PJK Renamed routine from con1 to constraints,
+     !+ad_hisc               and the source file itself from eqns.f90 to
+     !+ad_hisc               constraint_equations.f90
+     !+ad_hist  17/12/12 PJK Eqn 30 inverted to prevent problems if pinj=0;
+     !+ad_hisc               Added new eqn 51, plus debug lines
+     !+ad_hist  23/01/13 PJK Allowed eqn.47 to be used for stellarators
+     !+ad_hist  04/06/13 PJK Added fwbs_variables, eqns 52-55
+     !+ad_hist  11/06/13 PJK Changed wording for eqn 41; added note about
+     !+ad_hisc               dign range
+     !+ad_hist  18/06/13 PJK Removed dign from power balance equations
+     !+ad_hist  27/06/13 PJK Removed Troyon as a beta limit descriptor
+     !+ad_hist  25/09/13 PJK Modified eqn.20 from port size limit to
+     !+ad_hisc               neutral beam tangency radius limit
+     !+ad_hist  30/09/13 PJK Added new eqn 56
+     !+ad_hist  10/10/13 PJK Made multiplier in beta equation explicit
+     !+ad_hist  17/12/13 PJK Added ieqn argument to optionally only evaluate
+     !+ad_hisc               one of the constraint equations
+     !+ad_hist  13/02/14 PJK Made limit equations uniform in style
+     !+ad_hist  26/02/14 PJK Added new eqns 57, 58
+     !+ad_hist  05/03/14 PJK Removed redundant eqn 17
+     !+ad_hist  01/05/14 PJK Changed eqn 28 description
+     !+ad_hist  08/05/14 PJK Modified eqn 28
+     !+ad_hist  19/05/14 PJK Removed redundant eqn 15
+     !+ad_hist  19/05/14 PJK Added new eqn 17; modified eqns 2,4 to use
+     !+ad_hisc               pcorerad instead of prad; added iradloss
+     !+ad_hist  22/05/14 PJK Name changes to power quantities
+     !+ad_hist  26/06/14 PJK Added error handling
+     !+ad_hist  28/07/14 PJK Subsumed routine into a module;
+     !+ad_hisc               Added evaluation of residues etc. in physical
+     !+ad_hisc               units
+     !+ad_hist  01/10/14 PJK Added new eqn 15
+     !+ad_hist  02/10/14 PJK Added new eqn 23
+     !+ad_hist  06/10/14 PJK Added new eqn 59
+     !+ad_hist  11/11/14 PJK Added new eqn 60
+     !+ad_hist  12/11/14 PJK tcycle now a global variable
+     !+ad_hist  13/11/14 PJK Changed iradloss usage in eqns 2 and 4
+     !+ad_hist  17/11/14 PJK Added 'not recommended' comments to constraints 3 and 4
+     !+ad_hist  25/11/14 JM  Added new eqn 61
+     !+ad_hist  06/08/15 MDK Eqn 62: Issue #213 - lower limit on taup/taueff the ratio of particle to energy confinement times
+     !+ad_hist  26/08/15 MDK Eqn 63: Issue #304 - upper limit on niterpump (vacuum_model = simple)
+     !+ad_hist  18/11/15 RK  Eqn 64: Added constrain equation to limit Zeff
+     !+ad_hist  26/11/15 RK  Eqn 65: Added constrain equation to set dump time
+     !+ad_hist  24/05/16 JM  Added more information in the comments
+     !+ad_hist  23/06/16 JM  Removed equation 38. No longer used anywhere in the code
+     !+ad_hist  09/11/16 HL  Added new eqn 67
+     !+ad_hist  25/01/17 JM  Added new eqn 68 for psep*b/q*A*r limit
+     !+ad_hist  08/02/17 JM  Added constraint equations 69,70 and 71 for Kallenbach model
+     !+ad_hist  27/02/17 JM  Added constraint equation 72 for Central Solenoid stress model
+     !+ad_hist  20/04/17 JM  Added string tags to constraints
+     !+ad_stat  Okay
+     !+ad_docs  AEA FUS 251: A User's Guide to the PROCESS Systems Code
+     !
+     ! !!!!!!!!!!!!!!!!!!!!!!!!!!!!!!!!!!!!!!!!!!!!!!!
+  
+     use numerics, only: icc
+     use maths_library, only: variable_error
+
+     implicit none
+
+     ! Arguments !
+     !!!!!!!!!!!!!
+
+     integer, intent(in) :: m, ieqn
+     real(kind(1.0D0)),           dimension(m), intent(out) :: cc
+     real(kind(1.0D0)), optional, dimension(m), intent(out) :: con
+     real(kind(1.0D0)), optional, dimension(m), intent(out) :: err
+     character(len=1),  optional, dimension(m), intent(out) :: symbol
+     character(len=10), optional, dimension(m), intent(out) :: units
 	
-    ! Local variables !
-    !!!!!!!!!!!!!!!!!!!
+     ! Local variables !
+     !!!!!!!!!!!!!!!!!!!
 	
-    integer :: i,i1,i2
-    real(kind(1.0D0)) :: cratmx,pdenom,pnumerator,pradmaxpv
-    real(kind(1.0D0)) :: pscaling,rcw,totmva
-
-    ! !!!!!!!!!!!!!!!!!!!!!!!!!!!!!!!!!!!!!!!!!!!!!!!
-
-	type (constraint_args_type) args
+     integer :: i,i1,i2
+     real(kind(1.0D0)) :: cratmx,pdenom,pnumerator,pradmaxpv
+     real(kind(1.0D0)) :: pscaling,rcw,totmva
+
+     ! !!!!!!!!!!!!!!!!!!!!!!!!!!!!!!!!!!!!!!!!!!!!!!!
+
+     type (constraint_args_type) args
 	
-    ! If ieqn is positive, only evaluate the 'ieqn'th constraint residue,
-    ! otherwise evaluate all m constraint residues
-    if (ieqn > 0) then
+     ! If ieqn is positive, only evaluate the 'ieqn'th constraint residue,
+     ! otherwise evaluate all m constraint residues
+     if (ieqn > 0) then
        i1 = ieqn ; i2 = ieqn
-    else
+     else
        i1 = 1 ; i2 = m
-    end if
-
-    ! Consistency (equality) constraints should converge to zero.
-    do i = i1,i2
+     end if
+
+     ! Consistency (equality) constraints should converge to zero.
+     do i = i1,i2
 	   
        ! The constraint value in physical units is
        ! a) for consistency equations, the quantity to be equated, or
@@ -192,1898 +188,356 @@
        ! or > for a lower limit.
        select case (icc(i))
 
-<<<<<<< HEAD
 	      ! Relationship between beta, temperature (keV) and density
-          case (1); call constraint_eqn_001(args)
+         case (1); call constraint_eqn_001(args)
 	      ! Global plasma power balance equation
-          case (2); call constraint_eqn_002(args)
+         case (2); call constraint_eqn_002(args)
 	      ! Global power balance equation for ions
-          case (3); call constraint_eqn_003(args)
+         case (3); call constraint_eqn_003(args)
 	      ! Global power balance equation for electrons
-          case (4); call constraint_eqn_004(args)
+         case (4); call constraint_eqn_004(args)
 	      ! Equation for density upper limit
-          case (5); call constraint_eqn_005(args)
+         case (5); call constraint_eqn_005(args)
 	      ! Equation for epsilon beta-poloidal upper limit
-          case (6); call constraint_eqn_006(args)
+         case (6); call constraint_eqn_006(args)
 	      ! Equation for hot beam ion density
-          case (7); call constraint_eqn_007(args)
+         case (7); call constraint_eqn_007(args)
 	      ! Equation for neutron wall load upper limit
-          case (8); call constraint_eqn_008(args)
+         case (8); call constraint_eqn_008(args)
 	      ! Equation for fusion power upper limit
-          case (9); call constraint_eqn_009(args)
+         case (9); call constraint_eqn_009(args)
 	      ! Equation for field at TF coil
-          case (10); call constraint_eqn_010(args)
+         case (10); call constraint_eqn_010(args)
 	      ! Equation for radial build
-          case (11); call constraint_eqn_011(args)
+         case (11); call constraint_eqn_011(args)
 	      ! Equation for volt-second capability lower limit
-          case (12); call constraint_eqn_012(args)
+         case (12); call constraint_eqn_012(args)
 	      ! Equation for burn time lower limit
-          case (13); call constraint_eqn_013(args)
+         case (13); call constraint_eqn_013(args)
 	      ! Equation to fix number of NBI decay lengths to plasma centre
-          case (14); call constraint_eqn_014(args)
+         case (14); call constraint_eqn_014(args)
 	      ! Equation for L-H power threshold limit
-          case (15); call constraint_eqn_015(args)
+         case (15); call constraint_eqn_015(args)
 	      ! Equation for net electric power lower limit
-          case (16); call constraint_eqn_016(args)
+         case (16); call constraint_eqn_016(args)
 	      ! Equation for radiation power upper limit
-          case (17); call constraint_eqn_017(args)
+         case (17); call constraint_eqn_017(args)
 	      ! Equation for divertor heat load upper limit
-          case (18); call constraint_eqn_018(args)
+         case (18); call constraint_eqn_018(args)
 	      ! Equation for MVA upper limit
-          case (19); call constraint_eqn_019(args)
+         case (19); call constraint_eqn_019(args)
 	      ! Equation for neutral beam tangency radius upper limit
-          case (20); call constraint_eqn_020(args)
+         case (20); call constraint_eqn_020(args)
 	      ! Equation for minor radius lower limit
-          case (21); call constraint_eqn_021(args)
+         case (21); call constraint_eqn_021(args)
 	      ! Equation for divertor collision/connection length ratio upper limit
-          case (22); call constraint_eqn_022(args)
+         case (22); call constraint_eqn_022(args)
 	      ! Equation for conducting shell radius / rminor upper limit
-          case (23); call constraint_eqn_023(args)
+         case (23); call constraint_eqn_023(args)
 	      ! Equation for beta upper limit
-          case (24); call constraint_eqn_024(args)
+         case (24); call constraint_eqn_024(args)
 	      ! Equation for peak toroidal field upper limit
-          case (25); call constraint_eqn_025(args)
+         case (25); call constraint_eqn_025(args)
 	      ! Equation for Central Solenoid current density upper limit at EOF
-          case (26); call constraint_eqn_026(args)
+         case (26); call constraint_eqn_026(args)
 	      ! Equation for Central Solenoid current density upper limit at BOP
-          case (27); call constraint_eqn_027(args)
+         case (27); call constraint_eqn_027(args)
 	      ! Equation for fusion gain (big Q) lower limit
-          case (28); call constraint_eqn_028(args)
+         case (28); call constraint_eqn_028(args)
 	      ! Equation for inboard major radius
-          case (29); call constraint_eqn_029(args)
+         case (29); call constraint_eqn_029(args)
 	      ! Equation for injection power upper limit
-          case (30); call constraint_eqn_030(args)
+         case (30); call constraint_eqn_030(args)
 	      ! Equation for TF coil case stress upper limit (SCTF)
-          case (31); call constraint_eqn_031(args)
+         case (31); call constraint_eqn_031(args)
 	      ! Equation for TF coil conduit stress upper limit (SCTF)
-          case (32); call constraint_eqn_032(args)
+         case (32); call constraint_eqn_032(args)
 	      ! Equation for TF coil operating/critical J upper limit (SCTF)
-          case (33); call constraint_eqn_033(args)
+         case (33); call constraint_eqn_033(args)
 	      ! Equation for TF coil dump voltage upper limit (SCTF)
-          case (34); call constraint_eqn_034(args)
+         case (34); call constraint_eqn_034(args)
 	      ! Equation for TF coil J_wp/J_prot upper limit (SCTF)
-          case (35); call constraint_eqn_035(args)
+         case (35); call constraint_eqn_035(args)
 	      ! Equation for TF coil s/c temperature margin lower limit (SCTF)
-          case (36); call constraint_eqn_036(args)
+         case (36); call constraint_eqn_036(args)
 	      ! Equation for current drive gamma upper limit
-          case (37); call constraint_eqn_037(args)
+         case (37); call constraint_eqn_037(args)
 	      ! Equation for first wall temperature upper limit
-          case (39); call constraint_eqn_039(args)
+         case (39); call constraint_eqn_039(args)
 	      ! Equation for auxiliary power lower limit
-          case (40); call constraint_eqn_040(args)
+         case (40); call constraint_eqn_040(args)
 	      ! Equation for plasma current ramp-up time lower limit
-          case (41); call constraint_eqn_041(args)
+         case (41); call constraint_eqn_041(args)
 	      ! Equation for cycle time lower limit
-          case (42); call constraint_eqn_042(args)
+         case (42); call constraint_eqn_042(args)
 	      ! Equation for average centrepost temperature
-          case (43); call constraint_eqn_043(args)
+         case (43); call constraint_eqn_043(args)
 	      ! Equation for centrepost temperature upper limit (TART)
-          case (44); call constraint_eqn_044(args)
+         case (44); call constraint_eqn_044(args)
 	      ! Equation for edge safety factor lower limit (TART)
-          case (45); call constraint_eqn_045(args)
+         case (45); call constraint_eqn_045(args)
 	      ! Equation for Ip/Irod upper limit (TART)
-          case (46); call constraint_eqn_046(args)  
+         case (46); call constraint_eqn_046(args)  
 	      ! Equation for TF coil toroidal thickness upper limit
-          case (47); call constraint_eqn_047(args)  
+         case (47); call constraint_eqn_047(args)  
 	      ! Equation for poloidal beta upper limit
-          case (48); call constraint_eqn_048(args)  
+         case (48); call constraint_eqn_048(args)  
 	      ! Issue #508 Remove RFP option Equation to ensure reversal parameter F is negative
-          case (49); call constraint_eqn_049(args)
-          ! Issue #508 Remove IFE option: Equation for repetition rate upper limit
-          case (50); call constraint_eqn_050(args)
+         case (49); call constraint_eqn_049(args)
+         ! Issue #508 Remove IFE option: Equation for repetition rate upper limit
+         case (50); call constraint_eqn_050(args)
 	      ! Equation to enforce startup flux = available startup flux
-          case (51); call constraint_eqn_051(args)  
+         case (51); call constraint_eqn_051(args)  
 	      ! Equation for tritium breeding ratio lower limit
-          case (52); call constraint_eqn_052(args)  
+         case (52); call constraint_eqn_052(args)  
 	      ! Equation for fast neutron fluence on TF coil upper limit
-          case (53); call constraint_eqn_053(args)  
+         case (53); call constraint_eqn_053(args)  
 	      ! Equation for peak TF coil nuclear heating upper limit
-          case (54); call constraint_eqn_054(args)  
+         case (54); call constraint_eqn_054(args)  
 	      ! Equation for helium concentration in vacuum vessel upper limit
-          case (55); call constraint_eqn_055(args)  
+         case (55); call constraint_eqn_055(args)  
 	      ! Equation for power through separatrix / major radius upper limit
-          case (56); call constraint_eqn_056(args)  
-          ! Obsolete
-          case (57); call constraint_eqn_057(args)
-          ! Obsolete
-          case (58); call constraint_eqn_058(args)
+         case (56); call constraint_eqn_056(args)  
+         ! Obsolete
+         case (57); call constraint_eqn_057(args)
+         ! Obsolete
+         case (58); call constraint_eqn_058(args)
 	      ! Equation for neutral beam shine-through fraction upper limit
-          case (59); call constraint_eqn_059(args)  
+         case (59); call constraint_eqn_059(args)  
 	      ! Equation for Central Solenoid s/c temperature margin lower limit
-          case (60); call constraint_eqn_060(args)  
+         case (60); call constraint_eqn_060(args)  
 	      ! Equation for availability limit
-          case (61); call constraint_eqn_061(args)  
+         case (61); call constraint_eqn_061(args)  
 	      ! Lower limit on taup/taueff the ratio of alpha particle to energy confinement times
-          case (62); call constraint_eqn_062(args)  
+         case (62); call constraint_eqn_062(args)  
 	      ! Upper limit on niterpump (vacuum_model = simple)
-          case (63); call constraint_eqn_063(args)  
-          ! Upper limit on Zeff
- 	      case (64); call constraint_eqn_064(args)  
-          ! Limit TF dump time to calculated quench time
-	      case (65); call constraint_eqn_065(args)
-          ! Limit on rate of change of energy in poloidal field
-  	      case (66); call constraint_eqn_066(args)
-          ! Simple upper limit on radiation wall load
-     	  case (67); call constraint_eqn_067(args)
-          ! New Psep scaling (PsepB/qAR)
-     	  case (68); call constraint_eqn_068(args)
-          ! Ensure separatrix power is less than value from Kallenbach divertor 
-          case (69); call constraint_eqn_069(args)
-          ! Separatrix temperature consistency
-          case (70); call constraint_eqn_070(args)
-          ! Separatrix density consistency
-	      case (71); call constraint_eqn_071(args)
+         case (63); call constraint_eqn_063(args)  
+         ! Upper limit on Zeff
+         case (64); call constraint_eqn_064(args)  
+         ! Limit TF dump time to calculated quench time
+         case (65); call constraint_eqn_065(args)
+         ! Limit on rate of change of energy in poloidal field
+         case (66); call constraint_eqn_066(args)
+         ! Simple upper limit on radiation wall load
+         case (67); call constraint_eqn_067(args)
+         ! New Psep scaling (PsepB/qAR)
+         case (68); call constraint_eqn_068(args)
+         ! Ensure separatrix power is less than value from Kallenbach divertor 
+         case (69); call constraint_eqn_069(args)
+         ! Separatrix temperature consistency
+         case (70); call constraint_eqn_070(args)
+         ! Separatrix density consistency
+         case (71); call constraint_eqn_071(args)
 	      ! Central Solenoid Tresca stress limit
-          case (72); call constraint_eqn_072(args)
-          ! ensure separatrix power is greater than the L-H power + auxiliary power
-		  case (73); call constraint_eqn_073(args)
-          ! ensure TF coil quench temperature < tmax_croco   
-		  case (74); call constraint_eqn_074(args)
+         case (72); call constraint_eqn_072(args)
+         ! ensure separatrix power is greater than the L-H power + auxiliary power
+         case (73); call constraint_eqn_073(args)
+         ! ensure TF coil quench temperature < tmax_croco   
+         case (74); call constraint_eqn_074(args)
 	      ! ensure that TF coil current / copper area < Maximum value ONLY used for croco HTS coil
-          case (75); call constraint_eqn_075(args)
-          ! Eich critical separatrix density model
-          case (76); call constraint_eqn_076(args)
-          ! Equation for maximum TF current per turn upper limit
-		  case (77); call constraint_eqn_077(args)
-	  	  ! Equation for Reinke criterion, divertor impurity fraction lower limit
-          case (78); call constraint_eqn_078(args)
-          ! Equation for maximum CS field
-          case (79); call constraint_eqn_079(args)
-=======
-       case (1)  ! Relationship between beta, temperature (keV) and density
-          ! This is a consistency equation
-          !#=# physics
-          !#=#=# consistency
-
-          ! betaft |  fast alpha beta component
-          ! betanb |  neutral beam beta component
-          ! dene   |  electron density (m-3)
-          ! ten    |  density weighted average electron temperature (keV)
-          ! dnitot |  total ion density (m-3)
-          ! tin    |  density weighted average ion temperature (keV)
-          ! btot   |  total toroidal + poloidal field (T)
-          ! beta   |  total plasma beta
-          cc(i) = 1.0D0 - (betaft + betanb + 2.0D3*rmu0*echarge &
-               * (dene*ten + dnitot*tin)/btot**2 )/beta
-
-          if (present(con)) then
-             con(i) = beta * (1.0D0 - cc(i))
-             err(i) = beta * cc(i)
-             symbol(i) = '='
-             units(i) = ' '
-          end if
-
-       case (2)  ! Global plasma power balance equation
-          ! This is a consistency equation
-          !#=# physics
-          !#=#=# consistency
-
-          ! pscaling |  total transport power per volume (MW/m3)
-          ! ptrepv   |  electron transport power per volume (MW/m3)
-          ! ptripv   |  ion tranposrt power per volume (MW/m3)
-          pscaling = ptrepv + ptripv
-
-          ! iradloss | switch for radiation loss term usage in power balance
-          ! = 0      | total power lost is scaling power plus radiation
-          ! = 1      | total power lost is scaling power plus core radiation only
-          ! = 2      | total power lost is scaling power only, with no additional
-          !            allowance for radiation. This is not recommended for power plant models.
-          if (iradloss == 0) then
-
-             ! pradpv |  total radiation power per volume (MW/m3)
-             pnumerator = pscaling + pradpv
-
-          else if (iradloss == 1) then
-
-             ! pcoreradpv |  total core radiation power per volume (MW/m3)
-             pnumerator = pscaling + pcoreradpv
-
-          else
-
-             ! value just equals the total trasnport power per volume (MW/m3)
-             pnumerator = pscaling
-
-          end if
-
-          ! ignite    |  switch for ignition assumption
-          ! = 0       |  do not assume plasma ignition
-          ! = 1       |  assume ignited
-          ! falpha    |  fraction of alpha power deposited in plasma
-          ! palppv    |  alpha power per volume (MW/m3)
-          ! pchargepv |  non-alpha charged particle fusion power per volume (MW/m3)
-          ! pohmpv    |  ohmic heating power per volume (MW/m3)
-          ! pinjmw    |  total auxiliary injected power (MW)
-          ! vol       |  plasma volume (m3)
-          if (ignite == 0) then
-
-             ! if plasma is not ignited then include incjected power
-             pdenom = falpha*palppv + pchargepv + pohmpv + pinjmw/vol
-
-          else
-
-             ! if plasma is ignited
-             pdenom = falpha*palppv + pchargepv + pohmpv
-
-          end if
-
-          cc(i) = 1.0D0 - pnumerator / pdenom
-
-          if (present(con)) then
-             con(i) = pdenom * (1.0D0 - cc(i))
-             err(i) = pdenom * cc(i)
-             symbol(i) = '='
-             units(i) = 'MW/m3'
-          end if
-
-       case (3)  ! Global power balance equation for ions
-          ! This is a consistency equation
-          !#=# physics
-          !#=#=# consistency
-
-          ! N.B. This constraint is currently NOT RECOMMENDED for use.
-
-          ! ignite    |  switch for ignition assumption
-          ! = 0       |  do not assume plasma ignition
-          ! = 1       |  assume ignited
-          if (ignite == 0) then
-
-             ! if plasma not ignited
-             ! ptripv  |  ion transport power per volume (MW/m3)
-             ! piepv   |  ion/electron equilibration power per volume (MW/m3)
-             ! falpha  |  fraction of alpha power deposited in plasma
-             ! palpipv |  alpha power per volume to ions (MW/m3)
-             ! pinjimw |  auxiliary injected power to ions (MW)
-             ! vol     |  plasma volume (m3)
-             cc(i) = 1.0D0 - (ptripv + piepv) / &
-                  (falpha*palpipv + pinjimw/vol)
-
-             if (present(con)) then
-                con(i) = (falpha*palpipv + pinjimw/vol) * (1.0D0 - cc(i))
-                err(i) = (falpha*palpipv + pinjimw/vol) * cc(i)
-                symbol(i) = '='
-                units(i) = 'MW/m3'
-             end if
-
-          else
-
-             ! if plasma ignited
-             ! ptripv  |  ion transport power per volume (MW/m3)
-             ! piepv   |  ion/electron equilibration power per volume (MW/m3)
-             ! falpha  |  fraction of alpha power deposited in plasma
-             ! palpipv |  alpha power per volume to ions (MW/m3)
-             cc(i) = 1.0D0 - (ptripv+piepv) / (falpha*palpipv)
-
-             if (present(con)) then
-                con(i) = (falpha*palpipv) * (1.0D0 - cc(i))
-                err(i) = (falpha*palpipv) * cc(i)
-                symbol(i) = '='
-                units(i) = 'MW/m3'
-             end if
-
-          end if
-
-       case (4)  ! Global power balance equation for electrons
-          ! This is a consistency equation
-          !#=# physics
-          !#=#=# consistency
-          ! N.B. This constraint is currently NOT RECOMMENDED for use.
-
-          ! pscaling |  total transport power per volume (MW/m3)
-          ! ptrepv   |  electron transport power per volume (MW/m3)
-          pscaling = ptrepv
-
-          ! iradloss | switch for radiation loss term usage in power balance
-          ! = 0      | total power lost is scaling power plus radiation
-          ! = 1      | total power lost is scaling power plus core radiation only
-          ! = 2      | total power lost is scaling power only, with no additional
-          !            allowance for radiation. This is not recommended for power plant models.
-          if (iradloss == 0) then
-
-             ! pradpv |  total radiation power per volume (MW/m3)
-             pnumerator = pscaling + pradpv
-
-          else if (iradloss == 1) then
-
-             ! pcoreradpv |  total core radiation power per volume (MW/m3)
-             pnumerator = pscaling + pcoreradpv
-
-          else
-
-             ! value just equals the total trasnport power per volume (MW/m3)
-             pnumerator = pscaling
-
-          end if
-
-          ! ignite  |  switch for ignition assumption
-          ! = 0     |  do not assume plasma ignition
-          ! = 1     |  assume ignited
-          ! falpha  |  fraction of alpha power deposited in plasma
-          ! palpepv |  alpha power per volume to electrons (MW/m3)
-          ! piepv   |  ion/electron equilibration power per volume (MW/m3)
-          ! pinjemw |  auxiliary injected power to electrons (MW)
-          ! vol     |  plasma volume (m3)
-          if (ignite == 0) then
-
-             ! if plasma not ignited include injected power
-             pdenom = falpha*palpepv + piepv + pinjemw/vol
-
-          else
-
-             ! if plasma ignited
-             pdenom = falpha*palpepv + piepv
-
-          end if
-
-          cc(i) = 1.0D0 - pnumerator / pdenom
-          if (present(con)) then
-             con(i) = pdenom * (1.0D0 - cc(i))
-             err(i) = pdenom * cc(i)
-             symbol(i) = '='
-             units(i) = 'MW/m3'
-          end if
-
-       case (5)  ! Equation for density upper limit
-          !#=# physics
-          !#=#=# fdene, dnelimt
-
-          ! idensl |  switch for density limit to enforce
-          ! = 1    |  old ASDEX;
-          ! = 2    |  Borrass model for ITER (I);
-          ! = 3    |  Borrass model for ITER (II);
-          ! = 4    |  JET edge radiation;
-          ! = 5    |  JET simplified;
-          ! = 6    |  Hugill-Murakami Mq limit;
-          ! = 7    |  Greenwald limit
-          if (idensl == 7) then
-
-             ! Apply Greenwald limit to line-averaged density
-             ! fdene   |  f-value for density limit
-             ! dnelimt |  density limit (m-3)
-             ! dnla    |  line averaged electron density (m-3)
-             cc(i) = 1.0D0 - fdene * dnelimt/dnla
-             if (present(con)) then
-                con(i) = fdene * dnelimt
-                err(i) = fdene * dnelimt - dnla
-                symbol(i) = '<'
-                units(i) = '/m3'
-             end if
-
-          else
-
-             ! fdene   |  f-value for density limit
-             ! dnelimt |  density limit (m-3)
-             ! dene    |  electron density (m-3)
-             cc(i) = 1.0D0 - fdene * dnelimt/dene
-             if (present(con)) then
-                con(i) = dnelimt * (1.0D0 - cc(i))
-                err(i) = dene * cc(i)
-                symbol(i) = '<'
-                units(i) = '/m3'
-             end if
-
-          end if
-
-       case (6)  ! Equation for epsilon beta-poloidal upper limit
-          !#=# physics
-          !#=#=# fbeta, epbetmax
-
-          ! fbeta    |  f-value for epsilon beta-poloidal
-          ! epbetmax |  maximum (eps*beta_poloidal)
-          ! eps      |  inverse aspect ratio
-          ! betap    |  poloidal beta
-          cc(i) = 1.0D0 - fbeta * epbetmax/(eps*betap)
-
-          if (present(con)) then
-             con(i) = epbetmax * (1.0D0 - cc(i))
-             err(i) = (eps*betap) * cc(i)
-             symbol(i) = '<'
-             units(i) = ''
-          end if
-
-       case (7)  ! Equation for hot beam ion density
-          ! This is a consistency equation (NBI)
-          !#=# physics
-          !#=#=# consistency
-
-          ! ignite  |  switch for ignition assumption
-          ! = 0     |  do not assume plasma ignition
-          ! = 1     |  assume ignited
-          if (ignite == 0) then
-
-             ! if plasma not ignited
-             ! dnbeam2 |  hot beam ion density from calculation (m-3)
-             ! dnbeam  |  hot ion beam density, variable (m-3)
-             cc(i) = 1.0D0 - dnbeam2/dnbeam
-
-             if (present(con)) then
-                con(i) = dnbeam * (1.0D0 - cc(i))
-                err(i) = dnbeam * cc(i)
-                symbol(i) = '='
-                units(i) = '/m3'
-             end if
-
-          else
-
-             call report_error(1)
-
-          end if
-
-       case (8)  ! Equation for neutron wall load upper limit
-          !#=# physics
-          !#=#=# fwalld, walalw
-
-          ! fwalld |  f-value for maximum wall load
-          ! walalw |  allowable wall load (MW/m2)
-          ! wallmw |  average neutron wall load (MW/m2)
-          cc(i) = 1.0D0 - fwalld * walalw/wallmw
-
-          if (present(con)) then
-             con(i) = fwalld * walalw
-             err(i) = fwalld * walalw - wallmw
-             symbol(i) = '<'
-             units(i) = 'MW/m2'
-          end if
-
-       case (9)  ! Equation for fusion power upper limit
-          !#=# physics
-          !#=#=# ffuspow, powfmax
-
-          ! ffuspow |  f-value for maximum fusion power
-          ! powfmax |  maximum fusion power (MW)
-          ! powfmw  |  fusion power (MW)
-          cc(i) = 1.0D0 - ffuspow * powfmax/powfmw
-
-          if (present(con)) then
-             con(i) = powfmax * (1.0D0 - cc(i))
-             err(i) = powfmw * cc(i)
-             symbol(i) = '<'
-             units(i) = 'MW'
-          end if
-
-       case (10)  ! Equation for field at TF coil
-          ! This is a consistency equation
-          ! (do not use for stellarators)
-          !#=# tfcoil
-          !#=#=# consistency
-
-          ! rmajor |  plasma major radius (m)
-          ! bt     |  toroidal field on axis (T)
-          ! rbmax  |  radius of maximum toroidal field (m)
-          ! bmaxtf |  peak field at toroidal field coil (T)
-          cc(i) = 1.0D0 - (rmajor*bt)/(rbmax*bmaxtf)
-
-          if (present(con)) then
-             con(i) = (rbmax*bmaxtf) * (1.0D0 - cc(i))
-             err(i) = (rbmax*bmaxtf) * cc(i)
-             symbol(i) = '='
-             units(i) = 'T.m'
-          end if
-
-       case (11)  ! Equation for radial build
-          ! This is a consistency equation
-          !#=# build
-          !#=#=# consistency
-
-          ! rbld   |  sum of thicknesses to plasma major radius (m)
-          ! rmajor |  plasma major radius (m)
-          cc(i) = 1.0D0 - rbld/rmajor
-
-          if (present(con)) then
-             con(i) = rmajor * (1.0D0 - cc(i))
-             err(i) = rmajor * cc(i)
-             symbol(i) = '='
-             units(i) = 'm'
-          end if
-
-       case (12)  ! Equation for volt-second capability lower limit
-          !#=# pfcoil
-          !#=#=# fvs, vsstt
-
-          ! vsstt (lower limit) is positive; vstot (available) is negative
-          ! fvs   |  f-value for flux swing (V-s) requirement
-          ! vstot |  total flux swing for pulse (Wb)
-          ! vsstt |  total V-s needed (Wb)
-          cc(i) = 1.0D0 + fvs * vstot/vsstt
-
-          if (present(con)) then
-             con(i) = vsstt * (1.0D0 - cc(i))
-             err(i) = vsstt * cc(i)
-             symbol(i) = '>'
-             units(i) = 'V.sec'
-          end if
-
-       case (13)  ! Equation for burn time lower limit
-          !#=# times
-          !#=#=# ftburn, tbrnmn
-
-          ! ftburn |  f-value for minimum burn time
-          ! tburn  |  burn time (s)
-          ! tbrnmn |  minimum burn time (s)
-          cc(i) = 1.0D0 - ftburn * tburn/tbrnmn
-
-          if (present(con)) then
-             con(i) = tbrnmn / ftburn
-             err(i) = tbrnmn / ftburn  - tburn
-             symbol(i) = '>'
-             units(i) = 'sec'
-          end if
-
-       case (14)  ! Equation to fix number of NBI decay lengths to plasma centre
-          ! This is a consistency equation
-          !#=# current_drive
-          !#=#=# consistency
-
-          ! taubeam |  neutral beam e-decay lengths to plasma centre
-          ! tbeamin |  permitted neutral beam e-decay lengths to plasma centre
-          cc(i) = 1.0D0 - taubeam/tbeamin
-
-          if (present(con)) then
-             con(i) = tbeamin * (1.0D0 - cc(i))
-             err(i) = tbeamin * cc(i)
-             symbol(i) = '='
-             units(i) = ''
-          end if
-
-       case (15)  ! Equation for L-H power threshold limit
-          !#=# physics
-          !#=#=# flhthresh, plhthresh
-
-          ! flhthresh |  f-value for L-H power threshold
-          ! plhthresh |  L-H mode power threshold (MW)
-          ! pdivt     |  power conducted to the divertor region (MW)
-          cc(i) = -(1.0D0 - flhthresh * plhthresh / (pdivt))
-            
-          if (present(con)) then
-             con(i) = plhthresh
-             err(i) = plhthresh -  pdivt / flhthresh
-             if (flhthresh > 1.0D0) then
-                symbol(i) = '>'
-             else
-                symbol(i) = '<'
-             end if
-             units(i) = 'MW'
-          end if
-
-       case (16)  ! Equation for net electric power lower limit
-          !#=# heat_transport
-          !#=#=# fpnetel, pnetelin
-
-          ! fpnetel  |  f-value for net electric power
-          ! pnetelmw |  net electric power (MW)
-          ! pnetelin |  required net electric power (MW)
-          cc(i) = 1.0D0 - fpnetel * pnetelmw / pnetelin
-
-          if (present(con)) then
-             con(i) = pnetelin
-             err(i) = pnetelmw - pnetelin / fpnetel
-             symbol(i) = '>'
-             units(i) = 'MW'
-          end if
-
-       case (17)  ! Equation for radiation power upper limit
-          !#=# physics
-          !#=#=# fradpwr, pradmaxpv
-
-          ! pradmaxpv is the maximum possible power/vol that can be radiated
-          ! falpha included to take into account alpha power not deposited in plasma
-
-          ! pinjmw    |  total auxiliary injected power (MW)
-          ! vol       |  plasma volume (m3)
-          ! palppv    |  alpha power per volume (MW/m3)
-          ! falpha    |  fraction of alpha power deposited in plasma
-          ! pchargepv |  non-alpha chraged particle fusion power per volume (MW/m3)
-          ! pohmpv    |  ohmic heating power per volume (MW/m3)
-          pradmaxpv = pinjmw/vol + palppv*falpha + pchargepv + pohmpv
-
-          ! fradpwr |  f-value for core radiation power limit
-          ! pradpv  |  total radiation power per volume (MW/m3)
-          cc(i) = 1.0D0 - fradpwr * pradmaxpv / pradpv
-
-          if (present(con)) then
-             con(i) = pradmaxpv * (1.0D0 - cc(i))
-             err(i) = pradpv * cc(i)
-             symbol(i) = '<'
-             units(i) = 'MW/m3'
-          end if
-
-       case (18)  ! Equation for divertor heat load upper limit
-          !#=# divertor
-          !#=#=# fhldiv, hldivlim
-
-          ! fhldiv   |  f-value for divertor heat load
-          ! hldivlim |  divertor heat load limit (MW/m2)
-          ! hldiv    |  divetor heat load (MW/m2)
-          cc(i) = 1.0D0 - fhldiv * hldivlim/hldiv
-
-          if (present(con)) then
-             con(i) = hldivlim * (1.0D0 - cc(i))
-             err(i) = hldiv * cc(i)
-             symbol(i) = '<'
-             units(i) = 'MW/m2'
-          end if
-
-       case (19)  ! Equation for MVA upper limit
-          !#=# tfcoil
-          !#=#=# fmva, mvalim
-
-          ! totmva  |  total MVA in TF coil (MW)
-          ! tfcpmw  |  peak resistive TF coil inboard leg power (MW)
-          ! tflegmw |  TF coil outboard leg resistive power (MW)
-          totmva = tfcpmw + tflegmw
-
-          ! fmva   |  f-value for maximum MVA
-          ! mvalim |  maximum MVA limit
-          cc(i) = 1.0D0 - fmva * mvalim/totmva
-
-          if (present(con)) then
-             con(i) = mvalim * (1.0D0 - cc(i))
-             err(i) = totmva * cc(i)
-             symbol(i) = '<'
-             units(i) = 'MVA'
-          end if
-
-       case (20)  ! Equation for neutral beam tangency radius upper limit
-          !#=# current_drive
-          !#=#=# fportsz, rtanmax
-
-          ! fportsz  |  f-value for neutral beam tangency radius limit
-          ! rtanmax  |  maximum tangency radius for centreline of beam (m)
-          ! rtanbeam |  neutral beam centreline tangency radius (m)
-          cc(i) = 1.0D0 - fportsz * rtanmax/rtanbeam
-
-          if (present(con)) then
-             con(i) = rtanmax * (1.0D0 - cc(i))
-             err(i) = rtanbeam * cc(i)
-             symbol(i) = '<'
-             units(i) = 'm'
-          end if
-
-       case (21)  ! Equation for minor radius lower limit
-          !#=# physics
-          !#=#=# frminor, aplasmin
-
-          ! frminor  |  f-value for minor radius limit
-          ! rminor   |  plasma minor radius (m)
-          ! aplasmin |  minimum minor radius (m)
-          cc(i) = 1.0D0 - frminor * rminor/aplasmin
-
-          if (present(con)) then
-             con(i) = aplasmin * (1.0D0 - cc(i))
-             err(i) = aplasmin * cc(i)
-             symbol(i) = '>'
-             units(i) = ''
-          end if
-
-       case (22)  ! Equation for divertor collision/connection length ratio upper limit
-          !#=# divertor
-          !#=#=# fdivcol, rlenmax
-
-          ! fdivcol  |  f-value for divertor collisionality
-          ! rlenmax  |  maximum value for length ratio
-          ! rlclolcn |  ratio of collision length / connection length
-          cc(i) = 1.0D0 - fdivcol * rlenmax / rlclolcn
-
-          if (present(con)) then
-             con(i) = rlenmax * (1.0D0 - cc(i))
-             err(i) = rlclolcn * cc(i)
-             symbol(i) = '<'
-             units(i) = ''
-          end if
-
-       case (23)  ! Equation for conducting shell radius / rminor upper limit
-          !#=# physics
-          !#=#=# fcwr, cwrmax
-
-          ! rcw     |  conducting shell radius (m)
-          ! rminor  |  plasma minor radius (m)
-          ! scraplo |  outboard scrape-off-layer thickness (m)
-          ! fwoth   |  outboard first wall thickness (m)
-          ! blnkoth |  outboard blanket thickness (m)
-          rcw = rminor + scraplo + fwoth + blnkoth
-
-          ! fcwr   |  f-value for conducting wall radius / rminor limit
-          ! cwrmax |  maximum ratio of conducting wall distance to plasma minor
-          !           radius for vertical stability
-          cc(i) = 1.0D0 - fcwr * cwrmax*rminor / rcw
-
-          if (present(con)) then
-             con(i) = cwrmax*rminor * (1.0D0 - cc(i))
-             err(i) = rcw * cc(i)
-             symbol(i) = '<'
-             units(i) = 'm'
-          end if
-
-       case (24)  ! Equation for beta upper limit
-          !#=# physics
-          !#=#=# fbetatry, betalim
-
-          ! iculbl |  switch for beta limit scaling
-          ! = 0    |  apply limit to total beta
-          ! = 1    |  apply limit to thermal beta
-          ! = 2    |  apply limit to thermal + neutral beam beta
-          ! istell |  switch for stellarator option
-          ! = 0    |  use tokamak model
-          ! = 1    |  use stellarator model
-          if ((iculbl == 0).or.(istell /= 0)) then
-
-             ! Include all beta components
-             ! Relevant for both tokamaks and stellarators
-             ! fbetatry |  f-value for beta limit
-             ! betalim  |  allowable beta
-             ! beta     |  total plasma beta
-             cc(i) = 1.0D0 - fbetatry * betalim/beta
-
-             if (present(con)) then
-                con(i) = betalim
-                err(i) = betalim - beta / fbetatry
-                symbol(i) = '<'
-                units(i) = ''
-             end if
-
-          else if (iculbl == 1) then
-
-             ! Here, the beta limit applies to only the thermal
-             ! component, not the fast alpha or neutral beam parts
-             ! fbetatry |  f-value for beta limit
-             ! betalim  |  allowable beta
-             ! beta     |  total plasma beta
-             ! betaft   |  fast alpha beta component
-             ! betanb   |  neutral beam beta component
-             cc(i) = 1.0D0 - fbetatry * betalim/(beta-betaft-betanb)
-
-             if (present(con)) then
-                con(i) = betalim
-                err(i) = betalim - (beta-betaft-betanb) / fbetatry
-                symbol(i) = '<'
-                units(i) = ''
-             end if
-
-          else  !  iculbl == 2
-
-             ! Beta limit applies to thermal + neutral beam
-             ! components of the total beta, i.e. excludes alphas
-             ! fbetatry |  f-value for beta limit
-             ! betalim  |  allowable beta
-             ! beta     |  total plasma beta
-             ! betaft   |  fast alpha beta component
-             cc(i) = 1.0D0 - fbetatry * betalim/(beta-betaft)
-
-             if (present(con)) then
-                con(i) = betalim * (1.0D0 - cc(i))
-                err(i) = (beta-betaft) * cc(i)
-                symbol(i) = '<'
-                units(i) = ''
-             end if
-
-          end if
-
-       case (25)  ! Equation for peak toroidal field upper limit
-          !#=# tfcoil
-          !#=#=# fpeakb, bmxlim
-
-          ! fpeakb |  f-value for maximum toroidal field
-          ! bmxlim |  maximum peak toroidal field (T)
-          ! bmaxtf |  peak field at TF coil (T)
-          cc(i) = 1.0D0 - fpeakb * bmxlim/bmaxtf
-
-          if (present(con)) then
-             con(i) = bmxlim * (1.0D0 - cc(i))
-             err(i) = bmaxtf * cc(i)
-             symbol(i) = '<'
-             units(i) = 'T'
-          end if
-
-       case (26)  ! Equation for Central Solenoid current density upper limit at EOF
-          !#=# pfcoil
-          !#=#=# fjohc, rjohc
-
-          ! fjohc  |  f-value for central solenoid current at end-of-flattop
-          ! rjohc  |  allowable central solenoid current density at end of flat-top (A/m2)
-          ! coheof |  central solenoid overall current density at end of flat-top (A/m2)
-          cc(i) = 1.0D0 - fjohc * rjohc/coheof
-
-          if (present(con)) then
-             con(i) = rjohc
-             err(i) = rjohc - coheof / fjohc
-             symbol(i) = '<'
-             units(i) = 'A/m2'
-          end if
-
-       case (27)  ! Equation for Central Solenoid current density upper limit at BOP
-          !#=# pfcoil
-          !#=#=# fjohc0, rjohc0
-
-          ! fjohc0 |  f-value for central solenoid current at beginning of pulse
-          ! rjohc0 |  allowable central solenoid current density at beginning of pulse (A/m2)
-          ! cohbop |  central solenoid overall current density at beginning of pulse (A/m2)
-          cc(i) = 1.0D0 - fjohc0 * rjohc0/cohbop
-
-          if (present(con)) then
-             con(i) = rjohc0
-             err(i) = rjohc0 - cohbop / fjohc0
-             symbol(i) = '<'
-             units(i) = 'A/m2'
-          end if
-
-       case (28)  ! Equation for fusion gain (big Q) lower limit
-          !#=# physics
-          !#=#=# fqval, bigqmin
-
-          ! ignite    |  switch for ignition assumption
-          ! = 0       |  do not assume plasma ignition
-          ! = 1       |  assume ignited
-          if (ignite == 0) then
-
-             ! if plasma is not ignited
-             ! fqval   |  f-value for Q
-             ! bigq    |  fusion gain; P_fusion / (P_injection + P_ohmic)
-             ! bigqmin |  minimum fusion gain Q
-             cc(i) = 1.0D0 - fqval * bigq/bigqmin
-
-             if (present(con)) then
-                con(i) = bigqmin * (1.0D0 - cc(i))
-                err(i) = bigqmin * cc(i)
-                symbol(i) = '>'
-                units(i) = ''
-             end if
-
-          else
-
-             ! if plasma is ignited report error
-             call report_error(4)
-
-          end if
-
-       case (29)  ! Equation for inboard major radius
-          ! This is a consistency equation
-          !#=# build
-          !#=#=# consistency
-
-          ! rmajor   |  plasma major radius (m)
-          ! rminor   |  plasma minor radius (m)
-          ! rinboard |  plasma inboard radius (m)
-          cc(i) = 1.0D0 - (rmajor - rminor) / rinboard
-
-          if (present(con)) then
-             con(i) = rinboard * (1.0D0 - cc(i))
-             err(i) = rinboard * cc(i)
-             symbol(i) = '='
-             units(i) = 'm'
-          end if
-
-       case (30)  ! Equation for injection power upper limit
-          !#=# current_drive
-          !#=#=# fpinj, pinjalw
-
-          ! Usual form is inverted to prevent problems when injection power is zero
-          ! pinjmw  |  total auxiliary injected power (MW)
-          ! fpinj   |  f-value for injection power
-          ! pinjalw |  maximum allowable value for injection power (MW)
-          cc(i) = 1.0D0 - pinjmw / (fpinj * pinjalw)
-
-          if (present(con)) then
-             con(i) = pinjalw
-             err(i) = pinjalw  - pinjmw * fpinj
-             symbol(i) = '<'
-             units(i) = 'MW'
-          end if
-
-       case (31)  ! Equation for TF coil case stress upper limit (SCTF)
-          !#=# tfcoil
-          !#=#=# fstrcase, alstrtf
-
-          ! fstrcase |  f value for TF coil case stress
-          ! alstrtf  |  allowable Tresca stress in TF coil structural material (MPa)
-          ! strtf2   |  Tresca stress in TF coil case (MPa)
-          cc(i) = 1.0D0 - fstrcase * alstrtf/strtf2
-
-          if (present(con)) then
-             con(i) = alstrtf
-             err(i) = alstrtf - strtf2 / fstrcase
-             symbol(i) = '<'
-             units(i) = 'Pa'
-          end if
-
-       case (32)  ! Equation for TF coil conduit stress upper limit (SCTF)
-          !#=# tfcoil
-          !#=#=# fstrcond, alstrtf
-
-          ! fstrcond |  f-value for TF coil conduit stress
-          ! alstrtf  |  allowable Tresca stress in TF coil structural material (MPa)
-          ! strtf1   |  Tresca stress in TF coil conduit (MPa)
-          cc(i) = 1.0D0 - fstrcond * alstrtf/strtf1
-
-          if (present(con)) then
-             con(i) = alstrtf
-             err(i) = alstrtf - strtf1 / fstrcond
-             symbol(i) = '<'
-             units(i) = 'Pa'
-          end if
-
-       case (33)  ! Equation for TF coil operating/critical J upper limit (SCTF)
-          !#=# tfcoil
-          !#=#=# fiooic, jwdgcrt
-
-          ! fiooic  |  f-value for TF coil operating current / critical current ratio
-          ! jwdgcrt |  critical current density for winding pack (A/m2)
-          ! jwptf   |  winding pack current density (A/m2)
-          cc(i) = 1.0D0 - fiooic * jwdgcrt/jwptf
-
-          if (present(con)) then
-             con(i) = jwdgcrt * (1.0D0 - cc(i))
-             err(i) = jwptf * cc(i)
-             symbol(i) = '<'
-             units(i) = 'A/m2'
-          end if
-
-       case (34)  ! Equation for TF coil dump voltage upper limit (SCTF)
-          !#=# tfcoil
-          !#=#=# fvdump, vdalw
-
-          ! fvdump |  f-value for dump voltage
-          ! vdalw  |  max voltage across TF coil during quench (kV)
-          ! vtfskv |  voltage across TF coil during quench (kV)
-          cc(i) = 1.0D0 - fvdump * vdalw/vtfskv
-
-          if (present(con)) then
-             con(i) = vdalw
-             err(i) = vdalw - vtfskv
-             symbol(i) = '<'
-             units(i) = 'V'
-          end if
-
-       case (35)  ! Equation for TF coil J_wp/J_prot upper limit (SCTF)
-          !#=# tfcoil
-          !#=#=# fjprot, jwdgpro
-
-          ! fjprot  |  f-value for TF coil winding pack current density
-          ! jwdgpro |  allowable TF coil winding pack current density, for dump
-          !            temperature rise protection (A/m2)
-          ! jwptf   |  winding pack current density (A/m2)
-          cc(i) = 1.0D0 - fjprot * jwdgpro/jwptf
-
-          if (present(con)) then
-             con(i) = jwdgpro
-             err(i) = jwptf - jwptf
-             symbol(i) = '<'
-             units(i) = 'A/m2'
-          end if
-
-       case (36)  ! Equation for TF coil s/c temperature margin lower limit (SCTF)
-          !#=# tfcoil
-          !#=#=# ftmargtf, tmargmin_tf
-
-          ! ftmargtf |  f-value for TF coil temperature margin
-          ! tmargtf  |  TF coil temperature margin (K)
-          ! tmargmin_tf |  minimum allowable temperature margin (K)
-          cc(i) = 1.0D0 - ftmargtf * tmargtf/tmargmin_tf
-
-          if (present(con)) then
-             con(i) = tmargmin_tf
-             err(i) = tmargmin_tf - tmargtf
-             symbol(i) = '>'
-             units(i) = 'K'
-          end if
-
-       case (37)  ! Equation for current drive gamma upper limit
-          !#=# current_drive
-          !#=#=# fgamcd, gammax
-
-          ! fgamcd |  f-value for current drive gamma
-          ! gammax |  maximum current drive gamma
-          ! gamcd  |  normalised current drive efficiency (1.0e20 A/W-m2)
-          cc(i) = 1.0D0 - fgamcd * gammax/gamcd
-
-          if (present(con)) then
-             con(i) = gammax * (1.0D0 - cc(i))
-             err(i) = gamcd * cc(i)
-             symbol(i) = '<'
-             units(i) = '1E20 A/Wm2'
-          end if
-
-          !#=# empty
-          !#=#=# empty
-
-       case (39)  ! Equation for first wall temperature upper limit
-          ! Issue #348 (15/12/02)
-          !#=# fwbs
-          !#=#=# ftpeak, tfwmatmax
-
-          ! If the temperature peak == 0 then report an error
-          if (tpeak < 1.0D0) call report_error(5)
-
-          ! ftpeak    |  f-value for first wall peak temperature
-          ! tfwmatmax |  maximum temperature of first wall material (K)
-          ! tpeak     |  peak first wall temperature (K)
-          cc(i) = 1.0D0 - ftpeak * tfwmatmax/tpeak
-
-          if (present(con)) then
-             con(i) = tfwmatmax * (1.0D0 - cc(i))
-             err(i) = tpeak * cc(i)
-             symbol(i) = '<'
-             units(i) = 'K'
-          end if
-
-       case (40)  ! Equation for auxiliary power lower limit
-          !#=# current_drive
-          !#=#=# fauxmn, auxmin
-
-          ! fauxmn |  f-value for minimum auxiliary power
-          ! pinjmw |  total auxiliary injected power (MW)
-          ! auxmin |  minimum auxiliary power (MW)
-          cc(i) = 1.0D0 - fauxmn * pinjmw/auxmin
-
-          if (present(con)) then
-             con(i) = auxmin * (1.0D0 - cc(i))
-             err(i) = auxmin * cc(i)
-             symbol(i) = '>'
-             units(i) = 'MW'
-          end if
-
-       case (41)  ! Equation for plasma current ramp-up time lower limit
-          !#=# times
-          !#=#=# ftohs, tohsmn
-
-          ! ftohs  |  f-value for plasma current ramp up time
-          ! tohs   |  plasma current ramp up time for current initiation (s)
-          ! tohsmn |  minimum plasma current ramp up time (s)
-          cc(i) = 1.0D0 - ftohs * tohs/tohsmn
-
-          if (present(con)) then
-             con(i) = tohsmn * (1.0D0 - cc(i))
-             err(i) = tohsmn * cc(i)
-             symbol(i) = '>'
-             units(i) = 'sec'
-          end if
-
-       case (42)  ! Equation for cycle time lower limit
-          !#=# times
-          !#=#=# ftcycl, tcycmn
-
-          ! if the minimum cycle time == 0 report an error
-          if (tcycmn < 1.0D0) call report_error(6)
-
-          ! ftcycl |  f-value for cycle time
-          ! tcycle |  full cycle time (s)
-          ! tcycmn |  minimum cycle time (s)
-          cc(i) = 1.0D0 - ftcycl * tcycle/tcycmn
-
-          if (present(con)) then
-             con(i) = tcycmn * (1.0D0 - cc(i))
-             err(i) = tcycmn * cc(i)
-             symbol(i) = '>'
-             units(i) = 'sec'
-          end if
-
-       case (43)  ! Equation for average centrepost temperature
-          ! This is a consistency equation (TART)
-          !#=# tfcoil
-          !#=#=# consistency
-
-          ! if the machine isn't a ST then report error
-          if (itart == 0) call report_error(7)
-
-          ! tcpav  | average temp of TF coil inboard leg conductor (C)
-          ! tcpav2 | centrepost average temperature (C)
-          cc(i) = 1.0D0 - tcpav/tcpav2
-
-          if (present(con)) then
-             con(i) = tcpav2 * (1.0D0 - cc(i))
-             err(i) = tcpav2 * cc(i)
-             symbol(i) = '='
-             units(i) = 'deg C'
-          end if
-
-       case (44)  ! Equation for centrepost temperature upper limit (TART)
-          !#=# tfcoil
-          !#=#=# fptemp, ptempalw
-
-          ! if the machine isn't a ST then report error
-          if (itart == 0) call report_error(8)
-
-          ! fptemp   |  f-value for peak centrepost temperature
-          ! ptempalw |  maximum peak centrepost temperature (C)
-          ! tcpmax   |  peak centrepost temperature (C)
-          cc(i) = 1.0D0 - fptemp * ptempalw / tcpmax
-
-          if (present(con)) then
-             con(i) = ptempalw * (1.0D0 - cc(i))
-             err(i) = tcpmax * cc(i)
-             symbol(i) = '<'
-             units(i) = 'deg C'
-          end if
-
-       case (45)  ! Equation for edge safety factor lower limit (TART)
-          !#=# tfcoil
-          !#=#=# fq, qlim
-
-          ! if the machine isn't a ST then report error
-          if (itart == 0) call report_error(9)
-
-          ! fq   |  f-value for edge safety factor
-          ! q    |  safety factor 'near' plasma edge equal to q95 (unless
-          !         icurr = 2 (ST current scaling),
-          ! qlim |  lower limit for edge safety factor
-          cc(i) = 1.0D0 - fq * q/qlim
-
-          if (present(con)) then
-             con(i) = qlim * (1.0D0 - cc(i))
-             err(i) = qlim * cc(i)
-             symbol(i) = '>'
-             units(i) = ''
-          end if
-
-       case (46)  ! Equation for Ip/Irod upper limit (TART)
-          !  This is a q-edge type limit for certain aspect ratios
-          !#=# tfcoil
-          !#=#=# fipir, cratmx
-
-          ! if the machine isn't a ST then report error
-          if (itart == 0) call report_error(10)
-
-          ! cratmx |  maximum ratio of plasma current to centrepost current
-          ! eps    |  inverse aspect ratio
-          cratmx = 1.0D0 + 4.91D0*(eps-0.62D0)
-
-          ! fipir   |  f-value for Ip / Irod limit
-          ! ritfc   |  total summed current in TF coils (A)
-          ! plascur |  plasma current (A)
-          cc(i) = 1.0D0 - fipir * cratmx * ritfc/plascur
-
-          if (present(con)) then
-             con(i) = cratmx * (1.0D0 - cc(i))
-             err(i) = plascur/ritfc * cc(i)
-             symbol(i) = '<'
-             units(i) = ''
-          end if
-
-       case (47)  ! Equation for TF coil toroidal thickness upper limit
-          ! Issue #508 Remove RFP option
-          ! Relevant only to reversed field pinch devices
-          !#=# empty
-          !#=#=# empty
-
-       case (48)  ! Equation for poloidal beta upper limit
-          !#=# physics
-          !#=#=# fbetap, betpmx
-
-          ! fbetap |  f-value for poloidal beta
-          ! betpmx |  maximum poloidal beta
-          ! betap  |  poloidal beta
-          cc(i) = 1.0D0 - fbetap * betpmx/betap
-
-          if (present(con)) then
-             con(i) = betpmx * (1.0D0 - cc(i))
-             err(i) = betap * cc(i)
-             symbol(i) = '<'
-             units(i) = ''
-          end if
-
-       case (49)  ! Issue #508 Remove RFP option Equation to ensure reversal parameter F is negative
-        !#=# empty
-        !#=#=# empty
-
-       case (50)  ! Issue #508 Remove IFE option: Equation for repetition rate upper limit
-        !#=# empty
-        !#=#=# empty
-
-       case (51)  ! Equation to enforce startup flux = available startup flux
-          ! This is a consistency equation
-          !#=# pfcoil
-          !#=#=# consistency
-
-          ! vsres |  resistive losses in startup V-s (Wb)
-          ! vsind |  internal and external plasma inductance V-s (Wb)
-          ! vssu  |  total flux swing for startup (Wb)
-          cc(i) = 1.0D0 - (vsres+vsind) / vssu
-
-          if (present(con)) then
-             con(i) = vssu * (1.0D0 - cc(i))
-             err(i) = vssu * cc(i)
-             symbol(i) = '='
-             units(i) = 'V.s'
-          end if
-
-       case (52)  ! Equation for tritium breeding ratio lower limit
-          !#=# fwbs
-          !#=#=# ftbr, tbrmin
-
-          ! If blanket model doesn't have TBR calculation then exit with error.
-          if (iblanket == 1) call report_error(216)
-
-          ! ftbr   |  f-value for minimum tritium breeding ratio
-          ! tbr |  tritium breeding ratio
-          ! tbrmin |  minimum tritium breeding ratio
-          cc(i) = 1.0D0 - ftbr * tbr/tbrmin
-
-          if (present(con)) then
-             con(i) = tbrmin * (1.0D0 - cc(i))
-             err(i) = tbrmin * cc(i)
-             symbol(i) = '>'
-             units(i) = ''
-          end if
-
-       case (53)  ! Equation for fast neutron fluence on TF coil upper limit
-          !#=# fwbs
-          !#=#=# fflutf, nflutfmax
-
-          ! fflutf    |  f-value for neutron fluence on TF coil
-          ! nflutfmax |  max fast neutron fluence on TF coil (n/m2)
-          ! nflutf    |  peak fast neutron fluence on TF coil superconductor (n/m2)
-          cc(i) = 1.0D0 - fflutf * nflutfmax/nflutf
-
-          if (present(con)) then
-             con(i) = nflutfmax * (1.0D0 - cc(i))
-             err(i) = nflutf * cc(i)
-             symbol(i) = '<'
-             units(i) = 'neutron/m2'
-          end if
-
-       case (54)  ! Equation for peak TF coil nuclear heating upper limit
-          !#=# fwbs
-          !#=#=# fptfnuc, ptfnucmax
-
-          ! fptfnuc   |  f-value for maximum TF coil nuclear heating
-          ! ptfnucmax |  maximum nuclear heating in TF coil (MW/m3)
-          ! ptfnucpm3 |  nuclear heating in the TF coil (MW/m3)
-          cc(i) = 1.0D0 - fptfnuc * ptfnucmax/ptfnucpm3
-
-          if (present(con)) then
-             con(i) = ptfnucmax * (1.0D0 - cc(i))
-             err(i) = ptfnucpm3 * cc(i)
-             symbol(i) = '<'
-             units(i) = 'MW/m3'
-          end if
-
-       case (55)  ! Equation for helium concentration in vacuum vessel upper limit
-          !#=# fwbs
-          !#=#=# fvvhe, vvhemax
-
-          ! fvvhe   |  f-value for vacuum vessel He concentration limit
-          ! vvhealw |  allowed maximum helium concentration in vacuum vessel
-          !            at end of plant life (appm)
-          ! vvhemax |  maximum helium concentration in vacuum vessel at end of
-          !            plant life (appm) (iblanket=2 (KIT HCPB))
-          if (iblanket == 2) then
-             cc(i) = 1.0D0 - fvvhe * vvhealw/vvhemax
-
-             if (present(con)) then
-                con(i) = vvhealw * (1.0D0 - cc(i))
-                err(i) = vvhemax * cc(i)
-                symbol(i) = '<'
-                units(i) = 'appm'
-             end if
-          else
-             !if iblanket != 2
-             call report_error(173)
-          end if
-
-       case (56)  ! Equation for power through separatrix / major radius upper limit
-          !#=# physics
-          !#=#=# fpsepr, pseprmax
-
-          ! fpsepr   |  f-value for maximum Psep/R limit
-          ! pseprmax |  maximum ratio of power crossing the separatrix to plasma
-          !             major radius (Psep/R) (MW/m)
-          ! pdivt    |  power conducted to the divertor region (MW)
-          ! rmajor   |  plasma major radius (m)
-         if (idivrt == 2) then  
-            cc(i) = 1.0D0 - fpsepr * pseprmax / (pdivmax/rmajor)   
-
-            if (present(con)) then
-               con(i) = pseprmax * (1.0D0 - cc(i))
-               err(i) = (pdivmax/rmajor) * cc(i)
-               symbol(i) = '<'
-               units(i) = 'MW/m'
-            end if
-         else
-            cc(i) = 1.0D0 - fpsepr * pseprmax / (pdivt/rmajor)
-
-            if (present(con)) then
-               con(i) = pseprmax * (1.0D0 - cc(i))
-               err(i) = (pdivt/rmajor) * cc(i)
-               symbol(i) = '<'
-               units(i) = 'MW/m'
-            end if
-         end if
-
-       case (57)  ! Obsolete
-        !#=# empty
-        !#=#=# empty
-
-       case (58)  ! Obsolete
-        !#=# empty
-        !#=#=# empty
-
-       case (59)  ! Equation for neutral beam shine-through fraction upper limit
-          !#=# current_drive
-          !#=#=# fnbshinef, nbshinefmax
-
-          ! fnbshinef   |  f-value for maximum neutral beam shine-through fraction
-          ! nbshinefmax |  maximum neutral beam shine-through fraction
-          ! nbshinef    |  neutral beam shine-through fraction
-          cc(i) = 1.0D0 - fnbshinef * nbshinefmax / nbshinef
-
-          if (present(con)) then
-             con(i) = nbshinefmax * (1.0D0 - cc(i))
-             err(i) = nbshinef * cc(i)
-             symbol(i) = '<'
-             units(i) = ''
-          end if
-
-      case (60)  ! Equation for Central Solenoid s/c temperature margin lower limit
-          !#=# tfcoil
-          !#=#=# ftmargoh, tmargmin_cs
-
-          ! ftmargoh |  f-value for central solenoid temparature margin
-          ! tmargoh  |  central solenoid temprature margin (K)
-          ! tmargmin_cs |  minimum allowable temperature margin (K)
-          cc(i) = 1.0D0 - ftmargoh * tmargoh/tmargmin_cs
-
-          if (present(con)) then
-             con(i) = tmargmin_cs
-             err(i) = tmargmin_cs - tmargoh
-             symbol(i) = '>'
-             units(i) = 'K'
-          end if
-
-       case (61)  ! Equation for availability limit
-          !#=# cost
-          !#=#=# favail, avail_min
-
-          ! favail    |  f-value for minimum availability
-          ! cfactr    |  total plant availability fraction
-          ! avail_min |  minimum availability
-          cc(i) = 1.0D0 - favail * cfactr / avail_min
-
-          if (present(con)) then
-             con(i) = avail_min * (1.0D0 - cc(i))
-             err(i) = cfactr * cc(i)
-             symbol(i) = '>'
-             units(i) = ''
-          end if
-
-       case (62)  ! Lower limit on taup/taueff the ratio of alpha particle to energy confinement times
-          !#=# physics
-          !#=#=# ftaulimit, taulimit
-
-          ! ftaulimit |  f-value for lower limit on taup/taueff the ratio of alpha particle to energy confinement
-          ! taup      |  alpha particle confinement time (s)
-          ! taueff    |  global energy confinement time (s)
-          ! taulimit  |  Lower limit on taup/taueff the ratio of alpha particle to energy confinement times
-          cc(i) = 1.0D0 - ftaulimit * (taup / taueff) / taulimit
-
-          if (present(con)) then
-             con(i) = taulimit
-             err(i) = (taup / taueff) * cc(i)
-             symbol(i) = '>'
-             units(i) = ''
-          end if
-
-       case (63)  ! Upper limit on niterpump (vacuum_model = simple)
-          !#=# vacuum
-          !#=#=# fniterpump, tfno
-
-          ! fniterpump |  f-value for constraint that number of pumps < tfno
-          ! tfno       |  number of TF coils
-          ! niterpump  |  number of high vacuum pumps (real number), each with the throughput
-          !               of one ITER cryopump (50 Pa m3 s-1), all operating at the same time
-          !               (vacuum_model = 'simple')
-          cc(i) = 1.0D0 - fniterpump * tfno / niterpump
-
-          if (present(con)) then
-            con(i) = tfno
-            err(i) = tfno * cc(i)
-            symbol(i) = '<'
-            units(i) = ''
-          end if
-
-       case (64)  ! Upper limit on Zeff
-          !#=# physics
-          !#=#=# fzeffmax, zeffmax
-
-          ! fzeffmax |  f-value for maximum zeff
-          ! zeffmax  |  maximum value for zeff
-          ! zeff     |  plasma effective charge
-          cc(i) = 1.0D0 - fzeffmax * (zeffmax/zeff)
-
-          if (present(con)) then
-            con(i) = zeffmax
-            err(i) = zeffmax * cc(i)
-            symbol(i) = '<'
-            units(i) = ''
-          end if
-
-       case (65)  ! Limit TF dump time to calculated quench time
-           ! (IDM: 2MBSE3)
-           !#=# tfcoil
-           !#=#=# ftaucq, taucq
-
-           ! ftaucq |  f-value for calculated minimum TF quench time
-           ! tdmptf |  dump time for TF coil (s)
-           ! taucq  |  allowable TF quench time (s)
-           cc(i) =  1.0d0 - ftaucq * tdmptf / taucq
-
-           if (present(con)) then
-             con(i) = taucq
-             err(i) = taucq - tdmptf
-             symbol(i) = '>'
-             units(i) = 's'
-           end if
-
-       case (66)  ! Limit on rate of change of energy in poloidal field
-           !#=# pfcoil
-           !#=#=# fpoloidalpower, maxpoloidalpower
-
-           ! fpoloidalpower    |  f-value for constraint on rate of change of energy in poloidal field
-           ! maxpoloidalpower  |  Maximum permitted absolute rate of change of stored energy in poloidal field (MW)
-           ! peakpoloidalpower |  Peak absolute rate of change of stored energy in poloidal field (MW)
-           cc(i) = 1.0d0 - fpoloidalpower * maxpoloidalpower / peakpoloidalpower
-
-           if (present(con)) then
-             con(i) = maxpoloidalpower
-             err(i) = maxpoloidalpower * cc(i)
-             symbol(i) = '<'
-             units(i) = 'MW'
-           end if
-
-       case (67) ! Simple upper limit on radiation wall load
-           !#=# physics
-           !#=#=# fradwall, maxradwallload
-
-           ! fradwall    |  f-value for upper limit on radiation wall load
-           ! maxradwallload  |  Maximum permitted radiation wall load (MW/m^2)
-           ! peakradwallload |  Peak radiation wall load (MW/m^2)
-           cc(i) = 1.0d0 - fradwall * maxradwallload / peakradwallload
-
-           if (present(con)) then
-             con(i) = maxradwallload
-             err(i) =  maxradwallload * cc(i)
-             symbol(i) = '<'
-             units(i) = 'MW/m^2'
-           end if
-
-       case (68) ! New Psep scaling (PsepB/qAR)
-           !#=# physics
-           !#=#=# fpsepbqar, psepbqarmax
-
-           ! Issue #464
-           ! fpsepbqar       |  f-value for upper limit on psepbqar
-           ! psepbqarmax     |  Maximum permitted PsepB/qAR (MWT/m)
-           ! pdivt           |  Power going to divertor (Psep) (MW)
-           ! bt              |  Toroidal field on-axis (T)
-           ! q95             |  Safety factor q on 95% flux surface
-           ! aspect          |  aspect ratio
-           ! rmajor          |  plasma major radius (m)
-           if (idivrt == 2) then
-              !Double null divertor configuration
-              cc(i) = 1.0d0 - fpsepbqar * psepbqarmax / ((pdivmax*bt)/(q95*aspect*rmajor))
-
-              if (present(con)) then
-                con(i) = psepbqarmax
-                err(i) = (pdivmax*bt)/(q95*aspect*rmajor) - psepbqarmax
-                symbol(i) = '<'
-                units(i) = 'MWT/m'
-              end if
-            else
-              cc(i) = 1.0d0 - fpsepbqar * psepbqarmax / ((pdivt*bt)/(q95*aspect*rmajor))
-
-              if (present(con)) then
-                con(i) = psepbqarmax
-                err(i) = (pdivt*bt)/(q95*aspect*rmajor) - psepbqarmax
-                symbol(i) = '<'
-                units(i) = 'MWT/m'
-              end if
-           end if
-
-
-       case (69)  ! ensure separatrix power is less than value from Kallenbach divertor
-           !#=# divertor_kallenbach
-           !#=#=# fpsep, psep_kallenbach
-
-           ! fpsep             | f-value for consistency of two values of separatrix power
-           ! psep_kallenbach   | Power conducted through the separatrix, as calculated by the divertor model [W].
-           ! pdivt             |  power to conducted to the divertor region (MW)
-           cc(i) = 1.0d0 - (psep_kallenbach/1.0d6) / pdivt
-
-           if (present(con)) then
-             con(i) = psep_kallenbach/1.0d6
-             err(i) = psep_kallenbach/1.0d6 * cc(i)
-             !symbol(i) = '<'
-             symbol(i) = '='
-             units(i) = 'MW'
-           end if
-
-       case (70)  ! Separatrix temperature consistency
-           !#=# divertor_kallenbach
-           !#=#=# consistency
-
-           ! teomp   | separatrix temperature calculated by the Kallenbach divertor model [eV]
-           ! tesep  | electron temperature at separatrix [keV]
-           cc(i) = 1.0D0 - teomp/(1000.0D0*tesep)
-
-           if (present(con)) then
-             con(i) = teomp
-             err(i) = teomp* cc(i)
-             symbol(i) = '='
-             units(i) = 'eV'
-           end if
-
-       case (71)  ! Separatrix density consistency
-           !#=# divertor_kallenbach
-           !#=#=# consistency
-
-           ! neomp    | Mean SOL density at OMP calculated by the Kallenbach divertor model [m-3]
-           ! nesep    | electron density at separatrix [m-3]
-           ! neratio  | ratio of mean SOL density at OMP to separatrix density at OMP
-
-           cc(i) = 1.0D0 - neomp/(nesep*neratio)
-
-           if (present(con)) then
-             con(i) = neomp
-             err(i) = neomp* cc(i)
-             symbol(i) = '='
-             units(i) = 'm-3'
-           end if
-
-       case (72) ! Central Solenoid Tresca stress limit
-           !#=# tfcoil
-           !#=#=# foh_stress, alstroh
-
-           ! foh_stress      |  f-value for stress limit
-           ! alstroh         |  Maximum permitted stress [MPa]
-           ! s_tresca_oh     |  Calculated Tresca stress for Central Solenoid [MPa]
-           ! Reverse the sign so it works as an inequality constraint (cc(i) > 0)
-           ! This will have no effect if it is used as an equality constraint because it will be squared.
-           cc(i) = 1.0d0 - foh_stress * alstroh / s_tresca_oh
-
-           if (present(con)) then
-             con(i) = alstroh
-             err(i) = alstroh - s_tresca_oh
-             symbol(i) = '<'
-             units(i) = 'MPa'
-           end if
-
-       case (73)  ! ensure separatrix power is greater than the L-H power + auxiliary power
-           !#=# physics
-           !#=#=# fplhsep, pdivt
-
-           ! fplhsep    | f-value for consistency of two values of separatrix power
-           ! plhthresh  | L-H mode power threshold (MW)
-           ! pdivt      | power conducted to the divertor region (MW)
-           ! pinjmw     | total auxiliary injected power (MW)
-           cc(i) = 1.0d0 - fplhsep * pdivt / (plhthresh+pinjmw)
-
-           if (present(con)) then
-             con(i) = pdivt
-             err(i) = pdivt * cc(i)
-             symbol(i) = '>'
-             units(i) = 'MW'
-           end if
-
-       case (74)  ! ensure TF coil quench temperature < tmax_croco
-           ! ONLY used for croco HTS coil
-           !#=# physics
-           !#=#=# fcqt, tmax_croco
-
-           ! fcqt | f-value for constraint 74: TF coil quench temperature < tmax_croco
-           ! croco_quench_temperature | Actual TF coil quench temperature
-           ! tmax_croco  | Maximum TF coil quench temperature
-           cc(i) = 1.0d0 - fcqt * tmax_croco / croco_quench_temperature
-
-           if (present(con)) then
-             con(i) = croco_quench_temperature
-             err(i) = croco_quench_temperature * cc(i)
-             symbol(i) = '<'
-             units(i) = 'K'
-          end if
-
-       case (75)  ! ensure that TF coil current / copper area < Maximum value
-           ! ONLY used for croco HTS coil
-           !#=# physics
-           !#=#=# f_copperA_m2, copperA_m2_max
-
-           ! f_copperA_m2 | f-value for constraint 75: TF coil current / copper area < copperA_m2_max
-           ! copperA_m2 | TF coil current / copper area
-           ! copperA_m2_max  | Maximum TF coil current / copper area
-           cc(i) = 1.0d0 - f_copperA_m2 * copperA_m2_max / copperA_m2
-
-           if (present(con)) then
-             con(i) = copperA_m2
-             err(i) = copperA_m2 * cc(i)
-             symbol(i) = '<'
-             units(i) = 'A/m2'
-           end if
-
-       case (76)  ! Eich critical separatrix density model
-          ! Added for issue 558 with ref to http://iopscience.iop.org/article/10.1088/1741-4326/aaa340/pdf
-           alpha_crit = (kappa ** 1.2D0) * (1.0D0 + 1.5D0 * triang)
-           nesep_crit = 5.9D0 * alpha_crit * (aspect ** (-2.0D0/7.0D0)) * (((1.0D0 + (kappa ** 2.0D0)) / 2.0D0) ** (-6.0D0/7.0D0)) &
-                * ((pdivt* 1.0D6) ** (-11.0D0/70.0D0)) * dlimit(7)
-           cc(i) = 1.0D0 - fnesep * nesep_crit/nesep
-           if (present(con)) then
-             con(i) = nesep
-             err(i) = nesep * cc(i)
-             symbol(i) = '<'
-             units(i) = 'm-3'
-           end if
-
-        case (77)  ! Equation for maximum TF current per turn upper limit
-           !#=# tfcoil
-           !#=#=# fcpttf, cpttf, cpttf_max
- 
-           ! fcpttf    |  f-value for TF coil current per turn
-           ! cpttf_max |  allowable TF coil current per turn [A/turn]
-           ! cpttf     |  TF coil current per turn [A/turn]
-           cc(i) = 1.0D0 - fcpttf * cpttf_max/cpttf
- 
-           if (present(con)) then
-              con(i) = cpttf_max
-              err(i) = cpttf_max * cc(i)
-              symbol(i) = '<'
-              units(i) = 'A/turn'
-           end if
-
-
-        case(78) !Equation for Reinke criterion,
-           !divertor impurity fraction lower limit
-           !#=# divertor
-           !#=#=# freinke, fzactual, fzmin
-
-           ! freinke   |  f-value for Reinke criterion (itv 147)
-           ! fzmin     |  minimum impurity fraction from Reinke model
-           ! fzactual  |  actual impurity fraction
-           write(*,*) 'freinke, fzact, fzmin = ', freinke, ', ', fzactual, ', ', fzmin
-           !            1.0,    0.0,   value
-           cc(i) = 1.0D0 - freinke *  fzactual/fzmin
-           !KE note - cc(i) is always 1, code never enters IF statement...
-           write(*,*) 'cc(i), con = ', cc(i), ', ', con
-           if (present(con)) then
-              write(*,*) 'freinke, fzactual, fzmin = ', freinke, ', ', fzactual, ', ', fzmin
-              con(i) = fzmin * (1.0D0 - cc(i))
-              write(*,*) 'con i = ', con(i)
-              err(i) = fzmin * cc(i)
-              symbol(i) = '>'
-              units(i) = ''
-           end if
-
-       case (79)  ! Equation for maximum CS field
-            !#=# pfcoil
-            !#=#=# fbmaxcs, bmaxoh, bmaxoh0, bmaxcs_lim
-  
-            ! fbmaxcs        |  f-value for CS max field
-            ! bmaxcs_lim     |  allowable CS field [T]
-            ! bmaxoh/bmaxoh0 |  peak CS field [T]
-            cc(i) = 1.0D0 - fbmaxcs * bmaxcs_lim/max(bmaxoh, bmaxoh0)
-  
-            if (present(con)) then
-               con(i) = bmaxcs_lim
-               err(i) = bmaxcs_lim * cc(i)
-               symbol(i) = '<'
-               units(i) = 'A/turn'
-            end if
->>>>>>> 60d99536
-
-       case (80)  ! Lower limit pdivt
-            !#=# physics
-            !#=#=# fpdivlim, pdivt
-  
-            ! fpdivlim |  f-value for lower limit on pdiv (psep)
-            ! pdiv       |  power crossing separatrix [W]
-            ! pdivtlim   |  Lower limit on pdivt (psep) [W]
-            cc(i) = 1.0D0 - fpdivlim * pdivt / pdivtlim
-
-            if (present(con)) then
-               con(i) = pdivtlim
-               err(i) = pdivt * cc(i)
-               symbol(i) = '>'
-               units(i) = ''
-            end if
+         case (75); call constraint_eqn_075(args)
+         ! Eich critical separatrix density model
+         case (76); call constraint_eqn_076(args)
+         ! Equation for maximum TF current per turn upper limit
+         case (77); call constraint_eqn_077(args)
+	  	   ! Equation for Reinke criterion, divertor impurity fraction lower limit
+         case (78); call constraint_eqn_078(args)
+         ! Equation for maximum CS field
+         case (79); call constraint_eqn_079(args)
+         ! Lower limit pdivt
+         case (80); call constraint_eqn_080(args)
 
        case default
 
-          idiags(1) = icc(i)
-          call report_error(13)
-          args = constraint_args_type(0.0D0, 0.0D0, 0.0D0, '', '')	  
-
+         idiags(1) = icc(i)
+         call report_error(13)
+         args = constraint_args_type(0.0D0, 0.0D0, 0.0D0, '', '')	  
+      
        end select
 
-	   cc(i) = args%cc
-	   if (present(con)) then
-	      con(i) = args%con
-		  if (present(err))    err(i)    = args%err
-		  if (present(symbol)) symbol(i) = args%symbol
-		  if (present(units))  units(i)  = args%units
-	   end if
+       cc(i) = args%cc
+       if (present(con)) then
+         con(i) = args%con
+         if (present(err))    err(i)    = args%err
+         if (present(symbol)) symbol(i) = args%symbol
+         if (present(units))  units(i)  = args%units
+       end if
 
        ! Crude method of catching NaN errors
        !if ((abs(cc(i)) > 9.99D99).or.(cc(i) /= cc(i))) then
        if (variable_error(cc(i))) then
 
-          ! Add debugging lines as appropriate...
-          select case (icc(i))
-
-          ! Relationship between beta, temperature (keV) and density (consistency equation)
-          case (1); call constraint_err_001()
-          ! Equation for net electric power lower limit
-          case (16); call constraint_err_016()
-          ! Equation for injection power upper limit
-          case (30); call constraint_err_030()
-          ! Limit on rate of change of energy in poloidal field
-          case (66); call constraint_err_066()
-
-          end select
-
-          idiags(1) = icc(i) ; fdiags(1) = cc(i)
-          call report_error(14)
+         ! Add debugging lines as appropriate...
+         select case (icc(i))
+
+            ! Relationship between beta, temperature (keV) and density (consistency equation)
+            case (1); call constraint_err_001()
+            ! Equation for net electric power lower limit
+            case (16); call constraint_err_016()
+            ! Equation for injection power upper limit
+            case (30); call constraint_err_030()
+            ! Limit on rate of change of energy in poloidal field
+            case (66); call constraint_err_066()
+
+         end select
+
+         idiags(1) = icc(i) ; fdiags(1) = cc(i)
+         call report_error(14)
 
        end if
 
-    end do
-    ! Issue 505 Reverse the sign so it works as an inequality constraint (cc(i) > 0)
-    ! This will have no effect if it is used as an equality constraint because it will be squared.
-    cc = -cc
-
-
-  end subroutine constraint_eqns
-
-!--- Error-handling routines
+     end do
+     ! Issue 505 Reverse the sign so it works as an inequality constraint (cc(i) > 0)
+     ! This will have no effect if it is used as an equality constraint because it will be squared.
+     cc = -cc
+
+   end subroutine constraint_eqns
+
+   !--- Error-handling routines
   
-  subroutine constraint_err_001()
-   !+ad_name  constraint_err_001
-   !+ad_summ  Error in: Relationship between beta, temperature (keV) and density (consistency equation)
-   !+ad_type  Subroutine
-   !+ad_auth  P B Lloyd, CCFE, Culham Science Centre
-      use physics_variables, only: betaft, betanb, dene, ten, dnitot, tin, btot, beta
-      write(*,*) 'betaft = ', betaft
-      write(*,*) 'betanb = ', betanb
-      write(*,*) 'dene = ', dene
-      write(*,*) 'ten = ', ten
-      write(*,*) 'dnitot = ', dnitot
-      write(*,*) 'tin = ', tin
-      write(*,*) 'btot = ',btot
-      write(*,*) 'beta = ', beta
-   end subroutine
-  
-   subroutine constraint_err_016()
-   !+ad_name  constraint_err_016
-   !+ad_summ  Error in: Equation for net electric power lower limit
-   !+ad_type  Subroutine
-   !+ad_auth  P B Lloyd, CCFE, Culham Science Centre
-      use constraint_variables, only: fpnetel, pnetelin
-	  use heat_transport_variables, only: pnetelmw
-      implicit none
-      write(*,*) 'fpnetel = ', fpnetel
-      write(*,*) 'pnetelmw = ', pnetelmw
-      write(*,*) 'pnetelin = ', pnetelin
-   end subroutine
-
-   subroutine constraint_err_030()
-   !+ad_name  constraint_err_030
-   !+ad_summ  Error in: Equation for injection power upper limit
-   !+ad_type  Subroutine
-   !+ad_auth  P B Lloyd, CCFE, Culham Science Centre
-      use current_drive_variables, only: pinjmw, pinjalw
-	  use constraint_variables, only: fpinj
-      implicit none
-      write(*,*) 'fpinj = ', fpinj
-      write(*,*) 'pinjalw = ', pinjalw
-      write(*,*) 'pinjmw = ', pinjmw
+   subroutine constraint_err_001()
+     !+ad_name  constraint_err_001
+     !+ad_summ  Error in: Relationship between beta, temperature (keV) and density (consistency equation)
+     !+ad_type  Subroutine
+     !+ad_auth  P B Lloyd, CCFE, Culham Science Centre
+     use physics_variables, only: betaft, betanb, dene, ten, dnitot, tin, btot, beta
+     write(*,*) 'betaft = ', betaft
+     write(*,*) 'betanb = ', betanb
+     write(*,*) 'dene = ', dene
+     write(*,*) 'ten = ', ten
+     write(*,*) 'dnitot = ', dnitot
+     write(*,*) 'tin = ', tin
+     write(*,*) 'btot = ',btot
+     write(*,*) 'beta = ', beta
    end subroutine
    
+   subroutine constraint_err_016()
+     !+ad_name  constraint_err_016
+     !+ad_summ  Error in: Equation for net electric power lower limit
+     !+ad_type  Subroutine
+     !+ad_auth  P B Lloyd, CCFE, Culham Science Centre
+     use constraint_variables, only: fpnetel, pnetelin
+     use heat_transport_variables, only: pnetelmw
+     implicit none
+     write(*,*) 'fpnetel = ', fpnetel
+     write(*,*) 'pnetelmw = ', pnetelmw
+     write(*,*) 'pnetelin = ', pnetelin
+   end subroutine
+ 
+   subroutine constraint_err_030()
+     !+ad_name  constraint_err_030
+     !+ad_summ  Error in: Equation for injection power upper limit
+     !+ad_type  Subroutine
+     !+ad_auth  P B Lloyd, CCFE, Culham Science Centre
+     use current_drive_variables, only: pinjmw, pinjalw
+     use constraint_variables, only: fpinj
+     implicit none
+     write(*,*) 'fpinj = ', fpinj
+     write(*,*) 'pinjalw = ', pinjalw
+     write(*,*) 'pinjmw = ', pinjmw
+   end subroutine
+    
    subroutine constraint_err_066()
-   !+ad_name  constraint_err_066
-   !+ad_summ  Error in: Limit on rate of change of energy in poloidal field
-   !+ad_type  Subroutine
-   !+ad_auth  P B Lloyd, CCFE, Culham Science Centre
-      use constraint_variables, only: fpoloidalpower 
-	  use pf_power_variables, only: maxpoloidalpower, peakpoloidalpower
-      implicit none
-      write(*,*) 'fpoloidalpower = ', fpoloidalpower
-      write(*,*) 'maxpoloidalpower = ', maxpoloidalpower
-      write(*,*) 'peakpoloidalpower = ', peakpoloidalpower
+     !+ad_name  constraint_err_066
+     !+ad_summ  Error in: Limit on rate of change of energy in poloidal field
+     !+ad_type  Subroutine
+     !+ad_auth  P B Lloyd, CCFE, Culham Science Centre
+     use constraint_variables, only: fpoloidalpower 
+     use pf_power_variables, only: maxpoloidalpower, peakpoloidalpower
+     implicit none
+     write(*,*) 'fpoloidalpower = ', fpoloidalpower
+     write(*,*) 'maxpoloidalpower = ', maxpoloidalpower
+     write(*,*) 'peakpoloidalpower = ', peakpoloidalpower
    end subroutine constraint_err_066
 
-!---
+   !---
 
    subroutine constraint_eqn_001(args)
-   !+ad_name  constraint_eqn_001
-   !+ad_summ  Relationship between beta, temperature (keV) and density
-   !+ad_type  Subroutine
-   !+ad_auth  P B Lloyd, CCFE, Culham Science Centre
-   !+ad_args  args : output structure : residual error; constraint value; residual error in physical units; output string; units string
-   !+ad_desc  Relationship between beta, temperature (keV) and density
-   !+ad_desc    #=# physics
-   !+ad_desc    #=#=# consistency
-   !+ad_desc  Logic change during pre-factoring: err, symbol, units will be assigned only if present.
-   !+ad_glos  betaft : input real : fast alpha beta component
-   !+ad_glos  betanb : input real : neutral beam beta component
-   !+ad_glos  dene : input real : electron density (/m3) (iteration variable 6)
-   !+ad_glos  ten : input real : density weighted average electron temperature (keV)
-   !+ad_glos  dnitot : input real : total ion density (/m3)
-   !+ad_glos  tin : input real : density weighted average ion temperature (keV)
-   !+ad_glos  btot : input real : total toroidal + poloidal field (T)
-   !+ad_glos  beta : input real : total plasma beta (iteration variable 5) (calculated if ipedestal =3)
-   !+ad_glos  echarge : input real : FIX : electron charge (C)
-   !+ad_glos  rmu0 : input real : FIX : permeability of free space, 4.pi x 10^(-7) H/m
+      !+ad_name  constraint_eqn_001
+      !+ad_summ  Relationship between beta, temperature (keV) and density
+      !+ad_type  Subroutine
+      !+ad_auth  P B Lloyd, CCFE, Culham Science Centre
+      !+ad_args  args : output structure : residual error; constraint value; 
+      !+ad_argc  residual error in physical units; output string; units string
+      !+ad_desc  Relationship between beta, temperature (keV) and density
+      !+ad_desc    #=# physics
+      !+ad_desc    #=#=# consistency
+      !+ad_desc  Logic change during pre-factoring: err, symbol, units will be assigned only if present.
+      !+ad_glos  betaft : input real : fast alpha beta component
+      !+ad_glos  betanb : input real : neutral beam beta component
+      !+ad_glos  dene : input real : electron density (/m3) (iteration variable 6)
+      !+ad_glos  ten : input real : density weighted average electron temperature (keV)
+      !+ad_glos  dnitot : input real : total ion density (/m3)
+      !+ad_glos  tin : input real : density weighted average ion temperature (keV)
+      !+ad_glos  btot : input real : total toroidal + poloidal field (T)
+      !+ad_glos  beta : input real : total plasma beta (iteration variable 5) (calculated if ipedestal =3)
+      !+ad_glos  echarge : input real : FIX : electron charge (C)
+      !+ad_glos  rmu0 : input real : FIX : permeability of free space, 4.pi x 10^(-7) H/m
       use physics_variables, only: betaft, betanb, dene, ten, dnitot, tin, btot, beta
-	  use constants, only: echarge,rmu0
-      implicit none
-      type (constraint_args_type), intent(out) :: args
+      use constants, only: echarge,rmu0
+      implicit none
+      type (constraint_args_type), intent(out) :: args
+
       args%cc =  1.0D0 - (betaft + betanb + 2.0D3*rmu0*echarge * (dene*ten + dnitot*tin)/btot**2 )/beta
       args%con    = beta * (1.0D0 - args%cc)
       args%err    = beta * args%cc
       args%symbol = '='
       args%units  = ''
+
    end subroutine constraint_eqn_001
 
    subroutine constraint_eqn_002(args)
-   !+ad_name  constraint_eqn_002
-   !+ad_summ  Global plasma power balance equation
-   !+ad_type  Subroutine
-   !+ad_auth  P B Lloyd, CCFE, Culham Science Centre
-   !+ad_args  args : output structure : residual error; constraint value; residual error in physical units; output string; units string
-   !+ad_desc  Global plasma power balance equation
-   !+ad_desc  This is a consistency equation
-   !+ad_desc  N.B. This constraint is currently NOT RECOMMENDED for use.
-   !+ad_desc    #=# physics
-   !+ad_desc    #=#=# consistency
-   !+ad_desc  and hence also optional here.
-   !+ad_desc  Logic change during pre-factoring: err, symbol, units will be assigned only if present.
-   !+ad_glos  iradloss : input integer : switch for radiation loss term usage in power balance (see User Guide):<UL>
-   !+ad_gloc             <LI> = 0 total power lost is scaling power plus radiation (needed for ipedestal=2,3)
-   !+ad_gloc             <LI> = 1 total power lost is scaling power plus core radiation only
-   !+ad_gloc             <LI> = 2 total power lost is scaling power only, with no additional
-   !+ad_gloc                      allowance for radiation. This is not recommended for power plant models.</UL>
-   !+ad_glos  ignite : input integer : switch for ignition assumption:<UL>
-   !+ad_gloc          <LI> = 0 do not assume plasma ignition;
-   !+ad_gloc          <LI> = 1 assume ignited (but include auxiliary power in costs)</UL>
-   !+ad_glos  ptrepv : input real : electron transport power per volume (MW/m3)
-   !+ad_glos  ptripv : input real :  ion transport power per volume (MW/m3)
-   !+ad_glos  pradpv : input real : total radiation power per volume (MW/m3)
-   !+ad_glos  pcoreradpv : input real : total core radiation power per volume (MW/m3)
-   !+ad_glos  falpha : input real : fraction of alpha power deposited in plasma
-   !+ad_glos  palppv : input real : alpha power per volume (MW/m3)
-   !+ad_glos  pchargepv : input real : non-alpha charged particle fusion power per volume (MW/m3)
-   !+ad_glos  pohmpv : input real : ohmic heating power per volume (MW/m3)
-   !+ad_glos  pinjmw : input real : total auxiliary injected power (MW)
-   !+ad_glos  vol : input real : plasma volume (m3)
-      use physics_variables, only: iradloss, ignite, ptrepv, ptripv, pradpv, pcoreradpv, falpha, palppv, pchargepv, pohmpv, vol
-	  use current_drive_variables, only: pinjmw
-      implicit none
-      type (constraint_args_type), intent(out) :: args
+      !+ad_name  constraint_eqn_002
+      !+ad_summ  Global plasma power balance equation
+      !+ad_type  Subroutine
+      !+ad_auth  P B Lloyd, CCFE, Culham Science Centre
+      !+ad_args  args : output structure : residual error; constraint value; 
+      !+ad_argc  residual error in physical units; output string; units string
+      !+ad_desc  Global plasma power balance equation
+      !+ad_desc  This is a consistency equation
+      !+ad_desc  N.B. This constraint is currently NOT RECOMMENDED for use.
+      !+ad_desc    #=# physics
+      !+ad_desc    #=#=# consistency
+      !+ad_desc  and hence also optional here.
+      !+ad_desc  Logic change during pre-factoring: err, symbol, units will be assigned only if present.
+      !+ad_glos  iradloss : input integer : switch for radiation loss term usage in power balance (see User Guide):<UL>
+      !+ad_gloc             <LI> = 0 total power lost is scaling power plus radiation (needed for ipedestal=2,3)
+      !+ad_gloc             <LI> = 1 total power lost is scaling power plus core radiation only
+      !+ad_gloc             <LI> = 2 total power lost is scaling power only, with no additional
+      !+ad_gloc                      allowance for radiation. This is not recommended for power plant models.</UL>
+      !+ad_glos  ignite : input integer : switch for ignition assumption:<UL>
+      !+ad_gloc          <LI> = 0 do not assume plasma ignition;
+      !+ad_gloc          <LI> = 1 assume ignited (but include auxiliary power in costs)</UL>
+      !+ad_glos  ptrepv : input real : electron transport power per volume (MW/m3)
+      !+ad_glos  ptripv : input real :  ion transport power per volume (MW/m3)
+      !+ad_glos  pradpv : input real : total radiation power per volume (MW/m3)
+      !+ad_glos  pcoreradpv : input real : total core radiation power per volume (MW/m3)
+      !+ad_glos  falpha : input real : fraction of alpha power deposited in plasma
+      !+ad_glos  palppv : input real : alpha power per volume (MW/m3)
+      !+ad_glos  pchargepv : input real : non-alpha charged particle fusion power per volume (MW/m3)
+      !+ad_glos  pohmpv : input real : ohmic heating power per volume (MW/m3)
+      !+ad_glos  pinjmw : input real : total auxiliary injected power (MW)
+      !+ad_glos  vol : input real : plasma volume (m3)
+      use physics_variables, only: iradloss, ignite, ptrepv, ptripv, pradpv, & 
+                                   pcoreradpv, falpha, palppv, pchargepv, &
+                                   pohmpv, vol
+      use current_drive_variables, only: pinjmw
+      implicit none
+      type (constraint_args_type), intent(out) :: args
+
       ! pscaling : Local real : total transport power per volume (MW/m3)
       real(kind(1.0D0)) :: pscaling
       real(kind(1.0D0)) :: pnumerator, pdenom
       pscaling = ptrepv + ptripv
-	  ! Total power lost is scaling power plus radiation:
-	  if (iradloss == 0) then
+	   ! Total power lost is scaling power plus radiation:
+      if (iradloss == 0) then
          pnumerator = pscaling + pradpv
       else if (iradloss == 1) then 		 
          pnumerator = pscaling + pcoreradpv
       else
          pnumerator = pscaling	  
-	  end if
+      end if
+
       ! if plasma not ignited include injected power
       if (ignite == 0) then
          pdenom = falpha*palppv + pchargepv + pohmpv + pinjmw/vol
@@ -2091,45 +545,49 @@
       ! if plasma ignited
          pdenom = falpha*palppv + pchargepv + pohmpv
       end if
-	  args%cc = 1.0D0 - pnumerator / pdenom
+
+      args%cc = 1.0D0 - pnumerator / pdenom
       args%con = pdenom * (1.0D0 - args%cc)
       args%err = pdenom * args%cc
       args%symbol = '='
       args%units = 'MW/m3'
+
    end subroutine constraint_eqn_002
 
    subroutine constraint_eqn_003(args)
-   !+ad_name  constraint_eqn_003
-   !+ad_summ  Global power balance equation for ions
-   !+ad_type  Subroutine
-   !+ad_args  args : output structure : residual error; constraint value; residual error in physical units; output string; units string
-   !+ad_desc  Global power balance equation for ions
-   !+ad_desc  This is a consistency equation (NBI)
-   !+ad_desc    #=# physics
-   !+ad_desc    #=#=# consistency
-   !+ad_desc  and hence also optional here.
-   !+ad_desc  Logic change during pre-factoring: err, symbol, units will be assigned only if present.
-   !+ad_glos  ignite : input integer : switch for ignition assumption:<UL>
-   !+ad_gloc          <LI> = 0 do not assume plasma ignition;
-   !+ad_gloc          <LI> = 1 assume ignited (but include auxiliary power in costs)</UL>
-   !+ad_glos  ptripv : input real :  ion transport power per volume (MW/m3)
-   !+ad_glos  piepv : input real : ion/electron equilibration power per volume (MW/m3)
-   !+ad_glos  falpha : input real : fraction of alpha power deposited in plasma
-   !+ad_glos  palpipv : input real : alpha power per volume to ions (MW/m3)
-   !+ad_glos  pinjimw : input real : auxiliary injected power to ions (MW)
-   !+ad_glos  vol : input real : plasma volume (m3)
+      !+ad_name  constraint_eqn_003
+      !+ad_summ  Global power balance equation for ions
+      !+ad_type  Subroutine
+      !+ad_args  args : output structure : residual error; constraint value; 
+      !+ad_argc  residual error in physical units; output string; units string
+      !+ad_desc  Global power balance equation for ions
+      !+ad_desc  This is a consistency equation (NBI)
+      !+ad_desc    #=# physics
+      !+ad_desc    #=#=# consistency
+      !+ad_desc  and hence also optional here.
+      !+ad_desc  Logic change during pre-factoring: err, symbol, units will be assigned only if present.
+      !+ad_glos  ignite : input integer : switch for ignition assumption:<UL>
+      !+ad_gloc          <LI> = 0 do not assume plasma ignition;
+      !+ad_gloc          <LI> = 1 assume ignited (but include auxiliary power in costs)</UL>
+      !+ad_glos  ptripv : input real :  ion transport power per volume (MW/m3)
+      !+ad_glos  piepv : input real : ion/electron equilibration power per volume (MW/m3)
+      !+ad_glos  falpha : input real : fraction of alpha power deposited in plasma
+      !+ad_glos  palpipv : input real : alpha power per volume to ions (MW/m3)
+      !+ad_glos  pinjimw : input real : auxiliary injected power to ions (MW)
+      !+ad_glos  vol : input real : plasma volume (m3)
       use physics_variables, only: ignite, ptripv, piepv, falpha, palpipv, vol
-	  use current_drive_variables, only: pinjimw
-      implicit none
-      type (constraint_args_type), intent(out) :: args
-	  ! No assume plasma ignition:
-	  if (ignite == 0) then
+      use current_drive_variables, only: pinjimw
+      implicit none
+      type (constraint_args_type), intent(out) :: args
+
+	   ! No assume plasma ignition:
+      if (ignite == 0) then
          args%cc     = 1.0D0 - (ptripv + piepv) / (falpha*palpipv + pinjimw/vol)
          args%con    = (falpha*palpipv + pinjimw/vol) * (1.0D0 - args%cc)
          args%err    = (falpha*palpipv + pinjimw/vol) * args%cc
          args%symbol = '='
          args%units  = 'MW/m3'
-	  ! Plasma ignited:
+	   ! Plasma ignited:
       else
          args%cc     = 1.0D0 - (ptripv+piepv) / (falpha*palpipv)
          args%con    = (falpha*palpipv) * (1.0D0 - args%cc)
@@ -2137,53 +595,58 @@
          args%symbol = '='
          args%units  = 'MW/m3'
       end if
+
    end subroutine constraint_eqn_003
 
    subroutine constraint_eqn_004(args)
-   !+ad_name  constraint_eqn_004
-   !+ad_summ  Global power balance equation for electrons
-   !+ad_type  Subroutine
-   !+ad_auth  P B Lloyd, CCFE, Culham Science Centre
-   !+ad_args  args : output structure : residual error; constraint value; residual error in physical units; output string; units string
-   !+ad_desc  Global power balance equation for electrons
-   !+ad_desc  This is a consistency equation
-   !+ad_desc  N.B. This constraint is currently NOT RECOMMENDED for use.
-   !+ad_desc    #=# physics
-   !+ad_desc    #=#=# consistency
-   !+ad_desc  and hence also optional here.
-   !+ad_desc  Logic change during pre-factoring: err, symbol, units will be assigned only if present.
-   !+ad_glos  iradloss : input integer : switch for radiation loss term usage in power balance (see User Guide):<UL>
-   !+ad_gloc             <LI> = 0 total power lost is scaling power plus radiation (needed for ipedestal=2,3)
-   !+ad_gloc             <LI> = 1 total power lost is scaling power plus core radiation only
-   !+ad_gloc             <LI> = 2 total power lost is scaling power only, with no additional
-   !+ad_gloc                      allowance for radiation. This is not recommended for power plant models.</UL>
-   !+ad_glos  ignite : input integer : switch for ignition assumption:<UL>
-   !+ad_gloc          <LI> = 0 do not assume plasma ignition;
-   !+ad_gloc          <LI> = 1 assume ignited (but include auxiliary power in costs)</UL>
-   !+ad_glos  ptrepv : input real : electron transport power per volume (MW/m3)
-   !+ad_glos  pradpv : input real : total radiation power per volume (MW/m3)
-   !+ad_glos  pcoreradpv : input real : total core radiation power per volume (MW/m3)
-   !+ad_glos  falpha : input real : fraction of alpha power deposited in plasma
-   !+ad_glos  palpepv : input real : alpha power per volume to electrons (MW/m3)
-   !+ad_glos  piepv : input real : ion/electron equilibration power per volume (MW/m3)
-   !+ad_glos  pinjemw : input real : auxiliary injected power to electrons (MW)
-   !+ad_glos  vol : input real : plasma volume (m3)
-   use physics_variables, only: iradloss, ignite, ptrepv, pcoreradpv, falpha, palpepv, piepv, vol, pradpv
-   use current_drive_variables, only: pinjemw
-   implicit none
-      type (constraint_args_type), intent(out) :: args
+      !+ad_name  constraint_eqn_004
+      !+ad_summ  Global power balance equation for electrons
+      !+ad_type  Subroutine
+      !+ad_auth  P B Lloyd, CCFE, Culham Science Centre
+      !+ad_args  args : output structure : residual error; constraint value; 
+      !+ad_argc  residual error in physical units; output string; units string
+      !+ad_desc  Global power balance equation for electrons
+      !+ad_desc  This is a consistency equation
+      !+ad_desc  N.B. This constraint is currently NOT RECOMMENDED for use.
+      !+ad_desc    #=# physics
+      !+ad_desc    #=#=# consistency
+      !+ad_desc  and hence also optional here.
+      !+ad_desc  Logic change during pre-factoring: err, symbol, units will be assigned only if present.
+      !+ad_glos  iradloss : input integer : switch for radiation loss term usage in power balance (see User Guide):<UL>
+      !+ad_gloc             <LI> = 0 total power lost is scaling power plus radiation (needed for ipedestal=2,3)
+      !+ad_gloc             <LI> = 1 total power lost is scaling power plus core radiation only
+      !+ad_gloc             <LI> = 2 total power lost is scaling power only, with no additional
+      !+ad_gloc                      allowance for radiation. This is not recommended for power plant models.</UL>
+      !+ad_glos  ignite : input integer : switch for ignition assumption:<UL>
+      !+ad_gloc          <LI> = 0 do not assume plasma ignition;
+      !+ad_gloc          <LI> = 1 assume ignited (but include auxiliary power in costs)</UL>
+      !+ad_glos  ptrepv : input real : electron transport power per volume (MW/m3)
+      !+ad_glos  pradpv : input real : total radiation power per volume (MW/m3)
+      !+ad_glos  pcoreradpv : input real : total core radiation power per volume (MW/m3)
+      !+ad_glos  falpha : input real : fraction of alpha power deposited in plasma
+      !+ad_glos  palpepv : input real : alpha power per volume to electrons (MW/m3)
+      !+ad_glos  piepv : input real : ion/electron equilibration power per volume (MW/m3)
+      !+ad_glos  pinjemw : input real : auxiliary injected power to electrons (MW)
+      !+ad_glos  vol : input real : plasma volume (m3)
+      use physics_variables, only: iradloss, ignite, ptrepv, pcoreradpv, falpha, & 
+                                 palpepv, piepv, vol, pradpv
+      use current_drive_variables, only: pinjemw
+      implicit none
+      type (constraint_args_type), intent(out) :: args
+
       ! pscaling : Local real : total transport power per volume (MW/m3)
       real(kind(1.0D0)) :: pscaling
       real(kind(1.0D0)) :: pnumerator, pdenom
       pscaling = ptrepv
-	  ! Total power lost is scaling power plus radiation:
-	  if (iradloss == 0) then
+	   ! Total power lost is scaling power plus radiation:
+      if (iradloss == 0) then
          pnumerator = pscaling + pradpv
       else if (iradloss == 1) then 		 
          pnumerator = pscaling + pcoreradpv
       else
          pnumerator = pscaling	  
-	  end if
+      end if
+      
       ! if plasma not ignited include injected power
       if (ignite == 0) then
          pdenom = falpha*palpepv + piepv + pinjemw/vol
@@ -2191,42 +654,46 @@
       ! if plasma ignited
          pdenom = falpha*palpepv + piepv
       end if
-	  args%cc     = 1.0D0 - pnumerator / pdenom
+
+      args%cc     = 1.0D0 - pnumerator / pdenom
       args%con    = pdenom * (1.0D0 - args%cc)
       args%err    = pdenom * args%cc
       args%symbol = '='
       args%units  = 'MW/m3'
+
    end subroutine constraint_eqn_004
 
    subroutine constraint_eqn_005(args)
-   !+ad_name  constraint_eqn_005
-   !+ad_summ  Equation for density upper limit
-   !+ad_type  Subroutine
-   !+ad_auth  P B Lloyd, CCFE, Culham Science Centre
-   !+ad_args  args : output structure : residual error; constraint value; residual error in physical units; output string; units string
-   !+ad_desc  Equation for density upper limit
-   !+ad_desc    #=# physics
-   !+ad_desc    #=#=# fdene, dnelimt
-   !+ad_desc  and hence also optional here.
-   !+ad_desc  Logic change during pre-factoring: err, symbol, units will be assigned only if present.
-   !+ad_glos  idensl : input integer : switch for density limit to enforce (constraint equation 5):<UL>
-   !+ad_gloc          <LI> = 1 old ASDEX;
-   !+ad_gloc          <LI> = 2 Borrass model for ITER (I);
-   !+ad_gloc          <LI> = 3 Borrass model for ITER (II);
-   !+ad_gloc          <LI> = 4 JET edge radiation;
-   !+ad_gloc          <LI> = 5 JET simplified;
-   !+ad_gloc          <LI> = 6 Hugill-Murakami Mq limit;
-   !+ad_gloc          <LI> = 7 Greenwald limit</UL>
-   !+ad_glos  fdene : input real : f-value for density limit
-   !+ad_glos  dene : input real : electron density (/m3)
-   !+ad_glos  dnelimt : input real : density limit (/m3)
-   !+ad_glos  dnla : input real : line averaged electron density (m-3)
+      !+ad_name  constraint_eqn_005
+      !+ad_summ  Equation for density upper limit
+      !+ad_type  Subroutine
+      !+ad_auth  P B Lloyd, CCFE, Culham Science Centre
+      !+ad_args  args : output structure : residual error; constraint value; 
+      !+ad_argc  residual error in physical units; output string; units string
+      !+ad_desc  Equation for density upper limit
+      !+ad_desc    #=# physics
+      !+ad_desc    #=#=# fdene, dnelimt
+      !+ad_desc  and hence also optional here.
+      !+ad_desc  Logic change during pre-factoring: err, symbol, units will be assigned only if present.
+      !+ad_glos  idensl : input integer : switch for density limit to enforce (constraint equation 5):<UL>
+      !+ad_gloc          <LI> = 1 old ASDEX;
+      !+ad_gloc          <LI> = 2 Borrass model for ITER (I);
+      !+ad_gloc          <LI> = 3 Borrass model for ITER (II);
+      !+ad_gloc          <LI> = 4 JET edge radiation;
+      !+ad_gloc          <LI> = 5 JET simplified;
+      !+ad_gloc          <LI> = 6 Hugill-Murakami Mq limit;
+      !+ad_gloc          <LI> = 7 Greenwald limit</UL>
+      !+ad_glos  fdene : input real : f-value for density limit
+      !+ad_glos  dene : input real : electron density (/m3)
+      !+ad_glos  dnelimt : input real : density limit (/m3)
+      !+ad_glos  dnla : input real : line averaged electron density (m-3)
       use physics_variables, only: idensl, dnelimt, dnla, dene
-	  use constraint_variables, only: fdene
-      implicit none
-      type (constraint_args_type), intent(out) :: args
-	  ! Apply Greenwald limit to line-averaged density
-	  if (idensl == 7) then
+      use constraint_variables, only: fdene
+      implicit none
+      type (constraint_args_type), intent(out) :: args
+
+	   ! Apply Greenwald limit to line-averaged density
+      if (idensl == 7) then
          args%cc     = 1.0D0 - fdene * dnelimt/dnla
          args%con    = fdene * dnelimt
          args%err    = fdene * dnelimt - dnla
@@ -2239,59 +706,65 @@
          args%symbol = '<'
          args%units  = '/m3'
       end if
+
    end subroutine constraint_eqn_005
 
    subroutine constraint_eqn_006(args)
-   !+ad_name  constraint_eqn_006
-   !+ad_summ  Equation for epsilon beta-poloidal upper limit
-   !+ad_type  Subroutine
-   !+ad_auth  P B Lloyd, CCFE, Culham Science Centre
-   !+ad_args  args : output structure : residual error; constraint value; residual error in physical units; output string; units string
-   !+ad_desc  Equation for epsilon beta-poloidal upper limit
-   !+ad_desc    #=# physics
-   !+ad_desc    #=#=# fbeta, epbetmax
-   !+ad_desc  and hence also optional here.
-   !+ad_desc  Logic change during pre-factoring: err, symbol, units will be assigned only if present.
-   !+ad_glos  fbeta : input real : f-value for epsilon beta-poloidal
-   !+ad_glos  epbetmax : input real : maximum (eps*beta_poloidal)
-   !+ad_glos  eps : input real : inverse aspect ratio
-   !+ad_glos  betap : input real : poloidal beta
+      !+ad_name  constraint_eqn_006
+      !+ad_summ  Equation for epsilon beta-poloidal upper limit
+      !+ad_type  Subroutine
+      !+ad_auth  P B Lloyd, CCFE, Culham Science Centre
+      !+ad_args  args : output structure : residual error; constraint value; 
+      !+ad_argc  residual error in physical units; output string; units string
+      !+ad_desc  Equation for epsilon beta-poloidal upper limit
+      !+ad_desc    #=# physics
+      !+ad_desc    #=#=# fbeta, epbetmax
+      !+ad_desc  and hence also optional here.
+      !+ad_desc  Logic change during pre-factoring: err, symbol, units will be assigned only if present.
+      !+ad_glos  fbeta : input real : f-value for epsilon beta-poloidal
+      !+ad_glos  epbetmax : input real : maximum (eps*beta_poloidal)
+      !+ad_glos  eps : input real : inverse aspect ratio
+      !+ad_glos  betap : input real : poloidal beta
       use physics_variables, only: epbetmax, eps, betap
-	  use constraint_variables, only: fbeta, fbeta
-      implicit none
-      type (constraint_args_type), intent(out) :: args
+      use constraint_variables, only: fbeta, fbeta
+      implicit none
+      type (constraint_args_type), intent(out) :: args
+
       args%cc =  1.0D0 - fbeta * epbetmax/(eps*betap)
       args%con = epbetmax * (1.0D0 - args%cc)
       args%err = (eps*betap) * args%cc
       args%symbol = '<'
       args%units = ''
+
    end subroutine constraint_eqn_006
 
    subroutine constraint_eqn_007(args)
-   !+ad_name  constraint_eqn_007
-   !+ad_summ  Equation for hot beam ion density
-   !+ad_type  Subroutine
-   !+ad_args  args : output structure : residual error; constraint value; residual error in physical units; output string; units string
-   !+ad_desc  Equation for hot beam ion density
-   !+ad_desc  This is a consistency equation (NBI)
-   !+ad_desc    #=# physics
-   !+ad_desc    #=#=# consistency
-   !+ad_desc  and hence also optional here.
-   !+ad_desc  Logic change during pre-factoring: err, symbol, units will be assigned only if present.
-   !+ad_glos  ignite : input integer : switch for ignition assumption:<UL>
-   !+ad_gloc          <LI> = 0 do not assume plasma ignition;
-   !+ad_gloc          <LI> = 1 assume ignited (but include auxiliary power in costs)</UL>
-   !+ad_gloc  Obviously, ignite must be zero if current drive is required.
-   !+ad_gloc  If ignite=1, any auxiliary power is assumed to be used only
-   !+ad_gloc  during plasma start-up, and is excluded from all steady-state
-   !+ad_gloc  power balance calculations.
-   !+ad_glos  dnbeam2 : input real :  hot beam ion density from calculation (/m3)
-   !+ad_glos  dnbeam : input real : hot beam ion density, variable (/m3)
+      !+ad_name  constraint_eqn_007
+      !+ad_summ  Equation for hot beam ion density
+      !+ad_type  Subroutine
+      !+ad_args  args : output structure : residual error; constraint value; 
+      !+ad_argc  residual error in physical units; output string; units string
+      !+ad_desc  Equation for hot beam ion density
+      !+ad_desc  This is a consistency equation (NBI)
+      !+ad_desc    #=# physics
+      !+ad_desc    #=#=# consistency
+      !+ad_desc  and hence also optional here.
+      !+ad_desc  Logic change during pre-factoring: err, symbol, units will be assigned only if present.
+      !+ad_glos  ignite : input integer : switch for ignition assumption:<UL>
+      !+ad_gloc          <LI> = 0 do not assume plasma ignition;
+      !+ad_gloc          <LI> = 1 assume ignited (but include auxiliary power in costs)</UL>
+      !+ad_gloc  Obviously, ignite must be zero if current drive is required.
+      !+ad_gloc  If ignite=1, any auxiliary power is assumed to be used only
+      !+ad_gloc  during plasma start-up, and is excluded from all steady-state
+      !+ad_gloc  power balance calculations.
+      !+ad_glos  dnbeam2 : input real :  hot beam ion density from calculation (/m3)
+      !+ad_glos  dnbeam : input real : hot beam ion density, variable (/m3)
       use physics_variables, only: ignite, dnbeam2, dnbeam
       implicit none
       type (constraint_args_type), intent(out) :: args
-	  ! Do not assume plasma ignition:
-	  if (ignite == 0) then
+
+	   ! Do not assume plasma ignition:
+      if (ignite == 0) then
          args%cc     = 1.0D0 - dnbeam2/dnbeam
          args%con    = dnbeam * (1.0D0 - args%cc)
          args%err    = dnbeam * args%cc
@@ -2299,206 +772,230 @@
          args%units  = '/m3'
       else
          args = constraint_args_type(0.0D0, 0.0D0, 0.0D0, '', '')
- 	     call report_error(1)
+         call report_error(1)
       end if
+
    end subroutine constraint_eqn_007
 
    subroutine constraint_eqn_008(args)
-   !+ad_name  constraint_eqn_008
-   !+ad_summ  Equation for neutron wall load upper limit
-   !+ad_type  Subroutine
-   !+ad_auth  P B Lloyd, CCFE, Culham Science Centre
-   !+ad_args  args : output structure : residual error; constraint value; residual error in physical units; output string; units string
-   !+ad_desc  Equation for neutron wall load upper limit
-   !+ad_desc    #=# physics
-   !+ad_desc    #=#=# fwalld, walalw
-   !+ad_desc  and hence also optional here.
-   !+ad_desc  Logic change during pre-factoring: err, symbol, units will be assigned only if present.
-   !+ad_glos  fwalld : input real : f-value for maximum wall load
-   !+ad_glos  walalw : input real : allowable wall-load (MW/m2)
-   !+ad_glos  wallmw : input real : average neutron wall load (MW/m2)
+      !+ad_name  constraint_eqn_008
+      !+ad_summ  Equation for neutron wall load upper limit
+      !+ad_type  Subroutine
+      !+ad_auth  P B Lloyd, CCFE, Culham Science Centre
+      !+ad_args  args : output structure : residual error; constraint value; 
+      !+ad_argc  residual error in physical units; output string; units string
+      !+ad_desc  Equation for neutron wall load upper limit
+      !+ad_desc    #=# physics
+      !+ad_desc    #=#=# fwalld, walalw
+      !+ad_desc  and hence also optional here.
+      !+ad_desc  Logic change during pre-factoring: err, symbol, units will be assigned only if present.
+      !+ad_glos  fwalld : input real : f-value for maximum wall load
+      !+ad_glos  walalw : input real : allowable wall-load (MW/m2)
+      !+ad_glos  wallmw : input real : average neutron wall load (MW/m2)
       use constraint_variables, only: fwalld, walalw
-	  use physics_variables, only: wallmw
-      implicit none
-      type (constraint_args_type), intent(out) :: args
+      use physics_variables, only: wallmw
+      implicit none
+      type (constraint_args_type), intent(out) :: args
+
       args%cc =  1.0D0 - fwalld * walalw/wallmw
       args%con = fwalld * walalw
       args%err = fwalld * walalw - wallmw
       args%symbol = '<'
       args%units = 'MW/m2'
+
    end subroutine constraint_eqn_008
 
    subroutine constraint_eqn_009(args)
-   !+ad_name  constraint_eqn_009
-   !+ad_summ  Equation for fusion power upper limit
-   !+ad_type  Subroutine
-   !+ad_auth  P B Lloyd, CCFE, Culham Science Centre
-   !+ad_args  args : output structure : residual error; constraint value; residual error in physical units; output string; units string
-   !+ad_desc  Equation for fusion power upper limit
-   !+ad_desc    #=# physics
-   !+ad_desc    #=#=# ffuspow, powfmax
-   !+ad_desc  and hence also optional here.
-   !+ad_desc  Logic change during pre-factoring: err, symbol, units will be assigned only if present.
-   !+ad_glos  ffuspow : input real : f-value for maximum fusion power
-   !+ad_glos  powfmax : input real : maximum fusion power (MW)
-   !+ad_glos  powfmw : input real : fusion power (MW)
+      !+ad_name  constraint_eqn_009
+      !+ad_summ  Equation for fusion power upper limit
+      !+ad_type  Subroutine
+      !+ad_auth  P B Lloyd, CCFE, Culham Science Centre
+      !+ad_args  args : output structure : residual error; constraint value; 
+      !+ad_argc  residual error in physical units; output string; units string
+      !+ad_desc  Equation for fusion power upper limit
+      !+ad_desc    #=# physics
+      !+ad_desc    #=#=# ffuspow, powfmax
+      !+ad_desc  and hence also optional here.
+      !+ad_desc  Logic change during pre-factoring: err, symbol, units will be assigned only if present.
+      !+ad_glos  ffuspow : input real : f-value for maximum fusion power
+      !+ad_glos  powfmax : input real : maximum fusion power (MW)
+      !+ad_glos  powfmw : input real : fusion power (MW)
       use constraint_variables, only: ffuspow, powfmax
-	  use physics_variables, only: powfmw
-      implicit none
-      type (constraint_args_type), intent(out) :: args
+      use physics_variables, only: powfmw
+      implicit none
+      type (constraint_args_type), intent(out) :: args
+
       args%cc =  1.0D0 - ffuspow * powfmax/powfmw
       args%con = powfmax * (1.0D0 - args%cc)
       args%err = powfmw * args%cc
       args%symbol = '<'
       args%units = 'MW'
+
    end subroutine constraint_eqn_009
 
    subroutine constraint_eqn_010(args)
-   !+ad_name  constraint_eqn_010
-   !+ad_summ  Equation for field at TF coil
-   !+ad_type  Subroutine
-   !+ad_auth  P B Lloyd, CCFE, Culham Science Centre
-   !+ad_args  args : output structure : residual error; constraint value; residual error in physical units; output string; units string
-   !+ad_desc  Equation for field at TF coil
-   !+ad_desc  (This is a consistency equation.)
-   !+ad_desc    #=# tfcoil
-   !+ad_desc    #=#=# consistency
-   !+ad_desc  and hence also optional here.
-   !+ad_desc  Logic change during pre-factoring: err, symbol, units will be assigned only if present.
-   !+ad_glos  rmajor : input real : plasma major radius (m) 
-   !+ad_glos  bt : input real : toroidal field on axis (T)
-   !+ad_glos  rbmax : input real : radius of maximum TF B-field (m)
-   !+ad_glos  bmaxtf : input real : mean peak field at TF coil (T)
+      !+ad_name  constraint_eqn_010
+      !+ad_summ  Equation for field at TF coil
+      !+ad_type  Subroutine
+      !+ad_auth  P B Lloyd, CCFE, Culham Science Centre
+      !+ad_args  args : output structure : residual error; constraint value; 
+      !+ad_argc  residual error in physical units; output string; units string
+      !+ad_desc  Equation for field at TF coil
+      !+ad_desc  (This is a consistency equation.)
+      !+ad_desc    #=# tfcoil
+      !+ad_desc    #=#=# consistency
+      !+ad_desc  and hence also optional here.
+      !+ad_desc  Logic change during pre-factoring: err, symbol, units will be assigned only if present.
+      !+ad_glos  rmajor : input real : plasma major radius (m) 
+      !+ad_glos  bt : input real : toroidal field on axis (T)
+      !+ad_glos  rbmax : input real : radius of maximum TF B-field (m)
+      !+ad_glos  bmaxtf : input real : mean peak field at TF coil (T)
       use physics_variables, only: rmajor, bt
-	  use tfcoil_variables, only: rbmax, bmaxtf
-      implicit none
-      type (constraint_args_type), intent(out) :: args
+      use tfcoil_variables, only: rbmax, bmaxtf
+      implicit none
+      type (constraint_args_type), intent(out) :: args
+
       args%cc =  1.0D0 - (rmajor*bt)/(rbmax*bmaxtf)
       args%con = (rbmax*bmaxtf) * (1.0D0 - args%cc)
       args%err = (rbmax*bmaxtf) * args%cc
       args%symbol = '='
       args%units = 'T.m'
+
    end subroutine constraint_eqn_010
 
    subroutine constraint_eqn_011(args)
-   !+ad_name  constraint_eqn_011
-   !+ad_summ  Equation for radial build
-   !+ad_type  Subroutine
-   !+ad_auth  P B Lloyd, CCFE, Culham Science Centre
-   !+ad_args  args : output structure : residual error; constraint value; residual error in physical units; output string; units string
-   !+ad_desc  Equation for radial build
-   !+ad_desc  (This is a consistency equation.)
-   !+ad_desc    #=# build
-   !+ad_desc    #=#=# consistency
-   !+ad_desc  and hence also optional here.
-   !+ad_desc  Logic change during pre-factoring: err, symbol, units will be assigned only if present.
-   !+ad_glos  rbld : input real : sum of thicknesses to the major radius (m)
-   !+ad_glos  rmajor : input real : plasma major radius (m) 
+      !+ad_name  constraint_eqn_011
+      !+ad_summ  Equation for radial build
+      !+ad_type  Subroutine
+      !+ad_auth  P B Lloyd, CCFE, Culham Science Centre
+      !+ad_args  args : output structure : residual error; constraint value; 
+      !+ad_argc  residual error in physical units; output string; units string
+      !+ad_desc  Equation for radial build
+      !+ad_desc  (This is a consistency equation.)
+      !+ad_desc    #=# build
+      !+ad_desc    #=#=# consistency
+      !+ad_desc  and hence also optional here.
+      !+ad_desc  Logic change during pre-factoring: err, symbol, units will be assigned only if present.
+      !+ad_glos  rbld : input real : sum of thicknesses to the major radius (m)
+      !+ad_glos  rmajor : input real : plasma major radius (m) 
       use build_variables, only: rbld
-	  use physics_variables, only: rmajor
-      implicit none
-      type (constraint_args_type), intent(out) :: args
+      use physics_variables, only: rmajor
+      implicit none
+      type (constraint_args_type), intent(out) :: args
+
       args%cc =  1.0D0 - rbld/rmajor
       args%con = rmajor * (1.0D0 - args%cc)
       args%err = rmajor * args%cc
       args%symbol = '='
       args%units = 'm'
+
    end subroutine constraint_eqn_011
 
    subroutine constraint_eqn_012(args)
-   !+ad_name  constraint_eqn_012
-   !+ad_summ  Equation for volt-second capability lower limit
-   !+ad_type  Subroutine
-   !+ad_auth  P B Lloyd, CCFE, Culham Science Centre
-   !+ad_args  args : output structure : residual error; constraint value; residual error in physical units; output string; units string
-   !+ad_desc  Equation for volt-second capability lower limit
-   !+ad_desc    #=# pfcoil
-   !+ad_desc    #=#=# fvs, vsstt
-   !+ad_desc  and hence also optional here.
-   !+ad_desc  Logic change during pre-factoring: err, symbol, units will be assigned only if present.
-   !+ad_glos  vsstt : input real : total V-s needed (Wb)
-   !+ad_gloc     vsstt (lower limit) is positive; vstot (available) is negative
-   !+ad_glos  fvs : input real : f-value for flux-swing (V-s) requirement (STEADY STATE)
-   !+ad_glos  vstot : input real :   total flux swing for pulse (Wb)
+      !+ad_name  constraint_eqn_012
+      !+ad_summ  Equation for volt-second capability lower limit
+      !+ad_type  Subroutine
+      !+ad_auth  P B Lloyd, CCFE, Culham Science Centre
+      !+ad_args  args : output structure : residual error; constraint value; 
+      !+ad_argc  residual error in physical units; output string; units string
+      !+ad_desc  Equation for volt-second capability lower limit
+      !+ad_desc    #=# pfcoil
+      !+ad_desc    #=#=# fvs, vsstt
+      !+ad_desc  and hence also optional here.
+      !+ad_desc  Logic change during pre-factoring: err, symbol, units will be assigned only if present.
+      !+ad_glos  vsstt : input real : total V-s needed (Wb)
+      !+ad_gloc     vsstt (lower limit) is positive; vstot (available) is negative
+      !+ad_glos  fvs : input real : f-value for flux-swing (V-s) requirement (STEADY STATE)
+      !+ad_glos  vstot : input real :   total flux swing for pulse (Wb)
       use physics_variables, only: vsstt
-	  use constraint_variables, only: fvs
-	  use pfcoil_variables, only: vstot
-      implicit none
-      type (constraint_args_type), intent(out) :: args
+      use constraint_variables, only: fvs
+      use pfcoil_variables, only: vstot
+      implicit none
+      type (constraint_args_type), intent(out) :: args
+
       args%cc =  1.0D0 + fvs * vstot/vsstt
       args%con = vsstt * (1.0D0 - args%cc)
       args%err = vsstt * args%cc
       args%symbol = '>'
       args%units = 'V.sec'
+
    end subroutine constraint_eqn_012
 
    subroutine constraint_eqn_013(args)
-   !+ad_name  constraint_eqn_013
-   !+ad_summ  Equation for burn time lower limit
-   !+ad_type  Subroutine
-   !+ad_auth  P B Lloyd, CCFE, Culham Science Centre
-   !+ad_args  args : output structure : residual error; constraint value; residual error in physical units; output string; units string
-   !+ad_desc  Equation for burn time lower limit
-   !+ad_desc    #=# times
-   !+ad_desc    #=#=# ftburn, tbrnmn
-   !+ad_desc  and hence also optional here.
-   !+ad_desc  Logic change during pre-factoring: err, symbol, units will be assigned only if present.
-   !+ad_glos  ftburn : input real : f-value for minimum burn time
-   !+ad_glos  tburn : input real : burn time (s) (calculated if lpulse=1)
-   !+ad_glos  tbrnmn : input real :  minimum burn time (s)
+      !+ad_name  constraint_eqn_013
+      !+ad_summ  Equation for burn time lower limit
+      !+ad_type  Subroutine
+      !+ad_auth  P B Lloyd, CCFE, Culham Science Centre
+      !+ad_args  args : output structure : residual error; constraint value; 
+      !+ad_argc  residual error in physical units; output string; units string
+      !+ad_desc  Equation for burn time lower limit
+      !+ad_desc    #=# times
+      !+ad_desc    #=#=# ftburn, tbrnmn
+      !+ad_desc  and hence also optional here.
+      !+ad_desc  Logic change during pre-factoring: err, symbol, units will be assigned only if present.
+      !+ad_glos  ftburn : input real : f-value for minimum burn time
+      !+ad_glos  tburn : input real : burn time (s) (calculated if lpulse=1)
+      !+ad_glos  tbrnmn : input real :  minimum burn time (s)
       use constraint_variables, only: ftburn,tbrnmn
-	  use times_variables, only: tburn
-      implicit none
-      type (constraint_args_type), intent(out) :: args
+      use times_variables, only: tburn
+      implicit none
+      type (constraint_args_type), intent(out) :: args
+
       args%cc =  1.0D0 - ftburn * tburn/tbrnmn
       args%con = tbrnmn / ftburn
       args%err = tbrnmn / ftburn  - tburn
       args%symbol = '>'
       args%units = 'sec'
+
    end subroutine constraint_eqn_013
 
    subroutine constraint_eqn_014(args)
-   !+ad_name  constraint_eqn_014
-   !+ad_summ  Equation to fix number of NBI decay lengths to plasma centre
-   !+ad_type  Subroutine
-   !+ad_auth  P B Lloyd, CCFE, Culham Science Centre
-   !+ad_args  args : output structure : residual error; constraint value; residual error in physical units; output string; units string
-   !+ad_desc  Equation to fix number of NBI decay lengths to plasma centre
-   !+ad_desc  This is a consistency equation
-   !+ad_desc    #=# current_drive
-   !+ad_desc    #=#=# consistency
-   !+ad_desc  and hence also optional here.
-   !+ad_desc  Logic change during pre-factoring: err, symbol, units will be assigned only if present.
-   !+ad_glos  taubeam : input real : neutral beam e-decay lengths to plasma centre
-   !+ad_glos  tbeamin : input real : permitted neutral beam e-decay lengths to plasma centre
+      !+ad_name  constraint_eqn_014
+      !+ad_summ  Equation to fix number of NBI decay lengths to plasma centre
+      !+ad_type  Subroutine
+      !+ad_auth  P B Lloyd, CCFE, Culham Science Centre
+      !+ad_args  args : output structure : residual error; constraint value; 
+      !+ad_argc  residual error in physical units; output string; units string
+      !+ad_desc  Equation to fix number of NBI decay lengths to plasma centre
+      !+ad_desc  This is a consistency equation
+      !+ad_desc    #=# current_drive
+      !+ad_desc    #=#=# consistency
+      !+ad_desc  and hence also optional here.
+      !+ad_desc  Logic change during pre-factoring: err, symbol, units will be assigned only if present.
+      !+ad_glos  taubeam : input real : neutral beam e-decay lengths to plasma centre
+      !+ad_glos  tbeamin : input real : permitted neutral beam e-decay lengths to plasma centre
       use current_drive_variables, only: taubeam, tbeamin
       implicit none
       type (constraint_args_type), intent(out) :: args
+
       args%cc = 1.0D0 - taubeam/tbeamin
       args%con = tbeamin * (1.0D0 - args%cc)
       args%err = tbeamin * args%cc
       args%symbol = '='
       args%units = ''
+
    end subroutine constraint_eqn_014
 
    subroutine constraint_eqn_015(args)
-   !+ad_name  constraint_eqn_015
-   !+ad_summ  Equation for L-H power threshold limit
-   !+ad_type  Subroutine
-   !+ad_auth  P B Lloyd, CCFE, Culham Science Centre
-   !+ad_args  args : output structure : residual error; constraint value; residual error in physical units; output string; units string
-   !+ad_desc  Equation for L-H power threshold limit
-   !+ad_desc    #=# physics
-   !+ad_desc    #=#=# flhthresh, plhthresh
-   !+ad_desc  and hence also optional here.
-   !+ad_desc  Logic change during pre-factoring: err, symbol, units will be assigned only if present.
-   !+ad_glos  flhthresh : input real : f-value for L-H power threshold
-   !+ad_glos  plhthresh : input real : L-H mode power threshold (MW)
-   !+ad_glos  pdivt : input real : power to conducted to the divertor region (MW)
+      !+ad_name  constraint_eqn_015
+      !+ad_summ  Equation for L-H power threshold limit
+      !+ad_type  Subroutine
+      !+ad_auth  P B Lloyd, CCFE, Culham Science Centre
+      !+ad_args  args : output structure : residual error; constraint value; 
+      !+ad_argc  residual error in physical units; output string; units string
+      !+ad_desc  Equation for L-H power threshold limit
+      !+ad_desc    #=# physics
+      !+ad_desc    #=#=# flhthresh, plhthresh
+      !+ad_desc  and hence also optional here.
+      !+ad_desc  Logic change during pre-factoring: err, symbol, units will be assigned only if present.
+      !+ad_glos  flhthresh : input real : f-value for L-H power threshold
+      !+ad_glos  plhthresh : input real : L-H mode power threshold (MW)
+      !+ad_glos  pdivt : input real : power to conducted to the divertor region (MW)
       use constraint_variables, only: flhthresh
-	  use physics_variables, only: plhthresh, pdivt
-      implicit none
-      type (constraint_args_type), intent(out) :: args
+      use physics_variables, only: plhthresh, pdivt
+      implicit none
+      type (constraint_args_type), intent(out) :: args
+
       args%cc =  -(1.0D0 - flhthresh * plhthresh / pdivt)
       args%con = plhthresh
       args%err = plhthresh - pdivt / flhthresh
@@ -2508,266 +1005,293 @@
          args%symbol = '<'
       end if
       args%units = 'MW'
+
    end subroutine constraint_eqn_015
 
    subroutine constraint_eqn_016(args)
-   !+ad_name  constraint_eqn_016
-   !+ad_summ  Equation for net electric power lower limit
-   !+ad_type  Subroutine
-   !+ad_auth  P B Lloyd, CCFE, Culham Science Centre
-   !+ad_args  args : output structure : residual error; constraint value; residual error in physical units; output string; units string
-   !+ad_desc  Equation for net electric power lower limit
-   !+ad_desc    #=# heat_transport
-   !+ad_desc    #=#=# fpnetel, pnetelin
-   !+ad_desc  and hence also optional here.
-   !+ad_desc  Logic change during pre-factoring: err, symbol, units will be assigned only if present.
-   !+ad_glos  fpnetel : input real : f-value for net electric power
-   !+ad_glos  pnetelmw : input real : net electric power (MW)
-   !+ad_glos  pnetelin : input real : required net electric power (MW)
+      !+ad_name  constraint_eqn_016
+      !+ad_summ  Equation for net electric power lower limit
+      !+ad_type  Subroutine
+      !+ad_auth  P B Lloyd, CCFE, Culham Science Centre
+      !+ad_args  args : output structure : residual error; constraint value; 
+      !+ad_argc  residual error in physical units; output string; units string
+      !+ad_desc  Equation for net electric power lower limit
+      !+ad_desc    #=# heat_transport
+      !+ad_desc    #=#=# fpnetel, pnetelin
+      !+ad_desc  and hence also optional here.
+      !+ad_desc  Logic change during pre-factoring: err, symbol, units will be assigned only if present.
+      !+ad_glos  fpnetel : input real : f-value for net electric power
+      !+ad_glos  pnetelmw : input real : net electric power (MW)
+      !+ad_glos  pnetelin : input real : required net electric power (MW)
       use constraint_variables, only: fpnetel, pnetelin
-	  use heat_transport_variables, only: pnetelmw
-      implicit none
-      type (constraint_args_type), intent(out) :: args
+      use heat_transport_variables, only: pnetelmw
+      implicit none
+      type (constraint_args_type), intent(out) :: args
+
       args%cc =  1.0D0 - fpnetel * pnetelmw / pnetelin
       args%con = pnetelin
       args%err = pnetelmw - pnetelin / fpnetel
       args%symbol = '>'
       args%units = 'MW'
+
    end subroutine constraint_eqn_016
 
    subroutine constraint_eqn_017(args)
-   !+ad_name  constraint_eqn_017
-   !+ad_summ  Equation for radiation power upper limit
-   !+ad_type  Subroutine
-   !+ad_auth  P B Lloyd, CCFE, Culham Science Centre
-   !+ad_args  args : output structure : residual error; constraint value; residual error in physical units; output string; units string
-   !+ad_desc  Equation for radiation power upper limit
-   !+ad_desc    #=# physics
-   !+ad_desc    #=#=# fradpwr, pradmaxpv
-   !+ad_desc  and hence also optional here.
-   !+ad_desc  Logic change during pre-factoring: err, symbol, units will be assigned only if present.
-   !+ad_glos  falpha : input real : fraction of alpha power deposited in plasma
-   !+ad_glos  pinjmw : input real : total auxiliary injected power (MW)
-   !+ad_glos  vol : input real : plasma volume (m3)
-   !+ad_glos  palppv : input real : alpha power per volume (MW/m3)
-   !+ad_glos  pchargepv :  input real : non-alpha charged particle fusion power per volume (MW/m3)
-   !+ad_glos  pohmpv : input real : ohmic heating power per volume (MW/m3)
-   !+ad_glos  fradpwr : input real : f-value for core radiation power limit
-   !+ad_glos  pradpv : input real : total radiation power per volume (MW/m3)
+      !+ad_name  constraint_eqn_017
+      !+ad_summ  Equation for radiation power upper limit
+      !+ad_type  Subroutine
+      !+ad_auth  P B Lloyd, CCFE, Culham Science Centre
+      !+ad_args  args : output structure : residual error; constraint value; 
+      !+ad_Argc  residual error in physical units; output string; units string
+      !+ad_desc  Equation for radiation power upper limit
+      !+ad_desc    #=# physics
+      !+ad_desc    #=#=# fradpwr, pradmaxpv
+      !+ad_desc  and hence also optional here.
+      !+ad_desc  Logic change during pre-factoring: err, symbol, units will be assigned only if present.
+      !+ad_glos  falpha : input real : fraction of alpha power deposited in plasma
+      !+ad_glos  pinjmw : input real : total auxiliary injected power (MW)
+      !+ad_glos  vol : input real : plasma volume (m3)
+      !+ad_glos  palppv : input real : alpha power per volume (MW/m3)
+      !+ad_glos  pchargepv :  input real : non-alpha charged particle fusion power per volume (MW/m3)
+      !+ad_glos  pohmpv : input real : ohmic heating power per volume (MW/m3)
+      !+ad_glos  fradpwr : input real : f-value for core radiation power limit
+      !+ad_glos  pradpv : input real : total radiation power per volume (MW/m3)
       use physics_variables, only: falpha, vol, palppv, pchargepv, pohmpv, pradpv
-	  use current_drive_variables, only: pinjmw
-	  use constraint_variables, only: fradpwr
-      implicit none
-      type (constraint_args_type), intent(out) :: args
+      use current_drive_variables, only: pinjmw
+      use constraint_variables, only: fradpwr
+      implicit none
+      type (constraint_args_type), intent(out) :: args
+
       ! pradmaxpv : local real :  the maximum possible power/vol that can be radiated
       real(kind(1.0D0)) pradmaxpv
-	  pradmaxpv = pinjmw/vol + palppv*falpha + pchargepv + pohmpv
+      pradmaxpv = pinjmw/vol + palppv*falpha + pchargepv + pohmpv
       args%cc =  1.0D0 - fradpwr * pradmaxpv / pradpv
       args%con = pradmaxpv * (1.0D0 - args%cc)
       args%err = pradpv * args%cc
       args%symbol = '<'
       args%units = 'MW/m3'
+
    end subroutine constraint_eqn_017
 
    subroutine constraint_eqn_018(args)
-   !+ad_name  constraint_eqn_018
-   !+ad_summ  Equation for divertor heat load upper limit
-   !+ad_type  Subroutine
-   !+ad_auth  P B Lloyd, CCFE, Culham Science Centre
-   !+ad_args  args : output structure : residual error; constraint value; residual error in physical units; output string; units string
-   !+ad_desc  Equation for divertor heat load upper limit
-   !+ad_desc    #=# divertor
-   !+ad_desc    #=#=# fhldiv, hldivlim
-   !+ad_desc  and hence also optional here.
-   !+ad_desc  Logic change during pre-factoring: err, symbol, units will be assigned only if present.
-   !+ad_glos  fhldiv : input real : peak resistive TF coil inboard leg power (MW)
-   !+ad_glos  hldivlim : input real : heat load limit (MW/m2)
-   !+ad_glos  hldiv : input real : divertor heat load (MW/m2)
+      !+ad_name  constraint_eqn_018
+      !+ad_summ  Equation for divertor heat load upper limit
+      !+ad_type  Subroutine
+      !+ad_auth  P B Lloyd, CCFE, Culham Science Centre
+      !+ad_args  args : output structure : residual error; constraint value; 
+      !+ad_argc  residual error in physical units; output string; units string
+      !+ad_desc  Equation for divertor heat load upper limit
+      !+ad_desc    #=# divertor
+      !+ad_desc    #=#=# fhldiv, hldivlim
+      !+ad_desc  and hence also optional here.
+      !+ad_desc  Logic change during pre-factoring: err, symbol, units will be assigned only if present.
+      !+ad_glos  fhldiv : input real : peak resistive TF coil inboard leg power (MW)
+      !+ad_glos  hldivlim : input real : heat load limit (MW/m2)
+      !+ad_glos  hldiv : input real : divertor heat load (MW/m2)
       use constraint_variables, only: fhldiv
-	  use divertor_variables, only: hldivlim, hldiv
-      implicit none
-      type (constraint_args_type), intent(out) :: args
+      use divertor_variables, only: hldivlim, hldiv
+      implicit none
+      type (constraint_args_type), intent(out) :: args
+
       args%cc =  1.0D0 - fhldiv * hldivlim/hldiv
       args%con = hldivlim * (1.0D0 - args%cc)
       args%err = hldiv * args%cc
       args%symbol = '<'
       args%units = 'MW/m2'
+
    end subroutine constraint_eqn_018
 
    subroutine constraint_eqn_019(args)
-   !+ad_name  constraint_eqn_019
-   !+ad_summ  Equation for MVA upper limit
-   !+ad_type  Subroutine
-   !+ad_auth  P B Lloyd, CCFE, Culham Science Centre
-   !+ad_args  args : output structure : residual error; constraint value; residual error in physical units; output string; units string
-   !+ad_desc  Equation for MVA upper limit
-   !+ad_desc    #=# tfcoil
-   !+ad_desc    #=#=# fmva, mvalim
-   !+ad_desc  and hence also optional here.
-   !+ad_desc  Logic change during pre-factoring: err, symbol, units will be assigned only if present.
-   !+ad_glos  tfcpmw : input real : peak resistive TF coil inboard leg power (MW)
-   !+ad_glos  tflegmw : input real : TF coil outboard leg resistive power (MW)
-   !+ad_glos  fmva : input real : f-value for maximum MVA
-   !+ad_glos  mvalim : input real : TF coil outboard leg resistive power (MW)
+      !+ad_name  constraint_eqn_019
+      !+ad_summ  Equation for MVA upper limit
+      !+ad_type  Subroutine
+      !+ad_auth  P B Lloyd, CCFE, Culham Science Centre
+      !+ad_args  args : output structure : residual error; constraint value; 
+      !+ad_argc  residual error in physical units; output string; units string
+      !+ad_desc  Equation for MVA upper limit
+      !+ad_desc    #=# tfcoil
+      !+ad_desc    #=#=# fmva, mvalim
+      !+ad_desc  and hence also optional here.
+      !+ad_desc  Logic change during pre-factoring: err, symbol, units will be assigned only if present.
+      !+ad_glos  tfcpmw : input real : peak resistive TF coil inboard leg power (MW)
+      !+ad_glos  tflegmw : input real : TF coil outboard leg resistive power (MW)
+      !+ad_glos  fmva : input real : f-value for maximum MVA
+      !+ad_glos  mvalim : input real : TF coil outboard leg resistive power (MW)
       use tfcoil_variables, only: tfcpmw, tflegmw
-	  use constraint_variables, only: fmva, mvalim
+      use constraint_variables, only: fmva, mvalim
       implicit none
       type (constraint_args_type), intent(out) :: args
       ! totmva : local real : total MVA in TF coil (MW)
-	  real(kind(1.0D0)) totmva
-	  totmva = tfcpmw + tflegmw
+      real(kind(1.0D0)) totmva
+
+      totmva = tfcpmw + tflegmw
       args%cc =  1.0D0 - fmva * mvalim/totmva
       args%con = mvalim * (1.0D0 - args%cc)
       args%err = totmva * args%cc
       args%symbol = '<'
       args%units = 'MVA'
+
    end subroutine constraint_eqn_019
 
    subroutine constraint_eqn_020(args)
-   !+ad_name  constraint_eqn_020
-   !+ad_summ  Equation for neutral beam tangency radius upper limit
-   !+ad_type  Subroutine
-   !+ad_auth  P B Lloyd, CCFE, Culham Science Centre
-   !+ad_args  args : output structure : residual error; constraint value; residual error in physical units; output string; units string
-   !+ad_desc  Equation for neutral beam tangency radius upper limit
-   !+ad_desc    #=# current_drive
-   !+ad_desc    #=#=# fportsz, rtanmax
-   !+ad_desc  and hence also optional here.
-   !+ad_desc  Logic change during pre-factoring: err, symbol, units will be assigned only if present.
-   !+ad_glos  fportsz : input real : f-value for neutral beam tangency radius limit
-   !+ad_glos  rtanmax : input real : maximum tangency radius for centreline of beam (m)
-   !+ad_glos  rtanbeam : input real : ratio of collision length / connection length
+      !+ad_name  constraint_eqn_020
+      !+ad_summ  Equation for neutral beam tangency radius upper limit
+      !+ad_type  Subroutine
+      !+ad_auth  P B Lloyd, CCFE, Culham Science Centre
+      !+ad_args  args : output structure : residual error; constraint value; 
+      !+ad_argc  residual error in physical units; output string; units string
+      !+ad_desc  Equation for neutral beam tangency radius upper limit
+      !+ad_desc    #=# current_drive
+      !+ad_desc    #=#=# fportsz, rtanmax
+      !+ad_desc  and hence also optional here.
+      !+ad_desc  Logic change during pre-factoring: err, symbol, units will be assigned only if present.
+      !+ad_glos  fportsz : input real : f-value for neutral beam tangency radius limit
+      !+ad_glos  rtanmax : input real : maximum tangency radius for centreline of beam (m)
+      !+ad_glos  rtanbeam : input real : ratio of collision length / connection length
       use constraint_variables, only: fportsz
-	  use current_drive_variables, only: rtanmax, rtanbeam
-      implicit none
-      type (constraint_args_type), intent(out) :: args
+      use current_drive_variables, only: rtanmax, rtanbeam
+      implicit none
+      type (constraint_args_type), intent(out) :: args
+
       args%cc =  1.0D0 - fportsz * rtanmax/rtanbeam
       args%con = rtanmax * (1.0D0 - args%cc)
       args%err = rtanbeam * args%cc
       args%symbol = '<'
       args%units = 'm'
+
    end subroutine constraint_eqn_020
 
    subroutine constraint_eqn_021(args)
-   !+ad_name  constraint_eqn_021
-   !+ad_summ  Equation for minor radius lower limit
-   !+ad_type  Subroutine
-   !+ad_auth  P B Lloyd, CCFE, Culham Science Centre
-   !+ad_args  args : output structure : residual error; constraint value; residual error in physical units; output string; units string
-   !+ad_desc  Equation for minor radius lower limit
-   !+ad_desc    #=# physics
-   !+ad_desc    #=#=# frminor, aplasmin
-   !+ad_desc  and hence also optional here.
-   !+ad_desc  Logic change during pre-factoring: err, symbol, units will be assigned only if present.
-   !+ad_glos  frminor : input real : f-value for minor radius limit
-   !+ad_glos  rminor : input real : plasma minor radius (m)
-   !+ad_glos  aplasmin : input real : minimum minor radius (m)
+      !+ad_name  constraint_eqn_021
+      !+ad_summ  Equation for minor radius lower limit
+      !+ad_type  Subroutine
+      !+ad_auth  P B Lloyd, CCFE, Culham Science Centre
+      !+ad_args  args : output structure : residual error; constraint value; 
+      !+ad_argc  residual error in physical units; output string; units string
+      !+ad_desc  Equation for minor radius lower limit
+      !+ad_desc    #=# physics
+      !+ad_desc    #=#=# frminor, aplasmin
+      !+ad_desc  and hence also optional here.
+      !+ad_desc  Logic change during pre-factoring: err, symbol, units will be assigned only if present.
+      !+ad_glos  frminor : input real : f-value for minor radius limit
+      !+ad_glos  rminor : input real : plasma minor radius (m)
+      !+ad_glos  aplasmin : input real : minimum minor radius (m)
       use constraint_variables, only: frminor
-	  use physics_variables, only: rminor
-	  use build_variables, only: aplasmin 
-      implicit none
-      type (constraint_args_type), intent(out) :: args
+      use physics_variables, only: rminor
+      use build_variables, only: aplasmin 
+      implicit none
+      type (constraint_args_type), intent(out) :: args
+
       args%cc =  1.0D0 - frminor * rminor/aplasmin
       args%con = aplasmin * (1.0D0 - args%cc)
       args%err = aplasmin * args%cc
       args%symbol = '>'
       args%units = ''
+
    end subroutine constraint_eqn_021
 
    subroutine constraint_eqn_022(args)
-   !+ad_name  constraint_eqn_022
-   !+ad_summ  Equation for divertor collision/connection length ratio upper limit
-   !+ad_type  Subroutine
-   !+ad_auth  P B Lloyd, CCFE, Culham Science Centre
-   !+ad_args  args : output structure : residual error; constraint value; residual error in physical units; output string; units string
-   !+ad_desc  Equation for divertor collision/connection length ratio upper limit
-   !+ad_desc    #=# divertor
-   !+ad_desc    #=#=# fdivcol, rlenmax
-   !+ad_desc  and hence also optional here.
-   !+ad_desc  Logic change during pre-factoring: err, symbol, units will be assigned only if present.
-   !+ad_glos  fdivcol : input real : f-value for divertor collisionality
-   !+ad_glos  rlenmax : input real : maximum value for length ratio (rlclolcn)
-   !+ad_glos  rlclolcn : input real : ratio of collision length / connection length
+      !+ad_name  constraint_eqn_022
+      !+ad_summ  Equation for divertor collision/connection length ratio upper limit
+      !+ad_type  Subroutine
+      !+ad_auth  P B Lloyd, CCFE, Culham Science Centre
+      !+ad_args  args : output structure : residual error; constraint value; 
+      !+ad_argc  residual error in physical units; output string; units string
+      !+ad_desc  Equation for divertor collision/connection length ratio upper limit
+      !+ad_desc    #=# divertor
+      !+ad_desc    #=#=# fdivcol, rlenmax
+      !+ad_desc  and hence also optional here.
+      !+ad_desc  Logic change during pre-factoring: err, symbol, units will be assigned only if present.
+      !+ad_glos  fdivcol : input real : f-value for divertor collisionality
+      !+ad_glos  rlenmax : input real : maximum value for length ratio (rlclolcn)
+      !+ad_glos  rlclolcn : input real : ratio of collision length / connection length
       use constraint_variables, only: fdivcol
-	  use divertor_variables, only: rlenmax, rlclolcn
-      implicit none
-      type (constraint_args_type), intent(out) :: args
+      use divertor_variables, only: rlenmax, rlclolcn
+      implicit none
+      type (constraint_args_type), intent(out) :: args
+
       args%cc =  1.0D0 - fdivcol * rlenmax / rlclolcn
       args%con = rlenmax * (1.0D0 - args%cc)
       args%err = rlclolcn * args%cc
       args%symbol = '<'
       args%units = ''
+
    end subroutine constraint_eqn_022
 
    subroutine constraint_eqn_023(args)
-   !+ad_name  constraint_eqn_023
-   !+ad_summ  Equation for conducting shell radius / rminor upper limit
-   !+ad_type  Subroutine
-   !+ad_auth  P B Lloyd, CCFE, Culham Science Centre
-   !+ad_args  args : output structure : residual error; constraint value; residual error in physical units; output string; units string
-   !+ad_desc  Equation for conducting shell radius / rminor upper limit
-   !+ad_desc    #=# physics
-   !+ad_desc    #=#=# fcwr, cwrmax
-   !+ad_desc  and hence also optional here.
-   !+ad_desc  Logic change during pre-factoring: err, symbol, units will be assigned only if present.
-   !+ad_glos  rminor : input real : plasma minor radius (m)
-   !+ad_glos  scraplo : input real : gap between plasma and first wall, outboard side (m)
-   !+ad_glos  fwoth : input real : outboard first wall thickness, initial estimate (m)
-   !+ad_glos  blnkoth : input real : outboard blanket thickness (m)
-   !+ad_glos  fcwr : input real : f-value for conducting wall radius / rminor limit
-   !+ad_glos  cwrmax : input real : maximum ratio of conducting wall distance to plasma minor radius for vertical stability
+      !+ad_name  constraint_eqn_023
+      !+ad_summ  Equation for conducting shell radius / rminor upper limit
+      !+ad_type  Subroutine
+      !+ad_auth  P B Lloyd, CCFE, Culham Science Centre
+      !+ad_args  args : output structure : residual error; constraint value; 
+      !+ad_argc  residual error in physical units; output string; units string
+      !+ad_desc  Equation for conducting shell radius / rminor upper limit
+      !+ad_desc    #=# physics
+      !+ad_desc    #=#=# fcwr, cwrmax
+      !+ad_desc  and hence also optional here.
+      !+ad_desc  Logic change during pre-factoring: err, symbol, units will be assigned only if present.
+      !+ad_glos  rminor : input real : plasma minor radius (m)
+      !+ad_glos  scraplo : input real : gap between plasma and first wall, outboard side (m)
+      !+ad_glos  fwoth : input real : outboard first wall thickness, initial estimate (m)
+      !+ad_glos  blnkoth : input real : outboard blanket thickness (m)
+      !+ad_glos  fcwr : input real : f-value for conducting wall radius / rminor limit
+      !+ad_glos  cwrmax : input real : maximum ratio of conducting wall distance to plasma minor radius for vertical stability
       use physics_variables, only: rminor, cwrmax
-	  use build_variables, only: scraplo, fwoth, blnkoth
-	  use constraint_variables, only: fcwr
+      use build_variables, only: scraplo, fwoth, blnkoth
+      use constraint_variables, only: fcwr
       implicit none
       type (constraint_args_type), intent(out) :: args
       ! rcw : local real : conducting shell radius (m)
       real(kind(1.0D0)) rcw
-	  rcw = rminor + scraplo + fwoth + blnkoth
+
+      rcw = rminor + scraplo + fwoth + blnkoth
       args%cc =  1.0D0 - fcwr * cwrmax*rminor / rcw
       args%con = cwrmax*rminor * (1.0D0 - args%cc)
       args%err = rcw * args%cc
       args%symbol = '<'
       args%units = 'm'
+
    end subroutine constraint_eqn_023
 
    subroutine constraint_eqn_024(args)
-   !+ad_name  constraint_eqn_024
-   !+ad_summ  Equation for beta upper limit
-   !+ad_type  Subroutine
-   !+ad_auth  P B Lloyd, CCFE, Culham Science Centre
-   !+ad_args  args : output structure : residual error; constraint value; residual error in physical units; output string; units string
-   !+ad_desc  Equation for beta upper limit
-   !+ad_desc    #=# physics
-   !+ad_desc    #=#=# fbetatry, betalim
-   !+ad_desc  and hence also optional here.
-   !+ad_desc  Logic change during pre-factoring: err, symbol, units will be assigned only if present.
-   !+ad_glos  iculbl : input integer : switch for beta limit scaling (constraint equation  24):<UL>
-   !+ad_gloc          <LI> = 0 apply limit to total beta;
-   !+ad_gloc          <LI> = 1 apply limit to thermal beta;
-   !+ad_gloc          <LI> = 2 apply limit to thermal + neutral beam beta</UL>
-   !+ad_glos  istell : input integer : switch for stellarator option (set via <CODE>device.dat</CODE>):<UL>
-   !+ad_gloc          <LI> = 0 use tokamak model;
-   !+ad_gloc          <LI> = 1 use stellarator model</UL>
-   !+ad_glos  fbetatry : input real : f-value for beta limit
-   !+ad_glos  betalim : input real : allowable beta
-   !+ad_glos  beta : input real : total plasma beta (calculated if ipedestal =3)
-   !+ad_glos  betaft : input real : fast alpha beta component
-   !+ad_glos  betanb : input real : neutral beam beta component
+      !+ad_name  constraint_eqn_024
+      !+ad_summ  Equation for beta upper limit
+      !+ad_type  Subroutine
+      !+ad_auth  P B Lloyd, CCFE, Culham Science Centre
+      !+ad_args  args : output structure : residual error; constraint value; 
+      !+ad_argc  residual error in physical units; output string; units string
+      !+ad_desc  Equation for beta upper limit
+      !+ad_desc    #=# physics
+      !+ad_desc    #=#=# fbetatry, betalim
+      !+ad_desc  and hence also optional here.
+      !+ad_desc  Logic change during pre-factoring: err, symbol, units will be assigned only if present.
+      !+ad_glos  iculbl : input integer : switch for beta limit scaling (constraint equation  24):<UL>
+      !+ad_gloc          <LI> = 0 apply limit to total beta;
+      !+ad_gloc          <LI> = 1 apply limit to thermal beta;
+      !+ad_gloc          <LI> = 2 apply limit to thermal + neutral beam beta</UL>
+      !+ad_glos  istell : input integer : switch for stellarator option (set via <CODE>device.dat</CODE>):<UL>
+      !+ad_gloc          <LI> = 0 use tokamak model;
+      !+ad_gloc          <LI> = 1 use stellarator model</UL>
+      !+ad_glos  fbetatry : input real : f-value for beta limit
+      !+ad_glos  betalim : input real : allowable beta
+      !+ad_glos  beta : input real : total plasma beta (calculated if ipedestal =3)
+      !+ad_glos  betaft : input real : fast alpha beta component
+      !+ad_glos  betanb : input real : neutral beam beta component
       use physics_variables, only: iculbl, betalim, beta, betanb, betaft
-	  use stellarator_variables, only: istell
-	  use constraint_variables, only: fbetatry
-      implicit none
-      type (constraint_args_type), intent(out) :: args
+      use stellarator_variables, only: istell
+      use constraint_variables, only: fbetatry
+      implicit none
+      type (constraint_args_type), intent(out) :: args
+
       ! Include all beta components: relevant for both tokamaks and stellarators
-	  if ((iculbl == 0).or.(istell /= 0)) then
+      if ((iculbl == 0).or.(istell /= 0)) then
          args%cc =  1.0D0 - fbetatry * betalim/beta
          args%con = betalim
          args%err = betalim - beta / fbetatry
          args%symbol = '<'
          args%units = ''
       ! Here, the beta limit applies to only the thermal component, not the fast alpha or neutral beam parts
- 	  else if (iculbl == 1) then
+      else if (iculbl == 1) then
          args%cc = 1.0D0 - fbetatry * betalim/(beta-betaft-betanb)
          args%con = betalim
          args%err = betalim - (beta-betaft-betanb) / fbetatry
@@ -2780,381 +1304,425 @@
          args%err = (beta-betaft) * args%cc
          args%symbol = '<'
          args%units = ''
-	  end if 
+      end if 
+
    end subroutine constraint_eqn_024
 
    subroutine constraint_eqn_025(args)
-   !+ad_name  constraint_eqn_025
-   !+ad_summ  Equation for peak toroidal field upper limit
-   !+ad_type  Subroutine
-   !+ad_auth  P B Lloyd, CCFE, Culham Science Centre
-   !+ad_args  args : output structure : residual error; constraint value; residual error in physical units; output string; units string
-   !+ad_desc  Equation for peak toroidal field upper limit
-   !+ad_desc    #=# tfcoil
-   !+ad_desc    #=#=# fpeakb, bmxlim
-   !+ad_desc  and hence also optional here.
-   !+ad_desc  Logic change during pre-factoring: err, symbol, units will be assigned only if present.
-   !+ad_glos  fpeakb : input real : f-value for maximum toroidal field
-   !+ad_glos  bmxlim : input real : maximum peak toroidal field (T)
-   !+ad_glos  bmaxtf : input real : mean peak field at TF coil (T)
+      !+ad_name  constraint_eqn_025
+      !+ad_summ  Equation for peak toroidal field upper limit
+      !+ad_type  Subroutine
+      !+ad_auth  P B Lloyd, CCFE, Culham Science Centre
+      !+ad_args  args : output structure : residual error; constraint value; 
+      !+ad_argc  residual error in physical units; output string; units string
+      !+ad_desc  Equation for peak toroidal field upper limit
+      !+ad_desc    #=# tfcoil
+      !+ad_desc    #=#=# fpeakb, bmxlim
+      !+ad_desc  and hence also optional here.
+      !+ad_desc  Logic change during pre-factoring: err, symbol, units will be assigned only if present.
+      !+ad_glos  fpeakb : input real : f-value for maximum toroidal field
+      !+ad_glos  bmxlim : input real : maximum peak toroidal field (T)
+      !+ad_glos  bmaxtf : input real : mean peak field at TF coil (T)
       use constraint_variables, only: fpeakb, bmxlim
-	  use tfcoil_variables, only: bmaxtf
-      implicit none
-      type (constraint_args_type), intent(out) :: args
+      use tfcoil_variables, only: bmaxtf
+      implicit none
+      type (constraint_args_type), intent(out) :: args
+
       args%cc =  1.0D0 - fpeakb * bmxlim/bmaxtf
       args%con = bmxlim * (1.0D0 - args%cc)
       args%err = bmaxtf * args%cc
       args%symbol = '<'
       args%units = 'T'
+
    end subroutine constraint_eqn_025
 
    subroutine constraint_eqn_026(args)
-   !+ad_name  constraint_eqn_026
-   !+ad_summ  Equation for Central Solenoid current density upper limit at EOF
-   !+ad_type  Subroutine
-   !+ad_auth  P B Lloyd, CCFE, Culham Science Centre
-   !+ad_args  args : output structure : residual error; constraint value; residual error in physical units; output string; units string
-   !+ad_desc  Equation for Central Solenoid current density upper limit at EOF
-   !+ad_desc    #=# pfcoil
-   !+ad_desc    #=#=# fjohc, rjohc
-   !+ad_desc  and hence also optional here.
-   !+ad_desc  Logic change during pre-factoring: err, symbol, units will be assigned only if present.
-   !+ad_glos  fjohc : input real : f-value for central solenoid current at end-of-flattop
-   !+ad_glos  rjohc : input real : allowable central solenoid current density at end of flat-top (A/m2)
-   !+ad_glos  coheof : input real : central solenoid overall current density at end of flat-top (A/m2)
+      !+ad_name  constraint_eqn_026
+      !+ad_summ  Equation for Central Solenoid current density upper limit at EOF
+      !+ad_type  Subroutine
+      !+ad_auth  P B Lloyd, CCFE, Culham Science Centre
+      !+ad_args  args : output structure : residual error; constraint value; 
+      !+ad_argc  residual error in physical units; output string; units string
+      !+ad_desc  Equation for Central Solenoid current density upper limit at EOF
+      !+ad_desc    #=# pfcoil
+      !+ad_desc    #=#=# fjohc, rjohc
+      !+ad_desc  and hence also optional here.
+      !+ad_desc  Logic change during pre-factoring: err, symbol, units will be assigned only if present.
+      !+ad_glos  fjohc : input real : f-value for central solenoid current at end-of-flattop
+      !+ad_glos  rjohc : input real : allowable central solenoid current density at end of flat-top (A/m2)
+      !+ad_glos  coheof : input real : central solenoid overall current density at end of flat-top (A/m2)
       use constraint_variables, only: fjohc
-	  use pfcoil_variables, only: rjohc, coheof
-      implicit none
-      type (constraint_args_type), intent(out) :: args
+      use pfcoil_variables, only: rjohc, coheof
+      implicit none
+      type (constraint_args_type), intent(out) :: args
+
       args%cc =  1.0D0 - fjohc * rjohc/coheof
       args%con = rjohc
       args%err = rjohc - coheof / fjohc
       args%symbol = '<'
       args%units = 'A/m2'
+
    end subroutine constraint_eqn_026
 
    subroutine constraint_eqn_027(args)
-   !+ad_name  constraint_eqn_027
-   !+ad_summ  Equation for Central Solenoid current density upper limit at BOP
-   !+ad_type  Subroutine
-   !+ad_auth  P B Lloyd, CCFE, Culham Science Centre
-   !+ad_args  args : output structure : residual error; constraint value; residual error in physical units; output string; units string
-   !+ad_desc  Equation for Central Solenoid current density upper limit at BOP
-   !+ad_desc    #=# pfcoil
-   !+ad_desc    #=#=# fjohc0, rjohc0
-   !+ad_desc  and hence also optional here.
-   !+ad_desc  Logic change during pre-factoring: err, symbol, units will be assigned only if present.
-   !+ad_glos  fjohc0 : input real : f-value for central solenoid current at beginning of pulse
-   !+ad_glos  rjohc0 : input real : allowable central solenoid current density at beginning of pulse (A/m2)
-   !+ad_glos  cohbop : input real : central solenoid overall current density at beginning of pulse (A/m2)
+      !+ad_name  constraint_eqn_027
+      !+ad_summ  Equation for Central Solenoid current density upper limit at BOP
+      !+ad_type  Subroutine
+      !+ad_auth  P B Lloyd, CCFE, Culham Science Centre
+      !+ad_args  args : output structure : residual error; constraint value; 
+      !+ad_argc  residual error in physical units; output string; units string
+      !+ad_desc  Equation for Central Solenoid current density upper limit at BOP
+      !+ad_desc    #=# pfcoil
+      !+ad_desc    #=#=# fjohc0, rjohc0
+      !+ad_desc  and hence also optional here.
+      !+ad_desc  Logic change during pre-factoring: err, symbol, units will be assigned only if present.
+      !+ad_glos  fjohc0 : input real : f-value for central solenoid current at beginning of pulse
+      !+ad_glos  rjohc0 : input real : allowable central solenoid current density at beginning of pulse (A/m2)
+      !+ad_glos  cohbop : input real : central solenoid overall current density at beginning of pulse (A/m2)
       use constraint_variables, only: fjohc0
-	  use pfcoil_variables, only: rjohc0, cohbop
-      implicit none
-      type (constraint_args_type), intent(out) :: args
+      use pfcoil_variables, only: rjohc0, cohbop
+      implicit none
+      type (constraint_args_type), intent(out) :: args
+
       args%cc =  1.0D0 - fjohc0 * rjohc0/cohbop
       args%con = rjohc0
       args%err = rjohc0 - cohbop / fjohc0
       args%symbol = '<'
       args%units = 'A/m2'
+
    end subroutine constraint_eqn_027
 
    subroutine constraint_eqn_028(args)
-   !+ad_name  constraint_eqn_028
-   !+ad_summ  Equation for fusion gain (big Q) lower limit
-   !+ad_type  Subroutine
-   !+ad_auth  P B Lloyd, CCFE, Culham Science Centre
-   !+ad_args  args : output structure : residual error; constraint value; residual error in physical units; output string; units string
-   !+ad_desc  Equation for fusion gain (big Q) lower limit
-   !+ad_desc    #=# physics
-   !+ad_desc    #=#=# fqval, bigqmin
-   !+ad_desc  and hence also optional here.
-   !+ad_desc  Logic change during pre-factoring: err, symbol, units will be assigned only if present.
-   !+ad_glos  fqval : input real : pf-value for Q
-   !+ad_glos  bigq : input real : Fusion gain; P_fusion / (P_injection + P_ohmic)
-   !+ad_glos  bigqmin : input real : minimum fusion gain Q
-   !+ad_glos  ignite : input integer : switch for ignition assumption:<UL>
-   !+ad_gloc          <LI> = 0 do not assume plasma ignition;
-   !+ad_gloc          <LI> = 1 assume ignited (but include auxiliary power in costs)</UL>
-   !+ad_gloc       Obviously, ignite must be zero if current drive is required.
-   !+ad_gloc       If ignite=1, any auxiliary power is assumed to be used only
-   !+ad_gloc       during plasma start-up, and is excluded from all steady-state
-   !+ad_gloc       power balance calculations.
+      !+ad_name  constraint_eqn_028
+      !+ad_summ  Equation for fusion gain (big Q) lower limit
+      !+ad_type  Subroutine
+      !+ad_auth  P B Lloyd, CCFE, Culham Science Centre
+      !+ad_args  args : output structure : residual error; constraint value; 
+      !+ad_argc  residual error in physical units; output string; units string
+      !+ad_desc  Equation for fusion gain (big Q) lower limit
+      !+ad_desc    #=# physics
+      !+ad_desc    #=#=# fqval, bigqmin
+      !+ad_desc  and hence also optional here.
+      !+ad_desc  Logic change during pre-factoring: err, symbol, units will be assigned only if present.
+      !+ad_glos  fqval : input real : pf-value for Q
+      !+ad_glos  bigq : input real : Fusion gain; P_fusion / (P_injection + P_ohmic)
+      !+ad_glos  bigqmin : input real : minimum fusion gain Q
+      !+ad_glos  ignite : input integer : switch for ignition assumption:<UL>
+      !+ad_gloc          <LI> = 0 do not assume plasma ignition;
+      !+ad_gloc          <LI> = 1 assume ignited (but include auxiliary power in costs)</UL>
+      !+ad_gloc       Obviously, ignite must be zero if current drive is required.
+      !+ad_gloc       If ignite=1, any auxiliary power is assumed to be used only
+      !+ad_gloc       during plasma start-up, and is excluded from all steady-state
+      !+ad_gloc       power balance calculations.
       use constraint_variables, only: fqval, bigqmin
-	  use current_drive_variables, only: bigq
-	  use physics_variables, only: ignite
-      implicit none
-      type (constraint_args_type), intent(out) :: args
+      use current_drive_variables, only: bigq
+      use physics_variables, only: ignite
+      implicit none
+      type (constraint_args_type), intent(out) :: args
+
       ! if plasma is not ignited ...
-	  if (ignite == 0) then
+      if (ignite == 0) then
          args%cc =  1.0D0 - fqval * bigq/bigqmin
          args%con = bigqmin * (1.0D0 - args%cc)
          args%err = bigqmin * args%cc
          args%symbol = '>'
          args%units = ''
-       ! if plasma is ignited report error
+      ! if plasma is ignited report error
       else
          args = constraint_args_type(0.0D0, 0.0D0, 0.0D0, '', '')
-   	     call report_error(4)
-	  end if 
+         call report_error(4)
+      end if 
+
    end subroutine constraint_eqn_028
 
    subroutine constraint_eqn_029(args)
-   !+ad_name  constraint_eqn_029
-   !+ad_summ  Equation for inboard major radius: This is a consistency equation
-   !+ad_type  Subroutine
-   !+ad_auth  P B Lloyd, CCFE, Culham Science Centre
-   !+ad_args  args : output structure : residual error; constraint value; residual error in physical units; output string; units string
-   !+ad_desc  Equation for inboard major radius: This is a consistency equation
-   !+ad_desc    #=# build
-   !+ad_desc    #=#=# consistency
-   !+ad_desc  and hence also optional here.
-   !+ad_desc  Logic change during pre-factoring: err, symbol, units will be assigned only if present.
-   !+ad_glos  rmajor : input real : plasma major radius (m) (iteration variable 3)
-   !+ad_glos  rminor : input real : plasma minor radius (m)
-   !+ad_glos  rinboard : input real : plasma inboard radius (m)
+      !+ad_name  constraint_eqn_029
+      !+ad_summ  Equation for inboard major radius: This is a consistency equation
+      !+ad_type  Subroutine
+      !+ad_auth  P B Lloyd, CCFE, Culham Science Centre
+      !+ad_args  args : output structure : residual error; constraint value; 
+      !+ad_argc  residual error in physical units; output string; units string
+      !+ad_desc  Equation for inboard major radius: This is a consistency equation
+      !+ad_desc    #=# build
+      !+ad_desc    #=#=# consistency
+      !+ad_desc  and hence also optional here.
+      !+ad_desc  Logic change during pre-factoring: err, symbol, units will be assigned only if present.
+      !+ad_glos  rmajor : input real : plasma major radius (m) (iteration variable 3)
+      !+ad_glos  rminor : input real : plasma minor radius (m)
+      !+ad_glos  rinboard : input real : plasma inboard radius (m)
       use physics_variables, only: rmajor, rminor
-	  use build_variables, only: rinboard
-      implicit none
-      type (constraint_args_type), intent(out) :: args
+      use build_variables, only: rinboard
+      implicit none
+      type (constraint_args_type), intent(out) :: args
+
       args%cc =  1.0D0 - (rmajor - rminor) / rinboard
       args%con = rinboard * (1.0D0 - args%cc)
       args%err = rinboard * args%cc
       args%symbol = '='
       args%units = 'm'
+
    end subroutine constraint_eqn_029
 
    subroutine constraint_eqn_030(args)
-   !+ad_name  constraint_eqn_030
-   !+ad_summ  Equation for injection power upper limit
-   !+ad_type  Subroutine
-   !+ad_auth  P B Lloyd, CCFE, Culham Science Centre
-   !+ad_args  args : output structure : residual error; constraint value; residual error in physical units; output string; units string
-   !+ad_desc  Equation for injection power upper limit
-   !+ad_desc    #=# current_drive
-   !+ad_desc    #=#=# fpinj, pinjalw
-   !+ad_desc  and hence also optional here.
-   !+ad_desc  Logic change during pre-factoring: err, symbol, units will be assigned only if present.
-   !+ad_glos  pinjmw : input real : total auxiliary injected power (MW)
-   !+ad_glos  fpinj : input real : f-value for injection power
-   !+ad_glos  pinjalw : input real : Maximum allowable value for injected power (MW)
+      !+ad_name  constraint_eqn_030
+      !+ad_summ  Equation for injection power upper limit
+      !+ad_type  Subroutine
+      !+ad_auth  P B Lloyd, CCFE, Culham Science Centre
+      !+ad_args  args : output structure : residual error; constraint value; 
+      !+ad_argc  residual error in physical units; output string; units string
+      !+ad_desc  Equation for injection power upper limit
+      !+ad_desc    #=# current_drive
+      !+ad_desc    #=#=# fpinj, pinjalw
+      !+ad_desc  and hence also optional here.
+      !+ad_desc  Logic change during pre-factoring: err, symbol, units will be assigned only if present.
+      !+ad_glos  pinjmw : input real : total auxiliary injected power (MW)
+      !+ad_glos  fpinj : input real : f-value for injection power
+      !+ad_glos  pinjalw : input real : Maximum allowable value for injected power (MW)
       use current_drive_variables, only: pinjmw, pinjalw
-	  use constraint_variables, only: fpinj
-      implicit none
-      type (constraint_args_type), intent(out) :: args
+      use constraint_variables, only: fpinj
+      implicit none
+      type (constraint_args_type), intent(out) :: args
+
       args%cc =  1.0D0 - pinjmw / (fpinj * pinjalw)
       args%con = pinjalw
       args%err = pinjalw  - pinjmw * fpinj
       args%symbol = '<'
       args%units = 'MW'
+
    end subroutine constraint_eqn_030
 
    subroutine constraint_eqn_031(args)
-   !+ad_name  constraint_eqn_031
-   !+ad_summ  Equation for TF coil case stress upper limit (SCTF)
-   !+ad_type  Subroutine
-   !+ad_auth  P B Lloyd, CCFE, Culham Science Centre
-   !+ad_args  args : output structure : residual error; constraint value; residual error in physical units; output string; units string
-   !+ad_desc  Equation for TF coil case stress upper limit (SCTF)
-   !+ad_desc    #=# tfcoil
-   !+ad_desc    #=#=# fstrcase, alstrtf
-   !+ad_desc  and hence also optional here.
-   !+ad_desc  Logic change during pre-factoring: err, symbol, units will be assigned only if present.
-   !+ad_glos  fstrcase : input real : f-value for TF coil case stress
-   !+ad_glos  alstrtf : input real : allowable Tresca stress in TF coil structural material (Pa)
-   !+ad_glos  strtf2 : input real : Constrained stress in TF coil case (Pa) 
+      !+ad_name  constraint_eqn_031
+      !+ad_summ  Equation for TF coil case stress upper limit (SCTF)
+      !+ad_type  Subroutine
+      !+ad_auth  P B Lloyd, CCFE, Culham Science Centre
+      !+ad_args  args : output structure : residual error; constraint value; 
+      !+ad_argc  residual error in physical units; output string; units string
+      !+ad_desc  Equation for TF coil case stress upper limit (SCTF)
+      !+ad_desc    #=# tfcoil
+      !+ad_desc    #=#=# fstrcase, alstrtf
+      !+ad_desc  and hence also optional here.
+      !+ad_desc  Logic change during pre-factoring: err, symbol, units will be assigned only if present.
+      !+ad_glos  fstrcase : input real : f-value for TF coil case stress
+      !+ad_glos  alstrtf : input real : allowable Tresca stress in TF coil structural material (Pa)
+      !+ad_glos  strtf2 : input real : Constrained stress in TF coil case (Pa) 
       use constraint_variables, only: fstrcase
-	  use tfcoil_variables, only: alstrtf, strtf2
-      implicit none
-      type (constraint_args_type), intent(out) :: args
+      use tfcoil_variables, only: alstrtf, strtf2
+      implicit none
+      type (constraint_args_type), intent(out) :: args
+
       args%cc =  1.0D0 - fstrcase * alstrtf/strtf2
       args%con = alstrtf
       args%err = alstrtf - strtf2 / fstrcase
       args%symbol = '<'
       args%units = 'Pa'
+
    end subroutine constraint_eqn_031
 
    subroutine constraint_eqn_032(args)
-   !+ad_name  constraint_eqn_032
-   !+ad_summ  Equation for TF coil conduit stress upper limit (SCTF)
-   !+ad_type  Subroutine
-   !+ad_auth  P B Lloyd, CCFE, Culham Science Centre
-   !+ad_args  args : output structure : residual error; constraint value; residual error in physical units; output string; units string
-   !+ad_desc  Equation for TF coil conduit stress upper limit (SCTF)
-   !+ad_desc    #=# tfcoil
-   !+ad_desc    #=#=# fstrcond, alstrtf
-   !+ad_desc  and hence also optional here.
-   !+ad_desc  Logic change during pre-factoring: err, symbol, units will be assigned only if present.
-   !+ad_glos  fstrcond : input real : f-value for TF coil conduit stress
-   !+ad_glos  alstrtf : input real : allowable Tresca stress in TF coil structural material (Pa)
-   !+ad_glos  strtf1 : input real : Constrained Tresca stress in TF conductor conduit (Pa) 
+      !+ad_name  constraint_eqn_032
+      !+ad_summ  Equation for TF coil conduit stress upper limit (SCTF)
+      !+ad_type  Subroutine
+      !+ad_auth  P B Lloyd, CCFE, Culham Science Centre
+      !+ad_args  args : output structure : residual error; constraint value; 
+      !+ad_argc  residual error in physical units; output string; units string
+      !+ad_desc  Equation for TF coil conduit stress upper limit (SCTF)
+      !+ad_desc    #=# tfcoil
+      !+ad_desc    #=#=# fstrcond, alstrtf
+      !+ad_desc  and hence also optional here.
+      !+ad_desc  Logic change during pre-factoring: err, symbol, units will be assigned only if present.
+      !+ad_glos  fstrcond : input real : f-value for TF coil conduit stress
+      !+ad_glos  alstrtf : input real : allowable Tresca stress in TF coil structural material (Pa)
+      !+ad_glos  strtf1 : input real : Constrained Tresca stress in TF conductor conduit (Pa) 
       use constraint_variables, only: fstrcond
-	  use tfcoil_variables, only: alstrtf, strtf1
-      implicit none
-      type (constraint_args_type), intent(out) :: args
+      use tfcoil_variables, only: alstrtf, strtf1
+      implicit none
+      type (constraint_args_type), intent(out) :: args
+
       args%cc =  1.0D0 - fstrcond * alstrtf/strtf1
       args%con = alstrtf
       args%err = alstrtf - strtf1 / fstrcond
       args%symbol = '<'
       args%units = 'Pa'
+
    end subroutine constraint_eqn_032
    
    subroutine constraint_eqn_033(args)
-   !+ad_name  constraint_eqn_033
-   !+ad_summ  Equation for TF coil operating/critical J upper limit (SCTF)
-   !+ad_type  Subroutine
-   !+ad_auth  P B Lloyd, CCFE, Culham Science Centre
-   !+ad_args  args : output structure : residual error; constraint value; residual error in physical units; output string; units string
-   !+ad_desc  Equation for TF coil operating/critical J upper limit (SCTF)
-   !+ad_desc    #=# tfcoil
-   !+ad_desc    #=#=# fiooic, jwdgcrt
-   !+ad_desc  and hence also optional here.
-   !+ad_desc  Logic change during pre-factoring: err, symbol, units will be assigned only if present.
-   !+ad_glos  fiooic : input real : f-value for TF coil operating current / critical
-   !+ad_glos  jwdgcrt : input real : critical current density for winding pack (A/m2)
-   !+ad_glos  jwptf : input real : winding pack current density (A/m2) 
+      !+ad_name  constraint_eqn_033
+      !+ad_summ  Equation for TF coil operating/critical J upper limit (SCTF)
+      !+ad_type  Subroutine
+      !+ad_auth  P B Lloyd, CCFE, Culham Science Centre
+      !+ad_args  args : output structure : residual error; constraint value; 
+      !+ad_argc  residual error in physical units; output string; units string
+      !+ad_desc  Equation for TF coil operating/critical J upper limit (SCTF)
+      !+ad_desc    #=# tfcoil
+      !+ad_desc    #=#=# fiooic, jwdgcrt
+      !+ad_desc  and hence also optional here.
+      !+ad_desc  Logic change during pre-factoring: err, symbol, units will be assigned only if present.
+      !+ad_glos  fiooic : input real : f-value for TF coil operating current / critical
+      !+ad_glos  jwdgcrt : input real : critical current density for winding pack (A/m2)
+      !+ad_glos  jwptf : input real : winding pack current density (A/m2) 
       use constraint_variables, only: fiooic
-	  use tfcoil_variables, only: jwdgcrt, jwptf
-      implicit none
-      type (constraint_args_type), intent(out) :: args
+      use tfcoil_variables, only: jwdgcrt, jwptf
+      implicit none
+      type (constraint_args_type), intent(out) :: args
+
       args%cc =  1.0D0 - fiooic * jwdgcrt/jwptf
       args%con = jwdgcrt * (1.0D0 - args%cc)
       args%err = jwptf * args%cc
       args%symbol = '<'
       args%units = 'A/m2'
+
    end subroutine constraint_eqn_033
    
    subroutine constraint_eqn_034(args)
-   !+ad_name  constraint_eqn_034
-   !+ad_summ  Equation for TF coil dump voltage upper limit (SCTF)
-   !+ad_type  Subroutine
-   !+ad_auth  P B Lloyd, CCFE, Culham Science Centre
-   !+ad_args  args : output structure : residual error; constraint value; residual error in physical units; output string; units string
-   !+ad_desc  Equation for TF coil dump voltage upper limit (SCTF)
-   !+ad_desc    #=# tfcoil
-   !+ad_desc    #=#=# fvdump, vdalw
-   !+ad_desc  and hence also optional here.
-   !+ad_desc  Logic change during pre-factoring: err, symbol, units will be assigned only if present.
-   !+ad_glos  fvdump : input real : f-value for dump voltage
-   !+ad_glos  vdalw : input real : max voltage across TF coil during quench (kV)
-   !+ad_glos  vtfskv : input real : voltage across a TF coil during quench (kV) 
+      !+ad_name  constraint_eqn_034
+      !+ad_summ  Equation for TF coil dump voltage upper limit (SCTF)
+      !+ad_type  Subroutine
+      !+ad_auth  P B Lloyd, CCFE, Culham Science Centre
+      !+ad_args  args : output structure : residual error; constraint value; 
+      !+ad_argc  residual error in physical units; output string; units string
+      !+ad_desc  Equation for TF coil dump voltage upper limit (SCTF)
+      !+ad_desc    #=# tfcoil
+      !+ad_desc    #=#=# fvdump, vdalw
+      !+ad_desc  and hence also optional here.
+      !+ad_desc  Logic change during pre-factoring: err, symbol, units will be assigned only if present.
+      !+ad_glos  fvdump : input real : f-value for dump voltage
+      !+ad_glos  vdalw : input real : max voltage across TF coil during quench (kV)
+      !+ad_glos  vtfskv : input real : voltage across a TF coil during quench (kV) 
       use constraint_variables, only: fvdump
-	  use tfcoil_variables, only: vdalw, vtfskv
-      implicit none
-      type (constraint_args_type), intent(out) :: args
+      use tfcoil_variables, only: vdalw, vtfskv
+      implicit none
+      type (constraint_args_type), intent(out) :: args
+
       args%cc =  1.0D0 - fvdump * vdalw/vtfskv
       args%con = vdalw
       args%err = vdalw - vtfskv
       args%symbol = '<'
       args%units = 'V'
+
    end subroutine constraint_eqn_034
 
    subroutine constraint_eqn_035(args)
-   !+ad_name  constraint_eqn_035
-   !+ad_summ  Equation for TF coil J_wp/J_prot upper limit (SCTF)
-   !+ad_type  Subroutine
-   !+ad_auth  P B Lloyd, CCFE, Culham Science Centre
-   !+ad_args  args : output structure : residual error; constraint value; residual error in physical units; output string; units string
-   !+ad_desc  Equation for TF coil J_wp/J_prot upper limit (SCTF)
-   !+ad_desc    #=# tfcoil
-   !+ad_desc    #=#=# fjprot, jwdgpro
-   !+ad_desc  and hence also optional here.
-   !+ad_desc  Logic change during pre-factoring: err, symbol, units will be assigned only if present.
-   !+ad_glos  fjprot : input real : f-value for TF coil winding pack current density
-   !+ad_glos  jwdgpro : input real : allowable TF coil winding pack current density, for dump temperature rise protection (A/m2)
-   !+ad_glos  jwptf : input real : winding pack current density (A/m2) 
+      !+ad_name  constraint_eqn_035
+      !+ad_summ  Equation for TF coil J_wp/J_prot upper limit (SCTF)
+      !+ad_type  Subroutine
+      !+ad_auth  P B Lloyd, CCFE, Culham Science Centre
+      !+ad_args  args : output structure : residual error; constraint value; 
+      !+ad_argc  residual error in physical units; output string; units string
+      !+ad_desc  Equation for TF coil J_wp/J_prot upper limit (SCTF)
+      !+ad_desc    #=# tfcoil
+      !+ad_desc    #=#=# fjprot, jwdgpro
+      !+ad_desc  and hence also optional here.
+      !+ad_desc  Logic change during pre-factoring: err, symbol, units will be assigned only if present.
+      !+ad_glos  fjprot : input real : f-value for TF coil winding pack current density
+      !+ad_glos  jwdgpro : input real : allowable TF coil winding pack current density, for dump temperature rise protection (A/m2)
+      !+ad_glos  jwptf : input real : winding pack current density (A/m2) 
       use constraint_variables, only: fjprot
-	  use tfcoil_variables, only: jwdgpro, jwptf
-      implicit none
-      type (constraint_args_type), intent(out) :: args
+      use tfcoil_variables, only: jwdgpro, jwptf
+      implicit none
+      type (constraint_args_type), intent(out) :: args
+
       args%cc =  1.0D0 - fjprot * jwdgpro/jwptf
       args%con = jwdgpro
       args%err = jwptf - jwptf
       args%symbol = '<'
       args%units = 'A/m2'
+
    end subroutine constraint_eqn_035
 
    subroutine constraint_eqn_036(args)
-   !+ad_name  constraint_eqn_036
-   !+ad_summ  Equation for TF coil s/c temperature margin lower limit (SCTF)
-   !+ad_type  Subroutine
-   !+ad_auth  P B Lloyd, CCFE, Culham Science Centre
-   !+ad_args  args : output structure : residual error; constraint value; residual error in physical units; output string; units string
-   !+ad_desc  Equation for TF coil s/c temperature margin lower limit (SCTF)
-   !+ad_desc    #=# tfcoil
-   !+ad_desc    #=#=# ftmargtf, tmargmin_tf
-   !+ad_desc  and hence also optional here.
-   !+ad_desc  Logic change during pre-factoring: err, symbol, units will be assigned only if present.
-   !+ad_glos  ftmargtf : input real : f-value for TF coil temperature margin
-   !+ad_glos  tmargtf : input real : TF coil temperature margin (K)
-   !+ad_glos  tmargmin_tf : input real : minimum allowable temperature margin : TF coils (K) 
+      !+ad_name  constraint_eqn_036
+      !+ad_summ  Equation for TF coil s/c temperature margin lower limit (SCTF)
+      !+ad_type  Subroutine
+      !+ad_auth  P B Lloyd, CCFE, Culham Science Centre
+      !+ad_args  args : output structure : residual error; constraint value; 
+      !+ad_argc  residual error in physical units; output string; units string
+      !+ad_desc  Equation for TF coil s/c temperature margin lower limit (SCTF)
+      !+ad_desc    #=# tfcoil
+      !+ad_desc    #=#=# ftmargtf, tmargmin_tf
+      !+ad_desc  and hence also optional here.
+      !+ad_desc  Logic change during pre-factoring: err, symbol, units will be assigned only if present.
+      !+ad_glos  ftmargtf : input real : f-value for TF coil temperature margin
+      !+ad_glos  tmargtf : input real : TF coil temperature margin (K)
+      !+ad_glos  tmargmin_tf : input real : minimum allowable temperature margin : TF coils (K) 
       use constraint_variables, only: ftmargtf
-	  use tfcoil_variables, only: tmargtf, tmargmin_tf
-      implicit none
-      type (constraint_args_type), intent(out) :: args
+      use tfcoil_variables, only: tmargtf, tmargmin_tf
+      implicit none
+      type (constraint_args_type), intent(out) :: args
+
       args%cc =  1.0D0 - ftmargtf * tmargtf/tmargmin_tf
       args%con = tmargmin_tf
       args%err = tmargmin_tf - tmargtf
       args%symbol = '>'
       args%units = 'K'
+
    end subroutine constraint_eqn_036
 
    subroutine constraint_eqn_037(args)
-   !+ad_name  constraint_eqn_037
-   !+ad_summ  Equation for current drive gamma upper limit
-   !+ad_type  Subroutine
-   !+ad_auth  P B Lloyd, CCFE, Culham Science Centre
-   !+ad_args  args : output structure : residual error; constraint value; residual error in physical units; output string; units string
-   !+ad_desc  Equation for current drive gamma upper limit
-   !+ad_desc    #=# current_drive
-   !+ad_desc    #=#=# fgamcd, gammax
-   !+ad_desc  and hence also optional here.
-   !+ad_desc  Logic change during pre-factoring: err, symbol, units will be assigned only if present.
-   !+ad_glos  fgamcd : input real : f-value for current drive gamma
-   !+ad_glos  gammax : input real : maximum current drive gamma
-   !+ad_glos  gamcd : input real : normalised current drive efficiency (1.0e20 A/W-m2) 
+      !+ad_name  constraint_eqn_037
+      !+ad_summ  Equation for current drive gamma upper limit
+      !+ad_type  Subroutine
+      !+ad_auth  P B Lloyd, CCFE, Culham Science Centre
+      !+ad_args  args : output structure : residual error; constraint value; 
+      !+ad_argc  residual error in physical units; output string; units string
+      !+ad_desc  Equation for current drive gamma upper limit
+      !+ad_desc    #=# current_drive
+      !+ad_desc    #=#=# fgamcd, gammax
+      !+ad_desc  and hence also optional here.
+      !+ad_desc  Logic change during pre-factoring: err, symbol, units will be assigned only if present.
+      !+ad_glos  fgamcd : input real : f-value for current drive gamma
+      !+ad_glos  gammax : input real : maximum current drive gamma
+      !+ad_glos  gamcd : input real : normalised current drive efficiency (1.0e20 A/W-m2) 
       use constraint_variables, only: fgamcd, gammax
-	  use current_drive_variables, only: gamcd
-      implicit none
-      type (constraint_args_type), intent(out) :: args
+      use current_drive_variables, only: gamcd
+      implicit none
+      type (constraint_args_type), intent(out) :: args
+
       args%cc =  1.0D0 - fgamcd * gammax/gamcd
       args%con = gammax * (1.0D0 - args%cc)
       args%err = gamcd * args%cc
       args%symbol = '<'
       args%units = '1E20 A/Wm2'
+
    end subroutine constraint_eqn_037
 
    subroutine constraint_eqn_038(args)
-   !+ad_name  constraint_eqn_038
-   !+ad_summ  Obsolete
-   !+ad_type  Subroutine
-   !+ad_auth  P B Lloyd, CCFE, Culham Science Centre
-   !+ad_desc  Obsolete
-   !+ad_desc    #=# empty
-   !+ad_desc    #=#=# empty
-      implicit none
-	  ! Dummy formal arguments, for compliance with interface
-      type (constraint_args_type), intent(out) :: args
+      !+ad_name  constraint_eqn_038
+      !+ad_summ  Obsolete
+      !+ad_type  Subroutine
+      !+ad_auth  P B Lloyd, CCFE, Culham Science Centre
+      !+ad_desc  Obsolete
+      !+ad_desc    #=# empty
+      !+ad_desc    #=#=# empty
+      implicit none
+	   ! Dummy formal arguments, for compliance with interface
+      type (constraint_args_type), intent(out) :: args
+
       args = constraint_args_type(0.0D0, 0.0D0, 0.0D0, '', '')
+
    end subroutine constraint_eqn_038
 
    subroutine constraint_eqn_039(args)
-   !+ad_name  constraint_eqn_039
-   !+ad_summ  Equation for first wall temperature upper limit
-   !+ad_type  Subroutine
-   !+ad_auth  P B Lloyd, CCFE, Culham Science Centre
-   !+ad_args  args : output structure : residual error; constraint value; residual error in physical units; output string; units string
-   !+ad_desc  Equation for first wall temperature upper limit
-   !+ad_desc    #=# fwbs
-   !+ad_desc    #=#=# ftpeak, tfwmatmax
-   !+ad_desc  and hence also optional here.
-   !+ad_desc  Logic change during pre-factoring: err, symbol, units will be assigned only if present.
-   !+ad_glos  ftpeak : input real : f-value for first wall peak temperature
-   !+ad_glos  tfwmatmax : input real : maximum temperature of first wall material (K) (secondary_cycle>1)
-   !+ad_glos  tpeak : input real : peak first wall temperature (K) 
+      !+ad_name  constraint_eqn_039
+      !+ad_summ  Equation for first wall temperature upper limit
+      !+ad_type  Subroutine
+      !+ad_auth  P B Lloyd, CCFE, Culham Science Centre
+      !+ad_args  args : output structure : residual error; constraint value; 
+      !+ad_argc  residual error in physical units; output string; units string
+      !+ad_desc  Equation for first wall temperature upper limit
+      !+ad_desc    #=# fwbs
+      !+ad_desc    #=#=# ftpeak, tfwmatmax
+      !+ad_desc  and hence also optional here.
+      !+ad_desc  Logic change during pre-factoring: err, symbol, units will be assigned only if present.
+      !+ad_glos  ftpeak : input real : f-value for first wall peak temperature
+      !+ad_glos  tfwmatmax : input real : maximum temperature of first wall material (K) (secondary_cycle>1)
+      !+ad_glos  tpeak : input real : peak first wall temperature (K) 
       use constraint_variables, only: ftpeak
-	  use fwbs_variables, only: tfwmatmax, tpeak
-      implicit none
-      type (constraint_args_type), intent(out) :: args
+      use fwbs_variables, only: tfwmatmax, tpeak
+      implicit none
+      type (constraint_args_type), intent(out) :: args
+
       ! If the temperature peak == 0 then report an error
       if (tpeak < 1.0D0) call report_error(5)
       args%cc =  1.0D0 - ftpeak * tfwmatmax/tpeak
@@ -3162,76 +1730,85 @@
       args%err = tpeak * args%cc
       args%symbol = '<'
       args%units = 'K'
+
    end subroutine constraint_eqn_039
 
    subroutine constraint_eqn_040(args)
-   !+ad_name  constraint_eqn_040
-   !+ad_summ  Equation for auxiliary power lower limit
-   !+ad_type  Subroutine
-   !+ad_auth  P B Lloyd, CCFE, Culham Science Centre
-   !+ad_args  args : output structure : residual error; constraint value; residual error in physical units; output string; units string
-   !+ad_desc  Equation for auxiliary power lower limit
-   !+ad_desc    #=# current_drive
-   !+ad_desc    #=#=# fauxmn, auxmin
-   !+ad_desc  and hence also optional here.
-   !+ad_desc  Logic change during pre-factoring: err, symbol, units will be assigned only if present.
-   !+ad_glos  fauxmn : input real : f-value for minimum auxiliary power
-   !+ad_glos  pinjmw : input real : total auxiliary injected power (MW) 
-   !+ad_glos  auxmin : input real : minimum auxiliary power (MW)
+      !+ad_name  constraint_eqn_040
+      !+ad_summ  Equation for auxiliary power lower limit
+      !+ad_type  Subroutine
+      !+ad_auth  P B Lloyd, CCFE, Culham Science Centre
+      !+ad_args  args : output structure : residual error; constraint value; 
+      !+ad_argc  residual error in physical units; output string; units string
+      !+ad_desc  Equation for auxiliary power lower limit
+      !+ad_desc    #=# current_drive
+      !+ad_desc    #=#=# fauxmn, auxmin
+      !+ad_desc  and hence also optional here.
+      !+ad_desc  Logic change during pre-factoring: err, symbol, units will be assigned only if present.
+      !+ad_glos  fauxmn : input real : f-value for minimum auxiliary power
+      !+ad_glos  pinjmw : input real : total auxiliary injected power (MW) 
+      !+ad_glos  auxmin : input real : minimum auxiliary power (MW)
       use constraint_variables, only: fauxmn, auxmin
-	  use current_drive_variables, only: pinjmw
-      implicit none
-      type (constraint_args_type), intent(out) :: args
+      use current_drive_variables, only: pinjmw
+      implicit none
+      type (constraint_args_type), intent(out) :: args
+
       args%cc =  1.0D0 - fauxmn * pinjmw/auxmin
       args%con = auxmin * (1.0D0 - args%cc)
       args%err = auxmin * args%cc
       args%symbol = '>'
       args%units = 'MW'
+
    end subroutine constraint_eqn_040
 
    subroutine constraint_eqn_041(args)
-   !+ad_name  constraint_eqn_041
-   !+ad_summ  Equation for plasma current ramp-up time lower limit
-   !+ad_type  Subroutine
-   !+ad_auth  P B Lloyd, CCFE, Culham Science Centre
-   !+ad_args  args : output structure : residual error; constraint value; residual error in physical units; output string; units string
-   !+ad_desc  Equation for plasma current ramp-up time lower limit
-   !+ad_desc    #=# times
-   !+ad_desc    #=#=# ftohs, tohsmn
-   !+ad_desc  and hence also optional here.
-   !+ad_desc  Logic change during pre-factoring: err, symbol, units will be assigned only if present.
-   !+ad_glos  ftohs : input real : f-value for plasma current ramp-up time
-   !+ad_glos  tohs : input real : plasma current ramp-up time for current initiation (s) 
-   !+ad_glos  tohsmn : input real : minimum plasma current ramp-up time (s)
+      !+ad_name  constraint_eqn_041
+      !+ad_summ  Equation for plasma current ramp-up time lower limit
+      !+ad_type  Subroutine
+      !+ad_auth  P B Lloyd, CCFE, Culham Science Centre
+      !+ad_args  args : output structure : residual error; constraint value; 
+      !+ad_argc  residual error in physical units; output string; units string
+      !+ad_desc  Equation for plasma current ramp-up time lower limit
+      !+ad_desc    #=# times
+      !+ad_desc    #=#=# ftohs, tohsmn
+      !+ad_desc  and hence also optional here.
+      !+ad_desc  Logic change during pre-factoring: err, symbol, units will be assigned only if present.
+      !+ad_glos  ftohs : input real : f-value for plasma current ramp-up time
+      !+ad_glos  tohs : input real : plasma current ramp-up time for current initiation (s) 
+      !+ad_glos  tohsmn : input real : minimum plasma current ramp-up time (s)
       use constraint_variables, only: ftohs, tohsmn
-	  use times_variables, only: tohs
-      implicit none
-      type (constraint_args_type), intent(out) :: args
+      use times_variables, only: tohs
+      implicit none
+      type (constraint_args_type), intent(out) :: args
+
       args%cc =  1.0D0 - ftohs * tohs/tohsmn
       args%con = tohsmn * (1.0D0 - args%cc)
       args%err = tohsmn * args%cc
       args%symbol = '>'
       args%units = 'sec'
+
    end subroutine constraint_eqn_041
 
    subroutine constraint_eqn_042(args)
-   !+ad_name  constraint_eqn_042
-   !+ad_summ  Equation for cycle time lower limit
-   !+ad_type  Subroutine
-   !+ad_auth  P B Lloyd, CCFE, Culham Science Centre
-   !+ad_args  args : output structure : residual error; constraint value; residual error in physical units; output string; units string
-   !+ad_desc  Equation for cycle time lower limit
-   !+ad_desc    #=# times
-   !+ad_desc    #=#=# ftcycl, tcycmn
-   !+ad_desc  and hence also optional here.
-   !+ad_desc  Logic change during pre-factoring: err, symbol, units will be assigned only if present.
-   !+ad_glos  ftcycl : input real : f-value for cycle time
-   !+ad_glos  tcycle : input real : full cycle time (s) 
-   !+ad_glos  tcycmn : input real : minimum cycle time (s) 
+      !+ad_name  constraint_eqn_042
+      !+ad_summ  Equation for cycle time lower limit
+      !+ad_type  Subroutine
+      !+ad_auth  P B Lloyd, CCFE, Culham Science Centre
+      !+ad_args  args : output structure : residual error; constraint value; 
+      !+ad_argc  residual error in physical units; output string; units string
+      !+ad_desc  Equation for cycle time lower limit
+      !+ad_desc    #=# times
+      !+ad_desc    #=#=# ftcycl, tcycmn
+      !+ad_desc  and hence also optional here.
+      !+ad_desc  Logic change during pre-factoring: err, symbol, units will be assigned only if present.
+      !+ad_glos  ftcycl : input real : f-value for cycle time
+      !+ad_glos  tcycle : input real : full cycle time (s) 
+      !+ad_glos  tcycmn : input real : minimum cycle time (s) 
       use constraint_variables, only: ftcycl, tcycmn
-	  use times_variables, only: tcycle
-      implicit none
-      type (constraint_args_type), intent(out) :: args
+      use times_variables, only: tcycle
+      implicit none
+      type (constraint_args_type), intent(out) :: args
+
       ! if the minimum cycle time == 0 report an error
       if (tcycmn < 1.0D0) call report_error(6)
       args%cc =  1.0D0 - ftcycl * tcycle/tcycmn
@@ -3239,28 +1816,31 @@
       args%err = tcycmn * args%cc
       args%symbol = '>'
       args%units = 'sec'
+
    end subroutine constraint_eqn_042
 
    subroutine constraint_eqn_043(args)
-   !+ad_name  constraint_eqn_043
-   !+ad_summ  Equation for average centrepost temperature: This is a consistency equation (TART)
-   !+ad_type  Subroutine
-   !+ad_auth  P B Lloyd, CCFE, Culham Science Centre
-   !+ad_args  args : output structure : residual error; constraint value; residual error in physical units; output string; units string
-   !+ad_desc  Equation for average centrepost temperature: This is a consistency equation (TART)
-   !+ad_desc    #=# tfcoil
-   !+ad_desc    #=#=# consistency
-   !+ad_desc  and hence also optional here.
-   !+ad_desc  Logic change during pre-factoring: err, symbol, units will be assigned only if present.
-   !+ad_glos  tcpav : input real : average temp of TF coil inboard leg conductor (C)e
-   !+ad_glos  tcpav2 : input real : centrepost average temperature (C) (for consistency) 
-   !+ad_glos  itart : input integer : switch for spherical tokamak (ST) models:<UL>
-   !+ad_gloc         <LI> = 0 use conventional aspect ratio models;
-   !+ad_gloc         <LI> = 1 use spherical tokamak models</UL>
+      !+ad_name  constraint_eqn_043
+      !+ad_summ  Equation for average centrepost temperature: This is a consistency equation (TART)
+      !+ad_type  Subroutine
+      !+ad_auth  P B Lloyd, CCFE, Culham Science Centre
+      !+ad_args  args : output structure : residual error; constraint value; 
+      !+ad_argc  residual error in physical units; output string; units string
+      !+ad_desc  Equation for average centrepost temperature: This is a consistency equation (TART)
+      !+ad_desc    #=# tfcoil
+      !+ad_desc    #=#=# consistency
+      !+ad_desc  and hence also optional here.
+      !+ad_desc  Logic change during pre-factoring: err, symbol, units will be assigned only if present.
+      !+ad_glos  tcpav : input real : average temp of TF coil inboard leg conductor (C)e
+      !+ad_glos  tcpav2 : input real : centrepost average temperature (C) (for consistency) 
+      !+ad_glos  itart : input integer : switch for spherical tokamak (ST) models:<UL>
+      !+ad_gloc         <LI> = 0 use conventional aspect ratio models;
+      !+ad_gloc         <LI> = 1 use spherical tokamak models</UL>
       use tfcoil_variables, only: tcpav, tcpav2
-	  use physics_variables, only: itart
-      implicit none
-      type (constraint_args_type), intent(out) :: args
+      use physics_variables, only: itart
+      implicit none
+      type (constraint_args_type), intent(out) :: args
+
       ! if the machine isn't a ST then report error
       if (itart == 0) call report_error(7)
       args%cc =   1.0D0 - tcpav/tcpav2
@@ -3268,30 +1848,33 @@
       args%err = tcpav2 * args%cc
       args%symbol = '='
       args%units = 'deg C'
+
    end subroutine constraint_eqn_043
 
    subroutine constraint_eqn_044(args)
-   !+ad_name  constraint_eqn_044
-   !+ad_summ  Equation for centrepost temperature upper limit (TART)
-   !+ad_type  Subroutine
-   !+ad_auth  P B Lloyd, CCFE, Culham Science Centre
-   !+ad_args  args : output structure : residual error; constraint value; residual error in physical units; output string; units string
-   !+ad_desc  Equation for centrepost temperature upper limit (TART)
-   !+ad_desc    #=# tfcoil
-   !+ad_desc    #=#=# fptemp, ptempalw
-   !+ad_desc  and hence also optional here.
-   !+ad_desc  Logic change during pre-factoring: err, symbol, units will be assigned only if present.
-   !+ad_glos  fptemp : input real : f-value for peak centrepost temperature
-   !+ad_glos  ptempalw : input real : maximum peak centrepost temperature (C) 
-   !+ad_glos  tcpmax : input real :  peak centrepost temperature (C)
-   !+ad_glos  itart : input integer : switch for spherical tokamak (ST) models:<UL>
-   !+ad_gloc         <LI> = 0 use conventional aspect ratio models;
-   !+ad_gloc         <LI> = 1 use spherical tokamak models</UL>
+      !+ad_name  constraint_eqn_044
+      !+ad_summ  Equation for centrepost temperature upper limit (TART)
+      !+ad_type  Subroutine
+      !+ad_auth  P B Lloyd, CCFE, Culham Science Centre
+      !+ad_args  args : output structure : residual error; constraint value; 
+      !+ad_argc  residual error in physical units; output string; units string
+      !+ad_desc  Equation for centrepost temperature upper limit (TART)
+      !+ad_desc    #=# tfcoil
+      !+ad_desc    #=#=# fptemp, ptempalw
+      !+ad_desc  and hence also optional here.
+      !+ad_desc  Logic change during pre-factoring: err, symbol, units will be assigned only if present.
+      !+ad_glos  fptemp : input real : f-value for peak centrepost temperature
+      !+ad_glos  ptempalw : input real : maximum peak centrepost temperature (C) 
+      !+ad_glos  tcpmax : input real :  peak centrepost temperature (C)
+      !+ad_glos  itart : input integer : switch for spherical tokamak (ST) models:<UL>
+      !+ad_gloc         <LI> = 0 use conventional aspect ratio models;
+      !+ad_gloc         <LI> = 1 use spherical tokamak models</UL>
       use constraint_variables, only: fptemp
-	  use tfcoil_variables, only: ptempalw, tcpmax
-	  use physics_variables, only: itart
-      implicit none
-      type (constraint_args_type), intent(out) :: args
+      use tfcoil_variables, only: ptempalw, tcpmax
+      use physics_variables, only: itart
+      implicit none
+      type (constraint_args_type), intent(out) :: args
+
       ! if the machine isn't a ST then report error
       if (itart == 0) call report_error(8)
       args%cc =   1.0D0 - fptemp * ptempalw / tcpmax
@@ -3299,30 +1882,33 @@
       args%err = tcpmax * args%cc
       args%symbol = '<'
       args%units = 'deg C'
+
    end subroutine constraint_eqn_044
 
    subroutine constraint_eqn_045(args)
-   !+ad_name  constraint_eqn_045
-   !+ad_summ  Equation for edge safety factor lower limit (TART)
-   !+ad_type  Subroutine
-   !+ad_auth  P B Lloyd, CCFE, Culham Science Centre
-   !+ad_args  args : output structure : residual error; constraint value; residual error in physical units; output string; units string
-   !+ad_desc  Equation for edge safety factor lower limit (TART)
-   !+ad_desc    #=# tfcoil
-   !+ad_desc    #=#=# fq, qlim
-   !+ad_desc  and hence also optional here.
-   !+ad_desc  Logic change during pre-factoring: err, symbol, units will be assigned only if present.
-   !+ad_glos  fq : input real : f-value for edge safety factor
-   !+ad_glos  q : safety factor 'near' plasma edge: equal to q95 
-   !+ad_gloc  (unless icurr = 2 (ST current scaling), in which case q = mean edge safety factor qbar)
-   !+ad_glos  qlim : input real :  lower limit for edge safety factor
-   !+ad_glos  itart : input integer : switch for spherical tokamak (ST) models:<UL>
-   !+ad_gloc         <LI> = 0 use conventional aspect ratio models;
-   !+ad_gloc         <LI> = 1 use spherical tokamak models</UL>
+      !+ad_name  constraint_eqn_045
+      !+ad_summ  Equation for edge safety factor lower limit (TART)
+      !+ad_type  Subroutine
+      !+ad_auth  P B Lloyd, CCFE, Culham Science Centre
+      !+ad_args  args : output structure : residual error; constraint value; 
+      !+ad_argc  residual error in physical units; output string; units string
+      !+ad_desc  Equation for edge safety factor lower limit (TART)
+      !+ad_desc    #=# tfcoil
+      !+ad_desc    #=#=# fq, qlim
+      !+ad_desc  and hence also optional here.
+      !+ad_desc  Logic change during pre-factoring: err, symbol, units will be assigned only if present.
+      !+ad_glos  fq : input real : f-value for edge safety factor
+      !+ad_glos  q : safety factor 'near' plasma edge: equal to q95 
+      !+ad_gloc  (unless icurr = 2 (ST current scaling), in which case q = mean edge safety factor qbar)
+      !+ad_glos  qlim : input real :  lower limit for edge safety factor
+      !+ad_glos  itart : input integer : switch for spherical tokamak (ST) models:<UL>
+      !+ad_gloc         <LI> = 0 use conventional aspect ratio models;
+      !+ad_gloc         <LI> = 1 use spherical tokamak models</UL>
       use constraint_variables, only: fq
-	  use physics_variables, only: q, qlim, itart
-      implicit none
-      type (constraint_args_type), intent(out) :: args
+      use physics_variables, only: q, qlim, itart
+      implicit none
+      type (constraint_args_type), intent(out) :: args
+
       ! if the machine isn't a ST then report error
       if (itart == 0) call report_error(9)
       args%cc =   1.0D0 - fq * q/qlim
@@ -3330,234 +1916,260 @@
       args%err = qlim * args%cc
       args%symbol = '<'
       args%units = ''
+
    end subroutine constraint_eqn_045
 
    subroutine constraint_eqn_046(args)
-   !+ad_name  constraint_eqn_046
-   !+ad_summ  Equation for Ip/Irod upper limit (TART)
-   !+ad_type  Subroutine
-   !+ad_auth  P B Lloyd, CCFE, Culham Science Centre
-   !+ad_args  args : output structure : residual error; constraint value; residual error in physical units; output string; units string
-   !+ad_desc  Equation for Ip/Irod upper limit (TART)
-   !+ad_desc    #=# tfcoil
-   !+ad_desc    #=#=# fipir, cratmx
-   !+ad_desc  and hence also optional here.
-   !+ad_desc  Logic change during pre-factoring: err, symbol, units will be assigned only if present.
-   !+ad_glos  eps : input real :  inverse aspect ratio
-   !+ad_glos  fipir : input real :  f-value for Ip/Irod limit
-   !+ad_glos  ritfc : input real :  total (summed) current in TF coils (A)
-   !+ad_glos  plascur : input real :  plasma current (A)
-   !+ad_glos  itart : input integer : switch for spherical tokamak (ST) models:<UL>
-   !+ad_gloc         <LI> = 0 use conventional aspect ratio models;
-   !+ad_gloc         <LI> = 1 use spherical tokamak models</UL>
+      !+ad_name  constraint_eqn_046
+      !+ad_summ  Equation for Ip/Irod upper limit (TART)
+      !+ad_type  Subroutine
+      !+ad_auth  P B Lloyd, CCFE, Culham Science Centre
+      !+ad_args  args : output structure : residual error; constraint value; 
+      !+ad_argc  residual error in physical units; output string; units string
+      !+ad_desc  Equation for Ip/Irod upper limit (TART)
+      !+ad_desc    #=# tfcoil
+      !+ad_desc    #=#=# fipir, cratmx
+      !+ad_desc  and hence also optional here.
+      !+ad_desc  Logic change during pre-factoring: err, symbol, units will be assigned only if present.
+      !+ad_glos  eps : input real :  inverse aspect ratio
+      !+ad_glos  fipir : input real :  f-value for Ip/Irod limit
+      !+ad_glos  ritfc : input real :  total (summed) current in TF coils (A)
+      !+ad_glos  plascur : input real :  plasma current (A)
+      !+ad_glos  itart : input integer : switch for spherical tokamak (ST) models:<UL>
+      !+ad_gloc         <LI> = 0 use conventional aspect ratio models;
+      !+ad_gloc         <LI> = 1 use spherical tokamak models</UL>
       use physics_variables, only: eps, plascur, itart
-	  use constraint_variables, only: fipir
-	  use tfcoil_variables, only: ritfc
-      implicit none
-	  ! cratmx : local real : maximum ratio of plasma current to centrepost current
-	  real(kind(1.0D0)) :: cratmx
-      type (constraint_args_type), intent(out) :: args
+      use constraint_variables, only: fipir
+      use tfcoil_variables, only: ritfc
+      implicit none
+      ! cratmx : local real : maximum ratio of plasma current to centrepost current
+      real(kind(1.0D0)) :: cratmx
+      type (constraint_args_type), intent(out) :: args
+
       ! if the machine isn't a ST then report error
-      if (itart == 0) call report_error(10)    
-      cratmx = 1.0D0 + 4.91D0*(eps-0.62D0)		  
+      if (itart == 0) call report_error(10)
+      cratmx = 1.0D0 + 4.91D0*(eps-0.62D0)
       args%cc =  1.0D0 - fipir * cratmx * ritfc/plascur
       args%con = cratmx * (1.0D0 - args%cc)
       args%err = plascur/ritfc * args%cc
       args%symbol = '<'
       args%units = ''
+
    end subroutine constraint_eqn_046
 
    subroutine constraint_eqn_047(args)
-   !+ad_name  constraint_eqn_047
-   !+ad_summ  Issue #508 Remove RFP option: Relevant only to reversed field pinch devices
-   !+ad_type  Subroutine
-   !+ad_auth  P B Lloyd, CCFE, Culham Science Centre
-   !+ad_desc  Issue #508 Remove RFP option: Relevant only to reversed field pinch devices
-   !+ad_desc  Equation for TF coil toroidal thickness upper limit
-   !+ad_desc    #=# empty
-   !+ad_desc    #=#=# empty
+      !+ad_name  constraint_eqn_047
+      !+ad_summ  Issue #508 Remove RFP option: Relevant only to reversed field pinch devices
+      !+ad_type  Subroutine
+      !+ad_auth  P B Lloyd, CCFE, Culham Science Centre
+      !+ad_desc  Issue #508 Remove RFP option: Relevant only to reversed field pinch devices
+      !+ad_desc  Equation for TF coil toroidal thickness upper limit
+      !+ad_desc    #=# empty
+      !+ad_desc    #=#=# empty
       implicit none
       ! Dummy formal arguments, just to comply with the subroutine interface
       type (constraint_args_type), intent(out) :: args
+
       args = constraint_args_type(0.0D0, 0.0D0, 0.0D0, '', '')
+
    end subroutine constraint_eqn_047
    
    subroutine constraint_eqn_048(args)
-   !+ad_name  constraint_eqn_048
-   !+ad_summ  Equation for poloidal beta upper limit
-   !+ad_type  Subroutine
-   !+ad_auth  P B Lloyd, CCFE, Culham Science Centre
-   !+ad_args  args : output structure : residual error; constraint value; residual error in physical units; output string; units string
-   !+ad_desc  Equation for poloidal beta upper limit
-   !+ad_desc    #=# physics
-   !+ad_desc    #=#=# fbetap, betpmx
-   !+ad_desc  and hence also optional here.
-   !+ad_desc  Logic change during pre-factoring: err, symbol, units will be assigned only if present.
-   !+ad_glos  fbetap : input real : rf-value for poloidal beta
-   !+ad_glos  betpmx : input real :  maximum poloidal beta
-   !+ad_glos  betap : input real :  poloidal beta
+      !+ad_name  constraint_eqn_048
+      !+ad_summ  Equation for poloidal beta upper limit
+      !+ad_type  Subroutine
+      !+ad_auth  P B Lloyd, CCFE, Culham Science Centre
+      !+ad_args  args : output structure : residual error; constraint value; 
+      !+ad_argc  residual error in physical units; output string; units string
+      !+ad_desc  Equation for poloidal beta upper limit
+      !+ad_desc    #=# physics
+      !+ad_desc    #=#=# fbetap, betpmx
+      !+ad_desc  and hence also optional here.
+      !+ad_desc  Logic change during pre-factoring: err, symbol, units will be assigned only if present.
+      !+ad_glos  fbetap : input real : rf-value for poloidal beta
+      !+ad_glos  betpmx : input real :  maximum poloidal beta
+      !+ad_glos  betap : input real :  poloidal beta
       use constraint_variables, only: fbetap, betpmx
-	  use physics_variables, only: betap
-      implicit none
-      type (constraint_args_type), intent(out) :: args
+      use physics_variables, only: betap
+      implicit none
+      type (constraint_args_type), intent(out) :: args
+
       args%cc =  1.0D0 - fbetap * betpmx/betap
       args%con = betpmx * (1.0D0 - args%cc)
       args%err = betap * args%cc
       args%symbol = '<'
       args%units = ''
+
    end subroutine constraint_eqn_048
 
    subroutine constraint_eqn_049(args)
-   !+ad_name  constraint_eqn_049
-   !+ad_summ  Issue #508 Remove IFE option: Equation for repetition rate upper limit
-   !+ad_type  Subroutine
-   !+ad_auth  P B Lloyd, CCFE, Culham Science Centre
-   !+ad_desc  Issue #508 Remove IFE option: Equation for repetition rate upper limit
-   !+ad_desc    #=# empty
-   !+ad_desc    #=#=# empty
+      !+ad_name  constraint_eqn_049
+      !+ad_summ  Issue #508 Remove IFE option: Equation for repetition rate upper limit
+      !+ad_type  Subroutine
+      !+ad_auth  P B Lloyd, CCFE, Culham Science Centre
+      !+ad_desc  Issue #508 Remove IFE option: Equation for repetition rate upper limit
+      !+ad_desc    #=# empty
+      !+ad_desc    #=#=# empty
       ! Dummy formal arguments, just to comply with the subroutine interface
       type (constraint_args_type), intent(out) :: args
+
       args = constraint_args_type(0.0D0, 0.0D0, 0.0D0, '', '')
+
    end subroutine constraint_eqn_049
 
    subroutine constraint_eqn_050(args)
-   !+ad_name  constraint_eqn_050
-   !+ad_summ  Issue #508 Remove IFE option: Equation for repetition rate upper limit
-   !+ad_type  Subroutine
-   !+ad_auth  P B Lloyd, CCFE, Culham Science Centre
-   !+ad_desc  Issue #508 Remove IFE option: Equation for repetition rate upper limit
-   !+ad_desc    #=# empty
-   !+ad_desc    #=#=# empty
+      !+ad_name  constraint_eqn_050
+      !+ad_summ  Issue #508 Remove IFE option: Equation for repetition rate upper limit
+      !+ad_type  Subroutine
+      !+ad_auth  P B Lloyd, CCFE, Culham Science Centre
+      !+ad_desc  Issue #508 Remove IFE option: Equation for repetition rate upper limit
+      !+ad_desc    #=# empty
+      !+ad_desc    #=#=# empty
       ! Dummy formal arguments, just to comply with the subroutine interface
       type (constraint_args_type), intent(out) :: args
+
       args = constraint_args_type(0.0D0, 0.0D0, 0.0D0, '', '')
+
    end subroutine constraint_eqn_050
 
-  
    subroutine constraint_eqn_051(args)
-   !+ad_name  constraint_eqn_051
-   !+ad_summ  Equation to enforce startup flux = available startup flux
-   !+ad_type  Subroutine
-   !+ad_auth  P B Lloyd, CCFE, Culham Science Centre
-   !+ad_args  args : output structure : residual error; constraint value; residual error in physical units; output string; units string
-   !+ad_desc  Equation to enforce startup flux = available startup flux
-   !+ad_desc    #=# pfcoil
-   !+ad_desc    #=#=# consistency
-   !+ad_desc  and hence also optional here.
-   !+ad_desc  Logic change during pre-factoring: err, symbol, units will be assigned only if present.
-   !+ad_glos  vsres : input real : resistive losses in startup V-s (Wb)
-   !+ad_glos  vsind : input real :  internal and external plasma inductance V-s (Wb))
-   !+ad_glos  vssu : input real :  total flux swing for startup (Wb)
+      !+ad_name  constraint_eqn_051
+      !+ad_summ  Equation to enforce startup flux = available startup flux
+      !+ad_type  Subroutine
+      !+ad_auth  P B Lloyd, CCFE, Culham Science Centre
+      !+ad_args  args : output structure : residual error; constraint value; 
+      !+ad_argc  residual error in physical units; output string; units string
+      !+ad_desc  Equation to enforce startup flux = available startup flux
+      !+ad_desc    #=# pfcoil
+      !+ad_desc    #=#=# consistency
+      !+ad_desc  and hence also optional here.
+      !+ad_desc  Logic change during pre-factoring: err, symbol, units will be assigned only if present.
+      !+ad_glos  vsres : input real : resistive losses in startup V-s (Wb)
+      !+ad_glos  vsind : input real :  internal and external plasma inductance V-s (Wb))
+      !+ad_glos  vssu : input real :  total flux swing for startup (Wb)
       use physics_variables, only: vsres, vsind
-	  use pfcoil_variables, only: vssu
-      implicit none
-      type (constraint_args_type), intent(out) :: args
+      use pfcoil_variables, only: vssu
+      implicit none
+      type (constraint_args_type), intent(out) :: args
+
       args%cc =  1.0D0 - (vsres+vsind) / vssu
       args%con = vssu * (1.0D0 - args%cc)
       args%err = vssu * args%cc
       args%symbol = '='
       args%units = 'V.s'
+
    end subroutine constraint_eqn_051
 
    subroutine constraint_eqn_052(args)
-   !+ad_name  constraint_eqn_052
-   !+ad_summ  Equation for tritium breeding ratio lower limit
-   !+ad_type  Subroutine
-   !+ad_auth  P B Lloyd, CCFE, Culham Science Centre
-   !+ad_args  args : output structure : residual error; constraint value; residual error in physical units; output string; units string
-   !+ad_desc  Equation for tritium breeding ratio lower limit
-   !+ad_desc    #=# fwbs
-   !+ad_desc    #=#=# ftbr, tbrmin
-   !+ad_desc  ? TODO should this only be for certain blanket models ?
-   !+ad_desc  and hence also optional here.
-   !+ad_desc  Logic change during pre-factoring: err, symbol, units will be assigned only if present.
-   !+ad_glos  ftbr : input real : f-value for minimum tritium breeding ratio
-   !+ad_glos  tbr : input real :  tritium breeding ratio (iblanket=2,3 (KIT HCPB/HCLL))
-   !+ad_glos  tbrmin : input real :  minimum tritium breeding ratio (If iblanket=1, tbrmin=minimum 5-year time-averaged tritium breeding ratio)
+      !+ad_name  constraint_eqn_052
+      !+ad_summ  Equation for tritium breeding ratio lower limit
+      !+ad_type  Subroutine
+      !+ad_auth  P B Lloyd, CCFE, Culham Science Centre
+      !+ad_args  args : output structure : residual error; constraint value; 
+      !+ad_argc  residual error in physical units; output string; units string
+      !+ad_desc  Equation for tritium breeding ratio lower limit
+      !+ad_desc    #=# fwbs
+      !+ad_desc    #=#=# ftbr, tbrmin
+      !+ad_desc  ? TODO should this only be for certain blanket models ?
+      !+ad_desc  and hence also optional here.
+      !+ad_desc  Logic change during pre-factoring: err, symbol, units will be assigned only if present.
+      !+ad_glos  ftbr : input real : f-value for minimum tritium breeding ratio
+      !+ad_glos  tbr : input real :  tritium breeding ratio (iblanket=2,3 (KIT HCPB/HCLL))
+      !+ad_glos  tbrmin : input real :  minimum tritium breeding ratio (If iblanket=1, tbrmin=minimum 5-year time-averaged tritium breeding ratio)
       use constraint_variables, only: ftbr, tbrmin
-	  use fwbs_variables, only: tbr
-      implicit none
-      type (constraint_args_type), intent(out) :: args
+      use fwbs_variables, only: tbr
+      implicit none
+      type (constraint_args_type), intent(out) :: args
+
       args%cc =  1.0D0 - ftbr * tbr/tbrmin
       args%con = tbrmin * (1.0D0 - args%cc)
       args%err = tbrmin * args%cc
       args%symbol = '>'
       args%units = ''
+
    end subroutine constraint_eqn_052
 
    subroutine constraint_eqn_053(args)
-   !+ad_name  constraint_eqn_053
-   !+ad_summ  Equation for fast neutron fluence on TF coil upper limit
-   !+ad_type  Subroutine
-   !+ad_auth  P B Lloyd, CCFE, Culham Science Centre
-   !+ad_args  args : output structure : residual error; constraint value; residual error in physical units; output string; units string
-   !+ad_desc  Equation for fast neutron fluence on TF coil upper limit
-   !+ad_desc    #=# fwbs
-   !+ad_desc    #=#=# fflutf, nflutfmax
-   !+ad_desc  and hence also optional here.
-   !+ad_desc  Logic change during pre-factoring: err, symbol, units will be assigned only if present.
-   !+ad_glos  fflutf : input real : f-value for maximum TF coil nuclear heating
-   !+ad_glos  nflutfmax : input real :  max fast neutron fluence on TF coil (n/m2)
-   !+ad_glos  nflutf : input real :  peak fast neutron fluence on TF coil superconductor (n/m2)
+      !+ad_name  constraint_eqn_053
+      !+ad_summ  Equation for fast neutron fluence on TF coil upper limit
+      !+ad_type  Subroutine
+      !+ad_auth  P B Lloyd, CCFE, Culham Science Centre
+      !+ad_args  args : output structure : residual error; constraint value; 
+      !+ad_argc  residual error in physical units; output string; units string
+      !+ad_desc  Equation for fast neutron fluence on TF coil upper limit
+      !+ad_desc    #=# fwbs
+      !+ad_desc    #=#=# fflutf, nflutfmax
+      !+ad_desc  and hence also optional here.
+      !+ad_desc  Logic change during pre-factoring: err, symbol, units will be assigned only if present.
+      !+ad_glos  fflutf : input real : f-value for maximum TF coil nuclear heating
+      !+ad_glos  nflutfmax : input real :  max fast neutron fluence on TF coil (n/m2)
+      !+ad_glos  nflutf : input real :  peak fast neutron fluence on TF coil superconductor (n/m2)
       use constraint_variables, only: fflutf, nflutfmax
-	  use fwbs_variables, only: nflutf
-      implicit none
-      type (constraint_args_type), intent(out) :: args
+      use fwbs_variables, only: nflutf
+      implicit none
+      type (constraint_args_type), intent(out) :: args
+
       args%cc =  1.0D0 - fflutf * nflutfmax/nflutf
       args%con = nflutfmax * (1.0D0 - args%cc)
       args%err = nflutf * args%cc
       args%symbol = '<'
       args%units = 'neutron/m2'
+
    end subroutine constraint_eqn_053
 
    subroutine constraint_eqn_054(args)
-   !+ad_name  constraint_eqn_054
-   !+ad_summ  Equation for peak TF coil nuclear heating upper limi
-   !+ad_type  Subroutine
-   !+ad_auth  P B Lloyd, CCFE, Culham Science Centre
-   !+ad_args  args : output structure : residual error; constraint value; residual error in physical units; output string; units string
-   !+ad_desc  Equation for peak TF coil nuclear heating upper limi
-   !+ad_desc    #=# fwbs
-   !+ad_desc    #=#=# fptfnuc, ptfnucmax
-   !+ad_desc  and hence also optional here.
-   !+ad_desc  Logic change during pre-factoring: err, symbol, units will be assigned only if present.
-   !+ad_glos  fptfnuc : input real : f-value for maximum TF coil nuclear heating
-   !+ad_glos  ptfnucmax : input real :  maximum nuclear heating in TF coil (MW/m3)
-   !+ad_glos  ptfnucpm3 : input real :  nuclear heating in the TF coil (MW/m3) (blktmodel>0)
+      !+ad_name  constraint_eqn_054
+      !+ad_summ  Equation for peak TF coil nuclear heating upper limi
+      !+ad_type  Subroutine
+      !+ad_auth  P B Lloyd, CCFE, Culham Science Centre
+      !+ad_args  args : output structure : residual error; constraint value; 
+      !+ad_argc  residual error in physical units; output string; units string
+      !+ad_desc  Equation for peak TF coil nuclear heating upper limi
+      !+ad_desc    #=# fwbs
+      !+ad_desc    #=#=# fptfnuc, ptfnucmax
+      !+ad_desc  and hence also optional here.
+      !+ad_desc  Logic change during pre-factoring: err, symbol, units will be assigned only if present.
+      !+ad_glos  fptfnuc : input real : f-value for maximum TF coil nuclear heating
+      !+ad_glos  ptfnucmax : input real :  maximum nuclear heating in TF coil (MW/m3)
+      !+ad_glos  ptfnucpm3 : input real :  nuclear heating in the TF coil (MW/m3) (blktmodel>0)
       use constraint_variables, only: fptfnuc, ptfnucmax
-	  use fwbs_variables, only: ptfnucpm3
-      implicit none
-      type (constraint_args_type), intent(out) :: args
+      use fwbs_variables, only: ptfnucpm3
+      implicit none
+      type (constraint_args_type), intent(out) :: args
+
       args%cc = 1.0D0 - fptfnuc * ptfnucmax/ptfnucpm3
       args%con = ptfnucmax * (1.0D0 - args%cc)
       args%err = ptfnucpm3 * args%cc
       args%symbol = '<'
       args%units = 'MW/m3'
+
    end subroutine constraint_eqn_054
 
    subroutine constraint_eqn_055(args)
-   !+ad_name  constraint_eqn_055
-   !+ad_summ  Equation for helium concentration in vacuum vessel upper limit
-   !+ad_type  Subroutine
-   !+ad_auth  P B Lloyd, CCFE, Culham Science Centre
-   !+ad_args  args : output structure : residual error; constraint value; residual error in physical units; output string; units string
-   !+ad_desc  Equation for helium concentration in vacuum vessel upper limit
-   !+ad_desc    #=# fwbs
-   !+ad_desc    #=#=# fvvhe, vvhemax
-   !+ad_desc  and hence also optional here.
-   !+ad_desc  Logic change during pre-factoring: err, symbol, units will be assigned only if present.
-   !+ad_glos  fvvhe : input real : f-value for vacuum vessel He concentration limit
-   !+ad_glos  vvhealw : input real :  allowed maximum helium concentration in vacuum vessel at end of plant life (appm) (iblanket =2)
-   !+ad_glos  vvhemax : ivvhemaxnput real :  maximum helium concentration in vacuum vessel at end of plant life (appm) (iblanket=2 (KIT HCPB))
-   !+ad_glos  iblanket : input integer : switch for blanket model: <UL>
-   !+ad_gloc             <LI> = 1 CCFE HCPB model;
-   !+ad_gloc             <LI> = 2 KIT HCPB model;
-   !+ad_gloc             <LI> = 3 CCFE HCPB model with Tritium Breeding Ratio calculation;
-   !+ad_gloc             <LI> = 4 KIT HCLL model</UL>
+      !+ad_name  constraint_eqn_055
+      !+ad_summ  Equation for helium concentration in vacuum vessel upper limit
+      !+ad_type  Subroutine
+      !+ad_auth  P B Lloyd, CCFE, Culham Science Centre
+      !+ad_args  args : output structure : residual error; constraint value; 
+      !+ad_argc  residual error in physical units; output string; units string
+      !+ad_desc  Equation for helium concentration in vacuum vessel upper limit
+      !+ad_desc    #=# fwbs
+      !+ad_desc    #=#=# fvvhe, vvhemax
+      !+ad_desc  and hence also optional here.
+      !+ad_desc  Logic change during pre-factoring: err, symbol, units will be assigned only if present.
+      !+ad_glos  fvvhe : input real : f-value for vacuum vessel He concentration limit
+      !+ad_glos  vvhealw : input real :  allowed maximum helium concentration in vacuum vessel at end of plant life (appm) (iblanket =2)
+      !+ad_glos  vvhemax : ivvhemaxnput real :  maximum helium concentration in vacuum vessel at end of plant life (appm) (iblanket=2 (KIT HCPB))
+      !+ad_glos  iblanket : input integer : switch for blanket model: <UL>
+      !+ad_gloc             <LI> = 1 CCFE HCPB model;
+      !+ad_gloc             <LI> = 2 KIT HCPB model;
+      !+ad_gloc             <LI> = 3 CCFE HCPB model with Tritium Breeding Ratio calculation;
+      !+ad_gloc             <LI> = 4 KIT HCLL model</UL>
       use constraint_variables, only: fvvhe, vvhealw
-	  use fwbs_variables, only: vvhemax, iblanket
-      implicit none
-      type (constraint_args_type), intent(out) :: args
+      use fwbs_variables, only: vvhemax, iblanket
+      implicit none
+      type (constraint_args_type), intent(out) :: args
+
       if (iblanket == 2) then
          args%cc = 1.0D0 - fvvhe * vvhealw/vvhemax
          args%con = vvhealw * (1.0D0 - args%cc)
@@ -3568,570 +2180,635 @@
          args = constraint_args_type(0.0D0, 0.0D0, 0.0D0, '', '')
          call report_error(173)
       end if
+
    end subroutine constraint_eqn_055
 
    subroutine constraint_eqn_056(args)
-   !+ad_name  constraint_eqn_056
-   !+ad_summ  Equation for power through separatrix / major radius upper limit
-   !+ad_type  Subroutine
-   !+ad_auth  P B Lloyd, CCFE, Culham Science Centre
-   !+ad_args  args : output structure : residual error; constraint value; residual error in physical units; output string; units string
-   !+ad_desc  Equation for power through separatrix / major radius upper limit
-   !+ad_desc    #=# current_drive
-   !+ad_desc    #=#=# fnbshinef, nbshinefmax
-   !+ad_desc  and hence also optional here.
-   !+ad_desc  Logic change during pre-factoring: err, symbol, units will be assigned only if present.
-   !+ad_glos  fpsepr : input real : f-value for maximum Psep/R limit
-   !+ad_glos  pseprmax : input real :  maximum ratio of power crossing the separatrix to plasma major radius (Psep/R) (MW/m)
-   !+ad_glos  pdivt : input real :  power to be conducted to the divertor region (MW)
-   !+ad_glos  rmajor : input real :  plasma major radius (m) 
+      !+ad_name  constraint_eqn_056
+      !+ad_summ  Equation for power through separatrix / major radius upper limit
+      !+ad_type  Subroutine
+      !+ad_auth  P B Lloyd, CCFE, Culham Science Centre
+      !+ad_args  args : output structure : residual error; constraint value; 
+      !+ad_argc  residual error in physical units; output string; units string
+      !+ad_desc  Equation for power through separatrix / major radius upper limit
+      !+ad_desc    #=# current_drive
+      !+ad_desc    #=#=# fnbshinef, nbshinefmax
+      !+ad_desc  and hence also optional here.
+      !+ad_desc  Logic change during pre-factoring: err, symbol, units will be assigned only if present.
+      !+ad_glos  fpsepr : input real : f-value for maximum Psep/R limit
+      !+ad_glos  pseprmax : input real :  maximum ratio of power crossing the separatrix to plasma major radius (Psep/R) (MW/m)
+      !+ad_glos  pdivt : input real :  power to be conducted to the divertor region (MW)
+      !+ad_glos  rmajor : input real :  plasma major radius (m) 
       use constraint_variables, only: fpsepr, pseprmax
-	  use physics_variables, only: pdivt, rmajor
-      implicit none
-      type (constraint_args_type), intent(out) :: args
+      use physics_variables, only: pdivt, rmajor
+      implicit none
+      type (constraint_args_type), intent(out) :: args
+
       args%cc = 1.0D0 - fpsepr * pseprmax / (pdivt/rmajor)
       args%con = pseprmax * (1.0D0 - args%cc)
-		 args%err = (pdivt/rmajor) * args%cc
+      args%err = (pdivt/rmajor) * args%cc
       args%symbol = '<'
       args%units = 'MW/m'
+
    end subroutine constraint_eqn_056
 
    subroutine constraint_eqn_057(args)
-   !+ad_name  constraint_eqn_057
-   !+ad_summ  Obsolete
-   !+ad_type  Subroutine
-   !+ad_auth  P B Lloyd, CCFE, Culham Science Centre
-   !+ad_desc  Obsolete
-   !+ad_desc    #=# empty
-   !+ad_desc    #=#=# empty
+      !+ad_name  constraint_eqn_057
+      !+ad_summ  Obsolete
+      !+ad_type  Subroutine
+      !+ad_auth  P B Lloyd, CCFE, Culham Science Centre
+      !+ad_desc  Obsolete
+      !+ad_desc    #=# empty
+      !+ad_desc    #=#=# empty
       ! Dummy formal arguments, just to comply with the subroutine interface
       type (constraint_args_type), intent(out) :: args
+
       args = constraint_args_type(0.0D0, 0.0D0, 0.0D0, '', '')
+
    end subroutine constraint_eqn_057
 
    subroutine constraint_eqn_058(args)
-   !+ad_name  constraint_eqn_058
-   !+ad_summ  Obsolete
-   !+ad_type  Subroutine
-   !+ad_auth  P B Lloyd, CCFE, Culham Science Centre
-   !+ad_desc  Obsolete
-   !+ad_desc    #=# empty
-   !+ad_desc    #=#=# empty
+      !+ad_name  constraint_eqn_058
+      !+ad_summ  Obsolete
+      !+ad_type  Subroutine
+      !+ad_auth  P B Lloyd, CCFE, Culham Science Centre
+      !+ad_desc  Obsolete
+      !+ad_desc    #=# empty
+      !+ad_desc    #=#=# empty
       ! Dummy formal arguments, just to comply with the subroutine interface
       type (constraint_args_type), intent(out) :: args
+
       args = constraint_args_type(0.0D0, 0.0D0, 0.0D0, '', '')
+
    end subroutine constraint_eqn_058
 
    subroutine constraint_eqn_059(args)
-   !+ad_name  constraint_eqn_059
-   !+ad_summ  Equation for neutral beam shine-through fraction upper limit
-   !+ad_type  Subroutine
-   !+ad_auth  P B Lloyd, CCFE, Culham Science Centre
-   !+ad_args  args : output structure : residual error; constraint value; residual error in physical units; output string; units string
-   !+ad_desc Equation for neutral beam shine-through fraction upper limit
-   !+ad_desc    #=# current_drive
-   !+ad_desc    #=#=# fnbshinef, nbshinefmax
-   !+ad_desc  and hence also optional here.
-   !+ad_desc  Logic change during pre-factoring: err, symbol, units will be assigned only if present.
-   !+ad_glos  fnbshinef : input real : f-value for maximum neutral beam shine-through fraction
-   !+ad_glos  nbshinefmax : input real :  maximum neutral beam shine-through fraction
-   !+ad_glos  nbshinef : input real :  neutral beam shine-through fraction
+      !+ad_name  constraint_eqn_059
+      !+ad_summ  Equation for neutral beam shine-through fraction upper limit
+      !+ad_type  Subroutine
+      !+ad_auth  P B Lloyd, CCFE, Culham Science Centre
+      !+ad_args  args : output structure : residual error; constraint value; 
+      !+ad_argc  residual error in physical units; output string; units string
+      !+ad_desc  Equation for neutral beam shine-through fraction upper limit
+      !+ad_desc    #=# current_drive
+      !+ad_desc    #=#=# fnbshinef, nbshinefmax
+      !+ad_desc  and hence also optional here.
+      !+ad_desc  Logic change during pre-factoring: err, symbol, units will be assigned only if present.
+      !+ad_glos  fnbshinef : input real : f-value for maximum neutral beam shine-through fraction
+      !+ad_glos  nbshinefmax : input real :  maximum neutral beam shine-through fraction
+      !+ad_glos  nbshinef : input real :  neutral beam shine-through fraction
       use constraint_variables, only: fnbshinef, nbshinefmax
-	  use current_drive_variables, only: nbshinef
+      use current_drive_variables, only: nbshinef
       implicit none
       type (constraint_args_type), intent(out) :: args
       args%cc = 1.0D0 - fnbshinef * nbshinefmax / nbshinef
       args%con = nbshinefmax * (1.0D0 - args%cc)
-		 args%err = nbshinef * args%cc
+      args%err = nbshinef * args%cc
       args%symbol = '<'
       args%units = ''
    end subroutine constraint_eqn_059
    
    subroutine constraint_eqn_060(args)
-   !+ad_name  constraint_eqn_060
-   !+ad_summ  Equation for Central Solenoid s/c temperature margin lower limi
-   !+ad_type  Subroutine
-   !+ad_auth  P B Lloyd, CCFE, Culham Science Centre
-   !+ad_args  args : output structure : residual error; constraint value; residual error in physical units; output string; units string
-   !+ad_desc  Equation for Central Solenoid s/c temperature margin lower limi
-   !+ad_desc    #=# tfcoil
-   !+ad_desc    #=#=# ftmargoh, tmargmin_cs
-   !+ad_desc  and hence also optional here.
-   !+ad_desc  Logic change during pre-factoring: err, symbol, units will be assigned only if present.
-   !+ad_glos  ftmargoh : input real :  f-value for central solenoid temperature margin
-   !+ad_glos  tmargoh : input real :  Central solenoid temperature margin (K)
-   !+ad_glos  tmargmin_cs : input real :  Minimum allowable temperature margin : CS (K)
+      !+ad_name  constraint_eqn_060
+      !+ad_summ  Equation for Central Solenoid s/c temperature margin lower limi
+      !+ad_type  Subroutine
+      !+ad_auth  P B Lloyd, CCFE, Culham Science Centre
+      !+ad_args  args : output structure : residual error; constraint value; 
+      !+ad_argc  residual error in physical units; output string; units string
+      !+ad_desc  Equation for Central Solenoid s/c temperature margin lower limi
+      !+ad_desc    #=# tfcoil
+      !+ad_desc    #=#=# ftmargoh, tmargmin_cs
+      !+ad_desc  and hence also optional here.
+      !+ad_desc  Logic change during pre-factoring: err, symbol, units will be assigned only if present.
+      !+ad_glos  ftmargoh : input real :  f-value for central solenoid temperature margin
+      !+ad_glos  tmargoh : input real :  Central solenoid temperature margin (K)
+      !+ad_glos  tmargmin_cs : input real :  Minimum allowable temperature margin : CS (K)
       use constraint_variables, only: ftmargoh
-	  use pfcoil_variables, only: tmargoh
-	  use tfcoil_variables, only: tmargmin_cs
-      implicit none
-      type (constraint_args_type), intent(out) :: args
+      use pfcoil_variables, only: tmargoh
+      use tfcoil_variables, only: tmargmin_cs
+      implicit none
+      type (constraint_args_type), intent(out) :: args
+
       args%cc = 1.0D0 - ftmargoh * tmargoh/tmargmin_cs
       args%con = tmargmin_cs
-		 args%err = tmargmin_cs - tmargoh
+      args%err = tmargmin_cs - tmargoh
       args%symbol = '>'
       args%units = 'K'
+
    end subroutine constraint_eqn_060
    
    subroutine constraint_eqn_061(args)
-   !+ad_name  constraint_eqn_061
-   !+ad_summ  Equation for availability limit
-   !+ad_type  Subroutine
-   !+ad_auth  P B Lloyd, CCFE, Culham Science Centre
-   !+ad_args  args : output structure : residual error; constraint value; residual error in physical units; output string; units string
-   !+ad_desc  Equation for availability limit
-   !+ad_desc    #=# cost
-   !+ad_desc    #=#=# favail, avail_min
-   !+ad_desc  and hence also optional here.
-   !+ad_desc  Logic change during pre-factoring: err, symbol, units will be assigned only if present.
-   !+ad_glos  favail : input real : F-value for minimum availability 
-   !+ad_glos  cfactr : input real : Total plant availability fraction
-   !+ad_glos  avail_min : input real : Minimum availability
+      !+ad_name  constraint_eqn_061
+      !+ad_summ  Equation for availability limit
+      !+ad_type  Subroutine
+      !+ad_auth  P B Lloyd, CCFE, Culham Science Centre
+      !+ad_args  args : output structure : residual error; constraint value; 
+      !+ad_argc  residual error in physical units; output string; units string
+      !+ad_desc  Equation for availability limit
+      !+ad_desc    #=# cost
+      !+ad_desc    #=#=# favail, avail_min
+      !+ad_desc  and hence also optional here.
+      !+ad_desc  Logic change during pre-factoring: err, symbol, units will be assigned only if present.
+      !+ad_glos  favail : input real : F-value for minimum availability 
+      !+ad_glos  cfactr : input real : Total plant availability fraction
+      !+ad_glos  avail_min : input real : Minimum availability
       use cost_variables, only: favail, cfactr, avail_min
       implicit none
       type (constraint_args_type), intent(out) :: args
+
       args%cc = 1.0D0 - favail * cfactr / avail_min
       args%con = avail_min * (1.0D0 - args%cc)
-		 args%err = cfactr * args%cc
+      args%err = cfactr * args%cc
       args%symbol = '>'
       args%units = ''
+
    end subroutine constraint_eqn_061
 
    subroutine constraint_eqn_062(args)
-   !+ad_name  constraint_eqn_062
-   !+ad_summ  Lower limit on taup/taueff the ratio of alpha particle to energy confinement times
-   !+ad_type  Subroutine
-   !+ad_auth  P B Lloyd, CCFE, Culham Science Centre
-   !+ad_args  args : output structure : residual error; constraint value; residual error in physical units; output string; units string
-   !+ad_desc  Lower limit on taup/taueff the ratio of alpha particle to energy confinement times
-   !+ad_desc    #=# physics
-   !+ad_desc    #=#=# ftaulimit, taulimit
-   !+ad_desc  and hence also optional here.
-   !+ad_desc  Logic change during pre-factoring: err, symbol, units will be assigned only if present.
-   !+ad_glos  ftaulimit : input real : f-value for lower limit on taup/taueff the ratio of alpha particle to energy confinement
-   !+ad_glos  taup : input real : alpha particle confinement time (s)
-   !+ad_glos  taueff : input real : global thermal energy confinement time (sec)
-   !+ad_glos  taulimit : input real : Lower limit on taup/taueff the ratio of alpha particle to energy confinement times
+      !+ad_name  constraint_eqn_062
+      !+ad_summ  Lower limit on taup/taueff the ratio of alpha particle to energy confinement times
+      !+ad_type  Subroutine
+      !+ad_auth  P B Lloyd, CCFE, Culham Science Centre
+      !+ad_args  args : output structure : residual error; constraint value; 
+      !+ad_argc  residual error in physical units; output string; units string
+      !+ad_desc  Lower limit on taup/taueff the ratio of alpha particle to energy confinement times
+      !+ad_desc    #=# physics
+      !+ad_desc    #=#=# ftaulimit, taulimit
+      !+ad_desc  and hence also optional here.
+      !+ad_desc  Logic change during pre-factoring: err, symbol, units will be assigned only if present.
+      !+ad_glos  ftaulimit : input real : f-value for lower limit on taup/taueff the ratio of alpha particle to energy confinement
+      !+ad_glos  taup : input real : alpha particle confinement time (s)
+      !+ad_glos  taueff : input real : global thermal energy confinement time (sec)
+      !+ad_glos  taulimit : input real : Lower limit on taup/taueff the ratio of alpha particle to energy confinement times
       use constraint_variables, only: ftaulimit, taulimit
-	  use physics_variables, only: taup, taueff
-      implicit none
-      type (constraint_args_type), intent(out) :: args
+      use physics_variables, only: taup, taueff
+      implicit none
+      type (constraint_args_type), intent(out) :: args
+
       args%cc = 1.0D0 - ftaulimit * (taup / taueff) / taulimit
       args%con = taulimit
       args%err = (taup / taueff) * args%cc
       args%symbol = '>'
       args%units = ''
+
    end subroutine constraint_eqn_062
 
    subroutine constraint_eqn_063(args)
-   !+ad_name  constraint_eqn_063
-   !+ad_summ  Upper limit on niterpump (vacuum_model = simple)
-   !+ad_type  Subroutine
-   !+ad_auth  P B Lloyd, CCFE, Culham Science Centre
-   !+ad_args  args : output structure : residual error; constraint value; residual error in physical units; output string; units string
-   !+ad_desc  Upper limit on niterpump (vacuum_model = simple)
-   !+ad_desc    #=# vacuum
-   !+ad_desc    #=#=# fniterpump, tfno
-   !+ad_desc  and hence also optional here.
-   !+ad_desc  Logic change during pre-factoring: err, symbol, units will be assigned only if present.
-   !+ad_glos  fniterpump : input real : f-value for constraint that number of pumps < tfno
-   !+ad_glos  tfno : input real : number of TF coils (default = 50 for stellarators)
-   !+ad_glos  niterpump : input real : number of high vacuum pumps (real number), each with the throughput
+      !+ad_name  constraint_eqn_063
+      !+ad_summ  Upper limit on niterpump (vacuum_model = simple)
+      !+ad_type  Subroutine
+      !+ad_auth  P B Lloyd, CCFE, Culham Science Centre
+      !+ad_args  args : output structure : residual error; constraint value; 
+      !+ad_argc  residual error in physical units; output string; units string
+      !+ad_desc  Upper limit on niterpump (vacuum_model = simple)
+      !+ad_desc    #=# vacuum
+      !+ad_desc    #=#=# fniterpump, tfno
+      !+ad_desc  and hence also optional here.
+      !+ad_desc  Logic change during pre-factoring: err, symbol, units will be assigned only if present.
+      !+ad_glos  fniterpump : input real : f-value for constraint that number of pumps < tfno
+      !+ad_glos  tfno : input real : number of TF coils (default = 50 for stellarators)
+      !+ad_glos  niterpump : input real : number of high vacuum pumps (real number), each with the throughput
       use constraint_variables, only: fniterpump
-	  use tfcoil_variables, only: tfno
-	  use vacuum_variables, only: niterpump
-      implicit none
-      type (constraint_args_type), intent(out) :: args
+      use tfcoil_variables, only: tfno
+      use vacuum_variables, only: niterpump
+      implicit none
+      type (constraint_args_type), intent(out) :: args
+
       args%cc = 1.0D0 - fniterpump * tfno / niterpump
       args%con = tfno
       args%err = tfno * args%cc
       args%symbol = '<'
       args%units = ''
+
    end subroutine constraint_eqn_063
 
    subroutine constraint_eqn_064(args)
-   !+ad_name  constraint_eqn_064
-   !+ad_summ  Upper limit on Zeff
-   !+ad_type  Subroutine
-   !+ad_auth  P B Lloyd, CCFE, Culham Science Centre
-   !+ad_args  args : output structure : residual error; constraint value; residual error in physical units; output string; units string
-   !+ad_desc  Upper limit on Zeff
-   !+ad_desc    #=# physics
-   !+ad_desc    #=#=# fzeffmax, zeffmax
-   !+ad_desc  and hence also optional here.
-   !+ad_desc  Logic change during pre-factoring: err, symbol, units will be assigned only if present.
-   !+ad_glos  fzeffmax : input real : f-value for maximum zeff
-   !+ad_glos  zeffmax : input real : maximum value for Zeff
-   !+ad_glos  zeff : input real : plasma effective charge
+      !+ad_name  constraint_eqn_064
+      !+ad_summ  Upper limit on Zeff
+      !+ad_type  Subroutine
+      !+ad_auth  P B Lloyd, CCFE, Culham Science Centre
+      !+ad_args  args : output structure : residual error; constraint value; 
+      !+ad_argc  residual error in physical units; output string; units string
+      !+ad_desc  Upper limit on Zeff
+      !+ad_desc    #=# physics
+      !+ad_desc    #=#=# fzeffmax, zeffmax
+      !+ad_desc  and hence also optional here.
+      !+ad_desc  Logic change during pre-factoring: err, symbol, units will be assigned only if present.
+      !+ad_glos  fzeffmax : input real : f-value for maximum zeff
+      !+ad_glos  zeffmax : input real : maximum value for Zeff
+      !+ad_glos  zeff : input real : plasma effective charge
       use constraint_variables, only: fzeffmax, zeffmax
-	  use physics_variables, only: zeff
-      implicit none
-      type (constraint_args_type), intent(out) :: args
+      use physics_variables, only: zeff
+      implicit none
+      type (constraint_args_type), intent(out) :: args
+
       args%cc = 1.0D0 - fzeffmax * (zeffmax/zeff)
       args%con = zeffmax
       args%err = zeffmax * args%cc
       args%symbol = '<'
       args%units = ''
+
    end subroutine constraint_eqn_064
 
    subroutine constraint_eqn_065(args)
-   !+ad_name  constraint_eqn_065
-   !+ad_summ  Limit TF dump time to calculated quench time (IDM: 2MBSE3)
-   !+ad_type  Subroutine
-   !+ad_auth  P B Lloyd, CCFE, Culham Science Centre
-   !+ad_args  args : output structure : residual error; constraint value; residual error in physical units; output string; units string
-   !+ad_desc  Limit TF dump time to calculated quench time (IDM: 2MBSE3)
-   !+ad_desc    #=# tfcoil
-   !+ad_desc    #=#=# ftaucq, taucq
-   !+ad_desc  and hence also optional here.
-   !+ad_desc  Logic change during pre-factoring: err, symbol, units will be assigned only if present.
-   !+ad_glos  ftaucq : input real : f-value for calculated minimum TF quench time
-   !+ad_glos  tdmptf : input real :  fast discharge time for TF coil in event of quench (s)
-   !+ad_glos  taucq : input real :  allowable TF quench time (s)
+      !+ad_name  constraint_eqn_065
+      !+ad_summ  Limit TF dump time to calculated quench time (IDM: 2MBSE3)
+      !+ad_type  Subroutine
+      !+ad_auth  P B Lloyd, CCFE, Culham Science Centre
+      !+ad_args  args : output structure : residual error; constraint value; 
+      !+ad_argc  residual error in physical units; output string; units string
+      !+ad_desc  Limit TF dump time to calculated quench time (IDM: 2MBSE3)
+      !+ad_desc    #=# tfcoil
+      !+ad_desc    #=#=# ftaucq, taucq
+      !+ad_desc  and hence also optional here.
+      !+ad_desc  Logic change during pre-factoring: err, symbol, units will be assigned only if present.
+      !+ad_glos  ftaucq : input real : f-value for calculated minimum TF quench time
+      !+ad_glos  tdmptf : input real :  fast discharge time for TF coil in event of quench (s)
+      !+ad_glos  taucq : input real :  allowable TF quench time (s)
       use constraint_variables, only: ftaucq
-	  use tfcoil_variables, only: tdmptf, taucq
-      implicit none
-      type (constraint_args_type), intent(out) :: args
+      use tfcoil_variables, only: tdmptf, taucq
+      implicit none
+      type (constraint_args_type), intent(out) :: args
+
       args%cc =  1.0d0 - ftaucq * tdmptf / taucq
       args%con = taucq
       args%err = taucq - tdmptf
       args%symbol = '>'
       args%units = 's'
+
    end subroutine constraint_eqn_065
 
    subroutine constraint_eqn_066(args)
-   !+ad_name  constraint_eqn_066
-   !+ad_summ  Limit on rate of change of energy in poloidal field
-   !+ad_type  Subroutine
-   !+ad_auth  P B Lloyd, CCFE, Culham Science Centre
-   !+ad_args  args : output structure : residual error; constraint value; residual error in physical units; output string; units string
-   !+ad_desc  Limit on rate of change of energy in poloidal field
-   !+ad_desc    #=# pfcoil
-   !+ad_desc    #=#=# fpoloidalpower, maxpoloidalpower
-   !+ad_desc  and hence also optional here.
-   !+ad_desc  Logic change during pre-factoring: err, symbol, units will be assigned only if present.
-   !+ad_glos  fpoloidalpower : input real : f-value for constraint on rate of change of energy in poloidal field
-   !+ad_glos  maxpoloidalpower : input real : Maximum permitted absolute rate of change of stored energy in poloidal field (MW)
-   !+ad_glos  peakpoloidalpower : input real : Peak absolute rate of change of stored energy in poloidal field (MW) (11/01/16)
+      !+ad_name  constraint_eqn_066
+      !+ad_summ  Limit on rate of change of energy in poloidal field
+      !+ad_type  Subroutine
+      !+ad_auth  P B Lloyd, CCFE, Culham Science Centre
+      !+ad_args  args : output structure : residual error; constraint value; 
+      !+ad_argc  residual error in physical units; output string; units string
+      !+ad_desc  Limit on rate of change of energy in poloidal field
+      !+ad_desc    #=# pfcoil
+      !+ad_desc    #=#=# fpoloidalpower, maxpoloidalpower
+      !+ad_desc  and hence also optional here.
+      !+ad_desc  Logic change during pre-factoring: err, symbol, units will be assigned only if present.
+      !+ad_glos  fpoloidalpower : input real : f-value for constraint on rate of change of energy in poloidal field
+      !+ad_glos  maxpoloidalpower : input real : Maximum permitted absolute rate of change of stored energy in poloidal field (MW)
+      !+ad_glos  peakpoloidalpower : input real : Peak absolute rate of change of stored energy in poloidal field (MW) (11/01/16)
       use constraint_variables, only: fpoloidalpower 
-	  use pf_power_variables, only: maxpoloidalpower, peakpoloidalpower
-      implicit none
-      type (constraint_args_type), intent(out) :: args
+      use pf_power_variables, only: maxpoloidalpower, peakpoloidalpower
+      implicit none
+      type (constraint_args_type), intent(out) :: args
+
       args%cc = 1.0d0 - fpoloidalpower * maxpoloidalpower / peakpoloidalpower
       args%con = maxpoloidalpower
       args%err = maxpoloidalpower * args%cc
       args%symbol = '<'
       args%units = 'MW'
+
    end subroutine constraint_eqn_066
 
    subroutine constraint_eqn_067(args)
-   !+ad_name  constraint_eqn_067
-   !+ad_summ  Simple upper limit on radiation wall load
-   !+ad_type  Subroutine
-   !+ad_auth  P B Lloyd, CCFE, Culham Science Centre
-   !+ad_args  args : output structure : residual error; constraint value; residual error in physical units; output string; units string
-   !+ad_desc  Simple upper limit on radiation wall load 
-   !+ad_desc    #=# physics
-   !+ad_desc    #=#=# fradwall, maxradwallload
-   !+ad_desc  and hence also optional here.
-   !+ad_desc  Logic change during pre-factoring: err, symbol, units will be assigned only if present.
-   !+ad_glos  fradwall : input real : f-value for upper limit on radiation wall load
-   !+ad_glos  maxradwallload : input real : Maximum permitted radiation wall load (MW/m^2)
-   !+ad_glos  peakradwallload : input real : Peak radiation wall load (MW/m^2)
+      !+ad_name  constraint_eqn_067
+      !+ad_summ  Simple upper limit on radiation wall load
+      !+ad_type  Subroutine
+      !+ad_auth  P B Lloyd, CCFE, Culham Science Centre
+      !+ad_args  args : output structure : residual error; constraint value; 
+      !+ad_argc  residual error in physical units; output string; units string
+      !+ad_desc  Simple upper limit on radiation wall load 
+      !+ad_desc    #=# physics
+      !+ad_desc    #=#=# fradwall, maxradwallload
+      !+ad_desc  and hence also optional here.
+      !+ad_desc  Logic change during pre-factoring: err, symbol, units will be assigned only if present.
+      !+ad_glos  fradwall : input real : f-value for upper limit on radiation wall load
+      !+ad_glos  maxradwallload : input real : Maximum permitted radiation wall load (MW/m^2)
+      !+ad_glos  peakradwallload : input real : Peak radiation wall load (MW/m^2)
       use constraint_variables, only: fradwall, maxradwallload, peakradwallload
       implicit none
       type (constraint_args_type), intent(out) :: args
+
       args%cc = 1.0d0 - fradwall * maxradwallload / peakradwallload
       args%con = maxradwallload
       args%err =  maxradwallload * args%cc
       args%symbol = '<'
       args%units = 'MW/m^2'
+
    end subroutine constraint_eqn_067
 
    subroutine constraint_eqn_068(args)
-   !+ad_name  constraint_eqn_068
-   !+ad_summ  New Psep scaling (PsepB/qAR)
-   !+ad_type  Subroutine
-   !+ad_auth  P B Lloyd, CCFE, Culham Science Centre
-   !+ad_args  args : output structure : residual error; constraint value; residual error in physical units; output string; units string
-   !+ad_desc  New Psep scaling (PsepB/qAR)
-   !+ad_desc  Issue #464
-   !+ad_desc    #=# physics
-   !+ad_desc    #=#=# fpsepbqar, psepbqarmax
-   !+ad_desc  and hence also optional here.
-   !+ad_desc  Logic change during pre-factoring: err, symbol, units will be assigned only if present.
-   !+ad_glos  fpsepbqar : input real : f-value for upper limit on psepbqar, maximum Psep*Bt/qAR limit 
-   !+ad_glos  psepbqarmax : input real : maximum permitted value of ratio of Psep*Bt/qAR (MWT/m)
-   !+ad_glos  pdivt : input real : Power to conducted to the divertor region (MW)
-   !+ad_glos  bt : input real : toroidal field on axis (T) (iteration variable 2)
-   !+ad_glos  q95 : input real : safety factor q at 95% flux surface
-   !+ad_glos  aspect : input real : aspect ratio (iteration variable 1)
-   !+ad_glos  rmajor : input real : plasma major radius (m) (iteration variable 3)
+      !+ad_name  constraint_eqn_068
+      !+ad_summ  New Psep scaling (PsepB/qAR)
+      !+ad_type  Subroutine
+      !+ad_auth  P B Lloyd, CCFE, Culham Science Centre
+      !+ad_args  args : output structure : residual error; constraint value; 
+      !+ad_argc  residual error in physical units; output string; units string
+      !+ad_desc  New Psep scaling (PsepB/qAR)
+      !+ad_desc  Issue #464
+      !+ad_desc    #=# physics
+      !+ad_desc    #=#=# fpsepbqar, psepbqarmax
+      !+ad_desc  and hence also optional here.
+      !+ad_desc  Logic change during pre-factoring: err, symbol, units will be assigned only if present.
+      !+ad_glos  fpsepbqar : input real : f-value for upper limit on psepbqar, maximum Psep*Bt/qAR limit 
+      !+ad_glos  psepbqarmax : input real : maximum permitted value of ratio of Psep*Bt/qAR (MWT/m)
+      !+ad_glos  pdivt : input real : Power to conducted to the divertor region (MW)
+      !+ad_glos  bt : input real : toroidal field on axis (T) (iteration variable 2)
+      !+ad_glos  q95 : input real : safety factor q at 95% flux surface
+      !+ad_glos  aspect : input real : aspect ratio (iteration variable 1)
+      !+ad_glos  rmajor : input real : plasma major radius (m) (iteration variable 3)
       use constraint_variables, only: fpsepbqar, psepbqarmax
-	  use physics_variables, only: pdivt, bt, q95, aspect, rmajor
-      implicit none
-      type (constraint_args_type), intent(out) :: args
+      use physics_variables, only: pdivt, bt, q95, aspect, rmajor
+      implicit none
+      type (constraint_args_type), intent(out) :: args
+
       args%cc = 1.0d0 - fpsepbqar * psepbqarmax / ((pdivt*bt)/(q95*aspect*rmajor))
       args%con = psepbqarmax
       args%err = (pdivt*bt)/(q95*aspect*rmajor) - psepbqarmax
       args%symbol = '<'
       args%units = 'MWT/m'
+
    end subroutine constraint_eqn_068
 
    subroutine constraint_eqn_069(args)
-   !+ad_name  constraint_eqn_069
-   !+ad_summ  Ensure separatrix power is less than value from Kallenbach divertor
-   !+ad_type  Subroutine
-   !+ad_auth  P B Lloyd, CCFE, Culham Science Centre
-   !+ad_args  args : output structure : residual error; constraint value; residual error in physical units; output string; units string
-   !+ad_desc  Ensure separatrix power is less than value from Kallenbach divertor
-   !+ad_desc    #=# divertor_kallenbach
-   !+ad_desc    #=#=# psep_kallenbach
-   !+ad_desc  fpsep has been removed from the equation.
-   !+ad_desc  and hence also optional here.
-   !+ad_desc  Logic change during pre-factoring: err, symbol, units will be assigned only if present.
-   !+ad_glos  psep_kallenbach : input real : Power conducted through the separatrix, as calculated by the divertor model [W]
-   !+ad_glos  pdivt : input real :  power to conducted to the divertor region (MW)
+      !+ad_name  constraint_eqn_069
+      !+ad_summ  Ensure separatrix power is less than value from Kallenbach divertor
+      !+ad_type  Subroutine
+      !+ad_auth  P B Lloyd, CCFE, Culham Science Centre
+      !+ad_args  args : output structure : residual error; constraint value; 
+      !+ad_argc  residual error in physical units; output string; units string
+      !+ad_desc  Ensure separatrix power is less than value from Kallenbach divertor
+      !+ad_desc    #=# divertor_kallenbach
+      !+ad_desc    #=#=# psep_kallenbach
+      !+ad_desc  fpsep has been removed from the equation.
+      !+ad_desc  and hence also optional here.
+      !+ad_desc  Logic change during pre-factoring: err, symbol, units will be assigned only if present.
+      !+ad_glos  psep_kallenbach : input real : Power conducted through the separatrix, as calculated by the divertor model [W]
+      !+ad_glos  pdivt : input real :  power to conducted to the divertor region (MW)
       use divertor_kallenbach_variables, only: psep_kallenbach
-	  use physics_variables, only: pdivt
-      implicit none
-      type (constraint_args_type), intent(out) :: args
+      use physics_variables, only: pdivt
+      implicit none
+      type (constraint_args_type), intent(out) :: args
+
       args%cc = 1.0d0 - (psep_kallenbach/1.0d6) / pdivt
       args%con = psep_kallenbach/1.0d6
       args%err = psep_kallenbach/1.0d6 * args%cc
       args%symbol = '='
       args%units = 'MW'
+
    end subroutine constraint_eqn_069
    
    subroutine constraint_eqn_070(args)
-   !+ad_name  constraint_eqn_070
-   !+ad_summ  Separatrix density consistency
-   !+ad_type  Subroutine
-   !+ad_auth  P B Lloyd, CCFE, Culham Science Centre
-   !+ad_args  args : output structure : residual error; constraint value; residual error in physical units; output string; units string
-   !+ad_desc  Separatrix density consistency
-   !+ad_desc    #=# divertor_kallenbach
-   !+ad_desc    #=#=# consistency
-   !+ad_desc  and hence also optional here.
-   !+ad_desc  Logic change during pre-factoring: err, symbol, units will be assigned only if present.
-   !+ad_glos  teomp : input real : Separatrix temperature calculated by the Kallenbach divertor model [eV]
-   !+ad_glos  tesep : input real : Electron temperature at separatrix [keV]
+      !+ad_name  constraint_eqn_070
+      !+ad_summ  Separatrix density consistency
+      !+ad_type  Subroutine
+      !+ad_auth  P B Lloyd, CCFE, Culham Science Centre
+      !+ad_args  args : output structure : residual error; constraint value; 
+      !+ad_argc  residual error in physical units; output string; units string
+      !+ad_desc  Separatrix density consistency
+      !+ad_desc    #=# divertor_kallenbach
+      !+ad_desc    #=#=# consistency
+      !+ad_desc  and hence also optional here.
+      !+ad_desc  Logic change during pre-factoring: err, symbol, units will be assigned only if present.
+      !+ad_glos  teomp : input real : Separatrix temperature calculated by the Kallenbach divertor model [eV]
+      !+ad_glos  tesep : input real : Electron temperature at separatrix [keV]
       use divertor_kallenbach_variables, only: teomp
-	  use  physics_variables, only: tesep
-      implicit none
-      type (constraint_args_type), intent(out) :: args
+      use  physics_variables, only: tesep
+      implicit none
+      type (constraint_args_type), intent(out) :: args
+
       args%cc = 1.0D0 - teomp/(1000.0D0*tesep)
       args%con = teomp
       args%err = teomp* args%cc
       args%symbol = '='
       args%units = 'eV'
+
    end subroutine constraint_eqn_070
 
    subroutine constraint_eqn_071(args)
-   !+ad_name  constraint_eqn_071
-   !+ad_summ  Separatrix density consistency
-   !+ad_type  Subroutine
-   !+ad_auth  P B Lloyd, CCFE, Culham Science Centre
-   !+ad_args  args : output structure : residual error; constraint value; residual error in physical units; output string; units string
-   !+ad_desc  Separatrix density consistency
-   !+ad_desc    #=# divertor_kallenbach
-   !+ad_desc    #=#=# consistency
-   !+ad_desc  and hence also optional here.
-   !+ad_desc  Logic change during pre-factoring: err, symbol, units will be assigned only if present.
-   !+ad_glos  neomp : input real : Mean SOL density at OMP calculated by the Kallenbach divertor model [m-3]
-   !+ad_glos  nesep : input real :  electron density at separatrix [m-3] (ipedestal=1,2, calculated if 3)
-   !+ad_glos  neratio : input real : Ratio of mean SOL density at OMP to separatrix density at OMP (iteration variable 121)
+      !+ad_name  constraint_eqn_071
+      !+ad_summ  Separatrix density consistency
+      !+ad_type  Subroutine
+      !+ad_auth  P B Lloyd, CCFE, Culham Science Centre
+      !+ad_args  args : output structure : residual error; constraint value; 
+      !+ad_argc  residual error in physical units; output string; units string
+      !+ad_desc  Separatrix density consistency
+      !+ad_desc    #=# divertor_kallenbach
+      !+ad_desc    #=#=# consistency
+      !+ad_desc  and hence also optional here.
+      !+ad_desc  Logic change during pre-factoring: err, symbol, units will be assigned only if present.
+      !+ad_glos  neomp : input real : Mean SOL density at OMP calculated by the Kallenbach divertor model [m-3]
+      !+ad_glos  nesep : input real :  electron density at separatrix [m-3] (ipedestal=1,2, calculated if 3)
+      !+ad_glos  neratio : input real : Ratio of mean SOL density at OMP to separatrix density at OMP (iteration variable 121)
       use divertor_kallenbach_variables, only: neomp, neratio
-	  use physics_variables, only: nesep
-      implicit none
-      type (constraint_args_type), intent(out) :: args
+      use physics_variables, only: nesep
+      implicit none
+      type (constraint_args_type), intent(out) :: args
+
       args%cc = 1.0D0 - neomp/(nesep*neratio)
       args%con = neomp
       args%err = neomp* args%cc
       args%symbol = '='
       args%units = 'm-3'
+
    end subroutine constraint_eqn_071
 		   
    subroutine constraint_eqn_072(args)
-   !+ad_name  constraint_eqn_072
-   !+ad_summ  Central Solenoid Tresca stress limit
-   !+ad_type  Subroutine
-   !+ad_auth  P B Lloyd, CCFE, Culham Science Centre
-   !+ad_args  args : output structure : residual error; constraint value; residual error in physical units; output string; units string
-   !+ad_desc Central Solenoid Tresca stress limit
-   !+ad_desc    #=# tfcoil
-   !+ad_desc    #=#=# foh_stress, alstroh
-   !+ad_desc  Reverse the sign so it works as an inequality constraint (args%cc > 0)
-   !+ad_desc  This will have no effect if it is used as an equality constraint because it will be squared.
-   !+ad_desc  and hence also optional here.
-   !+ad_desc  Logic change during pre-factoring: err, symbol, units will be assigned only if present.
-   !+ad_glos  foh_stress : input real : f-value for Tresca stress limit in Central Solenoid
-   !+ad_glos  alstroh : input real :  allowable hoop stress in Central Solenoid structural material (Pa)
-   !+ad_glos  s_tresca_oh : input real : Tresca stress coils/central solenoid (Pa)
+      !+ad_name  constraint_eqn_072
+      !+ad_summ  Central Solenoid Tresca stress limit
+      !+ad_type  Subroutine
+      !+ad_auth  P B Lloyd, CCFE, Culham Science Centre
+      !+ad_args  args : output structure : residual error; constraint value; 
+      !+ad_argc  residual error in physical units; output string; units string
+      !+ad_desc  Central Solenoid Tresca stress limit
+      !+ad_desc    #=# tfcoil
+      !+ad_desc    #=#=# foh_stress, alstroh
+      !+ad_desc  Reverse the sign so it works as an inequality constraint (args%cc > 0)
+      !+ad_desc  This will have no effect if it is used as an equality constraint because it will be squared.
+      !+ad_desc  and hence also optional here.
+      !+ad_desc  Logic change during pre-factoring: err, symbol, units will be assigned only if present.
+      !+ad_glos  foh_stress : input real : f-value for Tresca stress limit in Central Solenoid
+      !+ad_glos  alstroh : input real :  allowable hoop stress in Central Solenoid structural material (Pa)
+      !+ad_glos  s_tresca_oh : input real : Tresca stress coils/central solenoid (Pa)
       use constraint_variables, only: foh_stress
-	  use pfcoil_variables, only: alstroh, s_tresca_oh
-      implicit none
-      type (constraint_args_type), intent(out) :: args
+      use pfcoil_variables, only: alstroh, s_tresca_oh
+      implicit none
+      type (constraint_args_type), intent(out) :: args
+
       args%cc = 1.0d0 - foh_stress * alstroh / s_tresca_oh
       args%con = alstroh
       args%err = alstroh - s_tresca_oh
       args%symbol = '<'
       args%units = 'Pa'
+
    end subroutine constraint_eqn_072
    
    subroutine constraint_eqn_073(args)
-   !+ad_name  constraint_eqn_073
-   !+ad_summ  Ensure separatrix power is greater than the L-H power + auxiliary power
-   !+ad_type  Subroutine
-   !+ad_auth  P B Lloyd, CCFE, Culham Science Centre
-   !+ad_args  args : output structure : residual error; constraint value; residual error in physical units; output string; units string
-   !+ad_desc  Ensure separatrix power is greater than the L-H power + auxiliary power
-   !+ad_desc    #=# physics
-   !+ad_desc    #=#=# fplhsep, pdivt
-   !+ad_desc  and hence also optional here.
-   !+ad_desc  Logic change during pre-factoring: err, symbol, units will be assigned only if present.
-   !+ad_glos  fplhsep : input real : F-value for Psep >= Plh + Paux : for consistency of two values of separatrix power
-   !+ad_glos  plhthresh : input real : L-H mode power threshold (MW) 
-   !+ad_glos  pdivt : input real : power to be conducted to the divertor region (MW)
-   !+ad_glos  pinjmw : inout real : total auxiliary injected power (MW)
+      !+ad_name  constraint_eqn_073
+      !+ad_summ  Ensure separatrix power is greater than the L-H power + auxiliary power
+      !+ad_type  Subroutine
+      !+ad_auth  P B Lloyd, CCFE, Culham Science Centre
+      !+ad_args  args : output structure : residual error; constraint value; 
+      !+ad_argc  residual error in physical units; output string; units string
+      !+ad_desc  Ensure separatrix power is greater than the L-H power + auxiliary power
+      !+ad_desc    #=# physics
+      !+ad_desc    #=#=# fplhsep, pdivt
+      !+ad_desc  and hence also optional here.
+      !+ad_desc  Logic change during pre-factoring: err, symbol, units will be assigned only if present.
+      !+ad_glos  fplhsep : input real : F-value for Psep >= Plh + Paux : for consistency of two values of separatrix power
+      !+ad_glos  plhthresh : input real : L-H mode power threshold (MW) 
+      !+ad_glos  pdivt : input real : power to be conducted to the divertor region (MW)
+      !+ad_glos  pinjmw : inout real : total auxiliary injected power (MW)
       use physics_variables, only: fplhsep, plhthresh, pdivt
-	  use current_drive_variables, only: pinjmw
-      implicit none
-      type (constraint_args_type), intent(out) :: args
+      use current_drive_variables, only: pinjmw
+      implicit none
+      type (constraint_args_type), intent(out) :: args
+
       args%cc = 1.0d0 - fplhsep * pdivt / (plhthresh+pinjmw)
       args%con = pdivt
       args%err = pdivt * args%cc
       args%symbol = '>'
       args%units = 'MW'
+
    end subroutine constraint_eqn_073
 
    subroutine constraint_eqn_074(args)
-   !+ad_name  constraint_eqn_074
-   !+ad_summ  Ensure TF coil quench temperature < tmax_croco ONLY used for croco HTS coil
-   !+ad_type  Subroutine
-   !+ad_auth  P B Lloyd, CCFE, Culham Science Centre
-   !+ad_args  args : output structure : residual error; constraint value; residual error in physical units; output string; units string
-   !+ad_desc  Ensure TF coil quench temperature < tmax_croco ONLY used for croco HTS coil
-   !+ad_desc    #=# physics
-   !+ad_desc    #=#=# fcqt, tmax_croco
-   !+ad_desc  and hence also optional here.
-   !+ad_desc  Logic change during pre-factoring: err, symbol, units will be assigned only if present.
-   !+ad_glos  fcqt : input real : f-value: TF coil quench temparature remains below tmax_croco
-   !+ad_glos  croco_quench_temperature : input real : CroCo strand: Actual temp reached during a quench (K)
-   !+ad_glos  tmax_croco : input real : CroCo strand: maximum permitted temp during a quench (K)
+      !+ad_name  constraint_eqn_074
+      !+ad_summ  Ensure TF coil quench temperature < tmax_croco ONLY used for croco HTS coil
+      !+ad_type  Subroutine
+      !+ad_auth  P B Lloyd, CCFE, Culham Science Centre
+      !+ad_args  args : output structure : residual error; constraint value; 
+      !+ad_argc  residual error in physical units; output string; units string
+      !+ad_desc  Ensure TF coil quench temperature < tmax_croco ONLY used for croco HTS coil
+      !+ad_desc    #=# physics
+      !+ad_desc    #=#=# fcqt, tmax_croco
+      !+ad_desc  and hence also optional here.
+      !+ad_desc  Logic change during pre-factoring: err, symbol, units will be assigned only if present.
+      !+ad_glos  fcqt : input real : f-value: TF coil quench temparature remains below tmax_croco
+      !+ad_glos  croco_quench_temperature : input real : CroCo strand: Actual temp reached during a quench (K)
+      !+ad_glos  tmax_croco : input real : CroCo strand: maximum permitted temp during a quench (K)
       use constraint_variables, only: fcqt
-	  use tfcoil_variables, only: croco_quench_temperature, tmax_croco
-      implicit none
-      type (constraint_args_type), intent(out) :: args
+      use tfcoil_variables, only: croco_quench_temperature, tmax_croco
+      implicit none
+      type (constraint_args_type), intent(out) :: args
+
       args%cc = 1.0d0 - fcqt * tmax_croco / croco_quench_temperature 
       args%con = croco_quench_temperature
       args%err = croco_quench_temperature * args%cc
       args%symbol = '<'
       args%units = 'K'
+
    end subroutine constraint_eqn_074
 
    subroutine constraint_eqn_075(args)
-   !+ad_name  constraint_eqn_075
-   !+ad_summ  Ensure that TF coil current / copper area < Maximum value
-   !+ad_type  Subroutine
-   !+ad_auth  P B Lloyd, CCFE, Culham Science Centre
-   !+ad_args  args : output structure : residual error; constraint value; residual error in physical units; output string; units string
-   !+ad_args  Ensure that TF coil current / copper area < Maximum value
-   !+ad_desc  ONLY used for croco HTS coil
-   !+ad_desc    #=# physics
-   !+ad_desc    #=#=# f_copperA_m2, copperA_m2_max
-   !+ad_desc  and hence also optional here.
-   !+ad_desc  Logic change during pre-factoring: err, symbol, units will be assigned only if present.
-   !+ad_glos  copperA_m2 : input real : 
-   !+ad_glos  copperA_m2_max : input real : 
-   !+ad_glos  f_copperA_m2 : input real : 
+      !+ad_name  constraint_eqn_075
+      !+ad_summ  Ensure that TF coil current / copper area < Maximum value
+      !+ad_type  Subroutine
+      !+ad_auth  P B Lloyd, CCFE, Culham Science Centre
+      !+ad_args  args : output structure : residual error; constraint value; 
+      !+ad_argc  residual error in physical units; output string; units string
+      !+ad_args  Ensure that TF coil current / copper area < Maximum value
+      !+ad_desc  ONLY used for croco HTS coil
+      !+ad_desc    #=# physics
+      !+ad_desc    #=#=# f_copperA_m2, copperA_m2_max
+      !+ad_desc  and hence also optional here.
+      !+ad_desc  Logic change during pre-factoring: err, symbol, units will be assigned only if present.
+      !+ad_glos  copperA_m2 : input real : 
+      !+ad_glos  copperA_m2_max : input real : 
+      !+ad_glos  f_copperA_m2 : input real : 
       use rebco_variables, only: copperA_m2, copperA_m2_max, f_copperA_m2
       implicit none
       type (constraint_args_type), intent(out) :: args
+
       args%cc = 1.0d0 - f_copperA_m2 * copperA_m2_max / copperA_m2
       args%con = copperA_m2
       args%err = copperA_m2 * args%cc
       args%symbol = '<'
       args%units = 'A/m2'
+
    end subroutine constraint_eqn_075
 
    subroutine constraint_eqn_076(args)
-   !+ad_name  constraint_eqn_076
-   !+ad_summ  Eich critical separatrix density model: Added for issue 558
-   !+ad_type  Subroutine
-   !+ad_auth  P B Lloyd, CCFE, Culham Science Centre
-   !+ad_args  args : output structure : residual error; constraint value; residual error in physical units; output string; units string
-   !+ad_desc  Eich critical separatrix density model
-   !+ad_desc  Added for issue 558 with ref to http://iopscience.iop.org/article/10.1088/1741-4326/aaa340/pdf
-   !+ad_desc  and hence also optional here.
-   !+ad_desc  Logic change during pre-factoring: err, symbol, units will be assigned only if present.
-   !+ad_glos  alpha_crit : output real : critical ballooning parameter value
-   !+ad_glos  nesep_crit : output real : critical electron density at separatrix [m-3]
-   !+ad_glos  kappa : input real : plasma separatrix elongation (calculated if ishape > 0)
-   !+ad_glos  triang : input real : plasma separatrix triangularity (calculated if ishape=1, 3 or 4)
-   !+ad_glos  aspect : input real : aspect ratio (iteration variable 1)
-   !+ad_glos  pdivt : input real : power to conducted to the divertor region (MW)
-   !+ad_glos  dlimit(7) : input real array : density limit (/m3) as calculated using various models
-   !+ad_glos  fnesep : input real : f-value for Eich critical separatrix density
-      use physics_variables, only: alpha_crit, nesep_crit, kappa, triang, aspect, pdivt, dlimit, nesep
-	  use constraint_variables, only: fnesep
-      implicit none
-      type (constraint_args_type), intent(out) :: args
+      !+ad_name  constraint_eqn_076
+      !+ad_summ  Eich critical separatrix density model: Added for issue 558
+      !+ad_type  Subroutine
+      !+ad_auth  P B Lloyd, CCFE, Culham Science Centre
+      !+ad_args  args : output structure : residual error; constraint value; 
+      !+ad_argsc residual error in physical units; output string; units string
+      !+ad_desc  Eich critical separatrix density model
+      !+ad_desc  Added for issue 558 with ref to http://iopscience.iop.org/article/10.1088/1741-4326/aaa340/pdf
+      !+ad_desc  and hence also optional here.
+      !+ad_desc  Logic change during pre-factoring: err, symbol, units will be assigned only if present.
+      !+ad_glos  alpha_crit : output real : critical ballooning parameter value
+      !+ad_glos  nesep_crit : output real : critical electron density at separatrix [m-3]
+      !+ad_glos  kappa : input real : plasma separatrix elongation (calculated if ishape > 0)
+      !+ad_glos  triang : input real : plasma separatrix triangularity (calculated if ishape=1, 3 or 4)
+      !+ad_glos  aspect : input real : aspect ratio (iteration variable 1)
+      !+ad_glos  pdivt : input real : power to conducted to the divertor region (MW)
+      !+ad_glos  dlimit(7) : input real array : density limit (/m3) as calculated using various models
+      !+ad_glos  fnesep : input real : f-value for Eich critical separatrix density
+      use physics_variables, only: alpha_crit, nesep_crit, kappa, triang, & 
+                                   aspect, pdivt, dlimit, nesep
+      use constraint_variables, only: fnesep
+      implicit none
+      type (constraint_args_type), intent(out) :: args
+
       alpha_crit = (kappa ** 1.2D0) * (1.0D0 + 1.5D0 * triang)
-      nesep_crit = 5.9D0 * alpha_crit * (aspect ** (-2.0D0/7.0D0)) * (((1.0D0 + (kappa ** 2.0D0)) / 2.0D0) ** (-6.0D0/7.0D0)) &
+      nesep_crit = 5.9D0 * alpha_crit * (aspect ** (-2.0D0/7.0D0)) * &
+                (((1.0D0 + (kappa ** 2.0D0)) / 2.0D0) ** (-6.0D0/7.0D0)) &
                 * ((pdivt* 1.0D6) ** (-11.0D0/70.0D0)) * dlimit(7)
       args%cc = 1.0D0 - fnesep * nesep_crit/nesep
       args%con = nesep
       args%err = nesep * args%cc
       args%symbol = '<'
       args%units = 'm-3'
+
    end subroutine constraint_eqn_076
 		   
    subroutine constraint_eqn_077(args)
-   !+ad_name  constraint_eqn_077
-   !+ad_summ  Equation for maximum TF current per turn upper limit
-   !+ad_type  Subroutine
-   !+ad_auth  P B Lloyd, CCFE, Culham Science Centre
-   !+ad_args  args : output structure : residual error; constraint value; residual error in physical units; output string; units string
-   !+ad_desc  Equation for maximum TF current per turn upper limit
-   !+ad_desc    #=# tfcoil
-   !+ad_desc    #=#=# fcpttf, cpttf, cpttf_max
-   !+ad_desc  and hence also optional here.
-   !+ad_desc  Logic change during pre-factoring: err, symbol, units will be assigned only if present.
-   !+ad_glos  fcpttf : input : f-value for TF coil current per turn
-   !+ad_glos  cpttf_max  : input : allowable TF coil current per turn [A/turn]
-   !+ad_glos  cpttf  : input : TF coil current per turn [A/turn]
+      !+ad_name  constraint_eqn_077
+      !+ad_summ  Equation for maximum TF current per turn upper limit
+      !+ad_type  Subroutine
+      !+ad_auth  P B Lloyd, CCFE, Culham Science Centre
+      !+ad_args  args : output structure : residual error; constraint value; residual error in physical units; output string; units string
+      !+ad_desc  Equation for maximum TF current per turn upper limit
+      !+ad_desc    #=# tfcoil
+      !+ad_desc    #=#=# fcpttf, cpttf, cpttf_max
+      !+ad_desc  and hence also optional here.
+      !+ad_desc  Logic change during pre-factoring: err, symbol, units will be assigned only if present.
+      !+ad_glos  fcpttf : input : f-value for TF coil current per turn
+      !+ad_glos  cpttf_max  : input : allowable TF coil current per turn [A/turn]
+      !+ad_glos  cpttf  : input : TF coil current per turn [A/turn]
       use constraint_variables, only: fcpttf 
-	  use tfcoil_variables, only: cpttf_max, cpttf
-      implicit none
-      type (constraint_args_type), intent(out) :: args
+      use tfcoil_variables, only: cpttf_max, cpttf
+      implicit none
+      type (constraint_args_type), intent(out) :: args
+
       args%cc = 1.0D0 - fcpttf * cpttf_max/cpttf
       args%con = cpttf_max
       args%err = cpttf_max * args%cc
       args%symbol = '<'
       args%units = 'A/turn'
+
    end subroutine constraint_eqn_077
 
    subroutine constraint_eqn_078(args)
-   !+ad_name  constraint_eqn_078
-   !+ad_summ  Equation for Reinke criterion, divertor impurity fraction lower limit
-   !+ad_type  Subroutine
-   !+ad_auth  P B Lloyd, CCFE, Culham Science Centre
-   !+ad_args  args : output structure : residual error; constraint value; residual error in physical units; output string; units string
-   !+ad_desc  Equation for Reinke criterion, divertor impurity fraction lower limit
-   !+ad_desc    #=# divertor
-   !+ad_desc    #=#=# freinke, fzactual, fzmin
-   !+ad_desc  and hence also optional here.
-   !+ad_desc  Logic change during pre-factoring: err, symbol, units will be assigned only if present;
-   !+ad_desc  and con will be printed out only if present. Thesw conditions were missing.
-   !+ad_glos  freinke : input : f-value for Reinke criterion (itv 147)
-   !+ad_glos  fzmin : input : minimum impurity fraction from Reinke model
-   !+ad_glos  fzactual : input : actual impurity fraction
+      !+ad_name  constraint_eqn_078
+      !+ad_summ  Equation for Reinke criterion, divertor impurity fraction lower limit
+      !+ad_type  Subroutine
+      !+ad_auth  P B Lloyd, CCFE, Culham Science Centre
+      !+ad_args  args : output structure : residual error; constraint value; residual error in physical units; output string; units string
+      !+ad_desc  Equation for Reinke criterion, divertor impurity fraction lower limit
+      !+ad_desc    #=# divertor
+      !+ad_desc    #=#=# freinke, fzactual, fzmin
+      !+ad_desc  and hence also optional here.
+      !+ad_desc  Logic change during pre-factoring: err, symbol, units will be assigned only if present;
+      !+ad_desc  and con will be printed out only if present. Thesw conditions were missing.
+      !+ad_glos  freinke : input : f-value for Reinke criterion (itv 147)
+      !+ad_glos  fzmin : input : minimum impurity fraction from Reinke model
+      !+ad_glos  fzactual : input : actual impurity fraction
       use constraint_variables, only: freinke
-	  use reinke_variables, only: fzactual, fzmin
-      implicit none
-      type (constraint_args_type), intent(out) :: args
-!      write(*,*) 'freinke, fzact, fzmin = ', freinke, ', ', fzactual, ', ', fzmin
+      use reinke_variables, only: fzactual, fzmin
+      implicit none
+      type (constraint_args_type), intent(out) :: args
+
+      ! write(*,*) 'freinke, fzact, fzmin = ', freinke, ', ', fzactual, ', ', fzmin
       !            1.0,    0.0,   value
       args%cc = 1.0D0 - freinke *  fzactual/fzmin
       !The following two pre-existing lines are not understood:
@@ -4140,34 +2817,64 @@
       args%err = fzmin * args%cc
       args%symbol = '>'
       args%units  = ''
-!      write(*,*) 'cc, con = ', args%cc, ', ', args%con
-!      write(*,*) 'freinke, fzactual, fzmin = ', freinke, ', ', fzactual, ', ', fzmin
+      ! write(*,*) 'cc, con = ', args%cc, ', ', args%con
+      ! write(*,*) 'freinke, fzactual, fzmin = ', freinke, ', ', fzactual, ', ', fzmin
+
    end subroutine constraint_eqn_078
 
    subroutine constraint_eqn_079(args)
-   !+ad_name  constraint_eqn_079
-   !+ad_summ  Equation for maximum CS field
-   !+ad_type  Subroutine
-   !+ad_auth  P B Lloyd, CCFE, Culham Science Centre
-   !+ad_args  args : output structure : residual error; constraint value; residual error in physical units; output string; units string
-   !+ad_desc  Equation for maximum CS field
-   !+ad_desc    #=# pfcoil
-   !+ad_desc    #=#=# fbmaxcs, bmaxoh, bmaxoh0, bmaxcs_lim
-   !+ad_desc  and hence also optional here.
-   !+ad_desc  Logic change during pre-factoring: err, symbol, units will be assigned only if present.
-   !+ad_glos  fbmaxcs : input : F-value for CS mmax field (cons. 79, itvar 149)
-   !+ad_glos  bmaxcs_lim : input : Central solenoid max field limit [T]
-   !+ad_glos  bmaxoh0 : input : maximum field in central solenoid at beginning of pulse (T)
-   !+ad_glos  bmaxoh : input real : maximum field in central solenoid at end of flat-top (EoF) (T)
-   !+ad_gloc    (Note: original code has "bmaxoh/bmaxoh0 |  peak CS field [T]".)
+      !+ad_name  constraint_eqn_079
+      !+ad_summ  Equation for maximum CS field
+      !+ad_type  Subroutine
+      !+ad_auth  P B Lloyd, CCFE, Culham Science Centre
+      !+ad_args  args : output structure : residual error; constraint value; residual error in physical units; output string; units string
+      !+ad_desc  Equation for maximum CS field
+      !+ad_desc    #=# pfcoil
+      !+ad_desc    #=#=# fbmaxcs, bmaxoh, bmaxoh0, bmaxcs_lim
+      !+ad_desc  and hence also optional here.
+      !+ad_desc  Logic change during pre-factoring: err, symbol, units will be assigned only if present.
+      !+ad_glos  fbmaxcs : input : F-value for CS mmax field (cons. 79, itvar 149)
+      !+ad_glos  bmaxcs_lim : input : Central solenoid max field limit [T]
+      !+ad_glos  bmaxoh0 : input : maximum field in central solenoid at beginning of pulse (T)
+      !+ad_glos  bmaxoh : input real : maximum field in central solenoid at end of flat-top (EoF) (T)
+      !+ad_gloc    (Note: original code has "bmaxoh/bmaxoh0 |  peak CS field [T]".)
       use pfcoil_variables, only: fbmaxcs, bmaxcs_lim, bmaxoh0, bmaxoh
       implicit none
       type (constraint_args_type), intent(out) :: args
+
       args%cc     = 1.0D0 - fbmaxcs * bmaxcs_lim/max(bmaxoh, bmaxoh0)
       args%con    = bmaxcs_lim
-      args%err    = bmaxcs_lim * args%cc
+      args%err    = max(bmaxoh, bmaxoh0) * args%cc
       args%symbol = '<'
       args%units  = 'A/turn'
+
    end subroutine constraint_eqn_079
+
+   subroutine constraint_eqn_080(args)
+      !+ad_name  constraint_eqn_080
+      !+ad_summ  Equation for pdivt lower limit
+      !+ad_type  Subroutine
+      !+ad_auth  J Morris, Culham Science Centre
+      !+ad_args  args : output structure : residual error; constraint value; residual error in physical units; 
+      !+ad_argc  output string; units string
+      !+ad_desc  Lower limit pdivt
+      !+ad_desc  #=# physics
+      !+ad_desc  #=#=# fpdivlim, pdivt
+      !+ad_desc  Logic change during pre-factoring: err, symbol, units will be assigned only if present.
+      !+ad_glos  fpdivlim : input : F-value for lower limit on pdivt (cons. 80, itvar 153)
+      !+ad_glos  pdivtlim : input : Minimum power crossing separatrix pdivt [MW]
+      !+ad_glos  pdivt : input : Power crossing separatrix [MW]
+      use physics_variables, only: fpdivlim, pdivt
+      use constraint_variables, only : pdivtlim
+      implicit none
+
+      type (constraint_args_type), intent(out) :: args
+      args%cc     = 1.0D0 - fpdivlim * pdivt / pdivtlim
+      args%con    = pdivtlim
+      args%err    = pdivt * args%cc
+      args%symbol = '>'
+      args%units  = 'MW'
+
+   end subroutine constraint_eqn_080
    
 end module constraints
