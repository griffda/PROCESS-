! !!!!!!!!!!!!!!!!!!!!!!!!!!!!!!!!!!!!!!!!!!!!!!!!!!!!!!!!!!!!!!!!!!

module constraints
  !! Module defining the constraint equations
  !! author: P J Knight, CCFE, Culham Science Centre
  !! N/A
  !! This module contains the routine that evaluates the constraint
  !! equations.
  !! None
  !
  ! !!!!!!!!!!!!!!!!!!!!!!!!!!!!!!!!!!!!!!!!!!!!!!!

  ! Import modules !
  ! !!!!!!!!!!!!!!!!!

  use error_handling, only: report_error, idiags, fdiags
  
  implicit none

  public :: constraint_eqns

  type constraint_args_type
    real(kind(1.0D0)) :: cc
    real(kind(1.0D0)) :: con
    real(kind(1.0D0)) :: err
    character(len=1)  :: symbol
    character(len=10) :: units
  end type

contains

   subroutine constraint_eqns(m,cc,ieqn,con,err,symbol,units)
     !! Routine that formulates the constraint equations
     !! author: P J Knight, CCFE, Culham Science Centre
     !! author: J Morris, CCFE, Culham Science Centre
     !! m : input integer : Number of constraint equations to solve
     !! cc(m) : output real array : Residual error in equation i
     !! ieqn : input integer : Switch for constraint equations to evaluate;
     !! if <CODE>ieqn</CODE> is zero or negative, evaluate
     !! all the constraint equations, otherwise
     !! evaluate only the <CODE>ieqn</CODE>th equation
     !! con(m) : optional output real array : constraint value for equation i
     !! in physical units
     !! err(m) : optional output real array : residual error in equation i
     !! in physical units
     !! symbol(m) : optional output character array : <CODE>=</CODE>, <CODE>&gt;</CODE>
     !! or <CODE>&lt;</CODE> symbol for equation i, denoting its type
     !! units(m) : optional output character array : constraint units in equation i
     !! This routine formulates the constraint equations.
     !! The code attempts to make cc(i) = 0 for all i=1 to m equations.
     !! All relevant consistency equations should be active in order
     !! to make a self-consistent machine.
     !! AEA FUS 251: A User's Guide to the PROCESS Systems Code
     !
     ! !!!!!!!!!!!!!!!!!!!!!!!!!!!!!!!!!!!!!!!!!!!!!!!
  
     use numerics, only: icc
     use maths_library, only: variable_error

     implicit none

     ! Arguments !
     ! !!!!!!!!!!!!

     integer, intent(in) :: m, ieqn
     real(kind(1.0D0)),           dimension(m), intent(out) :: cc
     real(kind(1.0D0)), optional, dimension(m), intent(out) :: con
     real(kind(1.0D0)), optional, dimension(m), intent(out) :: err
     character(len=1),  optional, dimension(m), intent(out) :: symbol
     character(len=10), optional, dimension(m), intent(out) :: units
	
     ! Local variables !
     ! !!!!!!!!!!!!!!!!!!
	
     integer :: i,i1,i2
     real(kind(1.0D0)) :: cratmx,pdenom,pnumerator,pradmaxpv
     real(kind(1.0D0)) :: pscaling,rcw,totmva

     ! !!!!!!!!!!!!!!!!!!!!!!!!!!!!!!!!!!!!!!!!!!!!!!!

     type (constraint_args_type) args
	
     ! If ieqn is positive, only evaluate the 'ieqn'th constraint residue,
     ! otherwise evaluate all m constraint residues
     if (ieqn > 0) then
       i1 = ieqn ; i2 = ieqn
     else
       i1 = 1 ; i2 = m
     end if

     ! Consistency (equality) constraints should converge to zero.
     do i = i1,i2
	   
       ! The constraint value in physical units is
       ! a) for consistency equations, the quantity to be equated, or
       ! b) for limit equations, the limiting value.
       ! The symbol is = for a consistency equation, < for an upper limit
       ! or > for a lower limit.
       select case (icc(i))

	      ! Relationship between beta, temperature (keV) and density
         case (1); call constraint_eqn_001(args)
	      ! Global plasma power balance equation
         case (2); call constraint_eqn_002(args)
	      ! Global power balance equation for ions
         case (3); call constraint_eqn_003(args)
	      ! Global power balance equation for electrons
         case (4); call constraint_eqn_004(args)
	      ! Equation for density upper limit
         case (5); call constraint_eqn_005(args)
	      ! Equation for epsilon beta-poloidal upper limit
         case (6); call constraint_eqn_006(args)
	      ! Equation for hot beam ion density
         case (7); call constraint_eqn_007(args)
	      ! Equation for neutron wall load upper limit
         case (8); call constraint_eqn_008(args)
	      ! Equation for fusion power upper limit
         case (9); call constraint_eqn_009(args)
	      ! Equation for field at TF coil
         case (10); call constraint_eqn_010(args)
	      ! Equation for radial build
         case (11); call constraint_eqn_011(args)
	      ! Equation for volt-second capability lower limit
         case (12); call constraint_eqn_012(args)
	      ! Equation for burn time lower limit
         case (13); call constraint_eqn_013(args)
	      ! Equation to fix number of NBI decay lengths to plasma centre
         case (14); call constraint_eqn_014(args)
	      ! Equation for L-H power threshold limit
         case (15); call constraint_eqn_015(args)
	      ! Equation for net electric power lower limit
         case (16); call constraint_eqn_016(args)
	      ! Equation for radiation power upper limit
         case (17); call constraint_eqn_017(args)
	      ! Equation for divertor heat load upper limit
         case (18); call constraint_eqn_018(args)
	      ! Equation for MVA upper limit
         case (19); call constraint_eqn_019(args)
	      ! Equation for neutral beam tangency radius upper limit
         case (20); call constraint_eqn_020(args)
	      ! Equation for minor radius lower limit
         case (21); call constraint_eqn_021(args)
	      ! Equation for divertor collision/connection length ratio upper limit
         case (22); call constraint_eqn_022(args)
	      ! Equation for conducting shell radius / rminor upper limit
         case (23); call constraint_eqn_023(args)
	      ! Equation for beta upper limit
         case (24); call constraint_eqn_024(args)
	      ! Equation for peak toroidal field upper limit
         case (25); call constraint_eqn_025(args)
	      ! Equation for Central Solenoid current density upper limit at EOF
         case (26); call constraint_eqn_026(args)
	      ! Equation for Central Solenoid current density upper limit at BOP
         case (27); call constraint_eqn_027(args)
	      ! Equation for fusion gain (big Q) lower limit
         case (28); call constraint_eqn_028(args)
	      ! Equation for inboard major radius
         case (29); call constraint_eqn_029(args)
	      ! Equation for injection power upper limit
         case (30); call constraint_eqn_030(args)
	      ! Equation for TF coil case stress upper limit (SCTF)
         case (31); call constraint_eqn_031(args)
	      ! Equation for TF coil conduit stress upper limit (SCTF)
         case (32); call constraint_eqn_032(args)
	      ! Equation for TF coil operating/critical J upper limit (SCTF)
         case (33); call constraint_eqn_033(args)
	      ! Equation for TF coil dump voltage upper limit (SCTF)
         case (34); call constraint_eqn_034(args)
	      ! Equation for TF coil J_wp/J_prot upper limit (SCTF)
         case (35); call constraint_eqn_035(args)
	      ! Equation for TF coil s/c temperature margin lower limit (SCTF)
         case (36); call constraint_eqn_036(args)
	      ! Equation for current drive gamma upper limit
         case (37); call constraint_eqn_037(args)
	      ! Equation for first wall temperature upper limit
         case (39); call constraint_eqn_039(args)
	      ! Equation for auxiliary power lower limit
         case (40); call constraint_eqn_040(args)
	      ! Equation for plasma current ramp-up time lower limit
         case (41); call constraint_eqn_041(args)
	      ! Equation for cycle time lower limit
         case (42); call constraint_eqn_042(args)
	      ! Equation for average centrepost temperature
         case (43); call constraint_eqn_043(args)
	      ! Equation for centrepost temperature upper limit (TART)
         case (44); call constraint_eqn_044(args)
	      ! Equation for edge safety factor lower limit (TART)
         case (45); call constraint_eqn_045(args)
	      ! Equation for Ip/Irod upper limit (TART)
         case (46); call constraint_eqn_046(args)  
	      ! Equation for TF coil toroidal thickness upper limit
         case (47); call constraint_eqn_047(args)  
	      ! Equation for poloidal beta upper limit
         case (48); call constraint_eqn_048(args)  
	      ! Issue #508 Remove RFP option Equation to ensure reversal parameter F is negative
         case (49); call constraint_eqn_049(args)
         ! IFE option: Equation for repetition rate upper limit
         case (50); call constraint_eqn_050(args)
	      ! Equation to enforce startup flux = available startup flux
         case (51); call constraint_eqn_051(args)  
	      ! Equation for tritium breeding ratio lower limit
         case (52); call constraint_eqn_052(args)  
	      ! Equation for fast neutron fluence on TF coil upper limit
         case (53); call constraint_eqn_053(args)  
	      ! Equation for peak TF coil nuclear heating upper limit
         case (54); call constraint_eqn_054(args)  
	      ! Equation for helium concentration in vacuum vessel upper limit
         case (55); call constraint_eqn_055(args)  
	      ! Equation for power through separatrix / major radius upper limit
         case (56); call constraint_eqn_056(args)  
         ! Obsolete
         case (57); call constraint_eqn_057(args)
         ! Obsolete
         case (58); call constraint_eqn_058(args)
	      ! Equation for neutral beam shine-through fraction upper limit
         case (59); call constraint_eqn_059(args)  
	      ! Equation for Central Solenoid s/c temperature margin lower limit
         case (60); call constraint_eqn_060(args)  
	      ! Equation for availability limit
         case (61); call constraint_eqn_061(args)  
	      ! Lower limit on taup/taueff the ratio of alpha particle to energy confinement times
         case (62); call constraint_eqn_062(args)  
	      ! Upper limit on niterpump (vacuum_model = simple)
         case (63); call constraint_eqn_063(args)  
         ! Upper limit on Zeff
         case (64); call constraint_eqn_064(args)  
         ! Limit TF dump time to calculated quench time
         case (65); call constraint_eqn_065(args)
         ! Limit on rate of change of energy in poloidal field
         case (66); call constraint_eqn_066(args)
         ! Simple upper limit on radiation wall load
         case (67); call constraint_eqn_067(args)
         ! New Psep scaling (PsepB/qAR)
         case (68); call constraint_eqn_068(args)
         ! Ensure separatrix power is less than value from Kallenbach divertor 
         case (69); call constraint_eqn_069(args)
         ! Separatrix temperature consistency
         case (70); call constraint_eqn_070(args)
         ! Separatrix density consistency
         case (71); call constraint_eqn_071(args)
	      ! Central Solenoid Tresca stress limit
         case (72); call constraint_eqn_072(args)
         ! ensure separatrix power is greater than the L-H power + auxiliary power
         case (73); call constraint_eqn_073(args)
         ! ensure TF coil quench temperature < tmax_croco   
         case (74); call constraint_eqn_074(args)
	      ! ensure that TF coil current / copper area < Maximum value ONLY used for croco HTS coil
         case (75); call constraint_eqn_075(args)
         ! Eich critical separatrix density model
         case (76); call constraint_eqn_076(args)
         ! Equation for maximum TF current per turn upper limit
         case (77); call constraint_eqn_077(args)
	  	   ! Equation for Reinke criterion, divertor impurity fraction lower limit
         case (78); call constraint_eqn_078(args)
         ! Equation for maximum CS field
         case (79); call constraint_eqn_079(args)
         ! Lower limit pdivt
         case (80); call constraint_eqn_080(args)
         ! Constraint equation making sure that ne(0) > ne(ped)
         case (81); call constraint_eqn_081(args)
         
       case default

         idiags(1) = icc(i)
         call report_error(13)
         args = constraint_args_type(0.0D0, 0.0D0, 0.0D0, '', '')	  
      
       end select

       cc(i) = args%cc
       if (present(con)) then
         con(i) = args%con
         if (present(err))    err(i)    = args%err
         if (present(symbol)) symbol(i) = args%symbol
         if (present(units))  units(i)  = args%units
       end if

       ! Crude method of catching NaN errors
       !if ((abs(cc(i)) > 9.99D99).or.(cc(i) /= cc(i))) then
       if (variable_error(cc(i))) then

         ! Add debugging lines as appropriate...
         select case (icc(i))

            ! Relationship between beta, temperature (keV) and density (consistency equation)
            case (1); call constraint_err_001()
            ! Equation for net electric power lower limit
            case (16); call constraint_err_016()
            ! Equation for injection power upper limit
            case (30); call constraint_err_030()
            ! Limit on rate of change of energy in poloidal field
            case (66); call constraint_err_066()

         end select

         idiags(1) = icc(i) ; fdiags(1) = cc(i)
         call report_error(14)

       end if

     end do
     ! Issue 505 Reverse the sign so it works as an inequality constraint (cc(i) > 0)
     ! This will have no effect if it is used as an equality constraint because it will be squared.
     cc = -cc

   end subroutine constraint_eqns

   !--- Error-handling routines
  
   subroutine constraint_err_001()
     !! Error in: Relationship between beta, temperature (keV) and density (consistency equation)
     !! author: P B Lloyd, CCFE, Culham Science Centre
     use physics_variables, only: betaft, betanb, dene, ten, dnitot, tin, btot, beta
     write(*,*) 'betaft = ', betaft
     write(*,*) 'betanb = ', betanb
     write(*,*) 'dene = ', dene
     write(*,*) 'ten = ', ten
     write(*,*) 'dnitot = ', dnitot
     write(*,*) 'tin = ', tin
     write(*,*) 'btot = ',btot
     write(*,*) 'beta = ', beta
   end subroutine
   
   subroutine constraint_err_016()
     !! Error in: Equation for net electric power lower limit
     !! author: P B Lloyd, CCFE, Culham Science Centre
     use constraint_variables, only: fpnetel, pnetelin
     use heat_transport_variables, only: pnetelmw
     implicit none
     write(*,*) 'fpnetel = ', fpnetel
     write(*,*) 'pnetelmw = ', pnetelmw
     write(*,*) 'pnetelin = ', pnetelin
   end subroutine
 
   subroutine constraint_err_030()
     !! Error in: Equation for injection power upper limit
     !! author: P B Lloyd, CCFE, Culham Science Centre
     use current_drive_variables, only: pinjmw, pinjalw
     use constraint_variables, only: fpinj
     implicit none
     write(*,*) 'fpinj = ', fpinj
     write(*,*) 'pinjalw = ', pinjalw
     write(*,*) 'pinjmw = ', pinjmw
   end subroutine
    
   subroutine constraint_err_066()
     !! Error in: Limit on rate of change of energy in poloidal field
     !! author: P B Lloyd, CCFE, Culham Science Centre
     use constraint_variables, only: fpoloidalpower 
     use pf_power_variables, only: maxpoloidalpower, peakpoloidalpower
     implicit none
     write(*,*) 'fpoloidalpower = ', fpoloidalpower
     write(*,*) 'maxpoloidalpower = ', maxpoloidalpower
     write(*,*) 'peakpoloidalpower = ', peakpoloidalpower
   end subroutine constraint_err_066

   !---

   subroutine constraint_eqn_001(args)
      !! Relationship between beta, temperature (keV) and density
      !! author: P B Lloyd, CCFE, Culham Science Centre
      !! args : output structure : residual error; constraint value; 
      !! residual error in physical units; output string; units string
      !! Relationship between beta, temperature (keV) and density
      !! #=# physics
      !! #=#=# consistency
      !! Logic change during pre-factoring: err, symbol, units will be assigned only if present.
      !! betaft : input real : fast alpha beta component
      !! betanb : input real : neutral beam beta component
      !! dene : input real : electron density (/m3) (iteration variable 6)
      !! ten : input real : density weighted average electron temperature (keV)
      !! dnitot : input real : total ion density (/m3)
      !! tin : input real : density weighted average ion temperature (keV)
      !! btot : input real : total toroidal + poloidal field (T)
      !! beta : input real : total plasma beta (iteration variable 5) (calculated if ipedestal =3)
      !! echarge : input real : FIX : electron charge (C)
      !! rmu0 : input real : FIX : permeability of free space, 4.pi x 10^(-7) H/m
      use physics_variables, only: betaft, betanb, dene, ten, dnitot, tin, btot, beta
      use constants, only: echarge,rmu0
      implicit none
      type (constraint_args_type), intent(out) :: args

      args%cc =  1.0D0 - (betaft + betanb + 2.0D3*rmu0*echarge * (dene*ten + dnitot*tin)/btot**2 )/beta
      args%con    = beta * (1.0D0 - args%cc)
      args%err    = beta * args%cc
      args%symbol = '='
      args%units  = ''

   end subroutine constraint_eqn_001

   subroutine constraint_eqn_002(args)
      !! Global plasma power balance equation
      !! author: P B Lloyd, CCFE, Culham Science Centre
      !! args : output structure : residual error; constraint value; 
      !! residual error in physical units; output string; units string
      !! Global plasma power balance equation
      !! This is a consistency equation
      !! N.B. This constraint is currently NOT RECOMMENDED for use.
      !! #=# physics
      !! #=#=# consistency
      !! and hence also optional here.
      !! Logic change during pre-factoring: err, symbol, units will be assigned only if present.
      !! iradloss : input integer : switch for radiation loss term usage in power balance (see User Guide):<UL>
      !! <LI> = 0 total power lost is scaling power plus radiation (needed for ipedestal=2,3)
      !! <LI> = 1 total power lost is scaling power plus core radiation only
      !! <LI> = 2 total power lost is scaling power only, with no additional
      !! allowance for radiation. This is not recommended for power plant models.</UL>
      !! ignite : input integer : switch for ignition assumption:<UL>
      !! <LI> = 0 do not assume plasma ignition;
      !! <LI> = 1 assume ignited (but include auxiliary power in costs)</UL>
      !! ptrepv : input real : electron transport power per volume (MW/m3)
      !! ptripv : input real :  ion transport power per volume (MW/m3)
      !! pradpv : input real : total radiation power per volume (MW/m3)
      !! pcoreradpv : input real : total core radiation power per volume (MW/m3)
      !! falpha : input real : fraction of alpha power deposited in plasma
      !! palppv : input real : alpha power per volume (MW/m3)
      !! pchargepv : input real : non-alpha charged particle fusion power per volume (MW/m3)
      !! pohmpv : input real : ohmic heating power per volume (MW/m3)
      !! pinjmw : input real : total auxiliary injected power (MW)
      !! vol : input real : plasma volume (m3)
      use physics_variables, only: iradloss, ignite, ptrepv, ptripv, pradpv, & 
                                   pcoreradpv, falpha, palppv, pchargepv, &
                                   pohmpv, vol
      use current_drive_variables, only: pinjmw
      implicit none
      type (constraint_args_type), intent(out) :: args

      ! pscaling : Local real : total transport power per volume (MW/m3)
      real(kind(1.0D0)) :: pscaling
      real(kind(1.0D0)) :: pnumerator, pdenom
      pscaling = ptrepv + ptripv
	   ! Total power lost is scaling power plus radiation:
      if (iradloss == 0) then
         pnumerator = pscaling + pradpv
      else if (iradloss == 1) then 		 
         pnumerator = pscaling + pcoreradpv
      else
         pnumerator = pscaling	  
      end if

      ! if plasma not ignited include injected power
      if (ignite == 0) then
         pdenom = falpha*palppv + pchargepv + pohmpv + pinjmw/vol
      else
      ! if plasma ignited
         pdenom = falpha*palppv + pchargepv + pohmpv
      end if

      args%cc = 1.0D0 - pnumerator / pdenom
      args%con = pdenom * (1.0D0 - args%cc)
      args%err = pdenom * args%cc
      args%symbol = '='
      args%units = 'MW/m3'

   end subroutine constraint_eqn_002

   subroutine constraint_eqn_003(args)
      !! Global power balance equation for ions
      !! args : output structure : residual error; constraint value; 
      !! residual error in physical units; output string; units string
      !! Global power balance equation for ions
      !! This is a consistency equation (NBI)
      !! #=# physics
      !! #=#=# consistency
      !! and hence also optional here.
      !! Logic change during pre-factoring: err, symbol, units will be assigned only if present.
      !! ignite : input integer : switch for ignition assumption:<UL>
      !! <LI> = 0 do not assume plasma ignition;
      !! <LI> = 1 assume ignited (but include auxiliary power in costs)</UL>
      !! ptripv : input real :  ion transport power per volume (MW/m3)
      !! piepv : input real : ion/electron equilibration power per volume (MW/m3)
      !! falpha : input real : fraction of alpha power deposited in plasma
      !! palpipv : input real : alpha power per volume to ions (MW/m3)
      !! pinjimw : input real : auxiliary injected power to ions (MW)
      !! vol : input real : plasma volume (m3)
      use physics_variables, only: ignite, ptripv, piepv, falpha, palpipv, vol
      use current_drive_variables, only: pinjimw
      implicit none
      type (constraint_args_type), intent(out) :: args

	   ! No assume plasma ignition:
      if (ignite == 0) then
         args%cc     = 1.0D0 - (ptripv + piepv) / (falpha*palpipv + pinjimw/vol)
         args%con    = (falpha*palpipv + pinjimw/vol) * (1.0D0 - args%cc)
         args%err    = (falpha*palpipv + pinjimw/vol) * args%cc
         args%symbol = '='
         args%units  = 'MW/m3'
	   ! Plasma ignited:
      else
         args%cc     = 1.0D0 - (ptripv+piepv) / (falpha*palpipv)
         args%con    = (falpha*palpipv) * (1.0D0 - args%cc)
         args%err    = (falpha*palpipv) * args%cc
         args%symbol = '='
         args%units  = 'MW/m3'
      end if

   end subroutine constraint_eqn_003

   subroutine constraint_eqn_004(args)
      !! Global power balance equation for electrons
      !! author: P B Lloyd, CCFE, Culham Science Centre
      !! args : output structure : residual error; constraint value; 
      !! residual error in physical units; output string; units string
      !! Global power balance equation for electrons
      !! This is a consistency equation
      !! N.B. This constraint is currently NOT RECOMMENDED for use.
      !! #=# physics
      !! #=#=# consistency
      !! and hence also optional here.
      !! Logic change during pre-factoring: err, symbol, units will be assigned only if present.
      !! iradloss : input integer : switch for radiation loss term usage in power balance (see User Guide):<UL>
      !! <LI> = 0 total power lost is scaling power plus radiation (needed for ipedestal=2,3)
      !! <LI> = 1 total power lost is scaling power plus core radiation only
      !! <LI> = 2 total power lost is scaling power only, with no additional
      !! allowance for radiation. This is not recommended for power plant models.</UL>
      !! ignite : input integer : switch for ignition assumption:<UL>
      !! <LI> = 0 do not assume plasma ignition;
      !! <LI> = 1 assume ignited (but include auxiliary power in costs)</UL>
      !! ptrepv : input real : electron transport power per volume (MW/m3)
      !! pradpv : input real : total radiation power per volume (MW/m3)
      !! pcoreradpv : input real : total core radiation power per volume (MW/m3)
      !! falpha : input real : fraction of alpha power deposited in plasma
      !! palpepv : input real : alpha power per volume to electrons (MW/m3)
      !! piepv : input real : ion/electron equilibration power per volume (MW/m3)
      !! pinjemw : input real : auxiliary injected power to electrons (MW)
      !! vol : input real : plasma volume (m3)
      use physics_variables, only: iradloss, ignite, ptrepv, pcoreradpv, falpha, & 
                                 palpepv, piepv, vol, pradpv
      use current_drive_variables, only: pinjemw
      implicit none
      type (constraint_args_type), intent(out) :: args

      ! pscaling : Local real : total transport power per volume (MW/m3)
      real(kind(1.0D0)) :: pscaling
      real(kind(1.0D0)) :: pnumerator, pdenom
      pscaling = ptrepv
	   ! Total power lost is scaling power plus radiation:
      if (iradloss == 0) then
         pnumerator = pscaling + pradpv
      else if (iradloss == 1) then 		 
         pnumerator = pscaling + pcoreradpv
      else
         pnumerator = pscaling	  
      end if
      
      ! if plasma not ignited include injected power
      if (ignite == 0) then
         pdenom = falpha*palpepv + piepv + pinjemw/vol
      else
      ! if plasma ignited
         pdenom = falpha*palpepv + piepv
      end if

      args%cc     = 1.0D0 - pnumerator / pdenom
      args%con    = pdenom * (1.0D0 - args%cc)
      args%err    = pdenom * args%cc
      args%symbol = '='
      args%units  = 'MW/m3'

   end subroutine constraint_eqn_004

   subroutine constraint_eqn_005(args)
      !! Equation for density upper limit
      !! author: P B Lloyd, CCFE, Culham Science Centre
      !! args : output structure : residual error; constraint value; 
      !! residual error in physical units; output string; units string
      !! Equation for density upper limit
      !! #=# physics
      !! #=#=# fdene, dnelimt
      !! and hence also optional here.
      !! Logic change during pre-factoring: err, symbol, units will be assigned only if present.
      !! idensl : input integer : switch for density limit to enforce (constraint equation 5):<UL>
      !! <LI> = 1 old ASDEX;
      !! <LI> = 2 Borrass model for ITER (I);
      !! <LI> = 3 Borrass model for ITER (II);
      !! <LI> = 4 JET edge radiation;
      !! <LI> = 5 JET simplified;
      !! <LI> = 6 Hugill-Murakami Mq limit;
      !! <LI> = 7 Greenwald limit</UL>
      !! fdene : input real : f-value for density limit
      !! dene : input real : electron density (/m3)
      !! dnelimt : input real : density limit (/m3)
      !! dnla : input real : line averaged electron density (m-3)
      use physics_variables, only: idensl, dnelimt, dnla, dene
      use constraint_variables, only: fdene
      implicit none
      type (constraint_args_type), intent(out) :: args

	   ! Apply Greenwald limit to line-averaged density
      if (idensl == 7) then
         args%cc     = 1.0D0 - fdene * dnelimt/dnla
         args%con    = fdene * dnelimt
         args%err    = fdene * dnelimt - dnla
         args%symbol = '<'
         args%units  = '/m3'
      else
         args%cc = 1.0D0 - fdene * dnelimt/dene
         args%con    = dnelimt * (1.0D0 - args%cc)
         args%err    = dene * args%cc
         args%symbol = '<'
         args%units  = '/m3'
      end if

   end subroutine constraint_eqn_005

   subroutine constraint_eqn_006(args)
      !! Equation for epsilon beta-poloidal upper limit
      !! author: P B Lloyd, CCFE, Culham Science Centre
      !! args : output structure : residual error; constraint value; 
      !! residual error in physical units; output string; units string
      !! Equation for epsilon beta-poloidal upper limit
      !! #=# physics
      !! #=#=# fbeta, epbetmax
      !! and hence also optional here.
      !! Logic change during pre-factoring: err, symbol, units will be assigned only if present.
      !! fbeta : input real : f-value for epsilon beta-poloidal
      !! epbetmax : input real : maximum (eps*beta_poloidal)
      !! eps : input real : inverse aspect ratio
      !! betap : input real : poloidal beta
      use physics_variables, only: epbetmax, eps, betap
      use constraint_variables, only: fbeta, fbeta
      implicit none
      type (constraint_args_type), intent(out) :: args

      args%cc =  1.0D0 - fbeta * epbetmax/(eps*betap)
      args%con = epbetmax * (1.0D0 - args%cc)
      args%err = (eps*betap) * args%cc
      args%symbol = '<'
      args%units = ''

   end subroutine constraint_eqn_006

   subroutine constraint_eqn_007(args)
      !! Equation for hot beam ion density
      !! args : output structure : residual error; constraint value; 
      !! residual error in physical units; output string; units string
      !! Equation for hot beam ion density
      !! This is a consistency equation (NBI)
      !! #=# physics
      !! #=#=# consistency
      !! and hence also optional here.
      !! Logic change during pre-factoring: err, symbol, units will be assigned only if present.
      !! ignite : input integer : switch for ignition assumption:<UL>
      !! <LI> = 0 do not assume plasma ignition;
      !! <LI> = 1 assume ignited (but include auxiliary power in costs)</UL>
      !! Obviously, ignite must be zero if current drive is required.
      !! If ignite=1, any auxiliary power is assumed to be used only
      !! during plasma start-up, and is excluded from all steady-state
      !! power balance calculations.
      !! dnbeam2 : input real :  hot beam ion density from calculation (/m3)
      !! dnbeam : input real : hot beam ion density, variable (/m3)
      use physics_variables, only: ignite, dnbeam2, dnbeam
      implicit none
      type (constraint_args_type), intent(out) :: args

	   ! Do not assume plasma ignition:
      if (ignite == 0) then
         args%cc     = 1.0D0 - dnbeam2/dnbeam
         args%con    = dnbeam * (1.0D0 - args%cc)
         args%err    = dnbeam * args%cc
         args%symbol = '='
         args%units  = '/m3'
      else
         args = constraint_args_type(0.0D0, 0.0D0, 0.0D0, '', '')
         call report_error(1)
      end if

   end subroutine constraint_eqn_007

   subroutine constraint_eqn_008(args)
      !! Equation for neutron wall load upper limit
      !! author: P B Lloyd, CCFE, Culham Science Centre
      !! args : output structure : residual error; constraint value; 
      !! residual error in physical units; output string; units string
      !! Equation for neutron wall load upper limit
      !! #=# physics
      !! #=#=# fwalld, walalw
      !! and hence also optional here.
      !! Logic change during pre-factoring: err, symbol, units will be assigned only if present.
      !! fwalld : input real : f-value for maximum wall load
      !! walalw : input real : allowable wall-load (MW/m2)
      !! wallmw : input real : average neutron wall load (MW/m2)
      use constraint_variables, only: fwalld, walalw
      use physics_variables, only: wallmw
      implicit none
      type (constraint_args_type), intent(out) :: args

      args%cc =  1.0D0 - fwalld * walalw/wallmw
      args%con = fwalld * walalw
      args%err = fwalld * walalw - wallmw
      args%symbol = '<'
      args%units = 'MW/m2'

   end subroutine constraint_eqn_008

   subroutine constraint_eqn_009(args)
      !! Equation for fusion power upper limit
      !! author: P B Lloyd, CCFE, Culham Science Centre
      !! args : output structure : residual error; constraint value; 
      !! residual error in physical units; output string; units string
      !! Equation for fusion power upper limit
      !! #=# physics
      !! #=#=# ffuspow, powfmax
      !! and hence also optional here.
      !! Logic change during pre-factoring: err, symbol, units will be assigned only if present.
      !! ffuspow : input real : f-value for maximum fusion power
      !! powfmax : input real : maximum fusion power (MW)
      !! powfmw : input real : fusion power (MW)
      use constraint_variables, only: ffuspow, powfmax
      use physics_variables, only: powfmw
      implicit none
      type (constraint_args_type), intent(out) :: args

      args%cc =  1.0D0 - ffuspow * powfmax/powfmw
      args%con = powfmax * (1.0D0 - args%cc)
      args%err = powfmw * args%cc
      args%symbol = '<'
      args%units = 'MW'

   end subroutine constraint_eqn_009

   subroutine constraint_eqn_010(args)
      !! Equation for field at TF coil
      !! author: P B Lloyd, CCFE, Culham Science Centre
      !! args : output structure : residual error; constraint value; 
      !! residual error in physical units; output string; units string
      !! Equation for field at TF coil
      !! (This is a consistency equation.)
      !! #=# tfcoil
      !! #=#=# consistency
      !! and hence also optional here.
      !! Logic change during pre-factoring: err, symbol, units will be assigned only if present.
      !! rmajor : input real : plasma major radius (m) 
      !! bt : input real : toroidal field on axis (T)
      !! rbmax : input real : radius of maximum TF B-field (m)
      !! bmaxtf : input real : mean peak field at TF coil (T)
      use physics_variables, only: rmajor, bt
      use tfcoil_variables, only: rbmax, bmaxtf
      implicit none
      type (constraint_args_type), intent(out) :: args

      args%cc =  1.0D0 - (rmajor*bt)/(rbmax*bmaxtf)
      args%con = (rbmax*bmaxtf) * (1.0D0 - args%cc)
      args%err = (rbmax*bmaxtf) * args%cc
      args%symbol = '='
      args%units = 'T.m'

   end subroutine constraint_eqn_010

   subroutine constraint_eqn_011(args)
      !! Equation for radial build
      !! author: P B Lloyd, CCFE, Culham Science Centre
      !! args : output structure : residual error; constraint value; 
      !! residual error in physical units; output string; units string
      !! Equation for radial build
      !! (This is a consistency equation.)
      !! #=# build
      !! #=#=# consistency
      !! and hence also optional here.
      !! Logic change during pre-factoring: err, symbol, units will be assigned only if present.
      !! rbld : input real : sum of thicknesses to the major radius (m)
      !! rmajor : input real : plasma major radius (m) 
      use build_variables, only: rbld
      use physics_variables, only: rmajor
      implicit none
      type (constraint_args_type), intent(out) :: args

      args%cc =  1.0D0 - rbld/rmajor
      args%con = rmajor * (1.0D0 - args%cc)
      args%err = rmajor * args%cc
      args%symbol = '='
      args%units = 'm'

   end subroutine constraint_eqn_011

   subroutine constraint_eqn_012(args)
      !! Equation for volt-second capability lower limit
      !! author: P B Lloyd, CCFE, Culham Science Centre
      !! args : output structure : residual error; constraint value; 
      !! residual error in physical units; output string; units string
      !! Equation for volt-second capability lower limit
      !! #=# pfcoil
      !! #=#=# fvs, vsstt
      !! and hence also optional here.
      !! Logic change during pre-factoring: err, symbol, units will be assigned only if present.
      !! vsstt : input real : total V-s needed (Wb)
      !! vsstt (lower limit) is positive; vstot (available) is negative
      !! fvs : input real : f-value for flux-swing (V-s) requirement (STEADY STATE)
      !! vstot : input real :   total flux swing for pulse (Wb)
      use physics_variables, only: vsstt
      use constraint_variables, only: fvs
      use pfcoil_variables, only: vstot
      implicit none
      type (constraint_args_type), intent(out) :: args

      args%cc =  1.0D0 + fvs * vstot/vsstt
      args%con = vsstt * (1.0D0 - args%cc)
      args%err = vsstt * args%cc
      args%symbol = '>'
      args%units = 'V.sec'

   end subroutine constraint_eqn_012

   subroutine constraint_eqn_013(args)
      !! Equation for burn time lower limit
      !! author: P B Lloyd, CCFE, Culham Science Centre
      !! args : output structure : residual error; constraint value; 
      !! residual error in physical units; output string; units string
      !! Equation for burn time lower limit
      !! #=# times
      !! #=#=# ftburn, tbrnmn
      !! and hence also optional here.
      !! Logic change during pre-factoring: err, symbol, units will be assigned only if present.
      !! ftburn : input real : f-value for minimum burn time
      !! tburn : input real : burn time (s) (calculated if lpulse=1)
      !! tbrnmn : input real :  minimum burn time (s)
      use constraint_variables, only: ftburn,tbrnmn
      use times_variables, only: tburn
      implicit none
      type (constraint_args_type), intent(out) :: args

      args%cc =  1.0D0 - ftburn * tburn/tbrnmn
      args%con = tbrnmn / ftburn
      args%err = tbrnmn / ftburn  - tburn
      args%symbol = '>'
      args%units = 'sec'

   end subroutine constraint_eqn_013

   subroutine constraint_eqn_014(args)
      !! Equation to fix number of NBI decay lengths to plasma centre
      !! author: P B Lloyd, CCFE, Culham Science Centre
      !! args : output structure : residual error; constraint value; 
      !! residual error in physical units; output string; units string
      !! Equation to fix number of NBI decay lengths to plasma centre
      !! This is a consistency equation
      !! #=# current_drive
      !! #=#=# consistency
      !! and hence also optional here.
      !! Logic change during pre-factoring: err, symbol, units will be assigned only if present.
      !! taubeam : input real : neutral beam e-decay lengths to plasma centre
      !! tbeamin : input real : permitted neutral beam e-decay lengths to plasma centre
      use current_drive_variables, only: taubeam, tbeamin
      implicit none
      type (constraint_args_type), intent(out) :: args

      args%cc = 1.0D0 - taubeam/tbeamin
      args%con = tbeamin * (1.0D0 - args%cc)
      args%err = tbeamin * args%cc
      args%symbol = '='
      args%units = ''

   end subroutine constraint_eqn_014

   subroutine constraint_eqn_015(args)
      !! Equation for L-H power threshold limit
      !! author: P B Lloyd, CCFE, Culham Science Centre
      !! args : output structure : residual error; constraint value; 
      !! residual error in physical units; output string; units string
      !! Equation for L-H power threshold limit
      !! #=# physics
      !! #=#=# flhthresh, plhthresh
      !! and hence also optional here.
      !! Logic change during pre-factoring: err, symbol, units will be assigned only if present.
      !! flhthresh : input real : f-value for L-H power threshold
      !! plhthresh : input real : L-H mode power threshold (MW)
      !! pdivt : input real : power to conducted to the divertor region (MW)
      use constraint_variables, only: flhthresh
      use physics_variables, only: plhthresh, pdivt
      implicit none
      type (constraint_args_type), intent(out) :: args

      args%cc =  -(1.0D0 - flhthresh * plhthresh / pdivt)
      args%con = plhthresh
      args%err = plhthresh - pdivt / flhthresh
      if (flhthresh > 1.0D0) then
         args%symbol = '>'
      else
         args%symbol = '<'
      end if
      args%units = 'MW'

   end subroutine constraint_eqn_015

   subroutine constraint_eqn_016(args)
      !! Equation for net electric power lower limit
      !! author: P B Lloyd, CCFE, Culham Science Centre
      !! args : output structure : residual error; constraint value; 
      !! residual error in physical units; output string; units string
      !! Equation for net electric power lower limit
      !! #=# heat_transport
      !! #=#=# fpnetel, pnetelin
      !! and hence also optional here.
      !! Logic change during pre-factoring: err, symbol, units will be assigned only if present.
      !! fpnetel : input real : f-value for net electric power
      !! pnetelmw : input real : net electric power (MW)
      !! pnetelin : input real : required net electric power (MW)
      use constraint_variables, only: fpnetel, pnetelin
      use heat_transport_variables, only: pnetelmw
      implicit none
      type (constraint_args_type), intent(out) :: args

      args%cc =  1.0D0 - fpnetel * pnetelmw / pnetelin
      args%con = pnetelin
      args%err = pnetelmw - pnetelin / fpnetel
      args%symbol = '>'
      args%units = 'MW'

   end subroutine constraint_eqn_016

   subroutine constraint_eqn_017(args)
      !! Equation for radiation power upper limit
      !! author: P B Lloyd, CCFE, Culham Science Centre
      !! args : output structure : residual error; constraint value; 
      !! residual error in physical units; output string; units string
      !! Equation for radiation power upper limit
      !! #=# physics
      !! #=#=# fradpwr, pradmaxpv
      !! and hence also optional here.
      !! Logic change during pre-factoring: err, symbol, units will be assigned only if present.
      !! falpha : input real : fraction of alpha power deposited in plasma
      !! pinjmw : input real : total auxiliary injected power (MW)
      !! vol : input real : plasma volume (m3)
      !! palppv : input real : alpha power per volume (MW/m3)
      !! pchargepv :  input real : non-alpha charged particle fusion power per volume (MW/m3)
      !! pohmpv : input real : ohmic heating power per volume (MW/m3)
      !! fradpwr : input real : f-value for core radiation power limit
      !! pradpv : input real : total radiation power per volume (MW/m3)
      use physics_variables, only: falpha, vol, palppv, pchargepv, pohmpv, pradpv
      use current_drive_variables, only: pinjmw
      use constraint_variables, only: fradpwr
      implicit none
      type (constraint_args_type), intent(out) :: args

      ! pradmaxpv : local real :  the maximum possible power/vol that can be radiated
      real(kind(1.0D0)) pradmaxpv
      pradmaxpv = pinjmw/vol + palppv*falpha + pchargepv + pohmpv
      args%cc =  1.0D0 - fradpwr * pradmaxpv / pradpv
      args%con = pradmaxpv * (1.0D0 - args%cc)
      args%err = pradpv * args%cc
      args%symbol = '<'
      args%units = 'MW/m3'

   end subroutine constraint_eqn_017

   subroutine constraint_eqn_018(args)
      !! Equation for divertor heat load upper limit
      !! author: P B Lloyd, CCFE, Culham Science Centre
      !! args : output structure : residual error; constraint value; 
      !! residual error in physical units; output string; units string
      !! Equation for divertor heat load upper limit
      !! #=# divertor
      !! #=#=# fhldiv, hldivlim
      !! and hence also optional here.
      !! Logic change during pre-factoring: err, symbol, units will be assigned only if present.
      !! fhldiv : input real : peak resistive TF coil inboard leg power (MW)
      !! hldivlim : input real : heat load limit (MW/m2)
      !! hldiv : input real : divertor heat load (MW/m2)
      use constraint_variables, only: fhldiv
      use divertor_variables, only: hldivlim, hldiv
      implicit none
      type (constraint_args_type), intent(out) :: args

      args%cc =  1.0D0 - fhldiv * hldivlim/hldiv
      args%con = hldivlim * (1.0D0 - args%cc)
      args%err = hldiv * args%cc
      args%symbol = '<'
      args%units = 'MW/m2'

   end subroutine constraint_eqn_018

   subroutine constraint_eqn_019(args)
      !! Equation for MVA upper limit
      !! author: P B Lloyd, CCFE, Culham Science Centre
      !! args : output structure : residual error; constraint value; 
      !! residual error in physical units; output string; units string
      !! Equation for MVA upper limit
      !! #=# tfcoil
      !! #=#=# fmva, mvalim
      !! and hence also optional here.
      !! Logic change during pre-factoring: err, symbol, units will be assigned only if present.
      !! tfcpmw : input real : peak resistive TF coil inboard leg power (MW)
      !! tflegmw : input real : TF coil outboard leg resistive power (MW)
      !! fmva : input real : f-value for maximum MVA
      !! mvalim : input real : TF coil outboard leg resistive power (MW)
      use tfcoil_variables, only: tfcpmw, tflegmw
      use constraint_variables, only: fmva, mvalim
      implicit none
      type (constraint_args_type), intent(out) :: args
      ! totmva : local real : total MVA in TF coil (MW)
      real(kind(1.0D0)) totmva

      totmva = tfcpmw + tflegmw
      args%cc =  1.0D0 - fmva * mvalim/totmva
      args%con = mvalim * (1.0D0 - args%cc)
      args%err = totmva * args%cc
      args%symbol = '<'
      args%units = 'MVA'

   end subroutine constraint_eqn_019

   subroutine constraint_eqn_020(args)
      !! Equation for neutral beam tangency radius upper limit
      !! author: P B Lloyd, CCFE, Culham Science Centre
      !! args : output structure : residual error; constraint value; 
      !! residual error in physical units; output string; units string
      !! Equation for neutral beam tangency radius upper limit
      !! #=# current_drive
      !! #=#=# fportsz, rtanmax
      !! and hence also optional here.
      !! Logic change during pre-factoring: err, symbol, units will be assigned only if present.
      !! fportsz : input real : f-value for neutral beam tangency radius limit
      !! rtanmax : input real : maximum tangency radius for centreline of beam (m)
      !! rtanbeam : input real : ratio of collision length / connection length
      use constraint_variables, only: fportsz
      use current_drive_variables, only: rtanmax, rtanbeam
      implicit none
      type (constraint_args_type), intent(out) :: args

      args%cc =  1.0D0 - fportsz * rtanmax/rtanbeam
      args%con = rtanmax * (1.0D0 - args%cc)
      args%err = rtanbeam * args%cc
      args%symbol = '<'
      args%units = 'm'

   end subroutine constraint_eqn_020

   subroutine constraint_eqn_021(args)
      !! Equation for minor radius lower limit
      !! author: P B Lloyd, CCFE, Culham Science Centre
      !! args : output structure : residual error; constraint value; 
      !! residual error in physical units; output string; units string
      !! Equation for minor radius lower limit
      !! #=# physics
      !! #=#=# frminor, aplasmin
      !! and hence also optional here.
      !! Logic change during pre-factoring: err, symbol, units will be assigned only if present.
      !! frminor : input real : f-value for minor radius limit
      !! rminor : input real : plasma minor radius (m)
      !! aplasmin : input real : minimum minor radius (m)
      use constraint_variables, only: frminor
      use physics_variables, only: rminor
      use build_variables, only: aplasmin 
      implicit none
      type (constraint_args_type), intent(out) :: args

      args%cc =  1.0D0 - frminor * rminor/aplasmin
      args%con = aplasmin * (1.0D0 - args%cc)
      args%err = aplasmin * args%cc
      args%symbol = '>'
      args%units = ''

   end subroutine constraint_eqn_021

   subroutine constraint_eqn_022(args)
      !! Equation for divertor collision/connection length ratio upper limit
      !! author: P B Lloyd, CCFE, Culham Science Centre
      !! args : output structure : residual error; constraint value; 
      !! residual error in physical units; output string; units string
      !! Equation for divertor collision/connection length ratio upper limit
      !! #=# divertor
      !! #=#=# fdivcol, rlenmax
      !! and hence also optional here.
      !! Logic change during pre-factoring: err, symbol, units will be assigned only if present.
      !! fdivcol : input real : f-value for divertor collisionality
      !! rlenmax : input real : maximum value for length ratio (rlclolcn)
      !! rlclolcn : input real : ratio of collision length / connection length
      use constraint_variables, only: fdivcol
      use divertor_variables, only: rlenmax, rlclolcn
      implicit none
      type (constraint_args_type), intent(out) :: args

      args%cc =  1.0D0 - fdivcol * rlenmax / rlclolcn
      args%con = rlenmax * (1.0D0 - args%cc)
      args%err = rlclolcn * args%cc
      args%symbol = '<'
      args%units = ''

   end subroutine constraint_eqn_022

   subroutine constraint_eqn_023(args)
      !! Equation for conducting shell radius / rminor upper limit
      !! author: P B Lloyd, CCFE, Culham Science Centre
      !! args : output structure : residual error; constraint value; 
      !! residual error in physical units; output string; units string
      !! Equation for conducting shell radius / rminor upper limit
      !! #=# physics
      !! #=#=# fcwr, cwrmax
      !! and hence also optional here.
      !! Logic change during pre-factoring: err, symbol, units will be assigned only if present.
      !! rminor : input real : plasma minor radius (m)
      !! scraplo : input real : gap between plasma and first wall, outboard side (m)
      !! fwoth : input real : outboard first wall thickness, initial estimate (m)
      !! blnkoth : input real : outboard blanket thickness (m)
      !! fcwr : input real : f-value for conducting wall radius / rminor limit
      !! cwrmax : input real : maximum ratio of conducting wall distance to plasma minor radius for vertical stability
      use physics_variables, only: rminor, cwrmax
      use build_variables, only: scraplo, fwoth, blnkoth
      use constraint_variables, only: fcwr
      implicit none
      type (constraint_args_type), intent(out) :: args
      ! rcw : local real : conducting shell radius (m)
      real(kind(1.0D0)) rcw

      rcw = rminor + scraplo + fwoth + blnkoth
      args%cc =  1.0D0 - fcwr * cwrmax*rminor / rcw
      args%con = cwrmax*rminor * (1.0D0 - args%cc)
      args%err = rcw * args%cc
      args%symbol = '<'
      args%units = 'm'

   end subroutine constraint_eqn_023

   subroutine constraint_eqn_024(args)
      !! Equation for beta upper limit
      !! author: P B Lloyd, CCFE, Culham Science Centre
      !! args : output structure : residual error; constraint value; 
      !! residual error in physical units; output string; units string
      !! Equation for beta upper limit
      !! #=# physics
      !! #=#=# fbetatry, betalim
      !! and hence also optional here.
      !! Logic change during pre-factoring: err, symbol, units will be assigned only if present.
      !! iculbl : input integer : switch for beta limit scaling (constraint equation  24):<UL>
      !! <LI> = 0 apply limit to total beta;
      !! <LI> = 1 apply limit to thermal beta;
      !! <LI> = 2 apply limit to thermal + neutral beam beta</UL>
      !! istell : input integer : switch for stellarator option (set via <CODE>device.dat</CODE>):<UL>
      !! <LI> = 0 use tokamak model;
      !! <LI> = 1 use stellarator model</UL>
      !! fbetatry : input real : f-value for beta limit
      !! betalim : input real : allowable beta
      !! beta : input real : total plasma beta (calculated if ipedestal =3)
      !! betaft : input real : fast alpha beta component
      !! betanb : input real : neutral beam beta component
      use physics_variables, only: iculbl, betalim, beta, betanb, betaft
      use stellarator_variables, only: istell
      use constraint_variables, only: fbetatry
      implicit none
      type (constraint_args_type), intent(out) :: args

      ! Include all beta components: relevant for both tokamaks and stellarators
      if ((iculbl == 0).or.(istell /= 0)) then
         args%cc =  1.0D0 - fbetatry * betalim/beta
         args%con = betalim
         args%err = betalim - beta / fbetatry
         args%symbol = '<'
         args%units = ''
      ! Here, the beta limit applies to only the thermal component, not the fast alpha or neutral beam parts
      else if (iculbl == 1) then
         args%cc = 1.0D0 - fbetatry * betalim/(beta-betaft-betanb)
         args%con = betalim
         args%err = betalim - (beta-betaft-betanb) / fbetatry
         args%symbol = '<'
         args%units = ''
      ! Beta limit applies to thermal + neutral beam: components of the total beta, i.e. excludes alphas
      else ! iculbl == 2
         args%cc = 1.0D0 - fbetatry * betalim/(beta-betaft)
         args%con = betalim * (1.0D0 - args%cc)
         args%err = (beta-betaft) * args%cc
         args%symbol = '<'
         args%units = ''
      end if 

   end subroutine constraint_eqn_024

   subroutine constraint_eqn_025(args)
      !! Equation for peak toroidal field upper limit
      !! author: P B Lloyd, CCFE, Culham Science Centre
      !! args : output structure : residual error; constraint value; 
      !! residual error in physical units; output string; units string
      !! Equation for peak toroidal field upper limit
      !! #=# tfcoil
      !! #=#=# fpeakb, bmxlim
      !! and hence also optional here.
      !! Logic change during pre-factoring: err, symbol, units will be assigned only if present.
      !! fpeakb : input real : f-value for maximum toroidal field
      !! bmxlim : input real : maximum peak toroidal field (T)
      !! bmaxtf : input real : mean peak field at TF coil (T)
      use constraint_variables, only: fpeakb, bmxlim
      use tfcoil_variables, only: bmaxtf
      implicit none
      type (constraint_args_type), intent(out) :: args

      args%cc =  1.0D0 - fpeakb * bmxlim/bmaxtf
      args%con = bmxlim * (1.0D0 - args%cc)
      args%err = bmaxtf * args%cc
      args%symbol = '<'
      args%units = 'T'

   end subroutine constraint_eqn_025

   subroutine constraint_eqn_026(args)
      !! Equation for Central Solenoid current density upper limit at EOF
      !! author: P B Lloyd, CCFE, Culham Science Centre
      !! args : output structure : residual error; constraint value; 
      !! residual error in physical units; output string; units string
      !! Equation for Central Solenoid current density upper limit at EOF
      !! #=# pfcoil
      !! #=#=# fjohc, rjohc
      !! and hence also optional here.
      !! Logic change during pre-factoring: err, symbol, units will be assigned only if present.
      !! fjohc : input real : f-value for central solenoid current at end-of-flattop
      !! rjohc : input real : allowable central solenoid current density at end of flat-top (A/m2)
      !! coheof : input real : central solenoid overall current density at end of flat-top (A/m2)
      use constraint_variables, only: fjohc
      use pfcoil_variables, only: rjohc, coheof
      implicit none
      type (constraint_args_type), intent(out) :: args

      args%cc =  1.0D0 - fjohc * rjohc/coheof
      args%con = rjohc
      args%err = rjohc - coheof / fjohc
      args%symbol = '<'
      args%units = 'A/m2'

   end subroutine constraint_eqn_026

   subroutine constraint_eqn_027(args)
      !! Equation for Central Solenoid current density upper limit at BOP
      !! author: P B Lloyd, CCFE, Culham Science Centre
      !! args : output structure : residual error; constraint value; 
      !! residual error in physical units; output string; units string
      !! Equation for Central Solenoid current density upper limit at BOP
      !! #=# pfcoil
      !! #=#=# fjohc0, rjohc0
      !! and hence also optional here.
      !! Logic change during pre-factoring: err, symbol, units will be assigned only if present.
      !! fjohc0 : input real : f-value for central solenoid current at beginning of pulse
      !! rjohc0 : input real : allowable central solenoid current density at beginning of pulse (A/m2)
      !! cohbop : input real : central solenoid overall current density at beginning of pulse (A/m2)
      use constraint_variables, only: fjohc0
      use pfcoil_variables, only: rjohc0, cohbop
      implicit none
      type (constraint_args_type), intent(out) :: args

      args%cc =  1.0D0 - fjohc0 * rjohc0/cohbop
      args%con = rjohc0
      args%err = rjohc0 - cohbop / fjohc0
      args%symbol = '<'
      args%units = 'A/m2'

   end subroutine constraint_eqn_027

   subroutine constraint_eqn_028(args)
      !! Equation for fusion gain (big Q) lower limit
      !! author: P B Lloyd, CCFE, Culham Science Centre
      !! args : output structure : residual error; constraint value; 
      !! residual error in physical units; output string; units string
      !! Equation for fusion gain (big Q) lower limit
      !! #=# physics
      !! #=#=# fqval, bigqmin
      !! and hence also optional here.
      !! Logic change during pre-factoring: err, symbol, units will be assigned only if present.
      !! fqval : input real : pf-value for Q
      !! bigq : input real : Fusion gain; P_fusion / (P_injection + P_ohmic)
      !! bigqmin : input real : minimum fusion gain Q
      !! ignite : input integer : switch for ignition assumption:<UL>
      !! <LI> = 0 do not assume plasma ignition;
      !! <LI> = 1 assume ignited (but include auxiliary power in costs)</UL>
      !! Obviously, ignite must be zero if current drive is required.
      !! If ignite=1, any auxiliary power is assumed to be used only
      !! during plasma start-up, and is excluded from all steady-state
      !! power balance calculations.
      use constraint_variables, only: fqval, bigqmin
      use current_drive_variables, only: bigq
      use physics_variables, only: ignite
      implicit none
      type (constraint_args_type), intent(out) :: args

      ! if plasma is not ignited ...
      if (ignite == 0) then
         args%cc =  1.0D0 - fqval * bigq/bigqmin
         args%con = bigqmin * (1.0D0 - args%cc)
         args%err = bigqmin * args%cc
         args%symbol = '>'
         args%units = ''
      ! if plasma is ignited report error
      else
         args = constraint_args_type(0.0D0, 0.0D0, 0.0D0, '', '')
         call report_error(4)
      end if 

   end subroutine constraint_eqn_028

   subroutine constraint_eqn_029(args)
      !! Equation for inboard major radius: This is a consistency equation
      !! author: P B Lloyd, CCFE, Culham Science Centre
      !! args : output structure : residual error; constraint value; 
      !! residual error in physical units; output string; units string
      !! Equation for inboard major radius: This is a consistency equation
      !! #=# build
      !! #=#=# consistency
      !! and hence also optional here.
      !! Logic change during pre-factoring: err, symbol, units will be assigned only if present.
      !! rmajor : input real : plasma major radius (m) (iteration variable 3)
      !! rminor : input real : plasma minor radius (m)
      !! rinboard : input real : plasma inboard radius (m)
      use physics_variables, only: rmajor, rminor
      use build_variables, only: rinboard
      implicit none
      type (constraint_args_type), intent(out) :: args

      args%cc =  1.0D0 - (rmajor - rminor) / rinboard
      args%con = rinboard * (1.0D0 - args%cc)
      args%err = rinboard * args%cc
      args%symbol = '='
      args%units = 'm'

   end subroutine constraint_eqn_029

   subroutine constraint_eqn_030(args)
      !! Equation for injection power upper limit
      !! author: P B Lloyd, CCFE, Culham Science Centre
      !! args : output structure : residual error; constraint value; 
      !! residual error in physical units; output string; units string
      !! Equation for injection power upper limit
      !! #=# current_drive
      !! #=#=# fpinj, pinjalw
      !! and hence also optional here.
      !! Logic change during pre-factoring: err, symbol, units will be assigned only if present.
      !! pinjmw : input real : total auxiliary injected power (MW)
      !! fpinj : input real : f-value for injection power
      !! pinjalw : input real : Maximum allowable value for injected power (MW)
      use current_drive_variables, only: pinjmw, pinjalw
      use constraint_variables, only: fpinj
      implicit none
      type (constraint_args_type), intent(out) :: args

      args%cc =  1.0D0 - pinjmw / (fpinj * pinjalw)
      args%con = pinjalw
      args%err = pinjalw  - pinjmw * fpinj
      args%symbol = '<'
      args%units = 'MW'

   end subroutine constraint_eqn_030

   subroutine constraint_eqn_031(args)
      !! Equation for TF coil case stress upper limit (SCTF)
      !! author: P B Lloyd, CCFE, Culham Science Centre
      !! args : output structure : residual error; constraint value; 
      !! residual error in physical units; output string; units string
      !! Equation for TF coil case stress upper limit (SCTF)
      !! #=# tfcoil
      !! #=#=# fstrcase, alstrtf
      !! and hence also optional here.
      !! Logic change during pre-factoring: err, symbol, units will be assigned only if present.
      !! fstrcase : input real : f-value for TF coil case stress
      !! alstrtf : input real : allowable Tresca stress in TF coil structural material (Pa)
      !! strtf2 : input real : Constrained stress in TF coil case (Pa) 
      use constraint_variables, only: fstrcase
      use tfcoil_variables, only: alstrtf, strtf2
      implicit none
      type (constraint_args_type), intent(out) :: args

      args%cc =  1.0D0 - fstrcase * alstrtf/strtf2
      args%con = alstrtf
      args%err = alstrtf - strtf2 / fstrcase
      args%symbol = '<'
      args%units = 'Pa'

   end subroutine constraint_eqn_031

   subroutine constraint_eqn_032(args)
      !! Equation for TF coil conduit stress upper limit (SCTF)
      !! author: P B Lloyd, CCFE, Culham Science Centre
      !! args : output structure : residual error; constraint value; 
      !! residual error in physical units; output string; units string
      !! Equation for TF coil conduit stress upper limit (SCTF)
      !! #=# tfcoil
      !! #=#=# fstrcond, alstrtf
      !! and hence also optional here.
      !! Logic change during pre-factoring: err, symbol, units will be assigned only if present.
      !! fstrcond : input real : f-value for TF coil conduit stress
      !! alstrtf : input real : allowable Tresca stress in TF coil structural material (Pa)
      !! strtf1 : input real : Constrained Tresca stress in TF conductor conduit (Pa) 
      use constraint_variables, only: fstrcond
      use tfcoil_variables, only: alstrtf, strtf1
      implicit none
      type (constraint_args_type), intent(out) :: args

      args%cc =  1.0D0 - fstrcond * alstrtf/strtf1
      args%con = alstrtf
      args%err = alstrtf - strtf1 / fstrcond
      args%symbol = '<'
      args%units = 'Pa'

   end subroutine constraint_eqn_032
   
   subroutine constraint_eqn_033(args)
      !! Equation for TF coil operating/critical J upper limit (SCTF)
      !! author: P B Lloyd, CCFE, Culham Science Centre
      !! args : output structure : residual error; constraint value; 
      !! residual error in physical units; output string; units string
      !! Equation for TF coil operating/critical J upper limit (SCTF)
      !! #=# tfcoil
      !! #=#=# fiooic, jwdgcrt
      !! and hence also optional here.
      !! Logic change during pre-factoring: err, symbol, units will be assigned only if present.
      !! fiooic : input real : f-value for TF coil operating current / critical
      !! jwdgcrt : input real : critical current density for winding pack (A/m2)
      !! jwptf : input real : winding pack current density (A/m2) 
      use constraint_variables, only: fiooic
      use tfcoil_variables, only: jwdgcrt, jwptf
      implicit none
      type (constraint_args_type), intent(out) :: args

      args%cc =  1.0D0 - fiooic * jwdgcrt/jwptf
      args%con = jwdgcrt * (1.0D0 - args%cc)
      args%err = jwptf * args%cc
      args%symbol = '<'
      args%units = 'A/m2'

   end subroutine constraint_eqn_033
   
   subroutine constraint_eqn_034(args)
      !! Equation for TF coil dump voltage upper limit (SCTF)
      !! author: P B Lloyd, CCFE, Culham Science Centre
      !! args : output structure : residual error; constraint value; 
      !! residual error in physical units; output string; units string
      !! Equation for TF coil dump voltage upper limit (SCTF)
      !! #=# tfcoil
      !! #=#=# fvdump, vdalw
      !! and hence also optional here.
      !! Logic change during pre-factoring: err, symbol, units will be assigned only if present.
      !! fvdump : input real : f-value for dump voltage
      !! vdalw : input real : max voltage across TF coil during quench (kV)
      !! vtfskv : input real : voltage across a TF coil during quench (kV) 
      use constraint_variables, only: fvdump
      use tfcoil_variables, only: vdalw, vtfskv
      implicit none
      type (constraint_args_type), intent(out) :: args

      args%cc =  1.0D0 - fvdump * vdalw/vtfskv
      args%con = vdalw
      args%err = vdalw - vtfskv
      args%symbol = '<'
      args%units = 'V'

   end subroutine constraint_eqn_034

   subroutine constraint_eqn_035(args)
      !! Equation for TF coil J_wp/J_prot upper limit (SCTF)
      !! author: P B Lloyd, CCFE, Culham Science Centre
      !! args : output structure : residual error; constraint value; 
      !! residual error in physical units; output string; units string
      !! Equation for TF coil J_wp/J_prot upper limit (SCTF)
      !! #=# tfcoil
      !! #=#=# fjprot, jwdgpro
      !! and hence also optional here.
      !! Logic change during pre-factoring: err, symbol, units will be assigned only if present.
      !! fjprot : input real : f-value for TF coil winding pack current density
      !! jwdgpro : input real : allowable TF coil winding pack current density, for dump temperature rise protection (A/m2)
      !! jwptf : input real : winding pack current density (A/m2) 
      use constraint_variables, only: fjprot
      use tfcoil_variables, only: jwdgpro, jwptf
      implicit none
      type (constraint_args_type), intent(out) :: args

      args%cc =  1.0D0 - fjprot * jwdgpro/jwptf
      args%con = jwdgpro
      args%err = jwptf - jwptf
      args%symbol = '<'
      args%units = 'A/m2'

   end subroutine constraint_eqn_035

   subroutine constraint_eqn_036(args)
      !! Equation for TF coil s/c temperature margin lower limit (SCTF)
      !! author: P B Lloyd, CCFE, Culham Science Centre
      !! args : output structure : residual error; constraint value; 
      !! residual error in physical units; output string; units string
      !! Equation for TF coil s/c temperature margin lower limit (SCTF)
      !! #=# tfcoil
      !! #=#=# ftmargtf, tmargmin_tf
      !! and hence also optional here.
      !! Logic change during pre-factoring: err, symbol, units will be assigned only if present.
      !! ftmargtf : input real : f-value for TF coil temperature margin
      !! tmargtf : input real : TF coil temperature margin (K)
      !! tmargmin_tf : input real : minimum allowable temperature margin : TF coils (K) 
      use constraint_variables, only: ftmargtf
      use tfcoil_variables, only: tmargtf, tmargmin_tf
      implicit none
      type (constraint_args_type), intent(out) :: args

      args%cc =  1.0D0 - ftmargtf * tmargtf/tmargmin_tf
      args%con = tmargmin_tf
      args%err = tmargmin_tf - tmargtf
      args%symbol = '>'
      args%units = 'K'

   end subroutine constraint_eqn_036

   subroutine constraint_eqn_037(args)
      !! Equation for current drive gamma upper limit
      !! author: P B Lloyd, CCFE, Culham Science Centre
      !! args : output structure : residual error; constraint value; 
      !! residual error in physical units; output string; units string
      !! Equation for current drive gamma upper limit
      !! #=# current_drive
      !! #=#=# fgamcd, gammax
      !! and hence also optional here.
      !! Logic change during pre-factoring: err, symbol, units will be assigned only if present.
      !! fgamcd : input real : f-value for current drive gamma
      !! gammax : input real : maximum current drive gamma
      !! gamcd : input real : normalised current drive efficiency (1.0e20 A/W-m2) 
      use constraint_variables, only: fgamcd, gammax
      use current_drive_variables, only: gamcd
      implicit none
      type (constraint_args_type), intent(out) :: args

      args%cc =  1.0D0 - fgamcd * gammax/gamcd
      args%con = gammax * (1.0D0 - args%cc)
      args%err = gamcd * args%cc
      args%symbol = '<'
      args%units = '1E20 A/Wm2'

   end subroutine constraint_eqn_037

   subroutine constraint_eqn_038(args)
      !! Obsolete
      !! author: P B Lloyd, CCFE, Culham Science Centre
      !! Obsolete
      !! #=# empty
      !! #=#=# empty
      implicit none
	   ! Dummy formal arguments, for compliance with interface
      type (constraint_args_type), intent(out) :: args

      args = constraint_args_type(0.0D0, 0.0D0, 0.0D0, '', '')

   end subroutine constraint_eqn_038

   subroutine constraint_eqn_039(args)
      !! Equation for first wall temperature upper limit
      !! author: P B Lloyd, CCFE, Culham Science Centre
      !! args : output structure : residual error; constraint value; 
      !! residual error in physical units; output string; units string
      !! Equation for first wall temperature upper limit
      !! #=# fwbs
      !! #=#=# ftpeak, tfwmatmax
      !! and hence also optional here.
      !! Logic change during pre-factoring: err, symbol, units will be assigned only if present.
      !! ftpeak : input real : f-value for first wall peak temperature
      !! tfwmatmax : input real : maximum temperature of first wall material (K) (secondary_cycle>1)
      !! tpeak : input real : peak first wall temperature (K) 
      use constraint_variables, only: ftpeak
      use fwbs_variables, only: tfwmatmax, tpeak
      implicit none
      type (constraint_args_type), intent(out) :: args

      ! If the temperature peak == 0 then report an error
      if (tpeak < 1.0D0) call report_error(5)
      args%cc =  1.0D0 - ftpeak * tfwmatmax/tpeak
      args%con = tfwmatmax * (1.0D0 - args%cc)
      args%err = tpeak * args%cc
      args%symbol = '<'
      args%units = 'K'

   end subroutine constraint_eqn_039

   subroutine constraint_eqn_040(args)
      !! Equation for auxiliary power lower limit
      !! author: P B Lloyd, CCFE, Culham Science Centre
      !! args : output structure : residual error; constraint value; 
      !! residual error in physical units; output string; units string
      !! Equation for auxiliary power lower limit
      !! #=# current_drive
      !! #=#=# fauxmn, auxmin
      !! and hence also optional here.
      !! Logic change during pre-factoring: err, symbol, units will be assigned only if present.
      !! fauxmn : input real : f-value for minimum auxiliary power
      !! pinjmw : input real : total auxiliary injected power (MW) 
      !! auxmin : input real : minimum auxiliary power (MW)
      use constraint_variables, only: fauxmn, auxmin
      use current_drive_variables, only: pinjmw
      implicit none
      type (constraint_args_type), intent(out) :: args

      args%cc =  1.0D0 - fauxmn * pinjmw/auxmin
      args%con = auxmin * (1.0D0 - args%cc)
      args%err = auxmin * args%cc
      args%symbol = '>'
      args%units = 'MW'

   end subroutine constraint_eqn_040

   subroutine constraint_eqn_041(args)
      !! Equation for plasma current ramp-up time lower limit
      !! author: P B Lloyd, CCFE, Culham Science Centre
      !! args : output structure : residual error; constraint value; 
      !! residual error in physical units; output string; units string
      !! Equation for plasma current ramp-up time lower limit
      !! #=# times
      !! #=#=# ftohs, tohsmn
      !! and hence also optional here.
      !! Logic change during pre-factoring: err, symbol, units will be assigned only if present.
      !! ftohs : input real : f-value for plasma current ramp-up time
      !! tohs : input real : plasma current ramp-up time for current initiation (s) 
      !! tohsmn : input real : minimum plasma current ramp-up time (s)
      use constraint_variables, only: ftohs, tohsmn
      use times_variables, only: tohs
      implicit none
      type (constraint_args_type), intent(out) :: args

      args%cc =  1.0D0 - ftohs * tohs/tohsmn
      args%con = tohsmn * (1.0D0 - args%cc)
      args%err = tohsmn * args%cc
      args%symbol = '>'
      args%units = 'sec'

   end subroutine constraint_eqn_041

   subroutine constraint_eqn_042(args)
      !! Equation for cycle time lower limit
      !! author: P B Lloyd, CCFE, Culham Science Centre
      !! args : output structure : residual error; constraint value; 
      !! residual error in physical units; output string; units string
      !! Equation for cycle time lower limit
      !! #=# times
      !! #=#=# ftcycl, tcycmn
      !! and hence also optional here.
      !! Logic change during pre-factoring: err, symbol, units will be assigned only if present.
      !! ftcycl : input real : f-value for cycle time
      !! tcycle : input real : full cycle time (s) 
      !! tcycmn : input real : minimum cycle time (s) 
      use constraint_variables, only: ftcycl, tcycmn
      use times_variables, only: tcycle
      implicit none
      type (constraint_args_type), intent(out) :: args

      ! if the minimum cycle time == 0 report an error
      if (tcycmn < 1.0D0) call report_error(6)
      args%cc =  1.0D0 - ftcycl * tcycle/tcycmn
      args%con = tcycmn * (1.0D0 - args%cc)
      args%err = tcycmn * args%cc
      args%symbol = '>'
      args%units = 'sec'

   end subroutine constraint_eqn_042

   subroutine constraint_eqn_043(args)
      !! Equation for average centrepost temperature: This is a consistency equation (TART)
      !! author: P B Lloyd, CCFE, Culham Science Centre
      !! args : output structure : residual error; constraint value; 
      !! residual error in physical units; output string; units string
      !! Equation for average centrepost temperature: This is a consistency equation (TART)
      !! #=# tfcoil
      !! #=#=# consistency
      !! and hence also optional here.
      !! Logic change during pre-factoring: err, symbol, units will be assigned only if present.
      !! tcpav : input real : average temp of TF coil inboard leg conductor (C)e
      !! tcpav2 : input real : centrepost average temperature (C) (for consistency) 
      !! itart : input integer : switch for spherical tokamak (ST) models:<UL>
      !! <LI> = 0 use conventional aspect ratio models;
      !! <LI> = 1 use spherical tokamak models</UL>
      use tfcoil_variables, only: tcpav, tcpav2
      use physics_variables, only: itart
      use tfcoil_variables, only:  i_tf_sup

      implicit none
      type (constraint_args_type), intent(out) :: args

      ! if the machine isn't a ST then report error
      if (itart == 0) call report_error(7)

      ! For some reasons these lines are needed to make VMCON CONVERGE ....
      if ( i_tf_sup == 0 ) then ! Copper case
         tcpav = tcpav - 273.15D0
         tcpav2 = tcpav2 - 273.15D0
      end if

      args%cc =   1.0D0 - tcpav/tcpav2
      args%con = tcpav2 * (1.0D0 - args%cc)
      args%err = tcpav2 * args%cc
      args%symbol = '='
      args%units = 'deg C'

      ! For some reasons these lines are needed to make VMCON CONVERGE ....
      if ( i_tf_sup == 0 ) then ! Copper case
         tcpav = tcpav + 273.15D0
         tcpav2 = tcpav2 + 273.15D0
      end if



   end subroutine constraint_eqn_043

   subroutine constraint_eqn_044(args)
      !! Equation for centrepost temperature upper limit (TART)
      !! author: P B Lloyd, CCFE, Culham Science Centre
      !! args : output structure : residual error; constraint value; 
      !! residual error in physical units; output string; units string
      !! Equation for centrepost temperature upper limit (TART)
      !! #=# tfcoil
      !! #=#=# fptemp, ptempalw
      !! and hence also optional here.
      !! Logic change during pre-factoring: err, symbol, units will be assigned only if present.
      !! fptemp : input real : f-value for peak centrepost temperature
      !! ptempalw : input real : maximum peak centrepost temperature (K) 
      !! tcpmax : input real :  peak centrepost temperature (K)
      !! itart : input integer : switch for spherical tokamak (ST) models:<UL>
      !! <LI> = 0 use conventional aspect ratio models;
      !! <LI> = 1 use spherical tokamak models</UL>
      use constraint_variables, only: fptemp
      use tfcoil_variables, only: ptempalw, tcpmax
      use physics_variables, only: itart
      use tfcoil_variables, only:  i_tf_sup
      implicit none
      type (constraint_args_type), intent(out) :: args

      ! if the machine isn't a ST then report error
      if (itart == 0) call report_error(8)

      ! For some reasons these lines are needed to make VMCON CONVERGE ....
      if ( i_tf_sup == 0 ) then ! Copper case
         ptempalw = ptempalw - 273.15D0
         tcpmax = tcpmax - 273.15D0
      end if

      args%cc =   1.0D0 - fptemp * ptempalw / tcpmax
      args%con = ptempalw * (1.0D0 - args%cc)
      args%err = tcpmax * args%cc
      args%symbol = '<'
      args%units = 'deg C'

      ! For some reasons these lines are needed to make VMCON CONVERGE ....
      if ( i_tf_sup == 0 ) then ! Copper case
         ptempalw = ptempalw + 273.15D0
         tcpmax = tcpmax + 273.15D0
      end if

   end subroutine constraint_eqn_044

   subroutine constraint_eqn_045(args)
      !! Equation for edge safety factor lower limit (TART)
      !! author: P B Lloyd, CCFE, Culham Science Centre
      !! args : output structure : residual error; constraint value; 
      !! residual error in physical units; output string; units string
      !! Equation for edge safety factor lower limit (TART)
      !! #=# tfcoil
      !! #=#=# fq, qlim
      !! and hence also optional here.
      !! Logic change during pre-factoring: err, symbol, units will be assigned only if present.
      !! fq : input real : f-value for edge safety factor
      !! q : safety factor 'near' plasma edge: equal to q95 
      !! (unless icurr = 2 (ST current scaling), in which case q = mean edge safety factor qbar)
      !! qlim : input real :  lower limit for edge safety factor
      !! itart : input integer : switch for spherical tokamak (ST) models:<UL>
      !! <LI> = 0 use conventional aspect ratio models;
      !! <LI> = 1 use spherical tokamak models</UL>
      use constraint_variables, only: fq
      use physics_variables, only: q, qlim, itart
      implicit none
      type (constraint_args_type), intent(out) :: args

      ! if the machine isn't a ST then report error
      if (itart == 0) call report_error(9)
      args%cc =   1.0D0 - fq * q/qlim
      args%con = qlim * (1.0D0 - args%cc)
      args%err = qlim * args%cc
      args%symbol = '<'
      args%units = ''

   end subroutine constraint_eqn_045

   subroutine constraint_eqn_046(args)
      !! Equation for Ip/Irod upper limit (TART)
      !! author: P B Lloyd, CCFE, Culham Science Centre
      !! args : output structure : residual error; constraint value; 
      !! residual error in physical units; output string; units string
      !! Equation for Ip/Irod upper limit (TART)
      !! #=# tfcoil
      !! #=#=# fipir, cratmx
      !! and hence also optional here.
      !! Logic change during pre-factoring: err, symbol, units will be assigned only if present.
      !! eps : input real :  inverse aspect ratio
      !! fipir : input real :  f-value for Ip/Irod limit
      !! ritfc : input real :  total (summed) current in TF coils (A)
      !! plascur : input real :  plasma current (A)
      !! itart : input integer : switch for spherical tokamak (ST) models:<UL>
      !! <LI> = 0 use conventional aspect ratio models;
      !! <LI> = 1 use spherical tokamak models</UL>
      use physics_variables, only: eps, plascur, itart
      use constraint_variables, only: fipir
      use tfcoil_variables, only: ritfc
      implicit none
      ! cratmx : local real : maximum ratio of plasma current to centrepost current
      real(kind(1.0D0)) :: cratmx
      type (constraint_args_type), intent(out) :: args

      ! if the machine isn't a ST then report error
      if (itart == 0) call report_error(10)
      cratmx = 1.0D0 + 4.91D0*(eps-0.62D0)
      args%cc =  1.0D0 - fipir * cratmx * ritfc/plascur
      args%con = cratmx * (1.0D0 - args%cc)
      args%err = plascur/ritfc * args%cc
      args%symbol = '<'
      args%units = ''

   end subroutine constraint_eqn_046

   subroutine constraint_eqn_047(args)
      !! Issue #508 Remove RFP option: Relevant only to reversed field pinch devices
      !! author: P B Lloyd, CCFE, Culham Science Centre
      !! Issue #508 Remove RFP option: Relevant only to reversed field pinch devices
      !! Equation for TF coil toroidal thickness upper limit
      !! #=# empty
      !! #=#=# empty
      implicit none
      ! Dummy formal arguments, just to comply with the subroutine interface
      type (constraint_args_type), intent(out) :: args

      args = constraint_args_type(0.0D0, 0.0D0, 0.0D0, '', '')

   end subroutine constraint_eqn_047
   
   subroutine constraint_eqn_048(args)
      !! Equation for poloidal beta upper limit
      !! author: P B Lloyd, CCFE, Culham Science Centre
      !! args : output structure : residual error; constraint value; 
      !! residual error in physical units; output string; units string
      !! Equation for poloidal beta upper limit
      !! #=# physics
      !! #=#=# fbetap, betpmx
      !! and hence also optional here.
      !! Logic change during pre-factoring: err, symbol, units will be assigned only if present.
      !! fbetap : input real : rf-value for poloidal beta
      !! betpmx : input real :  maximum poloidal beta
      !! betap : input real :  poloidal beta
      use constraint_variables, only: fbetap, betpmx
      use physics_variables, only: betap
      implicit none
      type (constraint_args_type), intent(out) :: args

      args%cc =  1.0D0 - fbetap * betpmx/betap
      args%con = betpmx * (1.0D0 - args%cc)
      args%err = betap * args%cc
      args%symbol = '<'
      args%units = ''

   end subroutine constraint_eqn_048

   subroutine constraint_eqn_049(args)
      !! Issue #508 Remove IFE option: Equation for repetition rate upper limit
      !! author: P B Lloyd, CCFE, Culham Science Centre
      !! Issue #508 Remove IFE option: Equation for repetition rate upper limit
      !! #=# empty
      !! #=#=# empty
      ! Dummy formal arguments, just to comply with the subroutine interface
      type (constraint_args_type), intent(out) :: args

      args = constraint_args_type(0.0D0, 0.0D0, 0.0D0, '', '')

   end subroutine constraint_eqn_049

   subroutine constraint_eqn_050(args)
      !! IFE option: Equation for repetition rate upper limit
      !! author: P B Lloyd, CCFE, Culham Science Centre
      !! author: S I Muldrew, CCFE, Culham Science Centre
      !! IFE option: Equation for repetition rate upper limit
      !! #=# IFE
      !! #=#=# frrmax, rrmax
      use ife_variables, only: frrmax, ife, rrmax, reprat
      implicit none
      type (constraint_args_type), intent(out) :: args

      if (ife /= 1) then
         call report_error(12)
      end if

      args%cc =  1.0D0 - frrmax * rrmax/reprat
      args%con = rrmax * (1.0D0 - args%cc)
      args%err = reprat * args%cc
      args%symbol = '<'
      args%units = 'Hz'

   end subroutine constraint_eqn_050

   subroutine constraint_eqn_051(args)
      !! Equation to enforce startup flux = available startup flux
      !! author: P B Lloyd, CCFE, Culham Science Centre
      !! args : output structure : residual error; constraint value; 
      !! residual error in physical units; output string; units string
      !! Equation to enforce startup flux = available startup flux
      !! #=# pfcoil
      !! #=#=# consistency
      !! and hence also optional here.
      !! Logic change during pre-factoring: err, symbol, units will be assigned only if present.
      !! vsres : input real : resistive losses in startup V-s (Wb)
      !! vsind : input real :  internal and external plasma inductance V-s (Wb))
      !! vssu : input real :  total flux swing for startup (Wb)
      use physics_variables, only: vsres, vsind
      use pfcoil_variables, only: vssu, fvssu
      implicit none
      type (constraint_args_type), intent(out) :: args

      args%cc =  1.0D0 - fvssu * abs((vsres+vsind) / vssu)
      args%con = vssu * (1.0D0 - args%cc)
      args%err = vssu * args%cc
      args%symbol = '='
      args%units = 'V.s'

   end subroutine constraint_eqn_051

   subroutine constraint_eqn_052(args)
      !! Equation for tritium breeding ratio lower limit
      !! author: P B Lloyd, CCFE, Culham Science Centre
      !! args : output structure : residual error; constraint value; 
      !! residual error in physical units; output string; units string
      !! Equation for tritium breeding ratio lower limit
      !! #=# fwbs
      !! #=#=# ftbr, tbrmin
      !! ? TODO should this only be for certain blanket models ?
      !! and hence also optional here.
      !! Logic change during pre-factoring: err, symbol, units will be assigned only if present.
      !! ftbr : input real : f-value for minimum tritium breeding ratio
      !! tbr : input real :  tritium breeding ratio (iblanket=2,3 (KIT HCPB/HCLL))
      !! tbrmin : input real :  minimum tritium breeding ratio (If iblanket=1, tbrmin=minimum 5-year time-averaged tritium breeding ratio)
      use constraint_variables, only: ftbr, tbrmin
      use fwbs_variables, only: tbr
      implicit none
      type (constraint_args_type), intent(out) :: args

      args%cc =  1.0D0 - ftbr * tbr/tbrmin
      args%con = tbrmin * (1.0D0 - args%cc)
      args%err = tbrmin * args%cc
      args%symbol = '>'
      args%units = ''

   end subroutine constraint_eqn_052

   subroutine constraint_eqn_053(args)
      !! Equation for fast neutron fluence on TF coil upper limit
      !! author: P B Lloyd, CCFE, Culham Science Centre
      !! args : output structure : residual error; constraint value; 
      !! residual error in physical units; output string; units string
      !! Equation for fast neutron fluence on TF coil upper limit
      !! #=# fwbs
      !! #=#=# fflutf, nflutfmax
      !! and hence also optional here.
      !! Logic change during pre-factoring: err, symbol, units will be assigned only if present.
      !! fflutf : input real : f-value for maximum TF coil nuclear heating
      !! nflutfmax : input real :  max fast neutron fluence on TF coil (n/m2)
      !! nflutf : input real :  peak fast neutron fluence on TF coil superconductor (n/m2)
      use constraint_variables, only: fflutf, nflutfmax
      use fwbs_variables, only: nflutf
      implicit none
      type (constraint_args_type), intent(out) :: args

      args%cc =  1.0D0 - fflutf * nflutfmax/nflutf
      args%con = nflutfmax * (1.0D0 - args%cc)
      args%err = nflutf * args%cc
      args%symbol = '<'
      args%units = 'neutron/m2'

   end subroutine constraint_eqn_053

   subroutine constraint_eqn_054(args)
      !! Equation for peak TF coil nuclear heating upper limit
      !! author: P B Lloyd, CCFE, Culham Science Centre
      !! args : output structure : residual error; constraint value; 
      !! residual error in physical units; output string; units string
      !! Equation for peak TF coil nuclear heating upper limit
      !! #=# fwbs
      !! #=#=# fptfnuc, ptfnucmax
      !! and hence also optional here.
      !! Logic change during pre-factoring: err, symbol, units will be assigned only if present.
      !! fptfnuc : input real : f-value for maximum TF coil nuclear heating
      !! ptfnucmax : input real :  maximum nuclear heating in TF coil (MW/m3)
      !! ptfnucpm3 : input real :  nuclear heating in the TF coil (MW/m3) (blktmodel>0)
      use constraint_variables, only: fptfnuc, ptfnucmax
      use fwbs_variables, only: ptfnucpm3
      implicit none
      type (constraint_args_type), intent(out) :: args

      args%cc = 1.0D0 - fptfnuc * ptfnucmax/ptfnucpm3
      args%con = ptfnucmax * (1.0D0 - args%cc)
      args%err = ptfnucpm3 * args%cc
      args%symbol = '<'
      args%units = 'MW/m3'

   end subroutine constraint_eqn_054

   subroutine constraint_eqn_055(args)
      !! Equation for helium concentration in vacuum vessel upper limit
      !! author: P B Lloyd, CCFE, Culham Science Centre
      !! args : output structure : residual error; constraint value; 
      !! residual error in physical units; output string; units string
      !! Equation for helium concentration in vacuum vessel upper limit
      !! #=# fwbs
      !! #=#=# fvvhe, vvhemax
      !! and hence also optional here.
      !! Logic change during pre-factoring: err, symbol, units will be assigned only if present.
      !! fvvhe : input real : f-value for vacuum vessel He concentration limit
      !! vvhealw : input real :  allowed maximum helium concentration in vacuum vessel at end of plant life (appm) (iblanket =2)
      !! vvhemax : ivvhemaxnput real :  maximum helium concentration in vacuum vessel at end of plant life (appm) (iblanket=2 (KIT HCPB))
      !! iblanket : input integer : switch for blanket model: <UL>
      !! <LI> = 1 CCFE HCPB model;
      !! <LI> = 2 KIT HCPB model;
      !! <LI> = 3 CCFE HCPB model with Tritium Breeding Ratio calculation;
      !! <LI> = 4 KIT HCLL model</UL>
      use constraint_variables, only: fvvhe, vvhealw
      use fwbs_variables, only: vvhemax, iblanket
      implicit none
      type (constraint_args_type), intent(out) :: args

      if (iblanket == 2) then
         args%cc = 1.0D0 - fvvhe * vvhealw/vvhemax
         args%con = vvhealw * (1.0D0 - args%cc)
         args%err = vvhemax * args%cc
         args%symbol = '<'
         args%units = 'appm'
      else ! iblanket /= 2
         args = constraint_args_type(0.0D0, 0.0D0, 0.0D0, '', '')
         call report_error(173)
      end if

   end subroutine constraint_eqn_055

   subroutine constraint_eqn_056(args)
      !! Equation for power through separatrix / major radius upper limit
      !! author: P B Lloyd, CCFE, Culham Science Centre
      !! args : output structure : residual error; constraint value; 
      !! residual error in physical units; output string; units string
      !! Equation for power through separatrix / major radius upper limit
      !! #=# current_drive
      !! #=#=# fnbshinef, nbshinefmax
      !! and hence also optional here.
      !! Logic change during pre-factoring: err, symbol, units will be assigned only if present.
      !! fpsepr : input real : f-value for maximum Psep/R limit
      !! pseprmax : input real :  maximum ratio of power crossing the separatrix to plasma major radius (Psep/R) (MW/m)
      !! pdivt : input real :  power to be conducted to the divertor region (MW)
      !! rmajor : input real :  plasma major radius (m) 
      use constraint_variables, only: fpsepr, pseprmax
      use physics_variables, only: pdivt, rmajor
      implicit none
      type (constraint_args_type), intent(out) :: args

      args%cc = 1.0D0 - fpsepr * pseprmax / (pdivt/rmajor)
      args%con = pseprmax * (1.0D0 - args%cc)
      args%err = (pdivt/rmajor) * args%cc
      args%symbol = '<'
      args%units = 'MW/m'

   end subroutine constraint_eqn_056

   subroutine constraint_eqn_057(args)
      !! Obsolete
      !! author: P B Lloyd, CCFE, Culham Science Centre
      !! Obsolete
      !! #=# empty
      !! #=#=# empty
      ! Dummy formal arguments, just to comply with the subroutine interface
      type (constraint_args_type), intent(out) :: args

      args = constraint_args_type(0.0D0, 0.0D0, 0.0D0, '', '')

   end subroutine constraint_eqn_057

   subroutine constraint_eqn_058(args)
      !! Obsolete
      !! author: P B Lloyd, CCFE, Culham Science Centre
      !! Obsolete
      !! #=# empty
      !! #=#=# empty
      ! Dummy formal arguments, just to comply with the subroutine interface
      type (constraint_args_type), intent(out) :: args

      args = constraint_args_type(0.0D0, 0.0D0, 0.0D0, '', '')

   end subroutine constraint_eqn_058

   subroutine constraint_eqn_059(args)
      !! Equation for neutral beam shine-through fraction upper limit
      !! author: P B Lloyd, CCFE, Culham Science Centre
      !! args : output structure : residual error; constraint value; 
      !! residual error in physical units; output string; units string
      !! Equation for neutral beam shine-through fraction upper limit
      !! #=# current_drive
      !! #=#=# fnbshinef, nbshinefmax
      !! and hence also optional here.
      !! Logic change during pre-factoring: err, symbol, units will be assigned only if present.
      !! fnbshinef : input real : f-value for maximum neutral beam shine-through fraction
      !! nbshinefmax : input real :  maximum neutral beam shine-through fraction
      !! nbshinef : input real :  neutral beam shine-through fraction
      use constraint_variables, only: fnbshinef, nbshinefmax
      use current_drive_variables, only: nbshinef
      implicit none
      type (constraint_args_type), intent(out) :: args
      args%cc = 1.0D0 - fnbshinef * nbshinefmax / nbshinef
      args%con = nbshinefmax * (1.0D0 - args%cc)
      args%err = nbshinef * args%cc
      args%symbol = '<'
      args%units = ''
   end subroutine constraint_eqn_059
   
   subroutine constraint_eqn_060(args)
      !! Equation for Central Solenoid s/c temperature margin lower limi
      !! author: P B Lloyd, CCFE, Culham Science Centre
      !! args : output structure : residual error; constraint value; 
      !! residual error in physical units; output string; units string
      !! Equation for Central Solenoid s/c temperature margin lower limi
      !! #=# tfcoil
      !! #=#=# ftmargoh, tmargmin_cs
      !! and hence also optional here.
      !! Logic change during pre-factoring: err, symbol, units will be assigned only if present.
      !! ftmargoh : input real :  f-value for central solenoid temperature margin
      !! tmargoh : input real :  Central solenoid temperature margin (K)
      !! tmargmin_cs : input real :  Minimum allowable temperature margin : CS (K)
      use constraint_variables, only: ftmargoh
      use pfcoil_variables, only: tmargoh
      use tfcoil_variables, only: tmargmin_cs
      implicit none
      type (constraint_args_type), intent(out) :: args

      args%cc = 1.0D0 - ftmargoh * tmargoh/tmargmin_cs
      args%con = tmargmin_cs
      args%err = tmargmin_cs - tmargoh
      args%symbol = '>'
      args%units = 'K'

   end subroutine constraint_eqn_060
   
   subroutine constraint_eqn_061(args)
      !! Equation for availability limit
      !! author: P B Lloyd, CCFE, Culham Science Centre
      !! args : output structure : residual error; constraint value; 
      !! residual error in physical units; output string; units string
      !! Equation for availability limit
      !! #=# cost
      !! #=#=# favail, avail_min
      !! and hence also optional here.
      !! Logic change during pre-factoring: err, symbol, units will be assigned only if present.
      !! favail : input real : F-value for minimum availability 
      !! cfactr : input real : Total plant availability fraction
      !! avail_min : input real : Minimum availability
      use cost_variables, only: favail, cfactr, avail_min
      implicit none
      type (constraint_args_type), intent(out) :: args

      args%cc = 1.0D0 - favail * cfactr / avail_min
      args%con = avail_min * (1.0D0 - args%cc)
      args%err = cfactr * args%cc
      args%symbol = '>'
      args%units = ''

   end subroutine constraint_eqn_061

   subroutine constraint_eqn_062(args)
      !! Lower limit on taup/taueff the ratio of alpha particle to energy confinement times
      !! author: P B Lloyd, CCFE, Culham Science Centre
      !! args : output structure : residual error; constraint value; 
      !! residual error in physical units; output string; units string
      !! Lower limit on taup/taueff the ratio of alpha particle to energy confinement times
      !! #=# physics
      !! #=#=# ftaulimit, taulimit
      !! and hence also optional here.
      !! Logic change during pre-factoring: err, symbol, units will be assigned only if present.
      !! ftaulimit : input real : f-value for lower limit on taup/taueff the ratio of alpha particle to energy confinement
      !! taup : input real : alpha particle confinement time (s)
      !! taueff : input real : global thermal energy confinement time (sec)
      !! taulimit : input real : Lower limit on taup/taueff the ratio of alpha particle to energy confinement times
      use constraint_variables, only: ftaulimit, taulimit
      use physics_variables, only: taup, taueff
      implicit none
      type (constraint_args_type), intent(out) :: args

      args%cc = 1.0D0 - ftaulimit * (taup / taueff) / taulimit
      args%con = taulimit
      args%err = (taup / taueff) * args%cc
      args%symbol = '>'
      args%units = ''

   end subroutine constraint_eqn_062

   subroutine constraint_eqn_063(args)
<<<<<<< HEAD
      !+ad_name  constraint_eqn_063
      !+ad_summ  Upper limit on niterpump (vacuum_model = simple)
      !+ad_type  Subroutine
      !+ad_auth  P B Lloyd, CCFE, Culham Science Centre
      !+ad_args  args : output structure : residual error; constraint value; 
      !+ad_argc  residual error in physical units; output string; units string
      !+ad_desc  Upper limit on niterpump (vacuum_model = simple)
      !+ad_desc    #=# vacuum
      !+ad_desc    #=#=# fniterpump, n_tf
      !+ad_desc  and hence also optional here.
      !+ad_desc  Logic change during pre-factoring: err, symbol, units will be assigned only if present.
      !+ad_glos  fniterpump : input real : f-value for constraint that number of pumps < n_tf
      !+ad_glos  n_tf : input real : number of TF coils (default = 50 for stellarators)
      !+ad_glos  niterpump : input real : number of high vacuum pumps (real number), each with the throughput
=======
      !! Upper limit on niterpump (vacuum_model = simple)
      !! author: P B Lloyd, CCFE, Culham Science Centre
      !! args : output structure : residual error; constraint value; 
      !! residual error in physical units; output string; units string
      !! Upper limit on niterpump (vacuum_model = simple)
      !! #=# vacuum
      !! #=#=# fniterpump, tfno
      !! and hence also optional here.
      !! Logic change during pre-factoring: err, symbol, units will be assigned only if present.
      !! fniterpump : input real : f-value for constraint that number of pumps < tfno
      !! tfno : input real : number of TF coils (default = 50 for stellarators)
      !! niterpump : input real : number of high vacuum pumps (real number), each with the throughput
>>>>>>> 8a7e5724
      use constraint_variables, only: fniterpump
      use tfcoil_variables, only: n_tf
      use vacuum_variables, only: niterpump
      implicit none
      type (constraint_args_type), intent(out) :: args

      args%cc = 1.0D0 - fniterpump * n_tf / niterpump
      args%con = n_tf
      args%err = n_tf * args%cc
      args%symbol = '<'
      args%units = ''

   end subroutine constraint_eqn_063

   subroutine constraint_eqn_064(args)
      !! Upper limit on Zeff
      !! author: P B Lloyd, CCFE, Culham Science Centre
      !! args : output structure : residual error; constraint value; 
      !! residual error in physical units; output string; units string
      !! Upper limit on Zeff
      !! #=# physics
      !! #=#=# fzeffmax, zeffmax
      !! and hence also optional here.
      !! Logic change during pre-factoring: err, symbol, units will be assigned only if present.
      !! fzeffmax : input real : f-value for maximum zeff
      !! zeffmax : input real : maximum value for Zeff
      !! zeff : input real : plasma effective charge
      use constraint_variables, only: fzeffmax, zeffmax
      use physics_variables, only: zeff
      implicit none
      type (constraint_args_type), intent(out) :: args

      args%cc = 1.0D0 - fzeffmax * (zeffmax/zeff)
      args%con = zeffmax
      args%err = zeffmax * args%cc
      args%symbol = '<'
      args%units = ''

   end subroutine constraint_eqn_064

   subroutine constraint_eqn_065(args)
      !! Limit TF dump time to calculated quench time (IDM: 2MBSE3)
      !! author: P B Lloyd, CCFE, Culham Science Centre
      !! args : output structure : residual error; constraint value; 
      !! residual error in physical units; output string; units string
      !! Limit TF dump time to calculated quench time (IDM: 2MBSE3)
      !! #=# tfcoil
      !! #=#=# ftaucq, taucq
      !! and hence also optional here.
      !! Logic change during pre-factoring: err, symbol, units will be assigned only if present.
      !! ftaucq : input real : f-value for calculated minimum TF quench time
      !! tdmptf : input real :  fast discharge time for TF coil in event of quench (s)
      !! taucq : input real :  allowable TF quench time (s)
      use constraint_variables, only: ftaucq
      use tfcoil_variables, only: tdmptf, taucq
      implicit none
      type (constraint_args_type), intent(out) :: args

      args%cc =  1.0d0 - ftaucq * tdmptf / taucq
      args%con = taucq
      args%err = taucq - tdmptf
      args%symbol = '>'
      args%units = 's'

   end subroutine constraint_eqn_065

   subroutine constraint_eqn_066(args)
      !! Limit on rate of change of energy in poloidal field
      !! author: P B Lloyd, CCFE, Culham Science Centre
      !! args : output structure : residual error; constraint value; 
      !! residual error in physical units; output string; units string
      !! Limit on rate of change of energy in poloidal field
      !! #=# pfcoil
      !! #=#=# fpoloidalpower, maxpoloidalpower
      !! and hence also optional here.
      !! Logic change during pre-factoring: err, symbol, units will be assigned only if present.
      !! fpoloidalpower : input real : f-value for constraint on rate of change of energy in poloidal field
      !! maxpoloidalpower : input real : Maximum permitted absolute rate of change of stored energy in poloidal field (MW)
      !! peakpoloidalpower : input real : Peak absolute rate of change of stored energy in poloidal field (MW) (11/01/16)
      use constraint_variables, only: fpoloidalpower 
      use pf_power_variables, only: maxpoloidalpower, peakpoloidalpower
      implicit none
      type (constraint_args_type), intent(out) :: args

      args%cc = 1.0d0 - fpoloidalpower * maxpoloidalpower / peakpoloidalpower
      args%con = maxpoloidalpower
      args%err = maxpoloidalpower * args%cc
      args%symbol = '<'
      args%units = 'MW'

   end subroutine constraint_eqn_066

   subroutine constraint_eqn_067(args)
      !! Simple upper limit on radiation wall load
      !! author: P B Lloyd, CCFE, Culham Science Centre
      !! args : output structure : residual error; constraint value; 
      !! residual error in physical units; output string; units string
      !! Simple upper limit on radiation wall load 
      !! #=# physics
      !! #=#=# fradwall, maxradwallload
      !! and hence also optional here.
      !! Logic change during pre-factoring: err, symbol, units will be assigned only if present.
      !! fradwall : input real : f-value for upper limit on radiation wall load
      !! maxradwallload : input real : Maximum permitted radiation wall load (MW/m^2)
      !! peakradwallload : input real : Peak radiation wall load (MW/m^2)
      use constraint_variables, only: fradwall, maxradwallload, peakradwallload
      implicit none
      type (constraint_args_type), intent(out) :: args

      args%cc = 1.0d0 - fradwall * maxradwallload / peakradwallload
      args%con = maxradwallload
      args%err =  maxradwallload * args%cc
      args%symbol = '<'
      args%units = 'MW/m^2'

   end subroutine constraint_eqn_067

   subroutine constraint_eqn_068(args)
      !! New Psep scaling (PsepB/qAR)
      !! author: P B Lloyd, CCFE, Culham Science Centre
      !! args : output structure : residual error; constraint value; 
      !! residual error in physical units; output string; units string
      !! New Psep scaling (PsepB/qAR)
      !! Issue #464
      !! #=# physics
      !! #=#=# fpsepbqar, psepbqarmax
      !! and hence also optional here.
      !! Logic change during pre-factoring: err, symbol, units will be assigned only if present.
      !! fpsepbqar : input real : f-value for upper limit on psepbqar, maximum Psep*Bt/qAR limit 
      !! psepbqarmax : input real : maximum permitted value of ratio of Psep*Bt/qAR (MWT/m)
      !! pdivt : input real : Power to conducted to the divertor region (MW)
      !! bt : input real : toroidal field on axis (T) (iteration variable 2)
      !! q95 : input real : safety factor q at 95% flux surface
      !! aspect : input real : aspect ratio (iteration variable 1)
      !! rmajor : input real : plasma major radius (m) (iteration variable 3)
      use constraint_variables, only: fpsepbqar, psepbqarmax
      use physics_variables, only: pdivt, bt, q95, aspect, rmajor
      implicit none
      type (constraint_args_type), intent(out) :: args

      args%cc = 1.0d0 - fpsepbqar * psepbqarmax / ((pdivt*bt)/(q95*aspect*rmajor))
      args%con = psepbqarmax
      args%err = (pdivt*bt)/(q95*aspect*rmajor) - psepbqarmax
      args%symbol = '<'
      args%units = 'MWT/m'

   end subroutine constraint_eqn_068

   subroutine constraint_eqn_069(args)
      !! Ensure separatrix power is less than value from Kallenbach divertor
      !! author: P B Lloyd, CCFE, Culham Science Centre
      !! args : output structure : residual error; constraint value; 
      !! residual error in physical units; output string; units string
      !! Ensure separatrix power is less than value from Kallenbach divertor
      !! #=# divertor_kallenbach
      !! #=#=# consistency, psep_kallenbach
      !! fpsep has been removed from the equation.
      !! and hence also optional here.
      !! Logic change during pre-factoring: err, symbol, units will be assigned only if present.
      !! psep_kallenbach : input real : Power conducted through the separatrix, as calculated by the divertor model [W]
      !! pdivt : input real :  power to conducted to the divertor region (MW)
      use divertor_kallenbach_variables, only: psep_kallenbach
      use physics_variables, only: pdivt
      implicit none
      type (constraint_args_type), intent(out) :: args

      args%cc = 1.0d0 - (psep_kallenbach/1.0d6) / pdivt
      args%con = psep_kallenbach/1.0d6
      args%err = psep_kallenbach/1.0d6 * args%cc
      args%symbol = '='
      args%units = 'MW'

   end subroutine constraint_eqn_069
   
   subroutine constraint_eqn_070(args)
      !! Separatrix density consistency
      !! author: P B Lloyd, CCFE, Culham Science Centre
      !! args : output structure : residual error; constraint value; 
      !! residual error in physical units; output string; units string
      !! Separatrix density consistency
      !! #=# divertor_kallenbach
      !! #=#=# consistency
      !! and hence also optional here.
      !! Logic change during pre-factoring: err, symbol, units will be assigned only if present.
      !! teomp : input real : Separatrix temperature calculated by the Kallenbach divertor model [eV]
      !! tesep : input real : Electron temperature at separatrix [keV]
      use divertor_kallenbach_variables, only: teomp
      use  physics_variables, only: tesep
      implicit none
      type (constraint_args_type), intent(out) :: args

      args%cc = 1.0D0 - teomp/(1000.0D0*tesep)
      args%con = teomp
      args%err = teomp* args%cc
      args%symbol = '='
      args%units = 'eV'

   end subroutine constraint_eqn_070

   subroutine constraint_eqn_071(args)
      !! Separatrix density consistency
      !! author: P B Lloyd, CCFE, Culham Science Centre
      !! args : output structure : residual error; constraint value; 
      !! residual error in physical units; output string; units string
      !! Separatrix density consistency
      !! #=# divertor_kallenbach
      !! #=#=# consistency
      !! and hence also optional here.
      !! Logic change during pre-factoring: err, symbol, units will be assigned only if present.
      !! neomp : input real : Mean SOL density at OMP calculated by the Kallenbach divertor model [m-3]
      !! nesep : input real :  electron density at separatrix [m-3] (ipedestal=1,2, calculated if 3)
      !! neratio : input real : Ratio of mean SOL density at OMP to separatrix density at OMP (iteration variable 121)
      use divertor_kallenbach_variables, only: neomp, neratio
      use physics_variables, only: nesep
      implicit none
      type (constraint_args_type), intent(out) :: args

      args%cc = 1.0D0 - neomp/(nesep*neratio)
      args%con = neomp
      args%err = neomp* args%cc
      args%symbol = '='
      args%units = 'm-3'

   end subroutine constraint_eqn_071
		   
   subroutine constraint_eqn_072(args)
      !! Central Solenoid Tresca stress limit
      !! author: P B Lloyd, CCFE, Culham Science Centre
      !! args : output structure : residual error; constraint value; 
      !! residual error in physical units; output string; units string
      !! Central Solenoid Tresca stress limit
      !! #=# tfcoil
      !! #=#=# foh_stress, alstroh
      !! Reverse the sign so it works as an inequality constraint (args%cc > 0)
      !! This will have no effect if it is used as an equality constraint because it will be squared.
      !! and hence also optional here.
      !! Logic change during pre-factoring: err, symbol, units will be assigned only if present.
      !! foh_stress : input real : f-value for Tresca stress limit in Central Solenoid
      !! alstroh : input real :  allowable hoop stress in Central Solenoid structural material (Pa)
      !! s_tresca_oh : input real : Tresca stress coils/central solenoid (Pa)
      use constraint_variables, only: foh_stress
      use pfcoil_variables, only: alstroh, s_tresca_oh
      implicit none
      type (constraint_args_type), intent(out) :: args

      args%cc = 1.0d0 - foh_stress * alstroh / s_tresca_oh
      args%con = alstroh
      args%err = alstroh - s_tresca_oh
      args%symbol = '<'
      args%units = 'Pa'

   end subroutine constraint_eqn_072
   
   subroutine constraint_eqn_073(args)
      !! Ensure separatrix power is greater than the L-H power + auxiliary power
      !! author: P B Lloyd, CCFE, Culham Science Centre
      !! args : output structure : residual error; constraint value; 
      !! residual error in physical units; output string; units string
      !! Ensure separatrix power is greater than the L-H power + auxiliary power
      !! #=# physics
      !! #=#=# fplhsep, pdivt
      !! and hence also optional here.
      !! Logic change during pre-factoring: err, symbol, units will be assigned only if present.
      !! fplhsep : input real : F-value for Psep >= Plh + Paux : for consistency of two values of separatrix power
      !! plhthresh : input real : L-H mode power threshold (MW) 
      !! pdivt : input real : power to be conducted to the divertor region (MW)
      !! pinjmw : inout real : total auxiliary injected power (MW)
      use physics_variables, only: fplhsep, plhthresh, pdivt
      use current_drive_variables, only: pinjmw
      implicit none
      type (constraint_args_type), intent(out) :: args

      args%cc = 1.0d0 - fplhsep * pdivt / (plhthresh+pinjmw)
      args%con = pdivt
      args%err = pdivt * args%cc
      args%symbol = '>'
      args%units = 'MW'

   end subroutine constraint_eqn_073

   subroutine constraint_eqn_074(args)
      !! Ensure TF coil quench temperature < tmax_croco ONLY used for croco HTS coil
      !! author: P B Lloyd, CCFE, Culham Science Centre
      !! args : output structure : residual error; constraint value; 
      !! residual error in physical units; output string; units string
      !! Ensure TF coil quench temperature < tmax_croco ONLY used for croco HTS coil
      !! #=# physics
      !! #=#=# fcqt, tmax_croco
      !! and hence also optional here.
      !! Logic change during pre-factoring: err, symbol, units will be assigned only if present.
      !! fcqt : input real : f-value: TF coil quench temparature remains below tmax_croco
      !! croco_quench_temperature : input real : CroCo strand: Actual temp reached during a quench (K)
      !! tmax_croco : input real : CroCo strand: maximum permitted temp during a quench (K)
      use constraint_variables, only: fcqt
      use tfcoil_variables, only: croco_quench_temperature, tmax_croco
      implicit none
      type (constraint_args_type), intent(out) :: args

      args%cc = 1.0d0 - fcqt * tmax_croco / croco_quench_temperature 
      args%con = croco_quench_temperature
      args%err = croco_quench_temperature * args%cc
      args%symbol = '<'
      args%units = 'K'

   end subroutine constraint_eqn_074

   subroutine constraint_eqn_075(args)
      !! Ensure that TF coil current / copper area < Maximum value
      !! author: P B Lloyd, CCFE, Culham Science Centre
      !! args : output structure : residual error; constraint value; 
      !! residual error in physical units; output string; units string
      !! Ensure that TF coil current / copper area < Maximum value
      !! ONLY used for croco HTS coil
      !! #=# physics
      !! #=#=# f_copperA_m2, copperA_m2_max
      !! and hence also optional here.
      !! Logic change during pre-factoring: err, symbol, units will be assigned only if present.
      !! copperA_m2 : input real : 
      !! copperA_m2_max : input real : 
      !! f_copperA_m2 : input real : 
      use rebco_variables, only: copperA_m2, copperA_m2_max, f_copperA_m2
      implicit none
      type (constraint_args_type), intent(out) :: args

      args%cc = 1.0d0 - f_copperA_m2 * copperA_m2_max / copperA_m2
      args%con = copperA_m2
      args%err = copperA_m2 * args%cc
      args%symbol = '<'
      args%units = 'A/m2'

   end subroutine constraint_eqn_075

   subroutine constraint_eqn_076(args)
      !! Eich critical separatrix density model: Added for issue 558
      !! author: P B Lloyd, CCFE, Culham Science Centre
      !! args : output structure : residual error; constraint value; 
      !! residual error in physical units; output string; units string
      !! Eich critical separatrix density model
      !! Added for issue 558 with ref to http://iopscience.iop.org/article/10.1088/1741-4326/aaa340/pdf
      !! and hence also optional here.
      !! Logic change during pre-factoring: err, symbol, units will be assigned only if present.
      !! alpha_crit : output real : critical ballooning parameter value
      !! nesep_crit : output real : critical electron density at separatrix [m-3]
      !! kappa : input real : plasma separatrix elongation (calculated if ishape > 0)
      !! triang : input real : plasma separatrix triangularity (calculated if ishape=1, 3 or 4)
      !! aspect : input real : aspect ratio (iteration variable 1)
      !! pdivt : input real : power to conducted to the divertor region (MW)
      !! dlimit(7) : input real array : density limit (/m3) as calculated using various models
      !! fnesep : input real : f-value for Eich critical separatrix density
      use physics_variables, only: alpha_crit, nesep_crit, kappa, triang, & 
                                   aspect, pdivt, dlimit, nesep
      use constraint_variables, only: fnesep
      implicit none
      type (constraint_args_type), intent(out) :: args

      alpha_crit = (kappa ** 1.2D0) * (1.0D0 + 1.5D0 * triang)
      nesep_crit = 5.9D0 * alpha_crit * (aspect ** (-2.0D0/7.0D0)) * &
                (((1.0D0 + (kappa ** 2.0D0)) / 2.0D0) ** (-6.0D0/7.0D0)) &
                * ((pdivt* 1.0D6) ** (-11.0D0/70.0D0)) * dlimit(7)
      args%cc = 1.0D0 - fnesep * nesep_crit/nesep
      args%con = nesep
      args%err = nesep * args%cc
      args%symbol = '<'
      args%units = 'm-3'

   end subroutine constraint_eqn_076
		   
   subroutine constraint_eqn_077(args)
      !! Equation for maximum TF current per turn upper limit
      !! author: P B Lloyd, CCFE, Culham Science Centre
      !! args : output structure : residual error; constraint value; residual error in physical units; output string; units string
      !! Equation for maximum TF current per turn upper limit
      !! #=# tfcoil
      !! #=#=# fcpttf, cpttf, cpttf_max
      !! and hence also optional here.
      !! Logic change during pre-factoring: err, symbol, units will be assigned only if present.
      !! fcpttf : input : f-value for TF coil current per turn
      !! cpttf_max  : input : allowable TF coil current per turn [A/turn]
      !! cpttf  : input : TF coil current per turn [A/turn]
      use constraint_variables, only: fcpttf 
      use tfcoil_variables, only: cpttf_max, cpttf
      implicit none
      type (constraint_args_type), intent(out) :: args

      args%cc = 1.0D0 - fcpttf * cpttf_max/cpttf
      args%con = cpttf_max
      args%err = cpttf_max * args%cc
      args%symbol = '<'
      args%units = 'A/turn'

   end subroutine constraint_eqn_077

   subroutine constraint_eqn_078(args)
      !! Equation for Reinke criterion, divertor impurity fraction lower limit
      !! author: P B Lloyd, CCFE, Culham Science Centre
      !! args : output structure : residual error; constraint value; residual error in physical units; output string; units string
      !! Equation for Reinke criterion, divertor impurity fraction lower limit
      !! #=# divertor
      !! #=#=# freinke, fzactual, fzmin
      !! and hence also optional here.
      !! Logic change during pre-factoring: err, symbol, units will be assigned only if present;
      !! and con will be printed out only if present. Thesw conditions were missing.
      !! freinke : input : f-value for Reinke criterion (itv 147)
      !! fzmin : input : minimum impurity fraction from Reinke model
      !! fzactual : input : actual impurity fraction
      use constraint_variables, only: freinke
      use reinke_variables, only: fzactual, fzmin
      implicit none
      type (constraint_args_type), intent(out) :: args

      ! write(*,*) 'freinke, fzact, fzmin = ', freinke, ', ', fzactual, ', ', fzmin
      !            1.0,    0.0,   value
      args%cc = 1.0D0 - freinke *  fzactual/fzmin
      !The following two pre-existing lines are not understood:
      !KE note - cc is always 1, code never enters IF statement...
      args%con = fzmin * (1.0D0 - args%cc)
      args%err = fzmin * args%cc
      args%symbol = '>'
      args%units  = ''
      ! write(*,*) 'cc, con = ', args%cc, ', ', args%con
      ! write(*,*) 'freinke, fzactual, fzmin = ', freinke, ', ', fzactual, ', ', fzmin

   end subroutine constraint_eqn_078

   subroutine constraint_eqn_079(args)
      !! Equation for maximum CS field
      !! author: P B Lloyd, CCFE, Culham Science Centre
      !! args : output structure : residual error; constraint value; residual error in physical units; output string; units string
      !! Equation for maximum CS field
      !! #=# pfcoil
      !! #=#=# fbmaxcs, bmaxoh, bmaxoh0, bmaxcs_lim
      !! and hence also optional here.
      !! Logic change during pre-factoring: err, symbol, units will be assigned only if present.
      !! fbmaxcs : input : F-value for CS mmax field (cons. 79, itvar 149)
      !! bmaxcs_lim : input : Central solenoid max field limit [T]
      !! bmaxoh0 : input : maximum field in central solenoid at beginning of pulse (T)
      !! bmaxoh : input real : maximum field in central solenoid at end of flat-top (EoF) (T)
      !! (Note: original code has "bmaxoh/bmaxoh0 |  peak CS field [T]".)
      use pfcoil_variables, only: fbmaxcs, bmaxcs_lim, bmaxoh0, bmaxoh
      implicit none
      type (constraint_args_type), intent(out) :: args

      args%cc     = 1.0D0 - fbmaxcs * bmaxcs_lim/max(bmaxoh, bmaxoh0)
      args%con    = bmaxcs_lim
      args%err    = max(bmaxoh, bmaxoh0) * args%cc
      args%symbol = '<'
      args%units  = 'A/turn'

   end subroutine constraint_eqn_079

   subroutine constraint_eqn_080(args)
      !! Equation for pdivt lower limit
      !! author: J Morris, Culham Science Centre
      !! args : output structure : residual error; constraint value; residual error in physical units; 
      !! output string; units string
      !! Lower limit pdivt
      !! #=# physics
      !! #=#=# fpdivlim, pdivt
      !! Logic change during pre-factoring: err, symbol, units will be assigned only if present.
      !! fpdivlim : input : F-value for lower limit on pdivt (cons. 80, itvar 153)
      !! pdivtlim : input : Minimum power crossing separatrix pdivt [MW]
      !! pdivt : input : Power crossing separatrix [MW]
      use physics_variables, only: fpdivlim, pdivt
      use constraint_variables, only : pdivtlim
      implicit none

      type (constraint_args_type), intent(out) :: args
      args%cc     = 1.0D0 - fpdivlim * pdivt / pdivtlim
      args%con    = pdivtlim
      args%err    = pdivt * args%cc
      args%symbol = '>'
      args%units  = 'MW'

   end subroutine constraint_eqn_080

   subroutine constraint_eqn_081(args)
      !! Make sure that the central density is larger that the pedestal one
      !! author: S Kahn, Culham Science Centre
      !! args : output structure : residual error; constraint value; 
      !! residual error in physical units; output string; units string
      !! Lower limit ne0 > neped
      !! !#=# physics
      !! !#=#=# ne0, neped
      !! Logic change during pre-factoring: err, symbol, units will be 
      !! assigned only if present.
      !! fne0  : input : F-value for constraint on ne0 > neped 
      !! ne0   : input : Central electron density [m-3]
      !! neped : input : Electron density at pedestal [m-3]
      use physics_variables, only: ne0, fne0, neped
      implicit none

      type (constraint_args_type), intent(out) :: args
      args%cc     = 1.0D0 - fne0 * ne0/neped 
      args%con    = fne0
      args%err    = fne0 * args%cc
      args%symbol = '>'
      args%units  = '/m3'

   end subroutine constraint_eqn_081
   
end module constraints
<|MERGE_RESOLUTION|>--- conflicted
+++ resolved
@@ -2175,22 +2175,6 @@
    end subroutine constraint_eqn_062
 
    subroutine constraint_eqn_063(args)
-<<<<<<< HEAD
-      !+ad_name  constraint_eqn_063
-      !+ad_summ  Upper limit on niterpump (vacuum_model = simple)
-      !+ad_type  Subroutine
-      !+ad_auth  P B Lloyd, CCFE, Culham Science Centre
-      !+ad_args  args : output structure : residual error; constraint value; 
-      !+ad_argc  residual error in physical units; output string; units string
-      !+ad_desc  Upper limit on niterpump (vacuum_model = simple)
-      !+ad_desc    #=# vacuum
-      !+ad_desc    #=#=# fniterpump, n_tf
-      !+ad_desc  and hence also optional here.
-      !+ad_desc  Logic change during pre-factoring: err, symbol, units will be assigned only if present.
-      !+ad_glos  fniterpump : input real : f-value for constraint that number of pumps < n_tf
-      !+ad_glos  n_tf : input real : number of TF coils (default = 50 for stellarators)
-      !+ad_glos  niterpump : input real : number of high vacuum pumps (real number), each with the throughput
-=======
       !! Upper limit on niterpump (vacuum_model = simple)
       !! author: P B Lloyd, CCFE, Culham Science Centre
       !! args : output structure : residual error; constraint value; 
@@ -2203,7 +2187,6 @@
       !! fniterpump : input real : f-value for constraint that number of pumps < tfno
       !! tfno : input real : number of TF coils (default = 50 for stellarators)
       !! niterpump : input real : number of high vacuum pumps (real number), each with the throughput
->>>>>>> 8a7e5724
       use constraint_variables, only: fniterpump
       use tfcoil_variables, only: n_tf
       use vacuum_variables, only: niterpump
