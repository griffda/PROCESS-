--- conflicted
+++ resolved
@@ -9,19 +9,8 @@
   !
   ! !!!!!!!!!!!!!!!!!!!!!!!!!!!!!!!!!!!!!!!!!!!!!!!
 
-<<<<<<< HEAD
-=======
   ! Modules to import
   use, intrinsic :: iso_fortran_env, only: dp=>real64
-
-  use constants
-  use global_variables
-  use error_handling
-  use fwbs_variables
-  use refprop_interface
-  use process_output
-
->>>>>>> f4536883
   implicit none
 
   private
@@ -47,14 +36,6 @@
 
     implicit none
 
-<<<<<<< HEAD
-    ! Arguments
-    real(kind=double), intent(in) :: reynolds
-    real(kind=double), intent(out) :: darcy_friction
-
-    ! Local variables
-    real(kind=double) :: bracket
-=======
     real(dp), intent(in) :: reynolds
     real(dp), intent(out) :: darcy_friction
 
@@ -62,7 +43,6 @@
     ! !!!!!!!!!!!!!!!!!!
 
     real(dp) :: bracket
->>>>>>> f4536883
 
     ! !!!!!!!!!!!!!!!!!!!!!!!!!!!!!!!!!!!!!!!!!!!!!!!!
 
@@ -191,15 +171,10 @@
     ! Function return value: thermal conductivity of first wall (W/m.K)
     real(dp) :: fw_thermal_conductivity
 
-<<<<<<< HEAD
-    ! Arguments
-    real(kind=double), intent(in) :: t
-=======
     ! Arguments !
     ! !!!!!!!!!!!!
 
     real(dp), intent(in) :: t
->>>>>>> f4536883
 
     ! !!!!!!!!!!!!!!!!!!!!!!!!!!!!!!!!!!!!!!!!!!!!!!!
 
