! !!!!!!!!!!!!!!!!!!!!!!!!!!!!!!!!!!!!!!!!!!!!!!!!!!!!!!!!!!!!!!!!!!

subroutine caller(xc,nvars)
  !! Routine to call the physics and engineering modules
  !! author: P J Knight, CCFE, Culham Science Centre
  !! author: J Morris, CCFE, Culham Science Centre
  !! xc(ipnvars) : input real : Array of iteration variables
  !! nvars : input integer : Number of active iteration variables
  !! This routine is the principal caller of all the physics and
  !! engineering modules.
  !! None
  !
  ! !!!!!!!!!!!!!!!!!!!!!!!!!!!!!!!!!!!!!!!!!!!!!!!

<<<<<<< HEAD
  use availability_module, only: avail, avail_2
  use build_module, only: radialb, vbuild
  use buildings_module, only: bldgcall
  use costs_module, only: costs
  use costs_2015_module, only: costs_2015
  use costs_step_module, only: costs_step
  use divertor_module, only: divcall
  use divertor_ode, only: divertor_Kallenbach
  use divertor_Kallenbach_variables, only: kallenbach_switch, ttarget, qtargettotal, &
    targetangle, psep_kallenbach, teomp, neomp
  use fwbs_variables, only: iblanket, breeder_f, li6enrich, iblanket_thickness, tbr
  use ife_module, only: ifecll
  use ife_variables, only: ife
  use pfcoil_module, only: pfcoil, induct, vsec
  use physics_module, only: physics
  use physics_variables, only: rmajor, rminor, bt, plascur, q, bp, ipedestal, itart
  use plasma_geometry_module, only: geomty
  use power_module, only: tfpwr, pfpwr, power1, power2, power3, acpow
  use numerics, only: ncalls, ipnvars
  use pulse_module, only: pulse
  use sctfcoil_module, only: tfspcall
  use stellarator_module, only: stcall
  use stellarator_variables, only: istell
  use structure_module, only: strucall
  use tfcoil_module, only: tfcoil, cntrpst
  use tfcoil_variables, only: i_tf_sup
  use vacuum_module, only: vaccall
  use cost_variables, only: iavail, cost_model
  use constants, only: nout
  use global_variables, only: verbose

  ! Import blanket modules
  use ccfe_hcpb_module, only: ccfe_hcpb, tbr_shimwell
  use kit_hcpb_module, only: kit_hcpb
  use kit_hcll_module, only: kit_hcll

  implicit none

  !  Arguments
  real(kind(1.0D0)), dimension(ipnvars), intent(in) :: xc
=======
  use, intrinsic :: iso_fortran_env, only: dp=>real64

  use availability_module
  use build_module
  use buildings_module
  use costs_module
  use costs_2015_module
  use costs_step_module
  use current_drive_module
  use divertor_module
  use divertor_ode
  use divertor_Kallenbach_variables
  use fwbs_variables
  use ife_module
  use ife_variables
  use numerics
  use pfcoil_module
  use physics_module
  use physics_variables
  use plasma_geometry_module
  use power_module
  use process_output
  use pulse_module
  use sctfcoil_module
  use startup_module
  use stellarator_module
  use stellarator_variables
  use structure_module
  use tfcoil_module
  use vacuum_module
  use cost_variables

  ! Import blanket modules !
  ! !!!!!!!!!!!!!!!!!!!!!!!!!

  use ccfe_hcpb_module
  use kit_hcpb_module
  use kit_hcll_module

  implicit none

  !  Arguments !
  ! !!!!!!!!!!!!!

  real(dp), dimension(ipnvars), intent(in) :: xc
>>>>>>> f4536883
  integer, intent(in) :: nvars
  logical :: verbose_logical

  ! !!!!!!!!!!!!!!!!!!!!!!!!!!!!!!!!!!!!!!!!!!!!!!!

  !  Increment the call counter
  ncalls = ncalls + 1

  !  Convert variables !
  ! !!!!!!!!!!!!!!!!!!!!!

  call convxc(xc,nvars)

  !  Perform the various function calls !
  ! !!!!!!!!!!!!!!!!!!!!!!!!!!!!!!!!!!!!!!

  !  Stellarator caller !
  ! !!!!!!!!!!!!!!!!!!!!!

  if (istell /= 0) then
    call stcall
    return
  end if

  !  Inertial Fusion Energy calls !
  ! !!!!!!!!!!!!!!!!!!!!!!!!!!!!!!!!

  if (ife /= 0) then
    call ifecll
    return
  end if

  !  Tokamak calls !
  ! !!!!!!!!!!!!!!!!!!!!!!!!!

  ! Plasma geometry model !
  ! !!!!!!!!!!!!!!!!!!!!!!!!

  call geomty

  ! Machine Build Model !
  ! !!!!!!!!!!!!!!!!!!!!!!

  ! Radial build
  call radialb(nout,0)

  ! Vertical build
  call vbuild(nout,0)

  call physics

  !call build subroutines again if PLASMOD used, issue #650
  if (ipedestal == 3) then
    ! Radial build
    call radialb(nout,0)

    ! Vertical build
    call vbuild(nout,0)
  endif

  ! startup model (not used) !
  ! !!!!!!!!!!!!!!!!!!!!!!!!!!!
  !call startup(nout,0)  !  commented-out for speed reasons

  ! Toroidal field coil model !
  call tfcoil(nout,0)

  ! Toroidal field coil superconductor model !
  ! !!!!!!!!!!!!!!!!!!!!!!!!!!!!!!!!!!!!!!!!!!!
  if ( i_tf_sup == 1 ) then
    call tfspcall(nout,0)
  end if 

  ! Poloidal field and Central Solenoid model
  call pfcoil

  ! Poloidal field coil inductance calculation
  call induct(nout,0)

  ! Volt-second capability of PF coil set
  call vsec

  ! Pulsed reactor model !
  ! !!!!!!!!!!!!!!!!!!!!!!!
  call pulse(nout,0)

  ! Blanket model !
  ! !!!!!!!!!!!!!!!!!

  ! Blanket switch values
  ! No.  |  model
  ! ---- | ------
  ! 1    |  CCFE HCPB model
  ! 2    |  KIT HCPB model
  ! 3    |  CCFE HCPB model with Tritium Breeding Ratio calculation
  ! 4    |  KIT HCLL model

  if (iblanket == 1) then           ! CCFE HCPB model
    call ccfe_hcpb(nout, 0)
  else if (iblanket == 2) then      ! KIT HCPB model
    call kit_hcpb(nout, 0)
  else if (iblanket == 3) then      ! CCFE HCPB model with Tritium Breeding Ratio calculation
    call ccfe_hcpb(nout, 0)
    call tbr_shimwell(nout, 0, breeder_f, li6enrich, iblanket_thickness, tbr)
  else if (iblanket == 4) then      ! KIT HCLL model
    call kit_hcll(nout, 0)
  end if

  ! Divertor Model !
  ! !!!!!!!!!!!!!!!!!
  if(verbose==1) then
      verbose_logical = .true.
  else
      verbose_logical = .false.
  endif

  ! New divertor model
  if(kallenbach_switch.eq.1) then
    call divertor_Kallenbach(rmajor=rmajor,rminor=rminor, &
        bt=bt,plascur=plascur,                                &
        q=q,                                      &
        verboseset=verbose_logical,                                   &
        Ttarget=Ttarget,qtargettotal=qtargettotal,            &
        targetangle=targetangle, &
        unit_test=.false.,     &
        bp = bp,   &
        psep_kallenbach=psep_kallenbach, teomp=teomp, neomp=neomp, &
        outfile=nout,iprint=0)
  else if(kallenbach_switch.eq.0) then

    ! Old Divertor Model ! Comment this out MDK 30/11/16
    call divcall(nout,0)

  end if


  ! Structure Model !
  ! !!!!!!!!!!!!!!!!!!

  call strucall(nout,0)

  ! Tight aspect ratio machine model !
  ! !!!!!!!!!!!!!!!!!!!!!!!!!!!!!!!!!!!

  if (itart == 1) then
     call cntrpst(nout,0)
  end if

  ! Toroidal field coil power model !
  ! !!!!!!!!!!!!!!!!!!!!!!!!!!!!!!!!!!

  call tfpwr(nout,0)

  ! Poloidal field coil power model !
  call pfpwr(nout,0)

  ! Plant heat transport part 1 !
  ! !!!!!!!!!!!!!!!!!!!!!!!!!!!!!!

  call power1

  ! Vacuum model !
  ! !!!!!!!!!!!!!!!

  call vaccall(nout,0)

  ! Buildings model !
  ! !!!!!!!!!!!!!!!!!!!!!!!!!!!!!!!!!!!!!!!!!!

  call bldgcall(nout,0)

  ! Plant AC power requirements !
  ! !!!!!!!!!!!!!!!!!!!!!!!!!!!!!!

  call acpow(nout,0)

  ! Plant heat transport pt 2 & 3!
  ! !!!!!!!!!!!!!!!!!!!!!!!!!!!!!!!

  call power2(nout,0)

  call power3(nout,0)

  ! Availability model !
  ! !!!!!!!!!!!!!!!!!!!!!

  ! Availability switch values
  ! No.  |  model
  ! ---- | ------
  ! 0    |  Input value for cfactr
  ! 1    |  Ward and Taylor model (1999)
  ! 2    |  Morris model (2015)

  if (iavail > 1) then
    call avail_2(nout,0)  ! Morris model (2015)
  else
    call avail(nout,0)    ! Taylor and Ward model (1999)
  end if

  ! Costs model !
  ! !!!!!!!!!!!!!!

  ! Cost switch values
  ! No.  |  model
  ! ---- | ------
  ! 0    |  1990 costs model
  ! 1    |  2015 Kovari model
  ! 2    |  2019 STEP model

  if (cost_model == 0) then
    call costs(nout,0)
  else if (cost_model == 1) then
    call costs_2015(0,0)
  else if (cost_model == 2) then
    call costs_step(nout,0)
  end if

  ! FISPACT and LOCA model (not used) !
  ! !!!!!!!!!!!!!!!!!!!!!!!!!!!!!!!!!!!!

  !  if (ifispact.eq.1) then
  !     call fispac(0)
  !     call loca(nout,0)
  !  end if

end subroutine caller<|MERGE_RESOLUTION|>--- conflicted
+++ resolved
@@ -12,7 +12,6 @@
   !
   ! !!!!!!!!!!!!!!!!!!!!!!!!!!!!!!!!!!!!!!!!!!!!!!!
 
-<<<<<<< HEAD
   use availability_module, only: avail, avail_2
   use build_module, only: radialb, vbuild
   use buildings_module, only: bldgcall
@@ -49,57 +48,12 @@
   use kit_hcpb_module, only: kit_hcpb
   use kit_hcll_module, only: kit_hcll
 
-  implicit none
-
-  !  Arguments
-  real(kind(1.0D0)), dimension(ipnvars), intent(in) :: xc
-=======
   use, intrinsic :: iso_fortran_env, only: dp=>real64
-
-  use availability_module
-  use build_module
-  use buildings_module
-  use costs_module
-  use costs_2015_module
-  use costs_step_module
-  use current_drive_module
-  use divertor_module
-  use divertor_ode
-  use divertor_Kallenbach_variables
-  use fwbs_variables
-  use ife_module
-  use ife_variables
-  use numerics
-  use pfcoil_module
-  use physics_module
-  use physics_variables
-  use plasma_geometry_module
-  use power_module
-  use process_output
-  use pulse_module
-  use sctfcoil_module
-  use startup_module
-  use stellarator_module
-  use stellarator_variables
-  use structure_module
-  use tfcoil_module
-  use vacuum_module
-  use cost_variables
-
-  ! Import blanket modules !
-  ! !!!!!!!!!!!!!!!!!!!!!!!!!
-
-  use ccfe_hcpb_module
-  use kit_hcpb_module
-  use kit_hcll_module
-
   implicit none
 
   !  Arguments !
   ! !!!!!!!!!!!!!
-
   real(dp), dimension(ipnvars), intent(in) :: xc
->>>>>>> f4536883
   integer, intent(in) :: nvars
   logical :: verbose_logical
 
