--- conflicted
+++ resolved
@@ -129,13 +129,8 @@
 
 
   ! Toroidal field coil superconductor model !
-<<<<<<< HEAD
-  !!!!!!!!!!!!!!!!!!!!!!!!!!!!!!!!!!!!!!!!!!!!
-  if ( i_tf_sup == 1 ) then
-=======
   ! !!!!!!!!!!!!!!!!!!!!!!!!!!!!!!!!!!!!!!!!!!!
   if ( itfsup == 1 ) then
->>>>>>> 8a7e5724
      call tfspcall(nout,0)
   end if 
 
