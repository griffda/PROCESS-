--- conflicted
+++ resolved
@@ -10,28 +10,9 @@
   !
   ! !!!!!!!!!!!!!!!!!!!!!!!!!!!!!!!!!!!!!!!!!!!!!!!
 
-<<<<<<< HEAD
-  use iso_c_binding
-
-=======
   ! Modules to import
   use, intrinsic :: iso_fortran_env, only: dp=>real64
   use iso_c_binding
-
-  use cost_variables
-  use divertor_variables
-  use fwbs_variables
-  use ife_variables
-  use physics_variables
-  use process_output
-  use pulse_variables
-  use tfcoil_variables
-  use times_variables
-  use vacuum_variables
-  use maths_library
-  use global_variables
-
->>>>>>> f4536883
   implicit none
 
   ! Module subroutine and variable declarations !
@@ -73,17 +54,11 @@
     !  Arguments
     integer, intent(in) :: outfile,iprint
 
-<<<<<<< HEAD
-    !  Local variables
-    real(kind(1.0D0)) :: lb, ld, td
-    real(kind(1.0D0)), save :: uplanned, uutot
-=======
     !  Local variables !
     ! !!!!!!!!!!!!!!!!!!!
 
     real(dp) :: lb, ld, td
     real(dp), save :: uplanned, uutot
->>>>>>> f4536883
     integer :: n
 
     ! Full power lifetime (in years)
@@ -241,17 +216,6 @@
     !  Arguments
     integer, intent(in) :: outfile, iprint
 
-<<<<<<< HEAD
-    !  Local variables
-    real(kind(1.0D0)) :: u_planned
-    real(kind(1.0D0)) :: u_unplanned
-    real(kind(1.0D0)) :: u_unplanned_magnets
-    real(kind(1.0D0)) :: u_unplanned_div
-    real(kind(1.0D0)) :: u_unplanned_fwbs
-    real(kind(1.0D0)) :: u_unplanned_bop
-    real(kind(1.0D0)) :: u_unplanned_hcd
-    real(kind(1.0D0)) :: u_unplanned_vacuum
-=======
     !  Local variables !
     ! !!!!!!!!!!!!!!!!!!!
 
@@ -263,7 +227,6 @@
     real(dp) :: u_unplanned_bop
     real(dp) :: u_unplanned_hcd
     real(dp) :: u_unplanned_vacuum
->>>>>>> f4536883
 
     ! !!!!!!!!!!!!!!!!!!!!!!!!!!!!!!!!!!!!!!!!!!!!!!!
 
@@ -355,17 +318,11 @@
     integer, intent(in) :: outfile, iprint
     real(dp), intent(out) :: u_planned
 
-<<<<<<< HEAD
-    ! Local variables
-    real(kind(1.0D0)) :: mttr_blanket, mttr_divertor, mttr_shortest
-    real(kind(1.0D0)) :: lifetime_shortest, lifetime_longest
-=======
     ! Local variables !
     ! !!!!!!!!!!!!!!!!!!
 
     real(dp) :: mttr_blanket, mttr_divertor, mttr_shortest
     real(dp) :: lifetime_shortest, lifetime_longest
->>>>>>> f4536883
     integer :: n
 
     ! !!!!!!!!!!!!!!!!!!!!!!!!!!!!!!!!!!!!!!!!!!!!!!!
@@ -467,19 +424,12 @@
     integer, intent(in) :: outfile, iprint
     real(dp), intent(out) :: u_unplanned_magnets
 
-<<<<<<< HEAD
-    ! Local Variables
-    real(kind(1.0D0)) :: mag_temp_marg_limit, mag_temp_marg, mag_main_time
-    real(kind(1.0D0)) :: mag_min_u_unplanned, start_of_risk, t_life
-    real(kind(1.0D0)) :: tmargmin
-=======
     ! Local Variables !
     ! !!!!!!!!!!!!!!!!!!
 
     real(dp) :: mag_temp_marg_limit, mag_temp_marg, mag_main_time
     real(dp) :: mag_min_u_unplanned, start_of_risk, t_life
     real(dp) :: tmargmin
->>>>>>> f4536883
 
     ! !!!!!!!!!!!!!!!!!!!!!!!!!!!!!!!!!!!!!!!!!!!!!!!
 
@@ -552,15 +502,10 @@
     integer, intent(in) :: outfile, iprint
     real(dp), intent(out) :: u_unplanned_div
 
-<<<<<<< HEAD
-    ! Local Variables
-    real(kind(1.0D0)) :: a0, div_avail, n, pf
-=======
     ! Local Variables !
     ! !!!!!!!!!!!!!!!!!!
 
     real(dp) :: a0, div_avail, n, pf
->>>>>>> f4536883
 
     ! !!!!!!!!!!!!!!!!!!!!!!!!!!!!!!!!!!!!!!!!!!!!!!!
 
@@ -640,15 +585,10 @@
     integer, intent(in) :: outfile, iprint
     real(dp), intent(out) :: u_unplanned_fwbs
 
-<<<<<<< HEAD
-    ! Local Variables
-    real(kind(1.0D0)) :: a0, fwbs_avail, n, pf
-=======
     ! Local Variables !
     ! !!!!!!!!!!!!!!!!!!
 
     real(dp) :: a0, fwbs_avail, n, pf
->>>>>>> f4536883
 
     ! !!!!!!!!!!!!!!!!!!!!!!!!!!!!!!!!!!!!!!!!!!!!!!!
 
@@ -723,15 +663,10 @@
     integer, intent(in) :: outfile, iprint
     real(dp), intent(out) :: u_unplanned_bop
 
-<<<<<<< HEAD
-    ! Local variables
-    real(kind(1.0D0)) :: bop_fail_rate, bop_mttr
-=======
     ! Local variables !
     ! !!!!!!!!!!!!!!!!!!
 
     real(dp) :: bop_fail_rate, bop_mttr
->>>>>>> f4536883
     integer :: bop_num_failures
 
     ! !!!!!!!!!!!!!!!!!!!!!!!!!!!!!!!!!!!!!!!!!!!!!!!
@@ -782,15 +717,10 @@
 
     implicit none
 
-<<<<<<< HEAD
-    ! Arguments
-    real(kind(1.0D0)), intent(out) :: u_unplanned_hcd
-=======
     ! Arguments !
     ! !!!!!!!!!!!!
 
     real(dp), intent(out) :: u_unplanned_hcd
->>>>>>> f4536883
 
     ! Currently just a fixed value until more information available or Q.
     ! Tran's response provides useful data.
@@ -827,18 +757,11 @@
 
     ! Local variables
     integer :: total_pumps, n
-<<<<<<< HEAD
-    real(kind(1.0D0)) :: cryo_failure_rate, cryo_main_time
-    real(kind(1.0D0)) :: cryo_nfailure_rate, t_down
-    real(kind(1.0D0)) :: n_shutdown, t_op_bt, sum_prob
-    real(kind(1.0D0)), dimension(vpumpn + redun_vac + 1) :: vac_fail_p
-=======
     real(dp) :: cryo_failure_rate, cryo_main_time
     real(dp) :: cryo_nfailure_rate, t_down
     real(dp) :: n_shutdown, t_op_bt, sum_prob
 
     real(dp), dimension(vpumpn + redun_vac + 1) :: vac_fail_p
->>>>>>> f4536883
 
     ! !!!!!!!!!!!!!!!!!!!!!!!!!!!!!!!!!!!!!!!!!!!!!!!
 
