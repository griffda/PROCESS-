! !!!!!!!!!!!!!!!!!!!!!!!!!!!!!!!!!!!!!!!!!!!!!!!!!!!!!!!!!!!!!!!!!!

module function_evaluator

  !! Module containing function evaluators for HYBRD and VMCON
  !! solvers
  !! author: P J Knight, CCFE, Culham Science Centre
  !! N/A
  !! This module contains the function evaluators required
  !! by the two equation solvers in the code.

  !! None
  !
  ! !!!!!!!!!!!!!!!!!!!!!!!!!!!!!!!!!!!!!!!!!!!!!!!

<<<<<<< HEAD
=======
  use, intrinsic :: iso_fortran_env, only: dp=>real64
  use iso_c_binding

  use constraints
  use cost_variables
  use current_drive_variables
  use divertor_variables
  use error_handling
  use heat_transport_variables

  use numerics
  use physics_variables
  use pf_power_variables
  use process_output
  use stellarator_variables
  use tfcoil_variables
  use times_variables


>>>>>>> f4536883
  implicit none

  public

contains

  ! !!!!!!!!!!!!!!!!!!!!!!!!!!!!!!!!!!!!!!!!!!!!!!!!!!!!!!!!!!!!!!!!!!

  subroutine fcnhyb(n,xc,rc,iflag)

    !! Function evaluator for EQSOLV
    !! author: P J Knight, CCFE, Culham Science Centre
    !! n : input integer : Number of equations and unknowns
    !! xc(n) : input/output real array : On input XC must contain
    !! an initial estimate of the solution vector. On output XC
    !! contains the final estimate of the solution vector.
    !! rc(n) : output real array : Functions evaluated at the output XC
    !! iflag : input/output integer : Terminate execution of EQSOLV
    !! by setting IFLAG to a negative integer.
    !! This subroutine is the function evaluator for
    !! <A HREF="eqsolv.html">EQSOLV</A> (q.v.).
    !! None
    !
    ! !!!!!!!!!!!!!!!!!!!!!!!!!!!!!!!!!!!!!!!!!!!!!!!

    use constraints, only: constraint_eqns 
    use numerics, only: neqns 
    implicit none

    !  Arguments

    integer, intent(in) :: n
    real(dp), dimension(n), intent(inout) :: xc
    real(dp), dimension(n), intent(out) :: rc
    integer, intent(inout) :: iflag

    !  Local variables

    integer :: ncon, nvars

    ! !!!!!!!!!!!!!!!!!!!!!!!!!!!!!!!!!!!!!!!!!!!!!!!

    nvars = neqns
    ncon = neqns

    call caller(xc,nvars)
    call constraint_eqns(ncon,rc,-1)

    !  Set iflag < 0 if program is to be terminated here.

    iflag = 1 * iflag

  end subroutine fcnhyb

  ! !!!!!!!!!!!!!!!!!!!!!!!!!!!!!!!!!!!!!!!!!!!!!!!!!!!!!!!!!!!!!!!!!!

  subroutine fcnvmc1(n,m,xv,objf,conf,ifail)
    !! Function evaluator for VMCON
    !! author: P J Knight, CCFE, Culham Science Centre
    !! n       : input integer     : number of variables
    !! m       : input integer     : number of constraints
    !! xv(n)   : input real array  : scaled variable values
    !! objf    : output real       : objective function
    !! conf(m) : output real array : constraint functions
    !! ifail   : input/output integer  : error flag, if < 0 stops calculation
    !! This routine is the function evaluator for the VMCON
    !! maximisation/minimisation routine.
    !! <P>It calculates the objective and constraint functions at the
    !! n-dimensional point of interest <CODE>xv</CODE>.
    !! Note that the equality constraints must precede the inequality
    !! constraints in <CODE>conf</CODE>.
    !! AEA FUS 251: A User's Guide to the PROCESS Systems Code
    !
    ! !!!!!!!!!!!!!!!!!!!!!!!!!!!!!!!!!!!!!!!!!!!!!!!

		use global_variables, only: vlabel, icase, verbose
		use constants, only: nout, iotty, vfile
		use constraints, only: constraint_eqns 
		use cost_variables, only: coe 
		use numerics, only: nviter 
		use physics_variables, only: te ,rmajor ,powfmw ,bt 
		use stellarator_variables, only: istell 
		use times_variables, only: tburn0, tburn
    implicit none

    !  Arguments

    integer, intent(in) :: n,m
    real(dp), dimension(n), intent(in) :: xv
    real(dp), intent(out) :: objf
    real(dp), dimension(m), intent(out) :: conf
    integer, intent(inout) :: ifail

    !  Local variables

    real(dp) :: summ,sqsumconfsq
    logical :: first_call = .true.
    integer :: ii, loop

    ! !!!!!!!!!!!!!!!!!!!!!!!!!!!!!!!!!!!!!!!!!!!!!!!

    !  Evaluate machine parameters at xv

    call caller(xv,n)

    !  To ensure that, at the start of a run, all physics/engineering
    !  variables are fully initialised with consistent values, we perform
    !  a second evaluation call here

    if (first_call) then
       call caller(xv,n)
       first_call = .false.
    end if

    !  Convergence loop to ensure burn time consistency

    if (istell == 0) then
       loop = 0
       do while ( (loop < 10).and. &
            (abs((tburn-tburn0)/max(tburn,0.01D0)) > 0.001D0) )
          loop = loop+1
          call caller(xv,n)
          if (verbose == 1) then
              write(*, '(a, 2e10.3)') 'Internal tburn consistency check: ',tburn,tburn0
          end if
       end do
       if (loop >= 10) then
            write(*,*) 'Burn time values are not consistent in iteration: ', nviter
            write(*,*) 'tburn,tburn0: ',tburn,tburn0
       end if
    end if

    !  Evaluate figure of merit (objective function)

    call funfom(objf)

    !  Evaluate constraint equations

    call constraint_eqns(m,conf,-1)

    !  To stop the program, set ifail < 0 here.

    ifail = 1 * ifail

    !  Verbose diagnostics

    if (verbose == 1) then
       summ = 0.0D0
       do ii = 1,m
          summ = summ + conf(ii)*conf(ii)
       end do
       sqsumconfsq = sqrt(summ)
       write(vfile,'(3i13,100es13.5)') nviter, (1-mod(ifail,7))-1, &
            mod(nviter,2)-1,te,coe,rmajor,powfmw,bt,tburn,sqsumconfsq,xv
    end if

  end subroutine fcnvmc1

  ! !!!!!!!!!!!!!!!!!!!!!!!!!!!!!!!!!!!!!!!!!!!!!!!!!!!!!!!!!!!!!!!!!!

  subroutine fcnvmc2(n,m,xv,fgrd,cnorm,lcnorm,ifail)

    !! Gradient function evaluator for VMCON
    !! author: P J Knight, CCFE, Culham Science Centre
    !! n       : input integer     : number of variables
    !! m       : input integer     : number of constraints
    !! xv(n)   : input real array  : scaled variable values
    !! fgrd(n) : output real array : gradient of the objective function
    !! cnorm(lcnorm,m) : output real array : constraint gradients, i.e.
    !! cnorm(i,j) is the derivative of constraint j w.r.t. variable i
    !! lcnorm  : input integer     : number of columns in cnorm
    !! ifail   : input/output integer  : error flag, if < 0 stops calculation
    !! This routine is the gradient function evaluator for the VMCON
    !! maximisation/minimisation routine.
    !! <P>It calculates the gradients of the objective and constraint
    !! functions at the n-dimensional point of interest <CODE>xv</CODE>.
    !! Note that the equality constraints must precede the inequality
    !! constraints in <CODE>conf</CODE>. The constraint gradients
    !! or normals are returned as the columns of <CODE>cnorm</CODE>.
    !! AEA FUS 251: A User's Guide to the PROCESS Systems Code
    !
    ! !!!!!!!!!!!!!!!!!!!!!!!!!!!!!!!!!!!!!!!!!!!!!!!

    use global_variables, only: icase
		use constraints, only: constraint_eqns 
		use error_handling, only: report_error, idiags, fdiags, errors_on 
		use numerics, only: ipnvars, epsfcn 
		use process_output, only: int_to_string3 
    implicit none

    !  Arguments

    integer, intent(in) :: n,m,lcnorm
    real(dp), dimension(n), intent(in) :: xv
    real(dp), dimension(n), intent(out) :: fgrd
    real(dp), dimension(lcnorm,m), intent(out) :: cnorm
    integer, intent(inout) :: ifail

    !  Local variables

    integer :: i,j
    real(dp) :: fbac,ffor
    real(dp), dimension(ipnvars) :: xfor,xbac,cfor,cbac

    ! !!!!!!!!!!!!!!!!!!!!!!!!!!!!!!!!!!!!!!!!!!!!!!!

    do i = 1,n

       do j = 1,n
          xfor(j) = xv(j)
          xbac(j) = xv(j)
          if (i == j) then
             xfor(i) = xv(j) * (1.0D0 + epsfcn)
             xbac(i) = xv(j) * (1.0D0 - epsfcn)
          end if
       end do

       !  Evaluate at (x+dx)

       call caller(xfor,n)
       call funfom(ffor)
       call constraint_eqns(m,cfor,-1)

       !  Evaluate at (x-dx)

       call caller(xbac,n)
       call funfom(fbac)
       call constraint_eqns(m,cbac,-1)

       !  Calculate finite difference gradients

       fgrd(i) = (ffor-fbac) / (xfor(i)-xbac(i))

       do j = 1,m
          cnorm(i,j) = (cfor(j)-cbac(j)) / (xfor(i)-xbac(i))
       end do

    end do

    !  Additional evaluation call to ensure that final result is consistent
    !  with the correct iteration variable values.
    !  If this is not done, the value of the nth (i.e. final) iteration
    !  variable in the solution vector is inconsistent with its value
    !  shown elsewhere in the output file, which is a factor (1-epsfcn)
    !  smaller (i.e. its xbac value above).

    call caller(xv,n)

    !  To stop the program, set ifail < 0 here.

    ifail = 1 * ifail

  end subroutine fcnvmc2

  ! !!!!!!!!!!!!!!!!!!!!!!!!!!!!!!!!!!!!!!!!!!!!!!!!!!!!!!!!!!!!!!!!!!

  subroutine funfom(fc) bind(C, name="c_funfom")

    !! Objective function evaluator for VMCON
    !! author: P J Knight, CCFE, Culham Science Centre
    !! fc : output real : value of objective function at the output point
    !! This routine evaluates the value of the objective function
    !! i.e. the (normalised) figure-of-merit, at the nvar-dimensional
    !! point of interest.
    !! <P>Each equation for <CODE>fc<CODE> gives a value of the
    !! order of unity for the sake of the numerics.
    !! AEA FUS 251: A User's Guide to the PROCESS Systems Code
    !
    ! !!!!!!!!!!!!!!!!!!!!!!!!!!!!!!!!!!!!!!!!!!!!!!!

		use global_variables, only: xlabel, iscan_global
		use constants, only: nout, iotty, mfile
		use constraints, only: constraint_eqns 
		use cost_variables, only: concost, cfactr, cdirt, ireactor, iavail, coe 
		use current_drive_variables, only: bigq, porbitlossmw, pinjmw
		use divertor_variables, only: hldiv
		use error_handling, only: idiags, fdiags, errors_on, report_error
		use heat_transport_variables, only: pnetelmw 
    use numerics, only: minmax 
		use physics_variables, only: powfmw, bt, rmajor, wallmw, aspect, pohmmw
		use pf_power_variables, only: srcktpm 
		use process_output, only: int_to_string3 
		use tfcoil_variables, only: tfcmw 
		use times_variables, only: tburn
    implicit none

    !  Arguments

    real(dp), intent(out) :: fc
!    real(c_double), intent(out) :: fc
    !  Local variables

    integer :: iab
    real(dp) :: sgn

!        write(*,*) 'Figure of merit 2 (fusion power / input power) is not used.'
    ! !!!!!!!!!!!!!!!!!!!!!!!!!!!!!!!!!!!!!!!!!!!!!!!

    iab = abs(minmax)
    sgn = sign(1.0D0, real(minmax, kind(1.0D0)))

    !  If sgn is -1 the value of fc will be maximised
    !  If sgn is +1 the value of fc will be minimised

    select case (iab)

    case (1)  !  major radius
       fc = sgn * 0.2D0 * rmajor

    case (2)  !  fusion power / input power
        write(*,*) 'Figure of merit 2 (fusion power / input power) is not used.'
        write(*,*) 'Figure of merit 5 (fusion gain Q) is available.'
        stop
       ! fc = sgn * powfmw / (pinjmw + porbitlossmw + tfcpmw + ppump/1.0D6)

    case (3)  !  neutron wall load
       fc = sgn * wallmw

    case (4)  !  TF coil + PF coil power
       fc = sgn * (tfcmw + 1.0D-3*srcktpm)/10.0D0

   case (5)  !  Q = fusion gain  Issue #540
       fc = sgn * powfmw / (pinjmw + porbitlossmw + pohmmw)
       !fc = sgn * powfmw / pinjmw

    case (6)  !  cost of electricity
       fc = sgn * coe/100.0D0

    case (7)  !  direct/constructed/capital cost
       if (ireactor == 0) then
          fc = sgn * cdirt/1.0D3
       else
          fc = sgn * concost/1.0D4
       end if

    case (8)  !  aspect ratio
       fc = sgn * aspect

    case (9)  !  divertor heat load
       fc = sgn * hldiv

    case (10)  !  toroidal field on axis
       fc = sgn * bt

    case (11)  !  injection power
       fc = sgn * pinjmw

    case (12)  !  hydrogen production capital cost
       ! #506 OBSOLETE
       write(*,*) 'Figure of Merit 13 (Hydrogen production) is no longer supported.'
       stop
    case (13)  !  hydrogen production rate
       ! #506 OBSOLETE
       write(*,*) 'Figure of Merit 13 (Hydrogen production) is no longer supported.'
       stop

    case (14)  !  pulse length
       fc = sgn * tburn / 2.0D4

    case (15)  !  plant availability factor (N.B. requires iavail = 1)

       if (iavail /= 1) call report_error(23)

       fc = sgn * cfactr

    case (16)  !  major radius/burn time
       fc = sgn * ( 0.95d0 * (rmajor/9.0d0) - 0.05d0 * (tburn/7200.d0) )

    case (17)  !  net electrical output
       fc = sgn * pnetelmw / 500.0d0

   case (18)  !  Null figure of merit
      fc = 1d0
   
   case (19)  !  major radius/burn time
      fc = sgn * ( -0.5d0 * (bigq/20.0D0) - 0.5d0 * (tburn/7200.d0) )

    case default
       idiags(1) = iab ; call report_error(24)

    end select

    !  Crude method of catching NaN errors

    if ((abs(fc) > 9.99D99).or.(fc /= fc)) then
       idiags(1) = iab ; call report_error(25)
    end if

  end subroutine funfom

end module function_evaluator<|MERGE_RESOLUTION|>--- conflicted
+++ resolved
@@ -13,28 +13,8 @@
   !
   ! !!!!!!!!!!!!!!!!!!!!!!!!!!!!!!!!!!!!!!!!!!!!!!!
 
-<<<<<<< HEAD
-=======
   use, intrinsic :: iso_fortran_env, only: dp=>real64
   use iso_c_binding
-
-  use constraints
-  use cost_variables
-  use current_drive_variables
-  use divertor_variables
-  use error_handling
-  use heat_transport_variables
-
-  use numerics
-  use physics_variables
-  use pf_power_variables
-  use process_output
-  use stellarator_variables
-  use tfcoil_variables
-  use times_variables
-
-
->>>>>>> f4536883
   implicit none
 
   public
