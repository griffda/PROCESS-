--- conflicted
+++ resolved
@@ -31,10 +31,7 @@
       use ife_variables, only: init_ife_variables
       use impurity_radiation_module, only: init_impurity_radiation_module
       use vmcon_module, only: init_vmcon_module
-<<<<<<< HEAD
-=======
       use pfcoil_module, only: init_pfcoil_module
->>>>>>> 7eb5e4ec
       use physics_module, only: init_physics_module
       use physics_variables, only: init_physics_variables
       use power_module, only: init_power_module
@@ -63,11 +60,6 @@
       use fispact_variables, only: init_fispact_variables
       use rebco_variables, only: init_rebco_variables
       use reinke_variables, only: init_reinke_variables
-<<<<<<< HEAD
-      use costs_module, only: init_costs_module
-=======
-      use costs_2015_module, only: init_costs_2015
->>>>>>> 7eb5e4ec
       use divertor_ode_var, only: init_divertor_ode_var
       use green_func_ext, only: init_green_func_ext
       use kit_hcll_module, only: init_kit_hcll_module
@@ -94,10 +86,7 @@
       call init_ife_variables
       call init_impurity_radiation_module
       call init_vmcon_module
-<<<<<<< HEAD
-=======
       call init_pfcoil_module
->>>>>>> 7eb5e4ec
       call init_physics_module
       call init_physics_variables
       call init_power_module
@@ -126,11 +115,6 @@
       call init_fispact_variables
       call init_rebco_variables
       call init_reinke_variables
-<<<<<<< HEAD
-      call init_costs_module
-=======
-      call init_costs_2015
->>>>>>> 7eb5e4ec
       call init_divertor_ode_var
       call init_green_func_ext
       call init_kit_hcll_module
