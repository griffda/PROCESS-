! !!!!!!!!!!!!!!!!!!!!!!!!!!!!!!!!!!!!!!!!!!!!!!!!!!!!!!!!!!!!!!!!!!

!  To perform standalone tests of vmcon:
!  1) Compile code as normal using 'make'
!  2) Uncomment #define line below
!  3) Re-compile using pre-processor:
!     ifort -cpp -c maths_library.f90
!     ifort -o vmcon_test maths_library.o numerics.o global_variables.o
!
!  Don't forget to comment the line below again afterwards!!!

!#define unit_test

module maths_library

  !! Library of mathematical and numerical routines
  !! author: P J Knight, CCFE, Culham Science Centre
  !! N/A
  !! This module contains a large number of routines to enable
  !! PROCESS to perform a variety of numerical procedures, including
  !! linear algebra, zero finding, integration and minimisation.
  !! The module is an amalgamation of the contents of several
  !! different pre-existing PROCESS source files, which themselves
  !! were derived from a number of different numerical libraries
  !! including BLAS, MINPAC and the Harwell subroutine library.
  !! http://en.wikipedia.org/wiki/Gamma_function
  !
  ! !!!!!!!!!!!!!!!!!!!!!!!!!!!!!!!!!!!!!!!!!!!!!!!

<<<<<<< HEAD
=======
  use, intrinsic :: iso_fortran_env, only: dp=>real64
  use global_variables, only: verbose, maxcal
  use constants
>>>>>>> f4536883
  ! MDK Remove this dependency, as iotty is now defined in global variables.
  !use process_output

  implicit none

  !  Precision variable
  integer, parameter :: double = 8

  private

  public :: ellipke,find_y_nonuniform_x,gamfun,hybrd,linesolv,qpsub, &
       quanc8,sumup3,svd,tril,vmcon,zeroin, eshellvol, dshellvol, &
       eshellarea, dshellarea, binomial, binarysearch, interpolate, &
       secant_solve, test_secant_solve, nearly_equal
  public::variable_error
  public :: integer2string, integer3string

contains

  ! !!!!!!!!!!!!!!!!!!!!!!!!!!!!!!!!!!!!!!!!!!!!!!!!!!!!!!!!!!!!!!!!!!!

  function find_y_nonuniform_x(x0,x,y,n)

    !! Routine to find y0 such that y0 = y(x0) given a set of
    !! values x(1:n), y(1:n)
    !! author: P J Knight, CCFE, Culham Science Centre
    !! x0 : input real : x value at which we want to find y
    !! x(1:n) : input real array : monotonically de/increasing x values
    !! y(1:n) : input real array : y values at each x
    !! n : input integer : size of array
    !! This routine performs a simple linear interpolation method
    !! to find the y value at x = x0. If x0 lies outside the
    !! range [x(1),x(n)], the y value at the nearest 'end' of the data
    !! is returned.
    !! None
    !
    ! !!!!!!!!!!!!!!!!!!!!!!!!!!!!!!!!!!!!!!!!!!!!!!!

    implicit none

    real(dp) :: find_y_nonuniform_x

    !  Arguments

    integer, intent(in) :: n
    real(dp), intent(in) :: x0
    real(dp), dimension(n), intent(in) :: x
    real(dp), dimension(n), intent(in) :: y

    !  Local variables
    integer :: i,j

    ! !!!!!!!!!!!!!!!!!!!!!!!!!!!!!!!!!!!!!!!!!!!!!!!

    !  Step through arrays until x crosses the value of interest

    j = 0
    rough_search: do i = 1,n-1

       if (((x(i)-x0)*(x(i+1)-x0)) <= 0.0D0) then
          j = i
          exit rough_search
       end if

    end do rough_search

    if (j /= 0) then

       !  Simply do a linear interpolation between the two grid points
       !  spanning the point of interest

       find_y_nonuniform_x = y(j) + (y(j+1)-y(j))*(x0-x(j))/(x(j+1)-x(j))

    else  !  No points found, so return the 'nearest' y value

       if (x(n) > x(1)) then  !  values are monotonically increasing
          if (x0 > x(n)) then
             find_y_nonuniform_x = y(n)
          else
             find_y_nonuniform_x = y(1)
          end if

       else  !  values are monotonically decreasing
          if (x0 < x(n)) then
             find_y_nonuniform_x = y(n)
          else
             find_y_nonuniform_x = y(1)
          end if

       end if

    end if

  end function find_y_nonuniform_x

  ! !!!!!!!!!!!!!!!!!!!!!!!!!!!!!!!!!!!!!!!!!!!!!!!!!!!!!!!!!!!!!!!!!!!

  subroutine sumup2(dx,y,inty,n)

    !! Routine to integrate a 1-D array of y values, using a process
    !! similar to Simpson's Rule, and assuming equally-spaced x values.
    !! It returns the integral at all tabulated points.
    !! author: P J Knight, CCFE, Culham Science Centre
    !! dx : input real : (constant) spacing between adjacent x values
    !! y(1:n) : input real array : y values to be integrated
    !! inty(1:n) : input/output real array : calculated integral
    !! (see below)
    !! n : input integer : length of arrays y and inty
    !! This routine uses a process similar to (but not quite the same
    !! as) Simpson's Rule to integrate an array y,
    !! returning the integral up to point i in array element inty(i).
    !! Note that the first element of inty is not calculated, and must
    !! be set to the required value on entry. Usually, but not always,
    !! this value will be zero.
    !! The original source for this algorithm is not known...
    !
    ! !!!!!!!!!!!!!!!!!!!!!!!!!!!!!!!!!!!!!!!!!!!!!!!

    implicit none

    !  Arguments

    integer, intent(in) :: n
    real(dp), intent(in) :: dx
    real(dp), intent(in), dimension(n) :: y
    real(dp), intent(inout), dimension(n) :: inty

    !  Local variables

    integer :: ix
    real(dp), parameter :: third = 1.0D0/3.0D0
    real(dp) :: thirddx
    real(dp), allocatable, dimension(:) :: yhalf

    ! !!!!!!!!!!!!!!!!!!!!!!!!!!!!!!!!!!!!!!!!!!!!!!!

    allocate (yhalf(2:n))

    thirddx = third*dx

    do ix = 2,n-1
       yhalf(ix) = y(ix)-0.25D0*(y(ix+1)-y(ix-1))
    end do
    yhalf(n) = y(n-1)+0.25D0*(y(n)-y(n-2))

    do ix = 2,n
       inty(ix) = inty(ix-1) + thirddx*(y(ix)+yhalf(ix)+y(ix-1))
    end do

    deallocate (yhalf)

  end subroutine sumup2

  ! !!!!!!!!!!!!!!!!!!!!!!!!!!!!!!!!!!!!!!!!!!!!!!!!!!!!!!!!!!!!!!!!!!!

  subroutine sumup3(dx,y,integral,n)

    !! Routine to integrate a 1-D array of y values using the
    !! Extended Simpson's Rule, assuming equally-spaced x values
    !! author: P J Knight, CCFE, Culham Science Centre
    !! dx : input real : (constant) spacing between adjacent x values
    !! y(1:n) : input real array : y values to be integrated
    !! integral : output real : calculated integral
    !! n : input integer : length of array y
    !! This routine uses Simpson's Rule to integrate an array y.
    !! If n is even, routine <CODE>sumup2</CODE> is called to
    !! perform the calculation.
    !! <P>Note: unlike sumup1 and sumup2, this routine returns only
    !! the complete integral, not the intermediate values as well.
    !! None
    !
    ! !!!!!!!!!!!!!!!!!!!!!!!!!!!!!!!!!!!!!!!!!!!!!!!

    implicit none

    !  Arguments

    integer, intent(in) :: n
    real(dp), intent(in) :: dx
    real(dp), intent(in), dimension(n) :: y
    real(dp), intent(out) :: integral

    !  Local variables

    integer :: ix
    real(dp) :: sum1
    real(dp), allocatable, dimension(:) :: inty

    ! !!!!!!!!!!!!!!!!!!!!!!!!!!!!!!!!!!!!!!!!!!!!!!!

    if (mod(n,2) == 0) then

       !  Use sumup2 if the number of tabulated points is even

       allocate (inty(n))

       inty(1) = 0.0D0
       call sumup2(dx,y,inty,n)
       integral = inty(n)

       deallocate (inty)

    else

       sum1 = y(1)
       do ix = 2,n-3,2
          sum1 = sum1 + 4.0D0*y(ix) + 2.0D0*y(ix+1)
       end do
       integral = dx/3.0D0*(sum1 + 4.0D0*y(n-1) + y(n))

    end if

  end subroutine sumup3

  ! !!!!!!!!!!!!!!!!!!!!!!!!!!!!!!!!!!!!!!!!!!!!!!!!!!!!!!!!!!!!!!!!!!!

  subroutine tril(a,n,alower)

    !! Routine to extract the lower triangular part of a square matrix
    !! author: P J Knight, CCFE, Culham Science Centre
    !! a(n,n) : input real array : input matrix
    !! n      : input integer : number of rows and columns in A
    !! a(n,n) : output real array : lower triangular part of A
    !! This routine extracts the lower triangular part of a square matrix,
    !! excluding the diagonal, into a new square matrix. The remainder
    !! of this matrix contains zeroes on exit.
    !! None
    !
    ! !!!!!!!!!!!!!!!!!!!!!!!!!!!!!!!!!!!!!!!!!!!!!!!

    implicit none

    !  Arguments

    integer, intent(in) :: n
    real(dp), dimension(n,n), intent(in) :: a
    real(dp), dimension(n,n), intent(out) :: alower

    !  Local variables

    integer :: row,col

    ! !!!!!!!!!!!!!!!!!!!!!!!!!!!!!!!!!!!!!!!!!!!!!!!

    alower = 0.0D0
    do col = 1,n-1
       do row = col+1,n
          alower(row,col) = a(row,col)
       end do
    end do

  end subroutine tril

  ! !!!!!!!!!!!!!!!!!!!!!!!!!!!!!!!!!!!!!!!!!!!!!!!!!!!!!!!!!!!!!!!!!!

  subroutine ellipke(sqk,kk,ek)

    !! Routine that calculates the complete elliptic integral
    !! of the first and second kinds
    !! author: P J Knight, CCFE, Culham Science Centre
    !! sqk : input real : square of the elliptic modulus
    !! kk  : output real : complete elliptic integral of the first kind
    !! ek  : output real : complete elliptic integral of the second kind
    !! This routine calculates the complete elliptic integral
    !! of the first and second kinds.
    !! <P>The method used is that described in the reference, and
    !! the code is taken from the Culham maglib library routine FN02A.
    !! Approximations for Digital Computers, C. Hastings,
    !! Princeton University Press, 1955
    !
    ! !!!!!!!!!!!!!!!!!!!!!!!!!!!!!!!!!!!!!!!!!!!!!!!

    implicit none

    !  Arguments

    real(dp), intent(in) :: sqk
    real(dp), intent(out) :: kk,ek

    !  Local variables

    real(dp) :: a,b,d,e

    ! !!!!!!!!!!!!!!!!!!!!!!!!!!!!!!!!!!!!!!!!!!!!!!!

    d = 1.0D0 - sqk
    e = log(d)

    !  Evaluate series for integral of first kind

    a = (((0.014511962D0*d + 0.037425637D0)*d + 0.035900924D0)*d &
         + 0.096663443D0)*d + 1.386294361D0
    b = (((0.004417870D0*d + 0.033283553D0)*d + 0.06880249D0)*d &
         + 0.12498594D0)*d + 0.5D0

    kk = a - b*e

    !  Evaluate series for integral of second kind

    a = (((0.017365065D0*d + 0.047573835D0)*d + 0.06260601D0)*d &
         + 0.44325141D0)*d + 1.0D0
    b = (((0.005264496D0*d + 0.040696975D0)*d + 0.09200180D0)*d &
         + 0.24998368D0)*d

    ek = a - b*e

  end subroutine ellipke

  ! !!!!!!!!!!!!!!!!!!!!!!!!!!!!!!!!!!!!!!!!!!!!!!!!!!!!!!!!!!!!!!!!!!
  real(dp)  function binomial(n,k) result(coefficient) &
  bind (C, name="c_binomial")
    ! This outputs a real approximation to the coefficient
    ! http://en.wikipedia.org/wiki/Binomial_coefficient#Multiplicative_formula
    implicit none
    integer, intent(in) :: n, k
    integer :: numerator, i
    if (k == 0) then
        coefficient = 1
    else
        coefficient = 1.0D0
        do i = 1, k
            numerator = n + 1 -i
            coefficient = coefficient * real(numerator)/real(i)
        end do
    end if
  end function binomial
  ! !!!!!!!!!!!!!!!!!!!!!!!!!!!!!!!!!!!!!!!!!!!!!!!!!!!!!!!!!!!!!!!!!!

  recursive real(dp) function gamfun(x) result(gamma)

    !! Calculates the gamma function for arbitrary real x
    !! author: P J Knight, CCFE, Culham Science Centre
    !! x : input real : gamma function argument
    !! This routine evaluates the gamma function, using an
    !! asymptotic expansion based on Stirling's approximation.
    !! http://en.wikipedia.org/wiki/Gamma_function
    !! T&amp;M/PKNIGHT/LOGBOOK24, p.5
    !
    ! !!!!!!!!!!!!!!!!!!!!!!!!!!!!!!!!!!!!!!!!!!!!!!!

    implicit none

    !  Arguments

    real(dp), intent(in) :: x

    !  Local variables

    real(dp), parameter :: sqtwopi = 2.5066282746310005D0
    real(dp), parameter :: c1 = 8.3333333333333333D-2  !  1/12
    real(dp), parameter :: c2 = 3.4722222222222222D-3  !  1/288
    real(dp), parameter :: c3 = 2.6813271604938272D-3  !  139/51840
    real(dp), parameter :: c4 = 2.2947209362139918D-4  !  571/2488320
    real(dp) :: summ, denom
    integer :: i,n

    ! !!!!!!!!!!!!!!!!!!!!!!!!!!!!!!!!!!!!!!!!!!!!!!!

    if (x > 1.0D0) then

       summ = 1.0D0 + c1/x + c2/x**2 - c3/x**3 - c4/x**4
       gamma = exp(-x) * x**(x-0.5D0) * sqtwopi * summ

    else

       !  Use recurrence formula to shift the argument to >1
       !  gamma(x) = gamma(x+n) / (x*(x+1)*(x+2)*...*(x+n-1))
       !  where n is chosen to make x+n > 1

       n = int(-x) + 2
       denom = x
       do i = 1,n-1
          denom = denom*(x+i)
       end do
       gamma = gamfun(x+n)/denom

    end if

  end function gamfun

  ! !!!!!!!!!!!!!!!!!!!!!!!!!!!!!!!!!!!!!!!!!!!!!!!!!!!!!!!!!!!!!!!!!!

  function binarysearch(length, array, value, delta)
    ! Given an array and a value, returns the index of the element that
    ! is closest to, but less than, the given value.
    ! Uses a binary search algorithm.
    ! "delta" is the tolerance used to determine if two values are equal
    ! if ( abs(x1 - x2) <= delta) then
    !    assume x1 = x2
    ! endif
    ! Should never return an index < 1 or > length!

    implicit none
    integer, intent(in) :: length
    real(dp), dimension(length), intent(in) :: array
    real(dp), intent(in) :: value
    real(dp), intent(in), optional :: delta
    integer :: binarysearch
    integer :: left, middle, right
    real(dp) :: d

    if (present(delta) .eqv. .true.) then
        d = delta
    else
        d = 1e-9
    endif

    left = 1
    right = length
    do
        if (left > right) then
            exit
        endif
        middle = nint((real(left+right)) / 2.0)
        if ( abs(array(middle) - value) <= d) then
            binarySearch = middle
            return
        else if (array(middle) > value) then
            right = middle - 1
        else
            left = middle + 1
        end if
    end do
    binarysearch = min(max(right,1),length)

  end function binarysearch

  real(dp) function interpolate(x_len, x_array, y_len, y_array, f, x, y)
    ! This function uses bilinear interpolation to estimate the value
    ! of a function f at point (x,y)
    ! f is assumed to be sampled on a regular grid, with the grid x values specified
    ! by x_array and the grid y values specified by y_array
    ! Reference: http://en.wikipedia.org/wiki/Bilinear_interpolation
    implicit none
    integer, intent(in) :: x_len, y_len
    real(dp), dimension(x_len), intent(in) :: x_array
    real(dp), dimension(y_len), intent(in) :: y_array
    real(dp), dimension(x_len, y_len), intent(in) :: f
    real(dp), intent(in) :: x,y
    real(dp) :: denom, x1, x2, y1, y2
    integer :: i,j

    i = binarysearch(x_len, x_array, x)
    j = binarysearch(y_len, y_array, y)

    if (i  >= x_len) then
       i = x_len -1
    end if
    if (j >= y_len) then
       j = y_len-1
    end if
    x1 = x_array(i)
    x2 = x_array(i+1)

    y1 = y_array(j)
    y2 = y_array(j+1)

    denom = (x2 - x1)*(y2 - y1)

    interpolate = (f(i,j)*(x2-x)*(y2-y) + f(i+1,j)*(x-x1)*(y2-y) + &
      f(i,j+1)*(x2-x)*(y-y1) + f(i+1, j+1)*(x-x1)*(y-y1))/denom

  end function interpolate

  ! !!!!!!!!!!!!!!!!!!!!!!!!!!!!!!!!!!!!!!!!!!!!!!!!!!!!!!!!!!!!!!!!!!

  subroutine quanc8(fun,a,b,abserr,relerr,result,errest,nofun,flag)

    !! Estimate the integral of fun(x) from a to b
    !! author: P J Knight, CCFE, Culham Science Centre
    !! fun : external function : integrand function subprogram fun(x)
    !! a : input real : lower limit of integration
    !! b : input real : upper limit of integration (b may be less than a)
    !! abserr : input real : absolute error tolerance (should be non-negative)
    !! relerr : input real : relative error tolerance (should be non-negative)
    !! result : output real : approximation to the integral hopefully
    !! satisfying the least stringent of the two error tolerances
    !! errest : output real : estimate of the magnitude of the actual error
    !! nofun : output integer : number of function values used in calculation
    !! flag : output real : Reliability indicator; if flag is zero, then
    !! result probably satisfies the error tolerance.  If flag is
    !! xxx.yyy , then  xxx = the number of intervals which have
    !! not converged and  0.yyy = the fraction of the interval
    !! left to do when the limit on  nofun  was approached.
    !! This routine estimates the integral of fun(x) from a to b
    !! to a user provided tolerance. An automatic adaptive
    !! routine based on the 8-panel Newton-Cotes rule.
    !! http://www.netlib.org/fmm/index.html :
    !! Computer Methods for Mathematical Computations,
    !! G E Forsythe, M A Malcolm, and C B Moler,
    !! Prentice-Hall, Englewood Cliffs, New Jersey
    !! 1977, ISBN 0-13-165332-6
    !
    ! !!!!!!!!!!!!!!!!!!!!!!!!!!!!!!!!!!!!!!!!!!!!!!!

    implicit none

    !  Arguments

    real(dp), external :: fun
    real(dp), intent(in) :: a, b, abserr, relerr
    real(dp), intent(out) :: result, errest, flag
    integer, intent(out) :: nofun

    !  Local variables

    real(dp) :: w0,w1,w2,w3,w4,area,x0,f0,stone,step,cor11,temp
    real(dp) :: qprev,qnow,qdiff,qleft,esterr,tolerr
    real(dp), dimension(31) :: qright
    real(dp), dimension(16) :: f, x
    real(dp), dimension(8,30) :: fsave, xsave

    integer :: levmin,levmax,levout,nomax,nofin,lev,nim,i,j

    ! !!!!!!!!!!!!!!!!!!!!!!!!!!!!!!!!!!!!!!!!!!!!!!!

    !  Stage 1:  general initialization
    !  Set constants

    levmin = 1
    levmax = 30
    levout = 6
    nomax = 5000
    nofin = nomax - 8*(levmax-levout+2**(levout+1))

    !  Trouble when nofun reaches nofin

    w0 =   3956.0D0 / 14175.0D0
    w1 =  23552.0D0 / 14175.0D0
    w2 =  -3712.0D0 / 14175.0D0
    w3 =  41984.0D0 / 14175.0D0
    w4 = -18160.0D0 / 14175.0D0

    !  Initialize running sums to zero

    flag = 0.0D0
    result = 0.0D0
    cor11  = 0.0D0
    errest = 0.0D0
    area  = 0.0D0
    nofun = 0

    if (a == b) return

    !  Stage 2:  initialization for first interval

    lev = 0
    nim = 1
    x0 = a
    x(16) = b
    qprev  = 0.0D0
    f0 = fun(x0)
    stone = (b - a) / 16.0D0
    x(8)  =  (x0  + x(16)) / 2.0D0
    x(4)  =  (x0  + x(8))  / 2.0D0
    x(12) =  (x(8)  + x(16)) / 2.0D0
    x(2)  =  (x0  + x(4))  / 2.0D0
    x(6)  =  (x(4)  + x(8))  / 2.0D0
    x(10) =  (x(8)  + x(12)) / 2.0D0
    x(14) =  (x(12) + x(16)) / 2.0D0
    do j = 2, 16, 2
       f(j) = fun(x(j))
    end do
    nofun = 9

    !  Stage 3:  central calculation

    !  Requires qprev,x0,x2,x4,...,x16,f0,f2,f4,...,f16
    !  Calculates x1,x3,...x15, f1,f3,...f15,qleft,qright,qnow,qdiff,area

    main_loop: do

       x(1) = (x0 + x(2)) / 2.0D0
       f(1) = fun(x(1))
       do j = 3, 15, 2
          x(j) = (x(j-1) + x(j+1)) / 2.0D0
          f(j) = fun(x(j))
       end do
       nofun = nofun + 8
       step = (x(16) - x0) / 16.0D0
       qleft = (w0*(f0 + f(8))  + w1*(f(1)+f(7))  + w2*(f(2)+f(6)) &
            + w3*(f(3)+f(5))  +  w4*f(4)) * step
       qright(lev+1) = (w0*(f(8)+f(16))+w1*(f(9)+f(15))+w2*(f(10)+f(14)) &
            + w3*(f(11)+f(13)) + w4*f(12)) * step
       qnow = qleft + qright(lev+1)
       qdiff = qnow - qprev
       area = area + qdiff

       !  Stage 4:  interval convergence test

       esterr = abs(qdiff) / 1023.0D0
       tolerr = max(abserr,relerr*abs(area)) * (step/stone)

       if ( (lev < levmin).or. &
            ((lev < levmax).and.(nofun <= nofin) &
            .and.(esterr > tolerr)) ) then

          !  Stage 5:  no convergence
          !  Locate next interval

          nim = 2*nim
          lev = lev+1

          !  Store right hand elements for future use

          do i = 1, 8
             fsave(i,lev) = f(i+8)
             xsave(i,lev) = x(i+8)
          end do

          !  Assemble left hand elements for immediate use

          qprev = qleft
          do i = 1, 8
             j = -i
             f(2*j+18) = f(j+9)
             x(2*j+18) = x(j+9)
          end do

          cycle main_loop

       else if (lev >= levmax) then

          flag = flag + 1.0D0

       else if (nofun > nofin) then

          !  Stage 6:  trouble section
          !  Number of function values is about to exceed limit

          nofin = 2*nofin
          levmax = levout
          flag = flag + (b - x0) / (b - a)

       end if

       !  Stage 7:  interval converged
       !  Add contributions into running sums

       result = result + qnow
       errest = errest + esterr
       cor11  = cor11  + qdiff / 1023.0D0

       !  Locate next interval

       do
          if (nim == (2*(nim/2))) exit
          nim = nim/2
          lev = lev-1
       end do
       nim = nim + 1
       if (lev <= 0) exit main_loop

       !  Assemble elements required for the next interval

       qprev = qright(lev)
       x0 = x(16)
       f0 = f(16)
       do i = 1, 8
          f(2*i) = fsave(i,lev)
          x(2*i) = xsave(i,lev)
       end do

    end do main_loop

    !  Stage 8:  finalize and return

    result = result + cor11

    !  Make sure errest not less than roundoff level

    if (errest == 0.0D0) return
    estimate_error: do
       temp = abs(result) + errest
       if (temp /= abs(result)) exit estimate_error
       errest = 2.0D0*errest
    end do estimate_error

  end subroutine quanc8

  ! !!!!!!!!!!!!!!!!!!!!!!!!!!!!!!!!!!!!!!!!!!!!!!!!!!!!!!!!!!!!!!!!!!

  function zeroin(ax,bx,fhz,tol)

    !! Root-finding algorithm
    !! author: P J Knight, CCFE, Culham Science Centre
    !! ax : input real : left endpoint of initial interval
    !! bx : input real : right endpoint of initial interval
    !! fhz : external real function : function subprogram which evaluates
    !! fhz(x) for any x in the interval  ax,bx
    !! tol : input real : desired length of the interval of uncertainty
    !! of the final result ( >= 0 )
    !! A zero of the function  fhz(x)  is computed in the interval ax,bx
    !! It is assumed that fhz(ax) and fhz(bx) have opposite signs without a
    !! check.  zeroin  returns a zero  x  in the given interval ax,bx  to
    !! within a tolerance  4*macheps*abs(x) + tol, where macheps is the
    !! relative machine precision.  This function subprogram is a slightly
    !! modified translation of the algol 60 procedure  zero  given in
    !! Richard Brent, algorithms for minimization without derivatives,
    !! Prentice - Hall, inc. (1973).
    !! http://www.netlib.org/fmm/index.html :
    !! Computer Methods for Mathematical Computations,
    !! G E Forsythe, M A Malcolm, and C B Moler,
    !! Prentice-Hall, Englewood Cliffs, New Jersey
    !! 1977, ISBN 0-13-165332-6
    !
    ! !!!!!!!!!!!!!!!!!!!!!!!!!!!!!!!!!!!!!!!!!!!!!!!

    implicit none

    real(dp) :: zeroin

    !  Arguments

    real(dp), external :: fhz
    real(dp), intent(in) :: ax,bx,tol

    !  Local variables

    real(dp) :: a,b,c,d,e,eps,fa,fb,fc,tol1,xm,p,q,r,s

    ! !!!!!!!!!!!!!!!!!!!!!!!!!!!!!!!!!!!!!!!!!!!!!!!

    !  Compute eps, the relative machine precision

    eps = 1.0D0
    do
       eps = eps/2.0D0
       tol1 = 1.0D0 + eps
       if (tol1 == 1.0D0) exit
    end do

    !  Initialization

    a = ax
    b = bx
    fa = fhz(a)
    fb = fhz(b)

    !  Begin step

    step: do
       c = a
       fc = fa
       d = b - a
       e = d

       inner_loop: do

          if (abs(fc) < abs(fb)) then
             a = b ; b = c ; c = a
             fa = fb ; fb = fc ; fc = fa
          end if

          !  Convergence test

          tol1 = 2.0D0 * eps * abs(b) + 0.5D0*tol
          xm = 0.5D0*(c - b)

          if ((abs(xm) <= tol1).or.(fb == 0.0D0)) then
             zeroin = b
             return
          end if

          !  Is bisection necessary

          if ( (abs(e) < tol1).or.(abs(fa) <= abs(fb)) ) then
             !  Bisection
             d = xm
             e = d
          else

             !  Is quadratic interpolation possible?

             if (a == c) then
                !  Linear interpolation
                s = fb/fa
                p = 2.0D0*xm*s
                q = 1.0D0 - s
             else
                !  Inverse quadratic interpolation
                q = fa/fc
                r = fb/fc
                s = fb/fa
                p = s*(2.0D0*xm*q*(q - r) - (b - a)*(r - 1.0D0))
                q = (q - 1.0D0)*(r - 1.0D0)*(s - 1.0D0)
             end if

             !  Adjust signs

             if (p > 0.0D0) q = -q
             p = abs(p)

             !  Is interpolation acceptable

             if ( ((2.0D0*p) >= (3.0D0*xm*q - abs(tol1*q))).or. &
                  (p >= abs(0.5D0*e*q)) ) then
                !  Bisection
                d = xm
                e = d
             else
                e = d
                d = p/q
             end if

          end if

          !  Complete step

          a = b
          fa = fb
          if (abs(d) > tol1) then
             b = b + d
          else
             b = b + sign(tol1, xm)
          end if
          fb = fhz(b)
          if ((fb*(fc/abs(fc))) > 0.0D0) exit inner_loop

       end do inner_loop

    end do step

  end function zeroin

  ! !!!!!!!!!!!!!!!!!!!!!!!!!!!!!!!!!!!!!!!!!!!!!!!!!!!!!!!!!!!!!!!!!!

  subroutine linesolv(a, ndim, b, x)

    !! Routine to solve the linear equation system Ax = b
    !! author: P J Knight, CCFE, Culham Science Centre
    !! a(ndim,ndim) : in/out real array : array A
    !! ndim         : input integer     : dimension of a
    !! b(ndim)      : in/out real array : RHS vector
    !! x(ndim)      : output real array : solution for Ax = b
    !! This routine solves the linear equation Ax = b.
    !! It calls (local copies of) the linpack routines sgefa and sgesl.
    !! AEA FUS 251: A User's Guide to the PROCESS Systems Code
    !
    ! !!!!!!!!!!!!!!!!!!!!!!!!!!!!!!!!!!!!!!!!!!!!!!!

    implicit none

    !  Arguments

    integer, intent(in) :: ndim
    real(dp), dimension(ndim,ndim), intent(inout) :: a
    real(dp), dimension(ndim), intent(inout) :: b, x

    !  Local variables

    integer :: job, ndim1, info
    integer, dimension(ndim) :: ipvt

    ! !!!!!!!!!!!!!!!!!!!!!!!!!!!!!!!!!!!!!!!!!!!!!!!

    job = 0
    ndim1 = ndim

    call sgefa(a, ndim, ndim1, ipvt, info)
    call sgesl(a, ndim, ndim1, ipvt, b, job)

    x(:) = b(:)

  end subroutine linesolv

  ! !!!!!!!!!!!!!!!!!!!!!!!!!!!!!!!!!!!!!!!!!!!!!!!!!!!!!!!!!!!!!!!!!!

  subroutine hinv(h,ih,n,ipvt,info)

    !! Matrix inversion routine
    !! author: Roger L. Crane, Kenneth E. Hillstrom, Michael Minkoff; Linpack
    !! author: P J Knight, CCFE, Culham Science Centre
    !! h(ih,ih) : input/output real array : On input, matrix to be inverted
    !! On output, the calculated inverse
    !! ih       : input integer : array size
    !! n        : input integer : order of H; n <= ih
    !! ipvt(n)  : output integer array : pivot vector
    !! info     : output integer : info flag
    !! = 1  normal return
    !! = 2  H matrix is singular
    !! This routine inverts the matrix H by use of linpack software.
    !! AEA FUS 251: A User's Guide to the PROCESS Systems Code
    !
    ! !!!!!!!!!!!!!!!!!!!!!!!!!!!!!!!!!!!!!!!!!!!!!!!
    use global_variables, only: verbose
    implicit none

    !  Arguments

    integer, intent(in) :: ih, n
    integer, intent(out) :: info
    integer, dimension(n), intent(out) :: ipvt
    real(dp), dimension(ih,ih), intent(inout) :: h

    !  Local variables

    real(dp), dimension(2) :: det

    ! !!!!!!!!!!!!!!!!!!!!!!!!!!!!!!!!!!!!!!!!!!!!!!!

    !  Do LU decomposition of h

    call sgefa(h,ih,n,ipvt,info)

    if (info == 0) then  !  H is non-singular, so we can form its inverse
       call sgedi(h,ih,n,ipvt,det,1)
       info = 1
    else
       info = 2
       if (verbose == 1) then
          call sgedi(h,ih,n,ipvt,det,10)  !  Calculate determinant only
          write(*,*) 'Determinant = det(1) * 10.0**det(2)',det
          write(*,*) 'H matrix is singular in subroutine hinv'
       end if
    end if

  end subroutine hinv

  ! !!!!!!!!!!!!!!!!!!!!!!!!!!!!!!!!!!!!!!!!!!!!!!!!!!!!!!!!!!!!!!!!!!

  subroutine dotpmc(x,ix,y,iy,c,total,n,iflag)

    !! Calculates +/-C +/- (X.dot.Y) for arrays X, Y and scalar C
    !! author: Roger L. Crane, Kenneth E. Hillstrom, Michael Minkoff; Linpack
    !! author: P J Knight, CCFE, Culham Science Centre
    !! x(ix*n) : input real array : X array
    !! ix      : input integer : interval in storage between X array elements
    !! y(iy*n) : input real array : Y array
    !! iy      : input integer : interval in storage between Y array elements
    !! c       : input real : C value
    !! total   : output real : computed result
    !! n       : input integer : number of terms in the dot product
    !! iflag   : input integer : switch
    !! = 0    +c + (x dot y) is computed
    !! = 1    +c - (x dot y) is computed
    !! = 2    -c + (x dot y) is computed
    !! = 3    -c - (x dot y) is computed
    !! This subroutine computes
    !! total = (plus or minus c) plus or minus the dot product of x and y
    !! by invoking the basic linear algebra routine dot.
    !! AEA FUS 251: A User's Guide to the PROCESS Systems Code
    !
    ! !!!!!!!!!!!!!!!!!!!!!!!!!!!!!!!!!!!!!!!!!!!!!!!

    implicit none

    !  Arguments

    integer, intent(in) :: ix,iy,n,iflag
    real(dp), dimension(ix*n), intent(in) :: x
    real(dp), dimension(iy*n), intent(in) :: y
    real(dp), intent(in) :: c
    real(dp), intent(out) :: total

    !  Local variables

    real(dp) :: prod

    ! !!!!!!!!!!!!!!!!!!!!!!!!!!!!!!!!!!!!!!!!!!!!!!!

    !  Calculate dot product

    prod = sdot(n,x,ix,y,iy)
    if (mod(iflag,2) /= 0) prod = -prod

    total = c + prod
    if (iflag > 1) total = -c + prod

  end subroutine dotpmc

  ! !!!!!!!!!!!!!!!!!!!!!!!!!!!!!!!!!!!!!!!!!!!!!!!!!!!!!!!!!!!!!!!!!!

  subroutine sgesl(a,lda,n,ipvt,b,job)

    !! Routine to solve the the real system  Ax = b  or  transp(A).x = b
    !! author: Cleve Moler, University of New Mexico, Argonne National Lab.
    !! author: P J Knight, CCFE, Culham Science Centre
    !! a(lda,n) : input real array : output from <A HREF="sgefa.html">sgefa</A>
    !! lda : input integer : leading dimension of the array A
    !! n : input integer : order of the matrix A
    !! ipvt(n) : input integer array : pivot vector from <CODE>sgefa</CODE>
    !! b(n) : input/output real array : RHS vector on input,
    !! solution vector x on output
    !! job : input integer : switch
    !! = 0         to solve  A*x = b ,
    !! = nonzero   to solve  transp(A)*x = b  where
    !! transp(A)  is the transpose
    !! This routine solves the real system  A*x = b  or  transp(A)*x = b
    !! using the factors computed by <A HREF="sgefa.html">sgefa</A>.
    !! <P>A division by zero will occur if the input factor contains a
    !! zero on the diagonal.  Technically this indicates singularity
    !! but it is often caused by improper arguments or improper
    !! setting of <CODE>lda</CODE>.
    !! AEA FUS 251: A User's Guide to the PROCESS Systems Code
    !
    ! !!!!!!!!!!!!!!!!!!!!!!!!!!!!!!!!!!!!!!!!!!!!!!!

    implicit none

    !  Arguments

    integer, intent(in) :: lda,n,job
    integer, dimension(n), intent(in) :: ipvt
    real(dp), dimension(lda,n), intent(in) :: a
    real(dp), dimension(n), intent(inout) :: b

    !  Local variables

    integer :: k,kb,l,nm1
    real(dp) :: t

    ! !!!!!!!!!!!!!!!!!!!!!!!!!!!!!!!!!!!!!!!!!!!!!!!

    nm1 = n - 1

    if (job == 0) then  !  Solve  A * x = b

       !  First solve  l*y = b

       if (nm1 >= 1) then
          do k = 1, nm1
             l = ipvt(k)
             t = b(l)
             if (l /= k) then
                b(l) = b(k)
                b(k) = t
             end if
             call saxpy(n-k,t,a(k+1:n,k),1,b(k+1:n),1)
          end do
       end if

       !  Now solve  u*x = y

       do kb = 1, n
          k = n + 1 - kb
          b(k) = b(k)/a(k,k)
          t = -b(k)
          call saxpy(k-1,t,a(1:n,k),1,b(1:n),1)
       end do

    else  !  Solve  transp(A) * x = b

       !  First solve  transp(u)*y = b

       do k = 1, n
          t = sdot(k-1,a(1,k),1,b(1),1)
          b(k) = (b(k) - t)/a(k,k)
       end do

       !  Now solve transp(l)*x = y

       if (nm1 >= 1) then
          do kb = 1, nm1
             k = n - kb
             b(k) = b(k) + sdot(n-k,a(k+1,k),1,b(k+1),1)
             l = ipvt(k)
             if (l /= k) then
                t = b(l)
                b(l) = b(k)
                b(k) = t
             end if
          end do
       end if

    end if

  end subroutine sgesl

  ! !!!!!!!!!!!!!!!!!!!!!!!!!!!!!!!!!!!!!!!!!!!!!!!!!!!!!!!!!!!!!!!!!!

  subroutine sgefa(a,lda,n,ipvt,info)

    !! Routine to factor a real matrix by Gaussian elimination
    !! author: Cleve Moler, University of New Mexico, Argonne National Lab.
    !! author: P J Knight, CCFE, Culham Science Centre
    !! a(lda,n) : input/output real array : On entry, matrix to be factored.
    !! On exit, an upper triangular matrix and the multipliers
    !! which were used to obtain it.
    !! The factorization can be written  A = L*U  where
    !! L is a product of permutation and unit lower
    !! triangular matrices and U is upper triangular.
    !! lda : input integer : leading dimension of the array A
    !! n : input integer : order of the matrix A
    !! ipvt(n) : output integer array : pivot indices
    !! info : output integer : info flag
    !! = 0  normal completion
    !! = k  if  u(k,k) == 0.0
    !! This routine factors a real matrix by Gaussian elimination.
    !! AEA FUS 251: A User's Guide to the PROCESS Systems Code
    !
    ! !!!!!!!!!!!!!!!!!!!!!!!!!!!!!!!!!!!!!!!!!!!!!!!
    use global_variables, only: verbose
    implicit none

    !  Arguments

    integer, intent(in) :: lda,n
    integer, intent(out) :: info
    integer, dimension(n), intent(out) :: ipvt
    real(dp), dimension(lda,n), intent(inout) :: a

    !  Local variables

    integer :: j,k,kp1,l,nm1
    real(dp) :: t

    ! !!!!!!!!!!!!!!!!!!!!!!!!!!!!!!!!!!!!!!!!!!!!!!!

    if (verbose == 1) then
       do j = 1,n
          if (all(a(j,:) == 0.0D0)) then
             write(*,*) 'Line ',j, &
                  ' in matrix a in subroutine sgefa is all zero'
          end if
       end do
    end if

    info = 0
    nm1 = n - 1

    if (nm1 >= 1) then

       do k = 1, nm1
          kp1 = k + 1

          !  Find L = pivot index

          l = isamax(n-k+1,a(k,k),1) + k - 1
          ipvt(k) = l

          !  Zero pivot implies this column already triangularized

          if (a(l,k) /= 0.0D0) then

             !  Interchange if necessary

             if (l /= k) then
                t = a(l,k)
                a(l,k) = a(k,k)
                a(k,k) = t
             end if

             !  Compute multipliers

             t = -1.0D0/a(k,k)
             call sscal(n-k,t,a(k+1:n,k),1)

             !  Row elimination with column indexing

             do j = kp1, n
                t = a(l,j)
                if (l /= k) then
                   a(l,j) = a(k,j)
                   a(k,j) = t
                end if
                call saxpy(n-k,t,a(k+1:n,k),1,a(k+1:n,j),1)
             end do

          else
             info = k
             if (verbose == 1) then
                write(*,*) 'a(l,k) = 0.0D0 in subroutine sgefa'
                write(*,*) 'info=k=',info
             end if
          end if
       end do

    end if

    ipvt(n) = n
    if (a(n,n) == 0.0D0) then
       info = n
       if (verbose == 1) then
          write(*,*) 'Error: a(n,n) == 0.0D0 in subroutine sgefa'
       end if
    end if

  end subroutine sgefa

  ! !!!!!!!!!!!!!!!!!!!!!!!!!!!!!!!!!!!!!!!!!!!!!!!!!!!!!!!!!!!!!!!!!!

  subroutine sgedi(a,lda,n,ipvt,det,job)

    !! Routine to compute the determinant and inverse of a matrix
    !! author: Cleve Moler, University of New Mexico, Argonne National Lab.
    !! author: P J Knight, CCFE, Culham Science Centre
    !! a(lda,n) : input/output real array :
    !! On entry, output from <A HREF="sgefa.html">sgefa</A>.
    !! On exit, the inverse if requested, otherwise unchanged
    !! lda      : input integer : leading dimension of the array A
    !! n        : input integer : order of the matrix A
    !! ipvt(n)  : input integer array : pivot vector from sgefa
    !! det(2)   : output real array : determinant of original matrix if requested,
    !! otherwise not referenced.
    !! Determinant = det(1) * 10.0**det(2)
    !! with  1.0 .le. abs(det(1)) .lt. 10.0
    !! or  det(1) .eq. 0.0 .
    !! job : input integer : switch for required outputs
    !! = 11   both determinant and inverse.
    !! = 01   inverse only.
    !! = 10   determinant only.
    !! This routine computes the determinant and inverse of a matrix
    !! using the factors computed by (SGECO or) <A HREF="sgefa.html">SGEFA</A>.
    !! <P>A division by zero will occur if the input factor contains
    !! a zero on the diagonal and the inverse is requested.
    !! AEA FUS 251: A User's Guide to the PROCESS Systems Code
    !
    ! !!!!!!!!!!!!!!!!!!!!!!!!!!!!!!!!!!!!!!!!!!!!!!!

    implicit none

    !  Arguments

    integer, intent(in) :: lda,n,job
    integer, dimension(n), intent(in) :: ipvt
    real(dp), dimension(lda,n), intent(inout) :: a

    !  Local variables

    integer :: i,j,k,kk,kb,kp1,l,nm1
    real(dp), parameter :: ten = 10.0D0
    real(dp) :: t
    real(dp), dimension(2) :: det
    real(dp), dimension(n) :: work

    ! !!!!!!!!!!!!!!!!!!!!!!!!!!!!!!!!!!!!!!!!!!!!!!!

    if ((job/10) /= 0) then  !  Compute determinant

       det(1) = 1.0D0
       det(2) = 0.0D0

       do i = 1, n
          if (ipvt(i) /=  i) det(1) = -det(1)
          det(1) = a(i,i)*det(1)

          if (det(1) == 0.0D0) exit

          do
             if (abs(det(1)) >= 1.0D0) exit
             det(1) = ten*det(1)
             det(2) = det(2) - 1.0D0
          end do

          do
             if (abs(det(1)) < ten) exit
             det(1) = det(1)/ten
             det(2) = det(2) + 1.0D0
          end do
       end do

    end if

    !  Compute inverse(u)

    if (mod(job,10) /= 0) then

       do k = 1, n
          a(k,k) = 1.0D0/a(k,k)
          t = -a(k,k)

          call sscal(k-1,t,a(1:n,k),1)
          kp1 = k + 1
          if (n >= kp1) then
             do j = kp1, n
                t = a(k,j)
                a(k,j) = 0.0D0
                kk = k
                call saxpy(kk,t,a(1:n,k),1,a(1:n,j),1)
             end do
          end if
       end do

       !  Form inverse(u)*inverse(l)

       nm1 = n - 1
       if (nm1 >= 1) then
          do kb = 1, nm1
             k = n - kb
             kp1 = k + 1

             do i = kp1, n
                work(i) = a(i,k)
                a(i,k) = 0.0D0
             end do

             do j = kp1, n
                t = work(j)
                call saxpy(n,t,a(1:n,j),1,a(1:n,k),1)
             end do

             l = ipvt(k)

             if (l /= k) call sswap(n,a(1:n,k),1,a(1:n,l),1)
          end do

       end if
    end if

  end subroutine sgedi

  ! !!!!!!!!!!!!!!!!!!!!!!!!!!!!!!!!!!!!!!!!!!!!!!!!!!!!!!!!!!!!!!!!!!

  subroutine sscal(n,sa,sx,incx)

    !! Routine to scale a vector by a constant
    !! author: Jack Dongarra, Linpack
    !! author: P J Knight, CCFE, Culham Science Centre
    !! n        : input integer : order of the matrix sx
    !! sa       : input real array : constant multiplier
    !! sx(n*incx) : input/output real array : On entry, matrix to be scaled;
    !! On exit, the scaled matrix
    !! incx     : input integer : interval in storage between sx array elements
    !! This routine scales a vector by a constant, using
    !! unrolled loops for increments equal to 1.
    !! AEA FUS 251: A User's Guide to the PROCESS Systems Code
    !
    ! !!!!!!!!!!!!!!!!!!!!!!!!!!!!!!!!!!!!!!!!!!!!!!!

    implicit none

    !  Arguments

    integer, intent(in) :: n, incx
    real(dp), intent(in) :: sa
    real(dp), dimension(n*incx), intent(inout) :: sx

    !  Local variables

    integer :: i,ix,m,mp1

    ! !!!!!!!!!!!!!!!!!!!!!!!!!!!!!!!!!!!!!!!!!!!!!!!

    if (n <= 0) return

    if (incx /= 1) then

       ix = 1
       if (incx < 0) ix = (-n+1)*incx + 1
       do i = 1,n
          sx(ix) = sa*sx(ix)
          ix = ix + incx
       end do

    else

       m = mod(n,5)
       if ( m /= 0 ) then
          do i = 1,m
             sx(i) = sa*sx(i)
          end do
          if (n < 5) return
       end if

       mp1 = m + 1
       do i = mp1,n,5
          sx(i)     = sa*sx(i)
          sx(i + 1) = sa*sx(i + 1)
          sx(i + 2) = sa*sx(i + 2)
          sx(i + 3) = sa*sx(i + 3)
          sx(i + 4) = sa*sx(i + 4)
       end do

    end if

  end subroutine sscal

  ! !!!!!!!!!!!!!!!!!!!!!!!!!!!!!!!!!!!!!!!!!!!!!!!!!!!!!!!!!!!!!!!!!!

  subroutine saxpy(n,sa,sx,incx,sy,incy)

    !! Routine to scale a vector by a constant, then add another vector
    !! author: Jack Dongarra, Linpack
    !! author: P J Knight, CCFE, Culham Science Centre
    !! n        : input integer : order of the matrices sx, sy
    !! sa       : input real array : constant multiplier
    !! sx(n*incx) : input real array : matrix to be scaled
    !! incx     : input integer : interval in storage between sx array elements
    !! sy(n*incy) : input/output real array : On entry, matrix being added;
    !! On exit, the final result
    !! incy     : input integer : interval in storage between sy array elements
    !! This routine calculates <CODE>sa*sx(:) + sy(:)</CODE>,
    !! using unrolled loops for increments equal to 1.
    !! AEA FUS 251: A User's Guide to the PROCESS Systems Code
    !
    ! !!!!!!!!!!!!!!!!!!!!!!!!!!!!!!!!!!!!!!!!!!!!!!!

    implicit none

    !  Arguments

    integer, intent(in) :: n,incx,incy
    real(dp), intent(in) :: sa
    real(dp), dimension(n*incx), intent(in) :: sx
    real(dp), dimension(n*incy), intent(inout) :: sy

    !  Local variables

    integer :: i,ix,iy,m,mp1

    ! !!!!!!!!!!!!!!!!!!!!!!!!!!!!!!!!!!!!!!!!!!!!!!!

    if ((n <= 0).or.(sa == 0.0D0)) return

    if ((incx /= 1).or.(incy /= 1)) then

       ix = 1 ; iy = 1
       if (incx < 0) ix = (-n+1)*incx + 1
       if (incy < 0) iy = (-n+1)*incy + 1
       do i = 1,n
          sy(iy) = sy(iy) + sa*sx(ix)
          ix = ix + incx
          iy = iy + incy
       end do

    else

       m = mod(n,4)
       if (m /= 0) then
          do i = 1,m
             sy(i) = sy(i) + sa*sx(i)
          end do
          if (n < 4) return
       end if

       mp1 = m + 1
       do i = mp1,n,4
          sy(i)     = sy(i)     + sa*sx(i)
          sy(i + 1) = sy(i + 1) + sa*sx(i + 1)
          sy(i + 2) = sy(i + 2) + sa*sx(i + 2)
          sy(i + 3) = sy(i + 3) + sa*sx(i + 3)
       end do

    end if

  end subroutine saxpy

  ! !!!!!!!!!!!!!!!!!!!!!!!!!!!!!!!!!!!!!!!!!!!!!!!!!!!!!!!!!!!!!!!!!!

  subroutine sswap(n,sx,incx,sy,incy)

    !! Routine to interchange two vectors
    !! author: Jack Dongarra, Linpack
    !! author: P J Knight, CCFE, Culham Science Centre
    !! n        : input integer : order of the matrices sx, sy
    !! sx(n*incx) : input/output real array : first vector
    !! incx     : input integer : interval in storage between sx array elements
    !! sy(n*incy) : input/output real array : second vector
    !! incy     : input integer : interval in storage between sy array elements
    !! This routine swaps the contents of two vectors,
    !! using unrolled loops for increments equal to 1.
    !! AEA FUS 251: A User's Guide to the PROCESS Systems Code
    !
    ! !!!!!!!!!!!!!!!!!!!!!!!!!!!!!!!!!!!!!!!!!!!!!!!

    implicit none

    !  Arguments

    integer, intent(in) :: n, incx, incy
    real(dp), dimension(n*incx), intent(inout) :: sx
    real(dp), dimension(n*incy), intent(inout) :: sy

    !  Local variables

    integer :: i,ix,iy,m,mp1
    real(dp) :: stemp

    ! !!!!!!!!!!!!!!!!!!!!!!!!!!!!!!!!!!!!!!!!!!!!!!!

    if (n <= 0) return

    if ((incx /= 1).or.(incy /= 1)) then

       ix = 1 ; iy = 1
       if (incx < 0) ix = (-n+1)*incx + 1
       if (incy < 0) iy = (-n+1)*incy + 1
       do i = 1,n
          stemp = sx(ix)
          sx(ix) = sy(iy)
          sy(iy) = stemp
          ix = ix + incx
          iy = iy + incy
       end do

    else

       m = mod(n,3)
       if (m /= 0) then
          do i = 1,m
             stemp = sx(i)
             sx(i) = sy(i)
             sy(i) = stemp
          end do
          if (n < 3) return
       end if

       mp1 = m + 1
       do i = mp1,n,3
          stemp = sx(i)
          sx(i) = sy(i)
          sy(i) = stemp
          stemp = sx(i + 1)
          sx(i + 1) = sy(i + 1)
          sy(i + 1) = stemp
          stemp = sx(i + 2)
          sx(i + 2) = sy(i + 2)
          sy(i + 2) = stemp
       end do

    end if

  end subroutine sswap

  ! !!!!!!!!!!!!!!!!!!!!!!!!!!!!!!!!!!!!!!!!!!!!!!!!!!!!!!!!!!!!!!!!!!

  function sdot(n,sx,incx,sy,incy)

    !! Routine to compute X*Y where X and Y are vectors
    !! author: Jack Dongarra, Linpack
    !! author: P J Knight, CCFE, Culham Science Centre
    !! n        : input integer : order of the matrices sx, sy
    !! sx(n*incx) : input real array : first vector
    !! incx     : input integer : interval in storage between sx array elements
    !! sy(n*incy) : input real array : second vector
    !! incy     : input integer : interval in storage between sy array elements
    !! This routine performs the dot product of two vectors, i.e.
    !! calculates the sum from i=1 to N, of X(i)*Y(i).
    !! AEA FUS 251: A User's Guide to the PROCESS Systems Code
    !
    ! !!!!!!!!!!!!!!!!!!!!!!!!!!!!!!!!!!!!!!!!!!!!!!!

    implicit none

    real(dp) :: sdot

    !  Arguments

    integer, intent(in) :: n,incx,incy
    real(dp), dimension(n*incx), intent(in) :: sx
    real(dp), dimension(n*incy), intent(in) :: sy

    !  Local variables

    integer :: ix,i,iy
    real(dp) :: sw

    ! !!!!!!!!!!!!!!!!!!!!!!!!!!!!!!!!!!!!!!!!!!!!!!!

    sw = 0.0D0
    ix = 1
    iy = 1
    do i = 1,n
       sw = sw + (sx(ix) * sy(iy))
       ix = ix + incx
       iy = iy + incy
    end do

    sdot = sw

  end function sdot

  ! !!!!!!!!!!!!!!!!!!!!!!!!!!!!!!!!!!!!!!!!!!!!!!!!!!!!!!!!!!!!!!!!!!

  function isamax(n,sx,incx)

    !! Routine to finds the index of the array element having
    !! the maximum absolute value
    !! author: Jack Dongarra, Linpack
    !! author: P J Knight, CCFE, Culham Science Centre
    !! n        : input integer : order of the matrix sx
    !! sx(n*incx) : input real array : array being checked
    !! incx     : input integer : interval in storage between sx array elements
    !! This routine finds the array element with the maximum
    !! absolute value, and returns the element index.
    !! AEA FUS 251: A User's Guide to the PROCESS Systems Code
    !
    ! !!!!!!!!!!!!!!!!!!!!!!!!!!!!!!!!!!!!!!!!!!!!!!!

    implicit none

    integer :: isamax

    !  Arguments

    integer, intent(in) :: n, incx
    real(dp), dimension(n*incx), intent(in) :: sx

    !  Local variables

    integer :: i,ix
    real(dp) :: smax

    ! !!!!!!!!!!!!!!!!!!!!!!!!!!!!!!!!!!!!!!!!!!!!!!!

    isamax = 0
    if (n < 1) return

    isamax = 1
    if (n == 1) return

    if (incx /= 1) then

       ix = 1
       if (incx < 0) ix = (-n+1)*incx + 1
       smax = abs(sx(ix))
       ix = ix + incx
       do i = 2,n
          if (abs(sx(ix)) > smax) then
             isamax = i
             smax = abs(sx(ix))
          end if
          ix = ix + incx
       end do

    else

       smax = abs(sx(1))
       do i = 2,n
          if (abs(sx(i)) <= smax) cycle
          isamax = i
          smax = abs(sx(i))
       end do

    end if

  end function isamax

  ! !!!!!!!!!!!!!!!!!!!!!!!!!!!!!!!!!!!!!!!!!!!!!!!!!!!!!!!!!!!!!!!!!!

  subroutine svd(nm,m,n,a,w,matu,u,matv,v,ierr,rv1)

    !! Singular Value Decomposition
    !! author: P J Knight, CCFE, Culham Science Centre
    !! author: B. S. Garbow, Applied Mathematics Division, Argonne National Laboratory
    !! nm : input integer : Max number of rows of arrays a, u, v; >= m,n
    !! m : input integer : Actual number of rows of arrays a, u
    !! n : input integer : Number of columns of arrays a, u, and the order of v
    !! a(nm,n) : input/output real array : On input matrix to be decomposed;
    !! on output, either unchanged or overwritten with u or v
    !! w(n) : output real array : The n (non-negative) singular values of a
    !! (the diagonal elements of s); unordered.  If an error exit
    !! is made, the singular values should be correct for indices
    !! ierr+1,ierr+2,...,n.
    !! matu : input logical : Set to .true. if the u matrix in the
    !! decomposition is desired, and to .false. otherwise.
    !! u(nm,n) : output real array : The matrix u (orthogonal column vectors)
    !! of the decomposition if matu has been set to .true., otherwise
    !! u is used as a temporary array.  u may coincide with a.
    !! If an error exit is made, the columns of u corresponding
    !! to indices of correct singular values should be correct.
    !! matv : input logical : Set to .true. if the v matrix in the
    !! decomposition is desired, and to .false. otherwise.
    !! v(nm,n) : output real array : The matrix v (orthogonal) of the
    !! decomposition if matv has been set to .true., otherwise
    !! v is not referenced.  v may also coincide with a if u is
    !! not needed.  If an error exit is made, the columns of v
    !! corresponding to indices of correct singular values
    !! should be correct.
    !! ierr : output integer :  zero for normal return, or <I>k</I> if the
    !! k-th singular value has not been determined after 30 iterations.
    !! rv1(n) : output real array : work array
    !! This subroutine is a translation of the algol procedure SVD,
    !! Num. Math. 14, 403-420(1970) by Golub and Reinsch,
    !! Handbook for Auto. Comp., vol II - Linear Algebra, 134-151(1971).
    !! <P>It determines the singular value decomposition
    !! <I>a=usv<SUP>t</SUP></I> of a real m by n rectangular matrix.
    !! Householder bidiagonalization and a variant of the QR
    !! algorithm are used.
    !! None
    !
    ! !!!!!!!!!!!!!!!!!!!!!!!!!!!!!!!!!!!!!!!!!!!!!!!

    implicit none

    !  Arguments

    integer, intent(in) :: nm, m, n
    logical, intent(in) :: matu, matv
    real(dp), dimension(nm,n), intent(inout) :: a
    real(dp), dimension(nm,n), intent(out) :: u, v
    real(dp), dimension(n), intent(out) :: w, rv1
    integer, intent(out) :: ierr

    !  Local variables

    integer :: i,j,k,l,ii,i1,kk,k1,ll,l1,mn,its
    real(dp) :: c,f,g,h,s,x,y,z,scale,anorm

    ! !!!!!!!!!!!!!!!!!!!!!!!!!!!!!!!!!!!!!!!!!!!!!!!

    ierr = 0

    u = a

    !  Householder reduction to bidiagonal form

    g = 0.0D0
    scale = 0.0D0
    anorm = 0.0D0

    do i = 1, n

       l = i + 1
       rv1(i) = scale * g
       g = 0.0D0
       s = 0.0D0
       scale = 0.0D0

       if (i <= m) then

          do k = i, m
             scale = scale + abs(u(k,i))
          end do

          if (scale /= 0.0D0) then

             do k = i, m
                u(k,i) = u(k,i) / scale
                s = s + u(k,i)**2
             end do

             f = u(i,i)
             g = -sign(sqrt(s),f)
             h = f * g - s
             u(i,i) = f - g

             if (i /= n) then
                do j = l, n
                   s = 0.0D0
                   do k = i, m
                      s = s + u(k,i) * u(k,j)
                   end do
                   f = s / h
                   do k = i, m
                      u(k,j) = u(k,j) + f * u(k,i)
                   end do
                end do
             end if

             do k = i, m
                u(k,i) = scale * u(k,i)
             end do

          end if

       end if

       w(i) = scale * g
       g = 0.0D0
       s = 0.0D0
       scale = 0.0D0

       if (.not.((i > m) .or. (i == n))) then

          do k = l, n
             scale = scale + abs(u(i,k))
          end do

          if (scale /= 0.0D0) then

             do k = l, n
                u(i,k) = u(i,k) / scale
                s = s + u(i,k)**2
             end do

             f = u(i,l)
             g = -sign(sqrt(s),f)
             h = f * g - s
             u(i,l) = f - g

             do k = l, n
                rv1(k) = u(i,k) / h
             end do

             if (i /= m) then
                do j = l, m
                   s = 0.0D0
                   do k = l, n
                      s = s + u(j,k) * u(i,k)
                   end do
                   do k = l, n
                      u(j,k) = u(j,k) + s * rv1(k)
                   end do
                end do
             end if

             do k = l, n
                u(i,k) = scale * u(i,k)
             end do

          end if

       end if

       anorm = max(anorm,abs(w(i))+abs(rv1(i)))

    end do  ! i

    !  Accumulation of right-hand transformations

    if (matv) then

       !  For i=n step -1 until 1 do
       do ii = 1, n
          i = n + 1 - ii
          if (i /= n) then

             if (g /= 0.0D0) then
                do j = l, n
                   !  Double division avoids possible underflow
                   v(j,i) = (u(i,j) / u(i,l)) / g
                end do
                do j = l, n
                   s = 0.0D0
                   do k = l, n
                      s = s + u(i,k) * v(k,j)
                   end do
                   do k = l, n
                      v(k,j) = v(k,j) + s * v(k,i)
                   end do
                end do
             end if

             do j = l, n
                v(i,j) = 0.0D0
                v(j,i) = 0.0D0
             end do

          end if

          v(i,i) = 1.0D0
          g = rv1(i)
          l = i
       end do

    end if

    !  Accumulation of left-hand transformations

    if (matu) then

       !  For i=min(m,n) step -1 until 1 do
       mn = n
       if (m < n) mn = m

       do ii = 1, mn
          i = mn + 1 - ii
          l = i + 1
          g = w(i)
          if (i /= n) then
             do j = l, n
                u(i,j) = 0.0D0
             end do
          end if

          if (g /= 0.0D0) then

             if (i /= mn) then
                do j = l, n
                   s = 0.0D0
                   do k = l, m
                      s = s + u(k,i) * u(k,j)
                   end do
                   f = (s / u(i,i)) / g  !  Double division avoids possible underflow
                   do k = i, m
                      u(k,j) = u(k,j) + f * u(k,i)
                   end do
                end do
             end if

             do j = i, m
                u(j,i) = u(j,i) / g
             end do

          else
             do j = i, m
                u(j,i) = 0.0D0
             end do
          end if

          u(i,i) = u(i,i) + 1.0D0

       end do

    end if

    !  Diagonalization of the bidiagonal form
    !  For k=n step -1 until 1 do

    do kk = 1, n
       k1 = n - kk
       k = k1 + 1
       its = 0

       !  Test for splitting.
       !  For l=k step -1 until 1 do

       do
          do ll = 1, k
             l1 = k - ll
             l = l1 + 1
             if ((abs(rv1(l)) + anorm) == anorm) goto 470

             !  rv1(1) is always zero, so there is no exit
             !  through the bottom of the loop

             !+**PJK 23/05/06 Prevent problems from the code getting here with l1=0
             if (l1 == 0) then
                write(*,*) 'SVD: Shouldn''t get here...'
                goto 470
             end if

             if ((abs(w(l1)) + anorm) == anorm) exit
          end do

          !  Cancellation of rv1(l) if l greater than 1

          c = 0.0D0
          s = 1.0D0

          do i = l, k
             f = s * rv1(i)
             rv1(i) = c * rv1(i)
             if ((abs(f) + anorm) == anorm) exit
             g = w(i)
             h = sqrt(f*f+g*g)
             w(i) = h
             c = g / h
             s = -f / h
             if (.not. matu) cycle

             do j = 1, m
                y = u(j,l1)
                z = u(j,i)
                u(j,l1) = y * c + z * s
                u(j,i) = -y * s + z * c
             end do
          end do

470       continue

          !  Test for convergence

          z = w(k)
          if (l == k) exit

          !  Shift from bottom 2 by 2 minor

          if (its == 30) then
             !  Set error - no convergence to a
             !  singular value after 30 iterations
             ierr = k
             return
          end if

          its = its + 1
          x = w(l)
          y = w(k1)
          g = rv1(k1)
          h = rv1(k)
          f = ((y - z) * (y + z) + (g - h) * (g + h)) / (2.D0 * h * y)
          g = sqrt(f*f+1.D0)
          f = ((x - z) * (x + z) + h * (y / (f + sign(g,f)) - h)) / x

          !  Next QR transformation

          c = 1.0D0
          s = 1.0D0

          do i1 = l, k1
             i = i1 + 1
             g = rv1(i)
             y = w(i)
             h = s * g
             g = c * g
             z = sqrt(f*f+h*h)
             rv1(i1) = z
             c = f / z
             s = h / z
             f = x * c + g * s
             g = -x * s + g * c
             h = y * s
             y = y * c

             if (matv) then
                do j = 1, n
                   x = v(j,i1)
                   z = v(j,i)
                   v(j,i1) = x * c + z * s
                   v(j,i) = -x * s + z * c
                end do
             end if

             z = sqrt(f*f+h*h)
             w(i1) = z

             !  Rotation can be arbitrary if z is zero

             if (z /= 0.0D0) then
                c = f / z
                s = h / z
             end if

             f = c * g + s * y
             x = -s * g + c * y
             if (.not. matu) cycle

             do j = 1, m
                y = u(j,i1)
                z = u(j,i)
                u(j,i1) = y * c + z * s
                u(j,i) = -y * s + z * c
             end do

          end do

          rv1(l) = 0.0D0
          rv1(k) = f
          w(k) = x

       end do

       !  Convergence

       if (z >= 0.0D0) cycle

       !  w(k) is made non-negative
       w(k) = -z
       if (.not. matv) cycle

       do j = 1, n
          v(j,k) = -v(j,k)
       end do

    end do

  end subroutine svd

  ! !!!!!!!!!!!!!!!!!!!!!!!!!!!!!!!!!!!!!!!!!!!!!!!!!!!!!!!!!!!!!!!!!!

  recursive subroutine vmcon( &
       fcnvmc1,fcnvmc2,mode,n,m,meq,x,objf,fgrd,conf,cnorm,lcnorm, &
       b,lb,tol,maxfev,info,nfev,niter,vlam,glag,vmu,cm,glaga,gamma,eta, &
       xa,bdelta,delta,ldel,gm,bdl,bdu,h,lh,wa,lwa,iwa,liwa,ilower, &
       iupper,bndl,bndu, sum)

    !! Calculates the least value of a function of several variables
    !! subject to linear and/or nonlinear equality and inequality
    !! constraints
    !! author: R L Crane, K E Hillstrom, M Minkoff, Argonne National Lab
    !! author: J Galambos, FEDC/ORNL
    !! author: P J Knight, CCFE, Culham Science Centre
    !! author: M D Kovari, CCFE, Culham Science Centre
    !! fcnvmc1 : external subroutine : routine to calculate the
    !! objective and constraint functions
    !! fcnvmc2 : external subroutine : routine to calculate the
    !! gradients of the objective and constraint functions
    !! mode : input integer : 1 if B is provided by the user,
    !! 0 if B is to be initialized to
    !! the identity matrix
    !! n : input integer : number of variables
    !! m : input integer : number of constraints
    !! meq : input integer : number of equality constraints
    !! x(n) : input/output real array : initial/final estimates of
    !! solution vector
    !! objf : output real : objective function at output X
    !! fgrd(n) : output real array : components of the gradient of
    !! the objective function at output X
    !! conf(m) : output real array : values of the constraint
    !! functions at output X (equality constraints must precede
    !! the inequality constraints)
    !! cnorm(lcnorm,m) : output real array : constraint normals at
    !! output X
    !! lcnorm : input integer : array dimension, >= n+1
    !! b(lb,lb) : input/output real array : approximation to the
    !! second derivative matrix of the Lagrangian function.
    !! Often, an adequate initial B matrix can be obtained by
    !! approximating the hessian of the objective function.
    !! On input, the approximation is provided by the user if
    !! MODE = 1 and is set to the identity matrix if MODE = 0.
    !! lb : input integer : array dimension, >= n+1
    !! tol : input real : A normal return occurs when the
    !! objective function plus suitably weighted multiples
    !! of the constraint functions are predicted to differ from
    !! their optimal values by at most TOL.
    !! maxfev : input integer : maximum number of calls to FCNVMC1
    !! info : output integer : error flag<BR>
    !! INFO < 0 : user termination<BR>
    !! INFO = 0 : improper input parameters<BR>
    !! INFO = 1 : normal return<BR>
    !! INFO = 2 : number of calls to FCNVMC1 is at least MAXFEV<BR>
    !! INFO = 3 : line search required ten calls of FCNVMC1<BR>
    !! INFO = 4 : uphill search direction was calculated<BR>
    !! INFO = 5 : quadratic programming technique was unable to find
    !! a feasible point<BR>
    !! INFO = 6 : quadratic programming technique was restricted by
    !! an artificial bound or failed due to a singular
    !! matrix
    !! INFO = 7 : line search has been aborted
    !! nfev : output integer : number of calls to FCNVMC1
    !! niter : output integer : number of iterations
    !! vlam(m+2n+1) : output real array : Lagrange multipliers at output X.
    !! The Lagrange multipliers provide the sensitivity of the objective
    !! function to changes in the constraint functions.
    !! Note that VLAM(M+I), I=1,...,N gives the multipliers for
    !! the lower bound constraints.  VLAM(M+N+1+I), I=1,...,N
    !! gives the multipliers for the upper bound constraints.
    !! glag(n) : output real array : components of the gradient of
    !! the Lagrangian function at the output X.
    !! cm(m) : output real array : work array
    !! vmu(m+2n+1) : output real array : work array
    !! glaga(n) : output real array : work array
    !! gamma(n) : output real array : work array
    !! eta(n) : output real array : work array
    !! xa(n) : output real array : work array
    !! bdelta(n) : output real array : work array
    !! delta(ldel) : output real array : work array
    !! ldel : input integer : array dimension, >= max(7*(N+1),4*(N+1)+M)
    !! gm(n+1) : output real array : work array
    !! bdl(n+1) : output real array : work array
    !! bdu(n+1) : output real array : work array
    !! h(lh,lh) : output real array : work array
    !! lh : input integer : array dimension, >= 2*(N+1)
    !! wa(lwa) : output real array : work array
    !! lwa : input integer : array dimension, >= 2*(N+1)
    !! iwa(liwa) : output integer array : work array
    !! liwa : input integer : array dimension, >= 6*(N+1) + M
    !! ilower(n) : input integer array : If X(I) has a lower bound,
    !! ILOWER(I) is set to 1 on input, otherwise 0
    !! bndl(n) : input real array : lower bound of X(I)
    !! iupper(n) : input integer array : If X(I) has an upper bound,
    !! IUPPER(I) is set to 1 on input, otherwise 0
    !! bndu(n) : input real array : upper bound of X(I)
    !! This subroutine calculates the least value of a function of
    !! several variables subject to linear and/or nonlinear equality
    !! and inequality constraints.
    !! <P>More particularly, it solves the problem
    !! <PRE>
    !! Minimize f(x)
    !! subject to c (x) =  0.0 ,  i = 1,...,meq
    !! i
    !! and c (x) >= 0.0 ,  i = meq+1,...,m
    !! i
    !! and l <= x <= u  ,  i = 1,...,n
    !! i    i    i
    !! </PRE>
    !! The subroutine implements a variable metric method for
    !! constrained optimization developed by M.J.D. Powell.
    !! ANL-80-64: Solution of the General Nonlinear Programming Problem
    !! with Subroutine VMCON, Roger L Crane, Kenneth E Hillstrom and
    !! Michael Minkoff, Argonne National Laboratory, 1980
    !
    ! !!!!!!!!!!!!!!!!!!!!!!!!!!!!!!!!!!!!!!!!!!!!!!!
    use constants, only: iotty, opt_file
    use global_variables, only: maxcal, verbose
    implicit none

    !  Arguments

    integer, intent(in) :: mode,n,m,meq,lcnorm,lb,maxfev,ldel,lh,lwa,liwa
    integer, intent(out) :: info,nfev,niter

    integer, dimension(liwa), intent(out) :: iwa
    integer, dimension(n), intent(in) :: ilower,iupper
    real(dp), intent(out) :: objf
    real(dp), intent(in) :: tol
    real(dp), dimension(n), intent(inout) :: x
    real(dp), dimension(n) :: best_solution_vector
    real(dp), dimension(n) :: delta_var           ! For opt data extraction only
    real(dp), dimension(n), intent(in) :: bndl,bndu
    real(dp), dimension(n), intent(out) :: fgrd
    real(dp), dimension(m), intent(out) :: conf
    real(dp), dimension(n), intent(out) :: glag,glaga,gamma,eta,xa,bdelta
    real(dp), dimension(m), intent(out) :: cm
    real(dp), dimension(ldel), intent(out) :: delta
    real(dp), dimension(lwa), intent(out) :: wa
    real(dp), dimension(lcnorm,m), intent(out) :: cnorm
    real(dp), dimension(lh,lh), intent(out) :: h
    real(dp), dimension(lb,lb), intent(inout) :: b
    real(dp), dimension(*), intent(out) :: vlam,vmu,gm,bdl,bdu
    real(dp), intent(out), optional :: sum
    !  Local variables

    integer :: i,j,k,mact,nfinit,nls,np1,np1j,npp,nqp,nsix,nsixi
    integer :: inx,ki,ml,mlp1,mcon,mp1,mpn,mpnpp1,mpnppn

    real(dp) :: alpha,aux,auxa,calpha,dbd,dflsa,dg, &
         fls,flsa,spgdel,temp,thcomp,theta
    real(dp) :: best_sum_so_far = 999d0
    real(dp) :: summ, sqsumsq, sqsumsq_tol
    real(dp) :: lowest_valid_fom    
    real(dp), parameter :: zero = 0.0D0
    real(dp), parameter :: cp1 = 0.1D0
    real(dp), parameter :: cp2 = 0.2D0
    real(dp), parameter :: cp5 = 0.5D0
    real(dp), parameter :: one = 1.0D0

    character(len=20) :: iteration_progress

    !  External routines

    external :: fcnvmc1,fcnvmc2

    ! !!!!!!!!!!!!!!!!!!!!!!!!!!!!!!!!!!!!!!!!!!!!!!!
    lowest_valid_fom = 999d0
    best_solution_vector = x

    np1 = n + 1
    npp = 2*np1
    info = 0

    !  Check input parameters for errors

    if ( &
         (n <= 0)           .or. &
         (m <= 0)           .or. &
         (meq > n)         .or. &
         (lcnorm < (n+1))  .or. &
         (lb < (n+1))      .or. &
         (tol < zero)      .or. &
         (ldel < max(7*(n+1),4*(n+1)+m)).or. &
         (lh < (2*(n+1)))  .or. &
         (lwa < (2*(n+1))) .or. &
         (liwa < (6*(n+1)+m)) &
         ) return

    !  Set the initial elements of b and vmu. vmu is the weighting
    !  vector to be used in the line search.
    !  Use hessian estimate provided by user if mode = 1 on input

    if (mode /= 1) then
       !  Use identity matrix for hessian estimate
       do j = 1, n
          do i = 1, n
             b(i,j) = zero
          end do
          b(j,j) = one
       end do
    end if

    mp1 = m + 1
    mpn = m + n
    mpnpp1 = m + np1 + 1
    mpnppn = m + np1 + n

    !  Set mcon to total number of actual constraints

    mcon = m
    do i = 1,n
       if (ilower(i) == 1) mcon = mcon + 1
    end do

    !  Set ml to m + number of lower bounds

    ml = mcon

    !  Set mlp1 to ml + 1

    mlp1 = ml + 1
    do i = 1, n
       if (iupper(i) == 1) mcon = mcon + 1
    end do
    do k = 1, mpnppn
       vmu(k) = zero
    end do

    !  Set initial values of some variables
    !  nfev is the number of calls of fcnvmc1
    !  nsix is the length of an array
    !  nqp is the number of quadratic subproblems (= number of iterations)

    nfev = 1
    nsix = 6*np1
    nqp = 0 ; niter = 0

    !  Calculate the initial functions and gradients

    call fcnvmc1(n,m,x,objf,conf,info)
    if (info < 0) return

    call fcnvmc2(n,m,x,fgrd,cnorm,lcnorm,info)
    if (info < 0) return

    !  Setup line overwrite for VMCON iterations output
    open(unit=iotty)
    write(*,*) ""

    !  Start the iteration by calling the quadratic programming
    !  subroutine

    iteration: do

       !  Increment the quadratic subproblem counter
       nqp = nqp + 1
       niter = nqp

       !  Set the linear term of the quadratic problem objective function
       !  to the negative gradient of objf
       do i = 1, n
          gm(i) = -fgrd(i)
       end do
       do i = 1, mpnppn
          vlam(i) = zero
       end do

       call qpsub( &
            n,m,meq,conf,cnorm,lcnorm,b,lb,gm,bdl,bdu,info,x,delta, &
            ldel,cm,h,lh,mact,wa,lwa,iwa,liwa,ilower,iupper, &
            bndl,bndu)

       !  The following return is made if the quadratic problem solver
       !  failed to find a feasible point, if an artificial bound was
       !  active, or if a singular matrix was detected
       if ((info == 5).or.(info == 6)) then
           ! Issue #601 Return the best value of the solution vector - not the last value. MDK
           x = best_solution_vector
           sum = best_sum_so_far
           write(*,*)
           write(*,20)'Best solution vector will be output. Convergence parameter = ', sum
20         format(a,1pe10.3)
           return
       end if

       !  Initialize the line search iteration counter
       nls = 0

       !  Calculate the Lagrange multipliers
       do j = 1, mact
          k = iwa(j) - npp
          if (k > 0) goto 59
          ki = iwa(j)
          k = ki + m
          if (ki > np1) goto 58
          if (ki == np1) cycle
          if (ilower(ki) == 1) goto 59
          cycle
58        continue
          ki = iwa(j) - np1
          k = ki + m + np1
          if (ki == np1) cycle
          if (iupper(ki) == 1) goto 59
          cycle
59        continue
          do i = 1, n
             np1j = np1 + j
             nsixi = nsix + i
             vlam(k) = vlam(k) + h(np1j,i)*delta(nsixi)
          end do
       end do

       !  Calculate the gradient of the Lagrangian function
       !  nfinit is the value of nfev at the start of an iteration
       nfinit = nfev
       do i = 1, n
          glag(i) = fgrd(i)
       end do
       do k = 1, m
          if (vlam(k) /= zero) then
             do i = 1, n
                glag(i) = glag(i) - cnorm(i,k)*vlam(k)
             end do
          end if
       end do
       do k = mp1, mpn
          if (vlam(k) /= zero) then
             inx = k - m
             if (ilower(inx) /= 0) glag(inx) = glag(inx) - vlam(k)
          end if
       end do
       do k = mpnpp1, mpnppn
          if (vlam(k) /= zero) then
             inx = k - m - np1
             if (iupper(inx) /= 0) glag(inx) = glag(inx) + vlam(k)
          end if
       end do

       !  Set spgdel to the scalar product of fgrd and delta
       !  Store the elements of glag and x
       spgdel = zero
       do i = 1, n
          spgdel = spgdel + fgrd(i)*delta(i)
          glaga(i) = glag(i)
          xa(i) = x(i)
       end do

       !  Revise the vector vmu and test for convergence
       sum = abs(spgdel)
       do k = 1, mpnppn
          aux = abs(vlam(k))
          vmu(k) = max(aux,cp5*(aux + vmu(k)))
          temp = 0.0D0
          if (k <= m) then
             temp = conf(k)
          else
             if (k <= mpn) then
                inx = k - m
                if (ilower(inx) == 0) cycle
                temp = x(inx) - bndl(inx)
             else
                inx = k - m - np1
                if ((inx == 0) .or. (inx > n)) cycle
                if (iupper(inx) == 0) cycle
                temp = bndu(inx) - x(inx)
             end if
          end if
          sum = sum + abs(vlam(k)*temp)
       end do

       !  Check convergence of constraint residuals
       summ = 0.0D0
       !do i = 1,m
       ! This only includes the equality constraints Issue #505
       do i = 1,meq
          summ = summ + conf(i)*conf(i)
       end do
       sqsumsq = sqrt(summ)

       !  Output to terminal number of VMCON iterations
       iteration_progress = repeat("=", floor(((niter+1)/FLOAT(maxcal))*20.0D0))

       write(iotty, '("==>", I5, "  vmcon iterations. Normalised FoM =", &
           &  f8.4, "  Residuals (sqsumsq) =", 1pe8.1, "  Convergence param =", 1pe8.1, a1)', &
           ADVANCE="NO") niter+1, max(objf, -objf), sqsumsq, sum, achar(13)

       if (verbose == 1) then
          write(*,'(a,es13.5,a,es13.5)') &
               'Constraint residuals (sqsumsq) = ',sqsumsq, &
               ' Convergence parameter = ',sum
       end if

       ! Writting the step results in OPT.DAT file
       do i = 1, n
         delta_var(i) = delta(i)
       end do
       write(opt_file, '(I5,E28.10,*(E18.10))') niter+1, abs(objf), sum, sqsumsq, conf, x, delta_var

       !  Exit if both convergence criteria are satisfied
       !  (the original criterion, plus constraint residuals below the tolerance level)
       !  Temporarily set the two tolerances equal (should perhaps be an input parameter)
       sqsumsq_tol = tol

       ! Store the lowest valid FoM (ie where constraints are satisfied)
       if (sqsumsq < sqsumsq_tol)  lowest_valid_fom = min(lowest_valid_fom, objf)

       if ((sum <= tol).and.(sqsumsq < sqsumsq_tol)) then
          if (verbose == 1) then
             write(*,*) 'Convergence parameter < convergence criterion (epsvmc)'
             write(*,*) 'Root of sum of squares of residuals < tolerance (sqsumsq_tol)'
          end if
          return
       end if

       ! The convergence criteria are not yet satisfied.
       ! Store the best value of the convergence parameter achieved
       if(sum < best_sum_so_far)then
           best_sum_so_far = sum
           best_solution_vector = x
       end if

       !  Set sum to the weighted sum of infeasibilities
       !  Set fls to the line search objective function

       line_search: do

          !  Increment the line search iteration counter

          nls = nls + 1
          sum = zero
          do k = 1, mpnppn
             aux = 0.0D0
             if (k <= meq) aux = conf(k)
             temp = 0.0D0
             if (k <= m) then
                temp = conf(k)
             else
                if (k <= mpn) then
                   inx = k - m
                   if (ilower(inx) == 0) cycle
                   temp = x(inx) - bndl(inx)
                else
                   inx = k - m - np1
                   if ((inx == 0) .or. (inx > n)) cycle
                   if (iupper(inx) == 0) cycle
                   temp = bndu(inx) - x(inx)
                end if
             end if
             sum = sum + vmu(k)*max(aux,-temp)
          end do
          fls = objf + sum

          if (nfev == nfinit) then

             !  Set the initial conditions for the line search
             !  flsa is the initial value of the line search function
             !  dflsa is its first derivative (if delta(np1) = 1)
             !  alpha is the next reduction in the step-length

             flsa = fls
             dflsa = spgdel - delta(np1)*sum
             if (dflsa >= zero) then
                !  Error return because uphill search direction was calculated
                info = 4
                ! Issue #601 Return the best value of the solution vector - not the last value. MDK
                x = best_solution_vector
                sum = best_sum_so_far
                write(*,*)
                write(*,20)'Best solution vector will be output. Convergence parameter = ', sum
                return
             end if

             !  Set initial multiplying factor for stepsize
             !  Set initial value of stepsize for output

             alpha = one
             calpha = one

          else

             !  Test whether line search is complete

             aux = fls - flsa

             !  Exit line search if function difference is small

             if (aux <= (cp1*dflsa)) exit line_search

             !  Escape from the line search if the line search function is increasing
             !  Outer loop is forced to repeat

             info = 1  !  reset on each iteration
             if (aux > 0.0D0) then
                if (verbose == 1) then
                   write(*,*) 'VMCON optimiser line search attempt failed - retrying...'
                end if
                info = 7
                exit line_search
             end if

             !  Exit if the line search requires ten or more function evaluations

             if (nfev >= (nfinit + 10)) then
                do i = 1, n
                   x(i) = xa(i)
                end do
                nfev = nfev + 1
                call fcnvmc1(n,m,x,objf,conf,info)
                if (info >= 0) info = 3
                ! Error return because line search required 10 calls of fcnvmc1
                ! Issue #601 Return the best value of the solution vector - not the last value. MDK
                x = best_solution_vector
                sum = best_sum_so_far
                write(*,*)
                write(*,20)'Best solution vector will be output. Convergence parameter = ', sum
                return
             end if

             !  Calculate next reduction in the line step assuming
             !  a quadratic fit

             alpha = max(cp1,cp5*dflsa/(dflsa - aux))

          end if

          !  Multiply delta by alpha and calculate the new x

          calpha = alpha*calpha
          do i = 1, n
             delta(i) = alpha*delta(i)
             x(i) = xa(i) + delta(i)
          end do

          dflsa = alpha*dflsa

          !  Test nfev against maxfev, call fcnvmc1 and resume line search

          if (nfev >= maxfev) then
             do i = 1, n
                x(i) = xa(i)
             end do
             !  Error return because there have been maxfev calls of fcnvmc1
             info = 2
             ! Issue #601 Return the best value of the solution vector - not the last value. MDK
             x = best_solution_vector
             sum = best_sum_so_far
             write(*,*)
             write(*,20)'Best solution vector will be output. Convergence parameter = ', sum
             return
          end if

          nfev = nfev + 1

          call fcnvmc1(n,m,x,objf,conf,info)
          if (info < 0) return

       end do line_search

       !  Line search is complete. Calculate gradient of Lagrangian
       !  function for use in updating hessian of Lagrangian

       call fcnvmc1(n,m,x,objf,conf,info)
       call fcnvmc2(n,m,x,fgrd,cnorm,lcnorm,info)
       if (info < 0) return

       do i = 1, n
          glag(i) = fgrd(i)
       end do
       do k = 1, m
          if (vlam(k) /= zero) then
             do i = 1, n
                glag(i) = glag(i) - cnorm(i,k)*vlam(k)
             end do
          end if
       end do
       do k = mp1, mpn
          if (vlam(k) /= zero) then
             inx = k - m
             if (ilower(inx) /= 0) glag(inx) = glag(inx) - vlam(k)
          end if
       end do
       do k = mpnpp1, mpnppn
          if (vlam(k) /= zero) then
             inx = k - m - np1
             if (iupper(inx) /= 0) glag(inx) = glag(inx) + vlam(k)
          end if
       end do

       !  Calculate gamma and bdelta in order to revise b
       !  Set dg to the scalar product of delta and gamma
       !  Set dbd to the scalar product of delta and bdelta

       dg = zero
       dbd = zero
       do i = 1, n
          gamma(i) = glag(i) - glaga(i)
          bdelta(i) = zero
          do j = 1, n
             bdelta(i) = bdelta(i) + b(i,j)*delta(j)
          end do
          dg = dg + delta(i)*gamma(i)
          dbd = dbd + delta(i)*bdelta(i)
       end do

       !  Calculate the vector eta for the b-f-g-s formula
       !  replace dg by the scalar product of delta and eta

       aux = cp2*dbd
       theta = one
       if (dg < aux) theta = (dbd - aux)/(dbd - dg)
       thcomp = one - theta
       do i = 1, n
          eta(i) = theta*gamma(i) + thcomp*bdelta(i)
       end do
       if (dg < aux) dg = aux

       !  Revise the matrix b and begin new iteration

       do i = 1, n
          aux = bdelta(i)/dbd
          auxa = eta(i)/dg
          do j = i, n
             b(i,j) = b(i,j) - aux*bdelta(j) + auxa*eta(j)
             b(j,i) = b(i,j)
          end do
       end do
    end do iteration

  end subroutine vmcon

  ! !!!!!!!!!!!!!!!!!!!!!!!!!!!!!!!!!!!!!!!!!!!!!!!!!!!!!!!!!!!!!!!!!!

  SUBROUTINE QPSUB( &
       n,m,meq,conf,cnorm,lcnorm,b,lb,gm,bdl,bdu,info, &
       x,delta,ldel,cm,h,lh,mact,wa,lwa,iwa,liwa, &
       ilower,iupper,bndl,bndu)

    !  This subroutine finds the value of the solution vector which
    !  minimizes a quadratic function of several variables subject to
    !  equality and inequality constraints. This is accomplished
    !  by invoking subroutine harwqp, a modified version of subroutine
    !  ve02ad, the Harwell Library subroutine for general quadratic
    !  programming.
    !
    !  The subroutine statement is
    !
    !  subroutine qpsub(n,m,meq,conf,cnorm,lcnorm,b,lb,gm,bdl,bdu,
    !                   info,delta,ldel,cm,h,lh,mact,wa,lwa,iwa,liwa)
    !
    !  where
    !
    !  N is a positive integer input variable set to the number of
    !  variables.
    !
    !  M is a positive integer input variable set to the number of
    !  constraints.
    !
    !  MEQ is a non-negative integer input variable set to the number
    !  of equality constraints. MEQ must be less than or equal to N.
    !
    !  CONF is a real input array of length M which contains the
    !  constraint functions.
    !
    !  CNORM is a real LCNORM by M array whose columns contain the
    !  constraint normals in the first N positions.  The (N+1)st
    !  row of CNORM is used for work space.
    !
    !  LCNORM is a positive integer input variable set to the row
    !  dimension of CNORM which is at least N+1.
    !
    !  B is a real LB by LB array whose first N rows and columns
    !  contain the hessian approximation on input.  The (N+1)st
    !  row and column are used for work space.
    !
    !  LB is a positive integer input variable set to the row
    !  dimension of B which is at least N+1.
    !
    !  GM is a real array of length N+1 which, on input, contains
    !  the negative components of the function gradient in the
    !  first N elements. The (N+1)st element is used for work space.
    !
    !  BDL, BDU are real work arrays of length N+1.
    !
    !  INFO is an integer variable. It must be set to zero before
    !  the initial call to qpsub and should not otherwise be
    !  changed.  On output, INFO is set as follows
    !
    !   INFO = 1  a normal return.
    !
    !   INFO = 5  a feasible point was not found.
    !
    !   INFO = 6  solution is restricted by an artificial bound or
    !             failed due to a singular matrix.
    !
    !  DELTA is a real array of length LDEL.  It need not be set
    !  before the first call to QPSUB, but before each subsequent
    !  call, the first N locations should contain an estimate of
    !  the solution vector. (Zero is used as the estimate for the
    !  first call.)  On output, the value of the solution vector
    !  which minimizes the quadratic function is contained in the
    !  first N locations.  The remainder of the array is used for
    !  work space.
    !
    !  LDEL is a positive integer input variable set to the length
    !  of DELTA which is at least MAX(7*(N+1),4*(N+1)+M).
    !
    !  CM is a real work array of length M.
    !
    !  H is a real LH by LH work array.
    !
    !  LH is a positive integer input variable set to the dimension
    !  of the square array H which is at least 2*(N+1).
    !
    !  MACT is an integer output variable set to the number of
    !  constraints in the basis.
    !
    !  WA is a real work array of length LWA.
    !
    !  LWA is a positive integer input variable set equal to the
    !  dimension of WA which is at least 2*(N+1).
    !
    !  IWA is an integer work array of length LIWA.
    !
    !  LIWA is a positive integer input variable set to the length
    !  of IWA which is at least 6*(N+1) + M.
    !
    !  ILOWER is an integer array of length N.
    !  If X(I) has a lower bound, ILOWER(I) is set to 1
    !  on input.  If no bound is provided, ILOWER(I) should
    !  be 0 (the default value).
    !
    !  BNDL is a real array of length N.
    !  If X(I) has a lower bound, it should be given in BNDL(I).
    !
    !  IUPPER is an integer array of length N.
    !  If X(I) has a upper bound, IUPPER(I) is set to 1
    !  on input.  If no bound is provided, IUPPER(I) should
    !  be 0 (the default value).
    !
    !  BNDU is a real array of length N.
    !  If X(I) has a upper bound, it should be given in BNDU(I).
    !
    !  Roger L. Crane, Kenneth E. Hillstrom, Michael Minkoff
    !  Modified for simple bounds, M. Minkoff (10/26/82)
    !
    !  Modified to pass ILOWER,IUPPER, BNDL,BNDU in through argument list
    !  instead of through COMMON, J. Galambos, (5/21/91)

    !  25/02/14 PJK Diagnostic output added
    use global_variables, only: verbose
    IMPLICIT NONE

    INTEGER n,m,meq,lcnorm,lb,info,ldel,lh,mact,lwa,liwa
    INTEGER iwa(liwa),ilower(n),iupper(n)
    INTEGER i,iflag,j,k,mode,mtotal,np1,npp
    INTEGER inx

    real(dp) conf(m),cnorm(lcnorm,m),b(lb,lb),gm(*),bdl(*), &
         bdu(*),delta(ldel),cm(m),h(lh,lh),wa(lwa)
    real(dp) x(n),bndu(n),bndl(n)
    real(dp) cd6,cdm6,cp9,one,zero

    !+**PJK 24/05/06 Added SAVE command (as a number of variables are
    !+**PJK 24/05/06 initialised only if info=0)

    SAVE

    cd6 = 1.0D6
    cdm6 = 1.0D-6
    cp9 = 0.9D0
    one = 1.0D0
    zero = 0.0D0

    np1 = n + 1
    npp = 2*np1
    if (info > 0) goto 50
    mtotal = m + npp

    !  Set initial values of some variables

    info = 1
    mact = meq + 1
    mode = 1

    !  Set the initial elements of bdl, bdu, and delta where
    !  bdl are artificial lower bounds,
    !  bdu are artificial upper bounds and
    !  delta is an initial solution estimate

    do i = 1, n
       bdl(i) = -cd6
       bdu(i) = cd6
    end do

    !  Bound the artificial variables in qp

    bdl(np1) = zero
    delta(np1) = one
    if (meq <= 0) goto 30

    !  Set indices of equality constraints
    !  The bounds are the first npp constraints

    do k = 1, meq
       iwa(k) = k + npp
    end do

30  continue

    !  Set index of upper bound of delta(np1) active

    iwa(mact) = npp

    !  Extend gm and b because of the extra variable that is introduced
    !  to allow for feasibility. Set linear term of cost function to
    !  a large value

    gm(np1) = cd6
    do i = 1, np1
       b(i,np1) = zero
       b(np1,i) = zero
    end do

    !  Set the elements of cm and cnorm(np1,*)

50  continue
    do i = 1, n
       if (ilower(i) == 1) bdl(i) = bndl(i) - x(i)
       if (iupper(i) == 1) bdu(i) = bndu(i) - x(i)
       delta(i) = max(zero,bdl(i))
       delta(i) = min(delta(i),bdu(i))
    end do
    do k = 1, m
       if (k <= meq) goto 70
       if (conf(k) < zero) goto 70

       !  If an inequality constraint is satisfied set the constant term
       !  in the constraint vector to the violation and put zero in the
       !  constraint matrix for the (n+1)st variable

       cm(k) = -conf(k)
       cnorm(np1,k) = zero
       goto 90
70     continue

       !  If the constraint is an equality or a violated inequality set
       !  the constant term to zero and put the function value in the
       !  constraint matrix for the (n+1)st variable

       cm(k) = zero
       cnorm(np1,k) = conf(k)
90     continue
    end do

    !  Set the upper bound of the (n+1)st variable
    !  Set iflag. iflag will be used in checking active constraints
    !  Call subroutine harwqp to solve quadratic programming problem

    bdu(np1) = one
    iflag = -1
100 continue

    call harwqp(np1,mtotal,b,lb,gm,cnorm,lcnorm,cm,bdl,bdu,delta, &
         mact,meq,h,lh,iwa,wa,iwa(4*(n+1)+m+1),mode,info)

    if (info /= 1) then
       if (verbose == 1) then
          write(*,*) 'A singular matrix was detected in HINV: info /= 1'
       end if
       goto 130
    end if

    !  Check whether the required feasibility conditions hold
    !  If delta(np1) is sufficiently small there is no feasible
    !  solution

    if (delta(np1) <= cdm6) then
       if (verbose == 1) then
          write(*,*) &
               'QPSUB: delta(np1) is too small: no  solution'
          write(*,*) 'delta(np1)=',delta(np1),' np1=',np1
       end if
       goto 120
    end if

    !  Check whether active constraints are bounds

    do j = 1, mact
       if (iwa(j) > npp) goto 110
       if (iwa(j) == npp) goto 101
       if (iwa(j) > np1) goto 105
       if (iwa(j) == np1) then
          if (verbose == 1) write(*,*) &
               'QPSUB: iwa(j) == np1',' j=',j,' iwa(j)=',iwa(j)
          goto 130
       end if
       if (ilower(iwa(j)) == 0) then
          if (verbose == 1) then
             write(*,*) 'QPSUB: An artificial constraint is active:'
             write(*,*) 'ilower(iwa(j)) == 0',' j=',j,' iwa(j)=',iwa(j)
          end if
          goto 130
       end if
       goto 110
105    continue
       inx = iwa(j) - np1
       if (iupper(inx) == 0) then
          if (verbose == 1) then
             write(*,*) 'QPSUB: An artificial constraint is active:'
             write(*,*) 'iupper(inx) == 0',' inx=',inx
          end if
          goto 130
       end if
       goto 110
101    continue

       !  The active constraint is blu(np1)

       iflag = 1
110    continue
    end do

    !  Normal exit

    if (iflag >= 1) goto 140

    !  A second call to harwqp found blu(np1) to still be inactive
    !  thus an error exit is made

    if (iflag >= 0) then
       if (verbose == 1) then
          write(*,*) 'QPSUB: A second call to HARWQP '// &
               'found blu(np1) to still be inactive:'
          write(*,*) 'iflag = ',iflag
       end if
       goto 120
    end if

    !  Reduce bdu(np1) and retry harwqp

    bdu(np1) = cp9*delta(np1)
    iflag = 0
    goto 100

    !  Error return because of infeasibility

120 continue
    info = 5
    goto 140

    !  Error return because of restriction by an artificial bound
    !  or detection of a singular matrix

130 continue
    info = 6

140 continue

    return
  end SUBROUTINE QPSUB

  ! !!!!!!!!!!!!!!!!!!!!!!!!!!!!!!!!!!!!!!!!!!!!!!!!!!!!!!!!!!!!!!!!!!

  SUBROUTINE HARWQP( &
       n,m,a,ia,b,c,ic,d,bdl,bdu,x,k,ke,h,ih,lt,wa,iwa,mode,info)

    !  This program is a modified version of the Harwell library
    !  subroutine VE02AD dated 11/06/70.  The modifications were made
    !  to substitute the subroutines HINV and DOTPMC for Harwell
    !  subroutines MB01B and MC03AS.  The calling sequence above
    !  includes three entries, WA, IWA, and INFO not present in
    !  the original program.  WA and IWA are real and
    !  integer work arrays, respectively, and must be dimensioned
    !  at least 2*N.  INFO is an output variable set to one for a
    !  normal return and set to two when a singular matrix is detected
    !  in HINV.  All other entries in the calling sequence are as
    !  described in the Harwell documentation.
    !
    !  Modified 5/22/91 to use implicit none (J. Galambos)
    !
    !+**PJK 02/11/92 Throughout this routine, argument 1 of DOTPMC has
    !+**PJK 02/11/92 different dimensions than are declared in the source
    !+**PJK 02/11/92 code of the routine itself. The program runs without
    !+**PJK 02/11/92 error but beware of future modifications.

    !  25/02/14 PJK Diagnostic output added
    use global_variables, only: verbose
    IMPLICIT NONE

    INTEGER n,m,ia,ic,k,ke,ih,mode,info
    INTEGER iwa(*),lt(*)
    INTEGER i, ial, ib, ii, j, li, ni, nk, nn, n3,n4,n5,n6
    INTEGER i0,i1,i2,i3

    real(dp) a(ia,*),b(*),c(ic,*),d(*),bdl(*),bdu(*),x(*), &
         h(ih,*),wa(*)
    real(dp) alpha, cac, cc, chc, ghc, y, z, zz
    real(dp) r0
    real(dp), dimension(2) :: det

    LOGICAL retest,passiv,postiv

    i0 = 0
    i1 = 1
    i2 = 2
    i3 = 3
    r0 = 0.0D0

    info = 1
    retest = .false.
    nn = n+n
    n3 = nn+n
    n4 = nn+nn
    n5 = n4+n
    n6 = n5+n

    if (mode >= 3) goto 99

    !  Call feasible vertex routine

8   continue
    call harwfp(n,m,c,ic,d,bdl,bdu,x,k,ke,h,ih,lt,wa,iwa,info)
    if (info  /=  1) goto 1000
    if (k == 0) goto 1000
    if ((mode == 2).and.(.not.retest)) goto 100

    !  Initial operators h=0 and cstar=c(-1) from ve02b
    do i = 1,n
       do j = 1,n
          h(n+i,j) = h(i,j)
          h(i,j) = 0.0D0
       end do
    end do
    goto 120

99  continue
    do i = 1,m
       lt(nn+i) = 1
    end do

    !  Constraints indexed as  -1=equality, 0=active, 1=inactive
    if (k == 0) goto 100
    do i=1,k
       j=0
       if (i <= ke)j=-1
       lt(nn+lt(i))=j
    end do

100 continue
    if ((mode == 5).and.(.not.retest)) goto 109

    !  Set up matrix and rhs of equations governing equality problem
    do i = 1,n
       x(n+i) = b(i)
       do j = 1,n
          h(i,j) = a(i,j)
       end do
    end do

    if (((mode == 2).or.(mode == 3)).and.(.not.retest)) goto 200
    if (k == 0) goto 107
    do i = 1,k
       li = lt(i)
       if (li > nn) goto 105
       do j = 1,n
          h(j,n+i) = 0.0D0
          h(n+i,j) = 0.0D0
       end do
       if (li > n) goto 104
       h(n+i,li) = 1.0D0
       h(li,n+i) = 1.0D0
       x(nn+i) = bdl(li)
       goto 108

104    continue
       li = li-n
       h(n+i,li) = -1.0D0
       h(li,n+i) = -1.0D0
       x(nn+i) = -bdu(li)
       goto 108

105    continue
       li = li-nn
       do j = 1,n
          h(n+i,j) = c(j,li)
          h(j,n+i) = c(j,li)
       end do
       x(nn+i) = d(li)

108    continue
       do j = 1,k
          h(n+i,n+j) = 0.0D0
       end do
    end do

107 continue
    nk = n+k

    !  Invert matrix giving operators h and cstar

    call hinv(h,ih,nk,iwa,info)
    if (info  /=  1) goto 1000
    goto 118

    !  Set up rhs only

109 continue
    do i = 1,n
       x(n+i) = b(i)
    end do

    do i = 1,k
       li = lt(i)
       if (li > nn) goto 117
       if (li > n) goto 116
       x(nn+i) = bdl(li)
       goto 115

116    continue
       x(nn+i) = -bdu(li-n)
       goto 115

117    continue
       x(nn+i)=d(li-nn)
115    continue
    end do

    !  Solve for solution point x

    nk = n+k

118 continue
    do i = 1,n
       call dotpmc(h(1,i),i1,x(n+1),i1,r0,x(i),nk,i0)
    end do

    !  Check feasibility, if not exit to 8

    do i = 1,m
       if (lt(nn+i) <= 0) goto 110
       if (i > n) goto 111
       z = x(i)-bdl(i)
       goto 114

111    continue
       if (i > nn) goto 112
       z = bdu(i-n)-x(i-n)
       goto 114

112    continue
       j = i-nn
       call dotpmc(c(1,j),i1,x(1),i1,d(j),z,n,i2)

114    continue
       if (z < 0.0D0) goto 8
110    continue
    end do

120 continue

    !  Calculate gradient g and Lagrange multipliers -cstar.g,
    !  Find largest multiplier,  exit if not positive

    do i = 1,n
       call dotpmc(a(i,1),ia,x(1),i1,b(i),x(n6+i),n,i2)
    end do
    if (k == 0) goto 1000

    !+**PJK 17/11/97 D999 reduced to D99
    z = -1.0D99
    do i = 1,k
       if (lt(nn+lt(i)) == -1) goto 122
       call dotpmc(h(n+i,1),ih,x(n6+1),i1,r0,zz,n,i3)
       if (zz <= z) goto 122
       z = zz
       ii = i
122    continue
    end do

    if (z > 0.0D0) goto 130
    if ((retest).or.(mode >= 4)) goto 137
    retest = .true.
    goto 100

137 continue
    if (z /= 0.0D0) goto 1000
    goto 1000

    !  Set direction of search as corresponding row of cstar

130 continue
    do i = 1,n
       x(nn+i) = h(n+ii,i)
    end do

136 continue
    do i = 1,n
       call dotpmc(a(i,1),ia,x(nn+1),i1,r0,x(n+i),n,i0)
    end do
    call dotpmc(x(nn+1),i1,x(n+1),i1,r0,cac,n,i0)
    if (cac > 0.0D0) goto 134
    postiv = .false.
    y = 1.0D0
    goto 135

134 continue
    postiv = .true.
    y = z/cac

135 continue
    do i = 1,n
       x(n5+i) = x(nn+i)*y
    end do
    passiv = .true.

139 continue
    !+**PJK 17/11/97 D999 reduced to D99
    alpha = 1.0D99
    nk = n+k

    !  Linear search along direction of search,  passiv indicates
    !  a constraint has been removed to get search direction,
    !  postiv indicates positive curvature along the direction

    do i = 1,m
       if (lt(nn+i) <= 0) goto 140
       if (i > n) goto 141
       if (x(n5+i) >= 0.0D0) goto 140
       cc = (bdl(i)-x(i))/x(n5+i)
       goto 143

141    continue
       if (i > nn) goto 142
       if (x(n4+i) <= 0.0D0) goto 140
       cc = (bdu(i-n)-x(i-n))/x(n4+i)
       goto 143

142    continue
       j = i-nn
       call dotpmc(c(1,j),i1,x(n5+1),i1,r0,zz,n,i0)
       if (zz >= 0.0D0) goto 140
       call dotpmc(c(1,j),i1,x(1),i1,d(j),cc,n,i1)
       cc = cc/zz

143    continue
       if (cc >= alpha) goto 140
       alpha = cc
       ial = i
140    continue
    end do
    if (passiv) lt(nn+lt(ii)) = 1

    !  If minimum found, goto  170

    if ((postiv).and.(alpha >= 1.0D0)) goto 170

    !  Calculate h.c and cstar.c

    do i=1,n
       x(i) = x(i)+alpha*x(n5+i)
    end do
    alpha = alpha*y
    j = 1
    if (k == n) j = n+1
    if (ial > n) goto 146
    do i = j,nk
       x(n3+i) = h(i,ial)
    end do
    chc = x(n3+ial)
    goto 151

146 continue
    ib = ial-n
    if (ib > n) goto 148
    do i = j,nk
       x(n3+i) = -h(i,ib)
    end do
    chc = -x(n3+ib)
    goto 151

148 continue
    ib = ib-n
    do i = 1,n
       x(n5+i) = c(i,ib)
    end do
    do i = j,nk
       call dotpmc(h(i,1),ih,x(n5+1),i1,r0,x(n3+i),n,i0)
    end do
    if (k /= n) call dotpmc(x(n5+1),i1,x(n3+1),i1,r0,chc,n,i0)

151 continue
    lt(nn+ial) = 0
    if (k == n) goto 180
    if (passiv) goto 160

    !  Apply formula for adding a constraint

156 continue
    if (k == 0) goto 157
    do i = 1,k
       alpha = x(n4+i)/chc
       ni = n+i
       do j = 1,n
          h(ni,j) = h(ni,j)-alpha*x(n3+j)
       end do
    end do

157 continue
    k = k+1
    lt(k) = ial
    do j = 1,n
       h(n+k,j) = x(n3+j)/chc
    end do
    if (k < n) goto 154
    do i = 1,n
       do j = 1,n
          h(i,j) = 0.0D0
       end do
    end do
    goto 159

154 continue
    do i = 1,n
       alpha = x(n3+i)/chc
       do j = 1,i
          h(i,j) = h(i,j)-alpha*x(n3+j)
          h(j,i) = h(i,j)
       end do
    end do

159 continue
    if (.not.passiv) goto 167

    !  Removal of a constraint has been deferred,  set up as if
    !  the constraint is being removed from augmented basis

    do i=1,n
       call dotpmc(a(i,1),ia,x(1),i1,b(i),x(n6+i),n,i2)
       x(nn+i) = h(n+ii,i)
    end do
    call dotpmc(x(n6+1),i1,x(nn+1),i1,r0,z,n,i3)
    if (z == 0.0D0) goto 178
    goto 136

160 continue
    cc = x(n4+ii)
    y = chc*cac+cc**2
    call dotpmc(x(n6+1),i1,x(n3+1),i1,r0,ghc,n,i0)
    if ((alpha*y) < (chc*(z-alpha*cac)+ghc*cc)) goto 156

    !  Apply formula for exchanging new constraint
    !  with passive constraint

    do i = 1,k
       ni = n+i
       call dotpmc(h(ni,1),ih,x(n+1),i1,r0,x(n5+i),n,i0)
    end do
    do i = 1,n
       x(n+i) = (chc*x(nn+i)-cc*x(n3+i))/y
       x(n6+i) = (cac*x(n3+i)+cc*x(nn+i))/y
    end do
    do i = 1,n
       do j = 1,i
          h(i,j) = h(i,j)+x(n+i)*x(nn+j)-x(n6+i)*x(n3+j)
          h(j,i) = h(i,j)
       end do
    end do
    x(n4+ii) = x(n4+ii)-1.0D0
    do i = 1,k
       ni = n+i
       do j = 1,n
          h(ni,j) = h(ni,j)-x(n4+i)*x(n6+j)-x(n5+i)*x(n+j)
       end do
    end do
    lt(ii) = ial

167 continue
    if (k == n) goto 120

    !  Calculate g,  new search direction is -h.g

    do i = 1,n
       call dotpmc(a(i,1),ia,x(1),i1,b(i),x(n+i),n,i2)
    end do
    z = 0.0D0
    do i = 1,n
       call dotpmc(h(i,1),ih,x(n+1),i1,r0,x(n5+i),n,i3)
       if (x(n5+i) /= 0.0D0) z = 1.0D0
    end do
    passiv = .false.
    if (z == 0.0D0) goto 120
    postiv = .true.
    goto 139

170 continue
    do i = 1,n
       x(i) = x(i)+x(n5+i)
    end do

    !  x is now the minimum point in the basis
    !  Update the operators if a constraint had been removed

    if (.not.passiv) goto 120

178 continue
    do i = 1,n
       alpha = x(nn+i)/cac
       do j = 1,i
          h(i,j) = h(i,j)+alpha*x(nn+j)
          h(j,i) = h(i,j)
       end do
    end do
    if (k > 1) goto 177
    k = 0
    goto 120

177 continue
    if (ii == k) goto 175
    do i=1,n
       h(n+ii,i) = h(n+k,i)
    end do
    lt(ii) = lt(k)

175 continue
    k = k-1
    do i = 1,k
       ni = n+i
       call dotpmc(h(ni,1),ih,x(n+1),i1,r0,x(n3+i),n,i0)
    end do
    do i = 1,k
       alpha = x(n3+i)/cac
       ni = n+i
       do j = 1,n
          h(ni,j) = h(ni,j)-alpha*x(nn+j)
       end do
    end do
    goto 120

180 continue
    z = 1.0D0/x(n4+ii)

    !  Apply simplex formula to exchange constraints

    do i = 1,n
       ni = n+i
       if (i /= ii) goto 182
       do j = 1,n
          h(ni,j) = h(ni,j)*z
       end do
       goto 181

182    continue
       zz = z*x(n4+i)
       do j = 1,n
          h(ni,j) = h(ni,j)-zz*x(nn+j)
       end do
181    continue
    end do
    lt(ii) = ial
    goto 120

200 continue
    k = 0

    ke = 0
    do i = 1,m
       lt(nn+i) = 1
    end do

    !  MDK Check for singular matrix
    !  h matrix is unchanged if determinant only (job=10) is requested.

    if (verbose == 1) then
       call sgedi(h,ih,n,iwa,det,10)
       if (det(1) == 0.0D0) then
          write(*,*) 'HARWQP: Determinant=0 at checkpoint 1'
       end if
    end if

    call hinv(h,ih,n,iwa,info)
    if (info  /=  1) goto 1000

    !  Start with empty basis from feasible point
    !  Search direction is -a(-1).b

    goto 167

1000 continue

    return
  end SUBROUTINE HARWQP

  ! !!!!!!!!!!!!!!!!!!!!!!!!!!!!!!!!!!!!!!!!!!!!!!!!!!!!!!!!!!!!!!!!!!

  SUBROUTINE HARWFP( &
       n,m,c,ic,d,bdl,bdu,x,k,ke,h,ih,lt,wa,iwa,info)

    !  This program is a modified version of the Harwell Library
    !  subroutine LA02AD.  The modifications were made to substitute
    !  the subroutines HINV and DOTPMC for Harwell subroutines
    !  MB01B and MC03AS.  The calling sequence above includes
    !  three entries, WA, IWA, and INFO not present in the
    !  original program.  WA and IWA are real and
    !  integer work arrays, respectively, and must be dimensioned
    !  at least 2*N.  INFO is an output variable set to one for a
    !  normal return and set to two when a singular matrix is detected
    !  in HINV.  All other entries in the calling sequence are as
    !  described in the Harwell documentation.
    !
    !  Modified  5/22/91 to use implicit none (J. Galambos)
    !
    !+**PJK 02/11/92 Throughout this routine, argument 1 of DOTPMC has
    !+**PJK 02/11/92 different dimensions than are declared in the source
    !+**PJK 02/11/92 code of the routine itself. The program runs without
    !+**PJK 02/11/92 error but beware of future modifications.

    IMPLICIT NONE

    INTEGER n,m,ic,k,ke,ih,info
    INTEGER i, ial, ib, ii, j, jj, kv, li, ni, nj, nn, n3
    INTEGER iwa(*), lt(*)
    INTEGER i0,i1,i2,i3

    real(dp) c(ic,*),d(*),bdl(*),bdu(*),x(*),h(ih,*)
    real(dp) wa(*)
    real(dp) alpha, beta, y, z, zz
    real(dp) r0

    i0 = 0
    i1 = 1
    i2 = 2
    i3 = 3
    r0 = 0.0D0

    info = 1
    nn = n+n
    n3 = nn+n
    do i = 1,m
       lt(nn+i) = 1
    end do

    !  Constraints indexed as
    !  -1=equality,  0=active,  1=inactive,  2=violated

    if (k /= 0) goto 10

    !  No designated constraints, vertex chosen from upper and
    !  lower bounds, inverse matrix trivial

    do i = 1,n
       do j = 1,n
          h(i,j) = 0.0D0
       end do
       if ((x(i)-bdl(i)) > (bdu(i)-x(i))) goto 6
       lt(i) = i
       h(i,i) = 1.0D0
       goto 998

6      continue
       lt(i) = n+i
       h(i,i) = -1.0D0
998    continue
       lt(nn+lt(i)) = 0
    end do
    k = n
    goto 40

    !  Set up normals v of the k designated constraints in basis

10  continue
    do i = 1,k
       j = 0
       if (i <= ke) j = -1
       lt(nn+lt(i)) = j
       li = lt(i)
       ni = n+i
       if (li > nn) goto 14
       do j = 1,n
          h(j,ni) = 0.0D0
       end do
       if (li > n) goto 13
       h(li,ni) = 1.0D0
       goto 11

13     continue
       h(li-n,ni) = -1.0D0
       goto 11

14     continue
       li = li-nn
       do j = 1,n
          h(j,ni) = c(j,li)
       end do
11     continue
    end do

    if (k /= n) goto 19
    do j = 1,n
       nj = n+j
       do i = 1,n
          h(i,j) = h(i,nj)
       end do
    end do
    call hinv(h,ih,n,iwa,info)
    if (info  /=  1) goto 1000
    goto 40

19  continue

    !  Form m = (vtranspose.v)(-1)
    do i = 1,k
       do j = i,k
          call dotpmc(h(1,n+i),i1,h(1,n+j),i1,r0,h(i,j),n,i0)
          h(j,i) = h(i,j)
       end do
    end do
    if (k /= 1) goto 200
    h(1,1) = 1.0D0/h(1,1)
    goto 201

200 continue
    call hinv(h,ih,k,iwa,info)
    if (info  /=  1) goto 1000

201 continue

    !  Calculate generalized inverse of v,  vplus = m.vtranspose

    do i = 1,k
       do j = 1,k
          x(n+j) = h(i,j)
       end do
       do j = 1,n
          call dotpmc(x(n+1),i1,h(j,n+1),ih,r0,h(i,j),k,i0)
       end do
    end do

    !  Set up diagonal elements of the projection matrix  p = v.vplus

    do i = 1,n
       call dotpmc(h(1,i),i1,h(i,n+1),ih,r0,x(n+i),k,i0)
    end do
    do i = 1,n
       lt(n+i) = 0
    end do
    kv = k

    !  Add bound e(i) corresponding to the smallest diag(p)

29  continue
    z = 1.0D0
    do i = 1,n
       if (lt(n+i) == 1) goto 25
       if (x(n+i) >= z) goto 25
       z = x(n+i)
       ii = i
25     continue
    end do
    y = 1.0D0
    if ( (x(ii)-bdl(ii)) > (bdu(ii)-x(ii)) ) y = -1.0D0

    !  Calculate vectors vplus.e(i) and  u = e(i)-v.vplus.e(i)

    if (y /= 1.0D0) goto 27
    do i = 1,k
       x(nn+i) = h(i,ii)
    end do
    goto 30

27  continue
    do i = 1,k
       x(nn+i) = -h(i,ii)
    end do

30  continue
    do i = 1,n
       if (lt(n+i) == 1) goto 31
       call dotpmc(h(i,n+1),ih,x(nn+1),i1,r0,x(n3+i),kv,i3)
31     continue
    end do
    do i = 1,n
       h(i,ii) = 0.0D0
    end do
    lt(n+ii) = 1
    z = 1.0D0+x(n3+ii)*y

    !  Update vplus and diag(p)

    do i = 1,n
       if (lt(n+i) == 1) goto 33
       alpha = x(n3+i)/z
       h(k+1,i) = alpha
       do j = 1,k
          h(j,i) = h(j,i)-x(nn+j)*alpha
       end do
33     continue
    end do

    do i = 1,n
       if (lt(n+i) == 1) goto 35
       x(n+i) = x(n+i)+x(n3+i)**2/z
35     continue
    end do
    k = k+1
    h(k,ii) = y
    if (y /= 1.0D0) ii = ii+n
    lt(nn+ii) = 0
    lt(k) = ii
    if (k /= n) goto 29

    !  Set up rhs of constraints in basis

40  continue
    do i = 1,n
       li = lt(i)
       if (li > n) goto 42
       x(n+i) = bdl(li)
       goto 41

42     continue
       if (li > nn) goto 43
       x(n+i) = -bdu(li-n)
       goto 41

43     continue
       x(n+i) = d(li-nn)

41     continue
    end do

    !  Calculate position of vertex

    do i = 1,n
       call dotpmc(h(1,i),i1,x(n+1),i1,r0,x(i),n,i0)
    end do

    !  Calculate the constraint residuals, the number of violated
    !  constraints, and the sum of their normals

50  continue
    kv = 0
    do i = 1,n
       x(n+i) = 0.0D0
    end do
    do i = 1,m
       if (lt(nn+i) <= 0) goto 52
       if (i > n) goto 53
       z = x(i)-bdl(i)
       goto 55

53     continue
       if (i > nn) goto 54
       z = bdu(i-n)-x(i-n)
       goto 55

54     continue
       j = i-nn
       call dotpmc(c(1,j),i1,x(1),i1,d(j),z,n,i2)

55     continue
       x(nn+i) = z
       if (z >= 0.0D0) goto 52
       kv = kv+1
       lt(nn+i) = 2
       if (i > n) goto 56
       x(n+i) = x(n+i)+1.0D0
       goto 52

56     continue
       if (i > nn) goto 57
       x(i) = x(i)-1.0D0
       goto 52

57     continue
       do ii = 1,n
          x(n+ii) = x(n+ii)+c(ii,j)
       end do
52     continue
    end do
    if (kv /= 0) goto 63
    goto 1000

    !  Possible directions of search obtainable by removing a
    !  constraint are rows of h,  calculate the optimum direction

63  continue
    z = 0.0D0
    do i = 1,n
       if (lt(nn+lt(i)) == -1) goto 64
       call dotpmc(h(i,1),ih,x(n+1),i1,r0,y,n,i0)
       if (y <= z) goto 64
       z = y
       ii = i
64     continue
    end do
    if (z > 0.0D0) goto 70
    k = 0
    goto 1000

    !  Search for the nearest of the furthest violated constraint
    !  and the nearest nonviolated nonbasic constraint

70  continue
    !+**PJK 17/11/97 D999 reduced to D99
    alpha = 1.0D99
    beta = 0.0D0
    do i = 1,n
       x(n+i) = h(ii,i)
    end do
    do i = 1,m
       if (lt(nn+i) <= 0) goto 72
       if (i > n) goto 73
       z = -x(n+i)
       goto 75

73     continue
       if (i > nn) goto 74
       z = x(i)
       goto 75

74     continue
       jj = i-nn
       call dotpmc(x(n+1),i1,c(1,jj),i1,r0,z,n,i3)

75     continue
       if (lt(nn+i) == 2) goto 76
       if (z <= 0.0D0) goto 72
       z = x(nn+i)/z
       if (z >= alpha) goto 72
       alpha = z
       ial = i
       goto 72

76     continue
       lt(nn+i) = 1
       if (z >= 0.0D0) goto 72
       z = x(nn+i)/z
       if (z <= beta) goto 72
       beta = z
       ib = i
72     continue
    end do

    if (alpha > beta) goto 80
    ib = ial
    beta = alpha

    !  Exchange with the constraint being removed from the basis,
    !  using simplex formula for new h

80  continue
    lt(nn+lt(ii)) = 1
    lt(nn+ib) = 0
    lt(ii) = ib
    if (ib > n) goto 82
    do i = 1,n
       x(nn+i) = h(i,ib)
    end do
    goto 90

82  continue
    ib = ib-n
    if (ib > n) goto 84
    do i = 1,n
       x(nn+i) = -h(i,ib)
    end do
    goto 90

84  continue
    ib = ib-n
    do i = 1,n
       x(n3+i) = c(i,ib)
    end do
    do i = 1,n
       call dotpmc(h(i,1),ih,x(n3+1),i1,r0,x(nn+i),n,i0)
    end do

90  continue
    z = 1.0D0/x(nn+ii)
    do i = 1,n
       x(i) = x(i)+beta*x(n+i)
       if (i /= ii) goto 92
       do j = 1,n
          h(i,j) = h(i,j)*z
       end do
       goto 91

92     continue
       zz = z*x(nn+i)
       do j = 1,n
          h(i,j) = h(i,j)-zz*x(n+j)
       end do
91     continue
    end do

    goto 50

1000 continue

    return
  end SUBROUTINE HARWFP

  ! !!!!!!!!!!!!!!!!!!!!!!!!!!!!!!!!!!!!!!!!!!!!!!!!!!!!!!!!!!!!!!!!!!

  SUBROUTINE HYBRD( &
       fcnhyb,n,x,fvec,xtol,maxfev,ml,mu,epsfcn,diag, &
       mode,factor,nprint,info,nfev,fjac,ldfjac,r,lr, &
       qtf,wa1,wa2,wa3,wa4,resdl)

    !  www.math.utah.edu/software/minpack/minpack/hybrd.html

    !  The purpose of HYBRD is to find a zero of a system of
    !  N nonlinear functions in N variables by a modification
    !  of the Powell Hybrid method. The user must provide a
    !  subroutine which calculates the functions. The Jacobian is
    !  then calculated by a forward-difference approximation.
    !
    !  The subroutine statement is
    !
    !  subroutine hybrd(fcnhyb,n,x,fvec,xtol,maxfev,ml,mu,epsfcn,
    !                   diag,mode,factor,nprint,info,nfev,fjac,
    !                   ldfjac,r,lr,qtf,wa1,wa2,wa3,wa4)
    !
    !  where
    !
    !  FCNHYB is the name of the user-supplied subroutine which
    !  calculates the functions. FCNHYB must be declared
    !  in an external statement in the user calling
    !  program, and should be written as follows.
    !
    !   subroutine fcnhyb(n,x,fvec,iflag)
    !   integer n,iflag
    !   real x(n),fvec(n)
    !   ----------
    !   calculate the functions at x and
    !   return this vector in fvec.
    !   ---------
    !   return
    !   end
    !
    !  The value of IFLAG should not be changed by FCNHYB unless
    !  the user wants to terminate execution of HYBRD.
    !  In this case set IFLAG to a negative integer.
    !
    !  N is a positive integer input variable set to the number
    !  of functions and variables.
    !
    !  X is an array of length N. On input X must contain
    !  an initial estimate of the solution vector. On output X
    !  contains the final estimate of the solution vector.
    !
    !  FVEC is an output array of length N which contains
    !  the functions evaluated at the output X.
    !
    !  XTOL is a nonnegative input variable. Termination
    !  occurs when the relative error between two consecutive
    !  iterations is at most XTOL.
    !
    !  MAXFEV is a positive integer input variable. Termination
    !  occurs when the number of calls to FCNHYB is at least MAXFEV
    !  by the end of an iteration.
    !
    !  ML is a nonnegative integer input variable which specifies
    !  the number of subdiagonals within the band of the
    !  Jacobian matrix. If the Jacobian is not banded, set
    !  ML to at least N - 1.
    !
    !  MU is a nonnegative integer input variable which specifies
    !  the number of superdiagonals within the band of the
    !  Jacobian matrix. If the Jacobian is not banded, set
    !  MU to at least N - 1.
    !
    !  EPSFCN is an input variable used in determining a suitable
    !  step length for the forward-difference approximation. This
    !  approximation assumes that the relative errors in the
    !  functions are of the order of EPSFCN. If EPSFCN is less
    !  than the machine precision, it is assumed that the relative
    !  errors in the functions are of the order of the machine
    !  precision.
    !
    !  DIAG is an array of length N. If MODE = 1 (see
    !  below), DIAG is internally set. If MODE = 2, DIAG
    !  must contain positive entries that serve as
    !  multiplicative scale factors for the variables.
    !
    !  MODE is an integer input variable. If MODE = 1, the
    !  variables will be scaled internally. If MODE = 2,
    !  the scaling is specified by the input DIAG. Other
    !  values of MODE are equivalent to MODE = 1.
    !
    !  FACTOR is a positive input variable used in determining the
    !  initial step bound. This bound is set to the product of
    !  FACTOR and the Euclidean norm of DIAG*X if nonzero, or else
    !  to FACTOR itself. In most cases FACTOR should lie in the
    !  interval (.1,100.). 100. is a generally recommended value.
    !
    !  NPRINT is an integer input variable that enables controlled
    !  printing of iterations if it is positive. In this case,
    !  FCNHYB is called with IFLAG = 0 at the beginning of the first
    !  iteration and every NPRINT iterations thereafter and
    !  immediately prior to return, with X and FVEC available
    !  for printing. If NPRINT is not positive, no special calls
    !  of FCNHYB with IFLAG = 0 are made.
    !
    !  INFO is an integer output variable. If the user has
    !  terminated execution, INFO is set to the (negative)
    !  value of IFLAG. see description of FCNHYB. Otherwise,
    !  INFO is set as follows.
    !
    !   INFO = 0   improper input parameters.
    !
    !   INFO = 1   relative error between two consecutive iterates
    !              is at most XTOL.
    !
    !   INFO = 2   number of calls to FCNHYB has reached or exceeded
    !              MAXFEV.
    !
    !   INFO = 3   XTOL is too small. No further improvement in
    !              the approximate solution X is possible.
    !
    !   INFO = 4   iteration is not making good progress, as
    !              measured by the improvement from the last
    !              five Jacobian evaluations.
    !
    !   INFO = 5   iteration is not making good progress, as
    !              measured by the improvement from the last
    !              ten iterations.
    !
    !  NFEV is an integer output variable set to the number of
    !  calls to FCNHYB.
    !
    !  FJAC is an output N by N array which contains the
    !  orthogonal matrix Q produced by the QR factorization
    !  of the final approximate Jacobian.
    !
    !  LDFJAC is a positive integer input variable not less than N
    !  which specifies the leading dimension of the array FJAC.
    !
    !  R is an output array of length LR which contains the
    !  upper triangular matrix produced by the QR factorization
    !  of the final approximate Jacobian, stored rowwise.
    !
    !  LR is a positive integer input variable not less than
    !  (N*(N+1))/2.
    !
    !  QTF is an output array of length N which contains
    !  the vector (Q transpose)*FVEC.
    !
    !  WA1, WA2, WA3, and WA4 are work arrays of length N.
    !
    !  Subprograms called
    !
    !   user-supplied ...... fcnhyb
    !
    !   minpack-supplied ... dogleg,spmpar,enorm,fdjac1,
    !                        qform,qrfac,r1mpyq,r1updt
    !
    !  Argonne National Laboratory. Minpack project. March 1980.
    !  Burton S. Garbow, Kenneth E. Hillstrom, Jorge J. More

    IMPLICIT NONE

    INTEGER n,maxfev,ml,mu,mode,nprint,info,nfev,ldfjac,lr,irr
    INTEGER i,iflag,iter,j,jm1,l,msum,ncfail,ncsuc,nslow1,nslow2

    !+**PJK 08/10/92 Possible problems with the following declaration:
    INTEGER iwa(1)

    real(dp) xtol,epsfcn,factor
    real(dp) x(n),fvec(n),diag(n),fjac(ldfjac,n),r(lr), &
         qtf(n),wa1(n),wa2(n),wa3(n),wa4(n),resdl(n)
    real(dp) actred,delta,epsmch,fnorm,fnorm1,one,pnorm, &
         prered,p1,p5,p001,p0001,ratio,sum,temp,xnorm,zero
    logical jeval,sing

    EXTERNAL fcnhyb

    one = 1.0D0
    p1 = 0.1D0
    p5 = 0.5D0
    p001 = 1.0D-3
    p0001 = 1.0D-4
    zero = 0.0D0

    !  Machine precision

    epsmch = spmpar(1)

    info = 0
    iflag = 0
    nfev = 0

    !  Check the input parameters for errors.

    if ( &
         (n <= 0)         .or. &
         (xtol < zero)   .or. &
         (maxfev <= 0)    .or. &
         (ml < 0)        .or. &
         (mu < 0)        .or. &
         (factor <= zero) .or. &
         (ldfjac < n)    .or. &
         (lr < ( ( n*(n + 1) ) /2)) &
         ) goto 300

    if (mode  /=  2) goto 20
    do j = 1, n
       if (diag(j) <= zero) goto 300
    end do

20  continue

    !  Evaluate the function at the starting point
    !  and calculate its norm.

    iflag = 1
    call fcnhyb(n,x,fvec,iflag)
    nfev = 1

    if (iflag < 0) goto 300
    fnorm = enorm(n,fvec)

    !  Determine the number of calls to FCNHYB needed to compute
    !  the Jacobian matrix.

    msum = min(ml+mu+1,n)

    !  Initialize iteration counter and monitors.

    iter = 1
    ncsuc = 0
    ncfail = 0
    nslow1 = 0
    nslow2 = 0

    !  Beginning of the outer loop.

30  continue
    jeval = .true.

    !  Calculate the Jacobian matrix.

    iflag = 2
    call fdjac1( &
         fcnhyb,n,x,fvec,fjac,ldfjac,iflag,ml,mu,epsfcn,wa1,wa2)
    nfev = nfev + msum
    if (iflag < 0) goto 300

    !  Compute the qr factorization of the Jacobian.

    call qrfac(n,n,fjac,ldfjac,.false.,iwa,1,wa1,wa2,wa3)

    !  On the first iteration and if mode is 1, scale according
    !  to the norms of the columns of the initial Jacobian.

    if (iter  /=  1) goto 70
    if (mode == 2) goto 50
    do j = 1, n
       diag(j) = wa2(j)
       if (wa2(j) == zero) diag(j) = one
    end do

50  continue

    !  On the first iteration, calculate the norm of the scaled x
    !  and initialize the step bound delta.

    do j = 1, n
       wa3(j) = diag(j)*x(j)
    end do
    xnorm = enorm(n,wa3)
    delta = factor*xnorm
    if (delta == zero) delta = factor

70  continue

    !  Form (q transpose)*fvec and store in qtf.

    do i = 1, n
       qtf(i) = fvec(i)
    end do
    do j = 1, n
       if (fjac(j,j) == zero) goto 110
       sum = zero
       do i = j, n
          sum = sum + fjac(i,j)*qtf(i)
       end do
       temp = -sum/fjac(j,j)
       do i = j, n
          qtf(i) = qtf(i) + fjac(i,j)*temp
       end do

110    continue
    end do

    !  Copy the triangular factor of the qr factorization into r.

    sing = .false.
    do j = 1, n
       l = j
       jm1 = j - 1
       if (jm1 < 1) goto 140
       do i = 1, jm1
          r(l) = fjac(i,j)
          l = l + n - i
       end do

140    continue
       r(l) = wa1(j)
       if (wa1(j) == zero) sing = .true.
    end do

    !  Accumulate the orthogonal factor in fjac.

    call qform(n,n,fjac,ldfjac,wa1)

    !  Rescale if necessary.

    if (mode == 2) goto 170
    do j = 1, n
       diag(j) = max(diag(j),wa2(j))
    end do

170 continue

    !  Beginning of the inner loop.

180 continue

    !  If requested, call FCNHYB to enable printing of iterates.

    if (nprint <= 0) goto 190
    iflag = 0
    if (mod(iter-1,nprint) == 0) call fcnhyb(n,x,fvec,iflag)
    if (iflag < 0) goto 300

190 continue

    !  Determine the direction p.

    call dogleg(n,r,lr,diag,qtf,delta,wa1,wa2,wa3)

    !  Store the direction p and x + p. Calculate the norm of p.

    do j = 1, n
       wa1(j) = -wa1(j)
       wa2(j) = x(j) + wa1(j)
       wa3(j) = diag(j)*wa1(j)
    end do
    pnorm = enorm(n,wa3)

    !  On the first iteration, adjust the initial step bound.

    if (iter == 1) delta = min(delta,pnorm)

    !  Evaluate the function at x + p and calculate its norm.

    iflag = 1
    call fcnhyb(n,wa2,wa4,iflag)
    nfev = nfev + 1
    if (iflag < 0) goto 300
    fnorm1 = enorm(n,wa4)

    !  Compute the scaled actual reduction.

    actred = -one
    if (fnorm1 < fnorm) actred = one - (fnorm1/fnorm)**2

    !  Compute the scaled predicted reduction.

    l = 1
    do i = 1, n
       sum = zero
       do j = i, n
          sum = sum + r(l)*wa1(j)
          l = l + 1
       end do
       wa3(i) = qtf(i) + sum
    end do
    temp = enorm(n,wa3)
    prered = zero
    if (temp < fnorm) prered = one - (temp/fnorm)**2

    !  Compute the ratio of the actual to the predicted reduction.

    ratio = zero
    if (prered > zero) ratio = actred/prered

    !  Update the step bound.

    if (ratio >= p1) goto 230
    ncsuc = 0
    ncfail = ncfail + 1
    delta = p5*delta
    goto 240
230 continue
    ncfail = 0
    ncsuc = ncsuc + 1
    if (ratio >= p5 .or. ncsuc > 1) &
         delta = max(delta,pnorm/p5)
    if (abs(ratio-one) <= p1) delta = pnorm/p5
240 continue

    !  Test for successful iteration.

    if (ratio < p0001) goto 260

    !  Successful iteration. Update x, fvec, and their norms.

    do j = 1, n
       x(j) = wa2(j)
       wa2(j) = diag(j)*x(j)
       fvec(j) = wa4(j)
    end do
    xnorm = enorm(n,wa2)
    fnorm = fnorm1
    iter = iter + 1
260 continue

    !  Determine the progress of the iteration.

    nslow1 = nslow1 + 1
    if (actred >= p001) nslow1 = 0
    if (jeval) nslow2 = nslow2 + 1
    if (actred >= p1) nslow2 = 0

    !  Test for convergence.

    if ((delta <= (xtol*xnorm)) .or. (fnorm == zero)) info = 1
    if (info  /=  0) goto 300

    !  Tests for termination and stringent tolerances.

    if (nfev >= maxfev) info = 2
    if ((p1*max(p1*delta,pnorm)) <= (epsmch*xnorm)) info = 3
    if (nslow2 == 5) info = 4
    if (nslow1 == 10) info = 5
    if (info  /=  0) goto 300

    !  Criterion for recalculating Jacobian approximation
    !  by forward differences.

    if (ncfail == 2) goto 290

    !  Calculate the rank one modification to the Jacobian
    !  and update qtf if necessary.

    do j = 1, n
       sum = zero
       do i = 1, n
          sum = sum + fjac(i,j)*wa4(i)
       end do
       wa2(j) = (sum - wa3(j))/pnorm
       wa1(j) = diag(j)*((diag(j)*wa1(j))/pnorm)
       if (ratio >= p0001) qtf(j) = sum
    end do

    !  Compute the qr factorization of the updated Jacobian.

    call r1updt(n,n,r,lr,wa1,wa2,wa3,sing)
    call r1mpyq(n,n,fjac,ldfjac,wa2,wa3)

    !+**PJK 02/11/92 Warning produced by QA Fortran :
    !+**PJK 02/11/92 Arg 3 in call to R1MPYQ has wrong dimensions.
    !+**PJK 02/11/92 Code works at present, but beware of future
    !+**PJK 02/11/92 modifications.

    call r1mpyq(1,n,qtf,1,wa2,wa3)

    !  End of the inner loop.

    jeval = .false.
    goto 180

290 continue

    !  End of the outer loop.

    goto 30

300 continue

    !  Termination, either normal or user imposed.

    if (iflag < 0) info = iflag
    iflag = 0
    if (nprint > 0) call fcnhyb(n,x,fvec,iflag)

    do irr=1,n
       resdl(irr)=abs(qtf(irr))
    end do

    return
  end SUBROUTINE HYBRD

  ! !!!!!!!!!!!!!!!!!!!!!!!!!!!!!!!!!!!!!!!!!!!!!!!!!!!!!!!!!!!!!!!!!!

  SUBROUTINE DOGLEG(n,r,lr,diag,qtb,delta,x,wa1,wa2)

    !  Given an M by N matrix A, an N by N nonsingular diagonal
    !  matrix D, an M-vector B, and a positive number DELTA, the
    !  problem is to determine the convex combination X of the
    !  Gauss-Newton and scaled gradient directions that minimizes
    !  (A*X - B) in the least squares sense, subject to the
    !  restriction that the Euclidean norm of D*X be at most DELTA.
    !
    !  This subroutine completes the solution of the problem
    !  if it is provided with the necessary information from the
    !  QR factorization of A. That is, if A = Q*R, where Q has
    !  orthogonal columns and R is an upper triangular matrix,
    !  then DOGLEG expects the full upper triangle of R and
    !  the first N components of (Q transpose)*B.
    !
    !  The subroutine statement is
    !
    !  subroutine dogleg(n,r,lr,diag,qtb,delta,x,wa1,wa2)
    !
    !  where
    !
    !  N is a positive integer input variable set to the order of R.
    !
    !  R is an input array of length LR which must contain the upper
    !  triangular matrix R stored by rows.
    !
    !  LR is a positive integer input variable not less than
    !  (N*(N+1))/2.
    !
    !  DIAG is an input array of length N which must contain the
    !  diagonal elements of the matrix D.
    !
    !  QTB is an input array of length N which must contain the first
    !  N elements of the vector (Q transpose)*B.
    !
    !  DELTA is a positive input variable which specifies an upper
    !  bound on the Euclidean norm of D*X.
    !
    !  X is an output array of length N which contains the desired
    !  convex combination of the Gauss-Newton direction and the
    !  scaled gradient direction.
    !
    !  WA1 and WA2 are work arrays of length N.
    !
    !  Argonne National Laboratory. Minpack project. March 1980.
    !  Burton S. Garbow, Kenneth E. Hillstrom, Jorge J. More

    IMPLICIT NONE

    INTEGER n,lr,i,j,jj,jp1,k,l

    real(dp) delta
    real(dp) r(lr),diag(n),qtb(n),x(n),wa1(n),wa2(n)
    real(dp) alpha,bnorm,epsmch,gnorm,one,qnorm,sgnorm, &
         sum,temp,zero

    one = 1.0D0
    zero = 0.0D0

    !  Machine precision

    epsmch = spmpar(1)

    !  First, calculate the Gauss-Newton direction.

    jj = (n*(n + 1))/2 + 1
    do k = 1, n
       j = n - k + 1
       jp1 = j + 1
       jj = jj - k
       l = jj + 1
       sum = zero
       if (n < jp1) goto 20
       do i = jp1, n
          sum = sum + r(l)*x(i)
          l = l + 1
       end do

20     continue
       temp = r(jj)
       if (temp  /=  zero) goto 40
       l = j
       do i = 1, j
          temp = max(temp,abs(r(l)))
          l = l + n - i
       end do
       temp = epsmch*temp
       if (temp == zero) temp = epsmch

40     continue
       x(j) = (qtb(j) - sum)/temp
    end do

    !  Test whether the Gauss-Newton direction is acceptable.

    do j = 1, n
       wa1(j) = zero
       wa2(j) = diag(j)*x(j)
    end do
    qnorm = enorm(n,wa2)
    if (qnorm <= delta) goto 140

    !  The Gauss-Newton direction is not acceptable.
    !  Next, calculate the scaled gradient direction.

    l = 1
    do j = 1, n
       temp = qtb(j)
       do i = j, n
          wa1(i) = wa1(i) + r(l)*temp
          l = l + 1
       end do
       wa1(j) = wa1(j)/diag(j)
    end do

    !  Calculate the norm of the scaled gradient and test for
    !  the special case in which the scaled gradient is zero.

    gnorm = enorm(n,wa1)
    sgnorm = zero
    alpha = delta/qnorm
    if (gnorm == zero) goto 120

    !  Calculate the point along the scaled gradient
    !  at which the quadratic is minimized.

    do j = 1, n
       wa1(j) = (wa1(j)/gnorm)/diag(j)
    end do
    l = 1
    do j = 1, n
       sum = zero
       do i = j, n
          sum = sum + r(l)*wa1(i)
          l = l + 1
       end do
       wa2(j) = sum
    end do
    temp = enorm(n,wa2)
    sgnorm = (gnorm/temp)/temp

    !  Test whether the scaled gradient direction is acceptable.

    alpha = zero
    if (sgnorm >= delta) goto 120

    !  The scaled gradient direction is not acceptable.
    !  Finally, calculate the point along the dogleg
    !  at which the quadratic is minimized.

    bnorm = enorm(n,qtb)
    temp = (bnorm/gnorm)*(bnorm/qnorm)*(sgnorm/delta)
    temp = temp - (delta/qnorm)*(sgnorm/delta)**2 &
         + sqrt((temp-(delta/qnorm))**2 &
         + (one-(delta/qnorm)**2)*(one-(sgnorm/delta)**2))
    alpha = ((delta/qnorm)*(one - (sgnorm/delta)**2))/temp

120 continue

    !  Form appropriate convex combination of the Gauss-Newton
    !  direction and the scaled gradient direction.

    temp = (one - alpha)*min(sgnorm,delta)
    do j = 1, n
       x(j) = temp*wa1(j) + alpha*x(j)
    end do

140 continue

    return
  end SUBROUTINE DOGLEG

  ! !!!!!!!!!!!!!!!!!!!!!!!!!!!!!!!!!!!!!!!!!!!!!!!!!!!!!!!!!!!!!!!!!!

  real(dp) FUNCTION ENORM(n,x)

    !  Given an N-vector X, this function calculates the
    !  Euclidean norm of X.
    !
    !  The Euclidean norm is computed by accumulating the sum of
    !  squares in three different sums. The sums of squares for the
    !  small and large components are scaled so that no overflows
    !  occur. Non-destructive underflows are permitted. Underflows
    !  and overflows do not occur in the computation of the unscaled
    !  sum of squares for the intermediate components.
    !  The definitions of small, intermediate and large components
    !  depend on two constants, RDWARF and RGIANT. The main
    !  restrictions on these constants are that RDWARF**2 not
    !  underflow and RGIANT**2 not overflow. The constants
    !  given here are suitable for every known computer.
    !
    !  The function statement is
    !
    !  real function enorm(n,x)
    !
    !  where
    !
    !  N is a positive integer input variable.
    !
    !  X is an input array of length N.
    !
    !  Argonne National Laboratory. Minpack project. March 1980.
    !  Burton S. Garbow, Kenneth E. Hillstrom, Jorge J. More

    IMPLICIT NONE

    INTEGER n,i

    real(dp) x(n)
    real(dp) agiant,floatn,one,rdwarf,rgiant,s1,s2,s3,xabs, &
         x1max,x3max,zero

    one = 1.0D0
    zero = 0.0D0
    rdwarf = 3.834d-20
    rgiant = 1.304d19

    s1 = zero
    s2 = zero
    s3 = zero
    x1max = zero
    x3max = zero
    floatn = dble(n)
    agiant = rgiant/floatn
    do i = 1, n
       xabs = abs(x(i))
       if ((xabs > rdwarf) .and. (xabs < agiant)) goto 70
       if (xabs <= rdwarf) goto 30

       !  Sum for large components.

       if (xabs <= x1max) goto 10
       s1 = one + s1*(x1max/xabs)**2
       x1max = xabs
       goto 20

10     continue
       s1 = s1 + (xabs/x1max)**2

20     continue
       goto 60

30     continue

       !  Sum for small components.

       if (xabs <= x3max) goto 40
       s3 = one + s3*(x3max/xabs)**2
       x3max = xabs
       goto 50

40     continue
       if (xabs  /=  zero) s3 = s3 + (xabs/x3max)**2

50     continue
60     continue
       goto 80

70     continue

       !  Sum for intermediate components.

       s2 = s2 + xabs**2

80     continue
    end do

    !  Calculation of norm.

    if (s1 == zero) goto 100
    enorm = x1max*sqrt(s1+(s2/x1max)/x1max)
    goto 130

100 continue
    if (s2 == zero) goto 110
    if (s2 >= x3max) &
         enorm = sqrt(s2*(one+(x3max/s2)*(x3max*s3)))
    if (s2 < x3max) &
         enorm = sqrt(x3max*((s2/x3max)+(x3max*s3)))
    goto 120
110 continue
    enorm = x3max*sqrt(s3)

120 continue
130 continue

    return
  end FUNCTION ENORM

  ! !!!!!!!!!!!!!!!!!!!!!!!!!!!!!!!!!!!!!!!!!!!!!!!!!!!!!!!!!!!!!!!!!!

  SUBROUTINE FDJAC1( &
       fcnhyb,n,x,fvec,fjac,ldfjac,iflag,ml,mu,epsfcn,wa1,wa2)

    !  This subroutine computes a forward-difference approximation
    !  to the N by N Jacobian matrix associated with a specified
    !  problem of N functions in N variables. If the Jacobian has
    !  a banded form, then function evaluations are saved by only
    !  approximating the nonzero terms.
    !
    !  The subroutine statement is
    !
    !  subroutine fdjac1(fcnhyb,n,x,fvec,fjac,ldfjac,iflag,ml,mu,epsfcn,
    !                    wa1,wa2)
    !
    !  where
    !
    !  FCNHYB is the name of the user-supplied subroutine which
    !  calculates the functions. FCNHYB must be declared
    !  in an external statement in the user calling
    !  program, and should be written as follows.
    !
    !   subroutine fcnhyb(n,x,fvec,iflag)
    !   integer n,iflag
    !   real x(n),fvec(n)
    !   ----------
    !   calculate the functions at x and
    !   return this vector in fvec.
    !   ----------
    !   return
    !   end
    !
    !  The value of IFLAG should not be changed by FCNHYB unless
    !  the user wants to terminate execution of FDJAC1.
    !  In this case set IFLAG to a negative integer.
    !
    !  N is a positive integer input variable set to the number
    !  of functions and variables.
    !
    !  X is an input array of length N.
    !
    !  FVEC is an input array of length N which must contain the
    !  functions evaluated at X.
    !
    !  FJAC is an output N by N array which contains the
    !  approximation to the Jacobian matrix evaluated at X.
    !
    !  LDFJAC is a positive integer input variable not less than N
    !  which specifies the leading dimension of the array FJAC.
    !
    !  IFLAG is an integer variable which can be used to terminate
    !  the execution of FDJAC1. See description of FCNHYB.
    !
    !  ML is a nonnegative integer input variable which specifies
    !  the number of subdiagonals within the band of the
    !  Jacobian matrix. If the Jacobian is not banded, set
    !  ML to at least N - 1.
    !
    !  EPSFCN is an input variable used in determining a suitable
    !  step length for the forward-difference approximation. This
    !  approximation assumes that the relative errors in the
    !  functions are of the order of EPSFCN. If EPSFCN is less
    !  than the machine precision, it is assumed that the relative
    !  errors in the functions are of the order of the machine
    !  precision.
    !
    !  MU is a nonnegative integer input variable which specifies
    !  the number of superdiagonals within the band of the
    !  Jacobian matrix. If the Jacobian is not banded, set
    !  MU to at least N - 1.
    !
    !  WA1 and WA2 are work arrays of length N. If ML + MU + 1 is at
    !  least N, then the Jacobian is considered dense, and WA2 is
    !  not referenced.
    !
    !  Argonne National Laboratory. Minpack project. March 1980.
    !  Burton S. Garbow, Kenneth E. Hillstrom, Jorge J. More

    IMPLICIT NONE

    INTEGER n,ldfjac,iflag,ml,mu,i,j,k,msum

    real(dp) epsfcn
    real(dp) x(n),fvec(n),fjac(ldfjac,n),wa1(n),wa2(n)
    real(dp) eps,epsmch,h,temp,zero

    EXTERNAL  fcnhyb

    zero = 0.0D0

    !  Machine precision

    epsmch = spmpar(1)

    eps = sqrt(max(epsfcn,epsmch))
    msum = ml + mu + 1
    if (msum < n) goto 40

    !  Computation of dense approximate Jacobian.

    do j = 1, n
       temp = x(j)
       h = eps*abs(temp)
       if (h == zero) h = eps
       x(j) = temp + h
       call fcnhyb(n,x,wa1,iflag)
       if (iflag < 0) goto 30
       x(j) = temp
       do i = 1, n
          fjac(i,j) = (wa1(i) - fvec(i))/h
       end do
    end do

30  continue
    goto 110

40  continue

    !  Computation of banded approximate Jacobian.

    do k = 1, msum
       do j = k, n, msum
          wa2(j) = x(j)
          h = eps*abs(wa2(j))
          if (h == zero) h = eps
          x(j) = wa2(j) + h
       end do
       call fcnhyb(n,x,wa1,iflag)
       if (iflag < 0) goto 100
       do j = k, n, msum
          x(j) = wa2(j)
          h = eps*abs(wa2(j))
          if (h == zero) h = eps
          do i = 1, n
             fjac(i,j) = zero
             if ((i >= (j - mu)).and.(i <= (j + ml))) &
                  fjac(i,j) = (wa1(i) - fvec(i))/h
          end do
       end do
    end do

100 continue
110 continue

    return
  end SUBROUTINE FDJAC1

  ! !!!!!!!!!!!!!!!!!!!!!!!!!!!!!!!!!!!!!!!!!!!!!!!!!!!!!!!!!!!!!!!!!!

  SUBROUTINE QFORM(m,n,q,ldq,wa)

    !  This subroutine proceeds from the computed QR factorization of
    !  an M by N matrix A to accumulate the M by M orthogonal matrix
    !  Q from its factored form.
    !
    !  The subroutine statement is
    !
    !  subroutine qform(m,n,q,ldq,wa)
    !
    !  where
    !
    !  M is a positive integer input variable set to the number
    !  of rows of A and the order of Q.
    !
    !  N is a positive integer input variable set to the number
    !  of columns of A.
    !
    !  Q is an M by M array. On input the full lower trapezoid in
    !  the first min(M,N) columns of Q contains the factored form.
    !  On output Q has been accumulated into a square matrix.
    !
    !  LDQ is a positive integer input variable not less than M
    !  which specifies the leading dimension of the array Q.
    !
    !  WA is a work array of length M.

    !  Argonne National Laboratory. Minpack project. March 1980.
    !  Burton S. Garbow, Kenneth E. Hillstrom, Jorge J. More

    IMPLICIT NONE

    INTEGER m,n,ldq,i,j,jm1,k,l,minmn,np1

    real(dp) q(ldq,m),wa(m)
    real(dp) one,sum,temp,zero

    one = 1.0D0
    zero = 0.0D0

    !  Zero out upper triangle of q in the first min(m,n) columns.

    minmn = min(m,n)
    if (minmn < 2) goto 30
    do j = 2, minmn
       jm1 = j - 1
       do i = 1, jm1
          q(i,j) = zero
       end do
    end do

30  continue

    !  Initialize remaining columns to those of the identity matrix.

    np1 = n + 1
    if (m < np1) goto 60
    do j = np1, m
       do i = 1, m
          q(i,j) = zero
       end do
       q(j,j) = one
    end do

60  continue

    !  Accumulate q from its factored form.

    do l = 1, minmn
       k = minmn - l + 1
       do i = k, m
          wa(i) = q(i,k)
          q(i,k) = zero
       end do
       q(k,k) = one
       if (wa(k) == zero) goto 110
       do j = k, m
          sum = zero
          do i = k, m
             sum = sum + q(i,j)*wa(i)
          end do
          temp = sum/wa(k)
          do i = k, m
             q(i,j) = q(i,j) - temp*wa(i)
          end do
       end do

110    continue
    end do

    return
  end SUBROUTINE QFORM

  ! !!!!!!!!!!!!!!!!!!!!!!!!!!!!!!!!!!!!!!!!!!!!!!!!!!!!!!!!!!!!!!!!!!

  SUBROUTINE QRFAC(m,n,a,lda,pivot,ipvt,lipvt,rdiag,acnorm,wa)

    !  This subroutine uses householder transformations with column
    !  pivoting (optional) to compute a QR factorization of the
    !  M by N matrix A. That is, QRFAC determines an orthogonal
    !  matrix Q, a permutation matrix P, and an upper trapezoidal
    !  matrix R with diagonal elements of nonincreasing magnitude,
    !  such that A*P = Q*R. The householder transformation for
    !  column K, K = 1,2,...,min(M,N), is of the form
    !
    !  i - (1/u(k))*u*u
    !
    !  where U has zeros in the first K-1 positions. The form of
    !  this transformation and the method of pivoting first
    !  appeared in the corresponding Linpack subroutine.
    !
    !  The subroutine statement is
    !
    !  subroutine qrfac(m,n,a,lda,pivot,ipvt,lipvt,rdiag,acnorm,wa)
    !
    !  where
    !
    !  M is a positive integer input variable set to the number
    !  of rows of A.
    !
    !  N is a positive integer input variable set to the number
    !  of columns of A.
    !
    !  A is an M by N array. On input A contains the matrix for
    !  which the QR factorization is to be computed. On output
    !  the strict upper trapezoidal part of A contains the strict
    !  upper trapezoidal part of R, and the lower trapezoidal
    !  part of A contains a factored form of Q (the non-trivial
    !  elements of the U vectors described above).
    !
    !  LDA is a positive integer input variable not less than M
    !  which specifies the leading dimension of the array A.
    !
    !  PIVOT is a logical input variable. If PIVOT is set true,
    !  then column pivoting is enforced. If PIVOT is set false,
    !  then no column pivoting is done.
    !
    !  IPVT is an integer output array of length LIPVT. IPVT
    !  defines the permutation matrix P such that A*P = Q*R.
    !  Column J of P is column IPVT(J) of the identity matrix.
    !  If PIVOT is false, IPVT is not referenced.
    !
    !  LIPVT is a positive integer input variable. If PIVOT is false,
    !  then LIPVT may be as small as 1. If PIVOT is true, then
    !  LIPVT must be at least N.
    !
    !  RDIAG is an output array of length N which contains the
    !  diagonal elements of R.
    !
    !  ACNORM is an output array of length N which contains the
    !  norms of the corresponding columns of the input matrix A.
    !  If this information is not needed, then ACNORM can coincide
    !  with RDIAG.
    !
    !  WA is a work array of length N. If PIVOT is false, then WA
    !  can coincide with RDIAG.
    !
    !  Argonne National Laboratory. Minpack project. March 1980.
    !  Burton S. Garbow, Kenneth E. Hillstrom, Jorge J. More

    IMPLICIT NONE

    INTEGER m,n,lda,lipvt,i,j,jp1,k,kmax,minmn
    INTEGER ipvt(lipvt)

    LOGICAL pivot

    real(dp) a(lda,n),rdiag(n),acnorm(n),wa(n)
    real(dp) ajnorm,epsmch,one,p05,sum,temp,zero

    one = 1.0D0
    p05 = 0.05D0
    zero = 0.0D0

    !  Machine precision

    epsmch = spmpar(1)

    !  Compute the initial column norms and initialize several arrays.

    do j = 1, n
       acnorm(j) = enorm(m,a(1,j))
       rdiag(j) = acnorm(j)
       wa(j) = rdiag(j)
       if (pivot) ipvt(j) = j
    end do

    !  Reduce a to r with householder transformations.

    minmn = min(m,n)
    do j = 1, minmn
       if (.not.pivot) goto 40

       !  Bring the column of largest norm into the pivot position.

       kmax = j
       do k = j, n
          if (rdiag(k) > rdiag(kmax)) kmax = k
       end do
       if (kmax == j) goto 40
       do i = 1, m
          temp = a(i,j)
          a(i,j) = a(i,kmax)
          a(i,kmax) = temp
       end do
       rdiag(kmax) = rdiag(j)
       wa(kmax) = wa(j)
       k = ipvt(j)
       ipvt(j) = ipvt(kmax)
       ipvt(kmax) = k

40     continue

       !  Compute the householder transformation to reduce the
       !  j-th column of a to a multiple of the j-th unit vector.

       ajnorm = enorm(m-j+1,a(j,j))
       if (ajnorm == zero) goto 100
       if (a(j,j) < zero) ajnorm = -ajnorm
       do i = j, m
          a(i,j) = a(i,j)/ajnorm
       end do
       a(j,j) = a(j,j) + one

       !  Apply the transformation to the remaining columns
       !  and update the norms.

       jp1 = j + 1
       if (n < jp1) goto 100
       do k = jp1, n
          sum = zero
          do i = j, m
             sum = sum + a(i,j)*a(i,k)
          end do
          temp = sum/a(j,j)
          do i = j, m
             a(i,k) = a(i,k) - temp*a(i,j)
          end do
          if ((.not.pivot).or.(rdiag(k) == zero)) goto 80
          temp = a(j,k)/rdiag(k)
          rdiag(k) = rdiag(k)*sqrt(max(zero,one-temp**2))
          if ((p05*(rdiag(k)/wa(k))**2) > epsmch) goto 80
          rdiag(k) = enorm(m-j,a(jp1,k))
          wa(k) = rdiag(k)

80        continue
       end do

100    continue
       rdiag(j) = -ajnorm
    end do

    return
  end SUBROUTINE QRFAC

  ! !!!!!!!!!!!!!!!!!!!!!!!!!!!!!!!!!!!!!!!!!!!!!!!!!!!!!!!!!!!!!!!!!!

  SUBROUTINE R1MPYQ(m,n,a,lda,v,w)

    !  Given an M by N matrix A, this subroutine computes A*Q where
    !  Q is the product of 2*(N - 1) transformations
    !
    !  gv(n-1)*...*gv(1)*gw(1)*...*gw(n-1)
    !
    !  and GV(I), GW(i) are Givens rotations in the (I,N) plane which
    !  eliminate elements in the I-th and N-th planes, respectively.
    !  Q itself is not given, rather the information to recover the
    !  GV, GW rotations is supplied.
    !
    !  The subroutine statement is
    !
    !  subroutine r1mpyq(m,n,a,lda,v,w)
    !
    !  where
    !
    !  M is a positive integer input variable set to the number
    !  of rows of A.
    !
    !  N is a positive integer input variable set to the number
    !  of columns of A.
    !
    !  A is an M by N array. On input A must contain the matrix
    !  to be postmultiplied by the orthogonal matrix Q
    !  described above. On output A*Q has replaced A.
    !
    !  LDA is a positive integer input variable not less than M
    !  which specifies the leading dimension of the array A.
    !
    !  V is an input array of length N. V(I) must contain the
    !  information necessary to recover the Givens rotation GV(I)
    !  described above.
    !
    !  W is an input array of length N. W(I) must contain the
    !  information necessary to recover the Givens rotation GW(I)
    !  described above.
    !
    !  Argonne National Laboratory. Minpack project. March 1980.
    !  Burton S. Garbow, Kenneth E. Hillstrom, Jorge J. More

    IMPLICIT NONE

    INTEGER m,n,lda,i,j,nmj,nm1

    real(dp) a(lda,n),v(n),w(n)
    real(dp) cos1,one,sin1,temp

    one = 1.0D0

    !  Apply the first set of givens rotations to a.

    nm1 = n - 1
    if (nm1 < 1) goto 50
    do nmj = 1, nm1
       j = n - nmj
       if (abs(v(j)) > one) cos1 = one/v(j)
       if (abs(v(j)) > one) sin1 = sqrt(one-cos1**2)
       if (abs(v(j)) <= one) sin1 = v(j)
       if (abs(v(j)) <= one) cos1 = sqrt(one-sin1**2)
       do i = 1, m
          temp  = cos1*a(i,j) - sin1*a(i,n)
          a(i,n) = sin1*a(i,j) + cos1*a(i,n)
          a(i,j) = temp
       end do
    end do

    !  Apply the second set of givens rotations to a.

    do j = 1, nm1
       if (abs(w(j)) > one) cos1 = one/w(j)
       if (abs(w(j)) > one) sin1 = sqrt(one-cos1**2)
       if (abs(w(j)) <= one) sin1 = w(j)
       if (abs(w(j)) <= one) cos1 = sqrt(one-sin1**2)
       do i = 1, m
          temp   =  cos1*a(i,j) + sin1*a(i,n)
          a(i,n) = -sin1*a(i,j) + cos1*a(i,n)
          a(i,j) = temp
       end do
    end do

50  continue

    return
  end SUBROUTINE R1MPYQ

  ! !!!!!!!!!!!!!!!!!!!!!!!!!!!!!!!!!!!!!!!!!!!!!!!!!!!!!!!!!!!!!!!!!!

  SUBROUTINE R1UPDT(m,n,s,ls,u,v,w,sing)

    !  Given an M by N lower trapezoidal matrix S, an M-vector U,
    !  and an N-vector V, the problem is to determine an
    !  orthogonal matrix Q such that
    !
    !          t
    !  (s + u*v )*q
    !
    !  is again lower trapezoidal.
    !
    !  This subroutine determines Q as the product of 2*(N - 1)
    !  transformations
    !
    !  gv(n-1)*...*gv(1)*gw(1)*...*gw(n-1)
    !
    !  where GV(I), GW(I) are Givens rotations in the (I,N) plane
    !  which eliminate elements in the I-th and N-th planes,
    !  respectively. Q itself is not accumulated, rather the
    !  information to recover the GV, GW rotations is returned.
    !
    !  The subroutine statement is
    !
    !  subroutine r1updt(m,n,s,ls,u,v,w,sing)
    !
    !  where
    !
    !  M is a positive integer input variable set to the number
    !  of rows of S.
    !
    !  N is a positive integer input variable set to the number
    !  of columns of S. N must not exceed M.
    !
    !  S is an array of length LS. On input S must contain the lower
    !  trapezoidal matrix S stored by columns. On output S contains
    !  the lower trapezoidal matrix produced as described above.
    !
    !  LS is a positive integer input variable not less than
    !  (N*(2*M-N+1))/2.
    !
    !  U is an input array of length M which must contain the
    !  vector U.
    !
    !  V is an array of length N. On input V must contain the vector
    !  V. On output V(I) contains the information necessary to
    !  recover the Givens rotation GV(I) described above.
    !
    !  W is an output array of length M. W(I) contains information
    !  necessary to recover the Givens rotation GW(I) described
    !  above.
    !
    !  SING is a logical output variable. SING is set true if any
    !  of the diagonal elements of the output S are zero. Otherwise
    !  SING is set false.
    !
    !  Argonne National Laboratory. Minpack project. March 1980.
    !  Burton S. Garbow, Kenneth E. Hillstrom, Jorge J. More,
    !  John L. Nazareth

    IMPLICIT NONE

    INTEGER m,n,ls,i,j,jj,l,nmj,nm1

    LOGICAL sing

    real(dp) s(ls),u(m),v(n),w(m),cos1,cotan,giant,one
    real(dp) p5,p25,sin1,tan1,tau,temp,zero

    one = 1.0D0
    p5 = 0.5D0
    p25 = 0.25D0
    zero = 0.0D0

    !  giant is the largest magnitude in the computer's arithmetic range

    giant = spmpar(3)

    !  Initialize the diagonal element pointer.

    jj = (n*(2*m - n + 1))/2 - (m - n)

    !  Move the nontrivial part of the last column of s into w.

    l = jj
    do i = n, m
       w(i) = s(l)
       l = l + 1
    end do

    !  Rotate the vector v into a multiple of the n-th unit vector
    !  in such a way that a spike is introduced into w.

    nm1 = n - 1
    if (nm1 < 1) goto 70
    do nmj = 1, nm1
       j = n - nmj
       jj = jj - (m - j + 1)
       w(j) = zero
       if (v(j) == zero) goto 50

       !  Determine a givens rotation which eliminates the
       !  j-th element of v.

       if (abs(v(n)) >= abs(v(j))) goto 20
       cotan = v(n)/v(j)
       sin1 = p5/sqrt(p25+p25*cotan**2)
       cos1 = sin1*cotan
       tau = one
       if (abs(cos1)*giant > one) tau = one/cos1
       goto 30

20     continue
       tan1 = v(j)/v(n)
       cos1 = p5/sqrt(p25+p25*tan1**2)
       sin1 = cos1*tan1
       tau = sin1

30     continue

       !  Apply the transformation to v and store the information
       !  necessary to recover the givens rotation.

       v(n) = sin1*v(j) + cos1*v(n)
       v(j) = tau

       !  Apply the transformation to s and extend the spike in w.

       l = jj
       do i = j, m
          temp = cos1*s(l) - sin1*w(i)
          w(i) = sin1*s(l) + cos1*w(i)
          s(l) = temp
          l = l + 1
       end do

50     continue
    end do

70  continue

    !  Add the spike from the rank 1 update to w.

    do i = 1, m
       w(i) = w(i) + v(n)*u(i)
    end do

    !  Eliminate the spike.

    sing = .false.
    if (nm1 < 1) goto 140
    do j = 1, nm1
       if (w(j) == zero) goto 120

       !  Determine a givens rotation which eliminates the
       !  j-th element of the spike.

       if (abs(s(jj)) >= abs(w(j))) goto 90
       cotan = s(jj)/w(j)
       sin1 = p5/sqrt(p25+p25*cotan**2)
       cos1 = sin1*cotan
       tau = one
       if ((abs(cos1)*giant) > one) tau = one/cos1
       goto 100

90     continue
       tan1 = w(j)/s(jj)
       cos1 = p5/sqrt(p25+p25*tan1**2)
       sin1 = cos1*tan1
       tau = sin1

100    continue

       !  Apply the transformation to s and reduce the spike in w.

       l = jj
       do i = j, m
          temp =  cos1*s(l) + sin1*w(i)
          w(i) = -sin1*s(l) + cos1*w(i)
          s(l) = temp
          l = l + 1
       end do

       !  Store the information necessary to recover the
       !  givens rotation.

       w(j) = tau

120    continue

       !  Test for zero diagonal elements in the output s.

       if (s(jj) == zero) sing = .true.
       jj = jj + (m - j + 1)
    end do

140 continue

    !  Move w back into the last column of the output s.

    l = jj
    do i = n, m
       s(l) = w(i)
       l = l + 1
    end do
    if (s(jj) == zero) sing = .true.

    return
  end SUBROUTINE R1UPDT

  ! !!!!!!!!!!!!!!!!!!!!!!!!!!!!!!!!!!!!!!!!!!!!!!!!!!!!!!!!!!!!!!!!!!

  function spmpar(i)

    !! Calculates machine (computing) parameters
    !! author: P J Knight, CCFE, Culham Science Centre
    !! i : input integer : Switch for return value:
    !! i=1 : B**(1 - P), the machine precision
    !! i=2 : B**(EMIN - 1), the smallest magnitude
    !! i=3 : B**EMAX*(1 - B**(-P)), the largest magnitude
    !! where the machine being used has P base B digits, and its smallest
    !! and largest exponents are EMIN and EMAX, respectively.
    !! This routine evaluates the numerical machine parameters of the
    !! computer being used to run the program, as defined above.
    !! <P>Note that the values of these parameters can be found for a given
    !! machine if the Mark 12 or later NAg library is installed on it.
    !! <P><CODE>SPMPAR(1)</CODE> is equivalent to <CODE>X02AJF()</CODE>;
    !! <BR><CODE>SPMPAR(2)</CODE> is equivalent to <CODE>X02AKF()</CODE>;
    !! <BR><CODE>SPMPAR(3)</CODE> is equivalent to <CODE>X02ALF()</CODE>.
    !! Metcalf and Reid, Fortran 90/95 Explained, 2nd Edition (section 8.7.2)
    !
    ! !!!!!!!!!!!!!!!!!!!!!!!!!!!!!!!!!!!!!!!!!!!!!!!

    implicit none

    real(dp) :: spmpar

    !  Arguments

    integer, intent(in) :: i

    !  Local variables

    real(dp), dimension(3) :: rmach

    ! !!!!!!!!!!!!!!!!!!!!!!!!!!!!!!!!!!!!!!!!!!!!!!!

    !  Previously-used hardwired values shown in comments

    !rmach(1) = 1.110223024625157D-016
    rmach(1) = epsilon(0.0D0)

    !rmach(2) = 2.3D-308
    rmach(2) = tiny(0.0D0)

    !rmach(3) = 1.797693134862316D+308
    rmach(3) = huge(0.0D0)

    spmpar = rmach(i)

  end function spmpar

  ! !!!!!!!!!!!!!!!!!!!!!!!!!!!!!!!!!!!!!!!!!!!!!!!!!!!!!!!!!!!!!!!!!!

  subroutine eshellvol(rshell,rmini,rmino,zminor,drin,drout,dz,vin,vout,vtot)

    !! Routine to calculate the inboard, outboard and total volumes
    !! of a toroidal shell comprising two elliptical sections
    !! author: P J Knight, CCFE, Culham Science Centre
    !! rshell : input real : major radius of centre of both ellipses (m)
    !! rmini  : input real : horizontal distance from rshell to outer edge
    !! of inboard elliptical shell (m)
    !! rmino  : input real : horizontal distance from rshell to inner edge
    !! of outboard elliptical shell (m)
    !! zminor : input real : vertical internal half-height of shell (m)
    !! drin   : input real : horiz. thickness of inboard shell at midplane (m)
    !! drout  : input real : horiz. thickness of outboard shell at midplane (m)
    !! dz     : input real : vertical thickness of shell at top/bottom (m)
    !! vin    : output real : volume of inboard section (m3)
    !! vout   : output real : volume of outboard section (m3)
    !! vtot   : output real : total volume of shell (m3)
    !! This routine calculates the volume of the inboard and outboard sections
    !! of a toroidal shell defined by two co-centred semi-ellipses.
    !! Each section's internal and external surfaces are in turn defined
    !! by two semi-ellipses. The volumes of each section are calculated as
    !! the difference in those of the volumes of revolution enclosed by their
    !! inner and outer surfaces.
    !! <P>See also <A HREF="eshellarea.html"><CODE>eshellarea</CODE></A>
    !! Internal CCFE note T&amp;M/PKNIGHT/PROCESS/009, P J Knight:
    !! Surface Area and Volume Calculations for Toroidal Shells
    !
    ! !!!!!!!!!!!!!!!!!!!!!!!!!!!!!!!!!!!!!!!!!!!!!!!
    use constants, only: pi, twopi
    implicit none

    !  Arguments
    real(kind=double), intent(in) :: rshell, rmini, rmino, zminor, drin, drout, dz
    real(kind=double), intent(out) :: vin, vout, vtot

    !  Local variables
    real(kind=double) :: a, b, elong, v1, v2

    !  Global shared variables
    !  Input: pi,twopi
    ! !!!!!!!!!!!!!!!!!!!!!!!!!!!!!!!!!!!!!!!!!!!!!!!

    !  Inboard section

    !  Volume enclosed by outer (higher R) surface of elliptical section
    !  and the vertical straight line joining its ends
    a = rmini ; b = zminor ; elong = b/a
    v1 = twopi * elong * (0.5D0*pi*rshell*a*a - 2.0D0/3.0D0*a*a*a)

    !  Volume enclosed by inner (lower R) surface of elliptical section
    !  and the vertical straight line joining its ends
    a = rmini+drin ; b = zminor+dz ; elong = b/a
    v2 = twopi * elong * (0.5D0*pi*rshell*a*a - 2.0D0/3.0D0*a*a*a)

    !  Volume of inboard section of shell
    vin = v2 - v1

    !  Outboard section

    !  Volume enclosed by inner (lower R) surface of elliptical section
    !  and the vertical straight line joining its ends
    a = rmino ; b = zminor ; elong = b/a
    v1 = twopi * elong * (0.5D0*pi*rshell*a*a + 2.0D0/3.0D0*a*a*a)

    !  Volume enclosed by outer (higher R) surface of elliptical section
    !  and the vertical straight line joining its ends
    a = rmino+drout ; b = zminor+dz ; elong = b/a
    v2 = twopi * elong * (0.5D0*pi*rshell*a*a + 2.0D0/3.0D0*a*a*a)

    !  Volume of outboard section of shell
    vout = v2 - v1

    !  Total shell volume
    vtot = vin + vout

  end subroutine eshellvol

  ! !!!!!!!!!!!!!!!!!!!!!!!!!!!!!!!!!!!!!!!!!!!!!!!!!!!!!!!!!!!!!!!!!!

  subroutine dshellvol(rmajor,rminor,zminor,drin,drout,dz,vin,vout,vtot)

    !! Routine to calculate the inboard, outboard and total volumes
    !! of a D-shaped toroidal shell
    !! author: P J Knight, CCFE, Culham Science Centre
    !! rmajor : input real : major radius to outer point of inboard
    !! straight section of shell (m)
    !! rminor : input real : horizontal internal width of shell (m)
    !! zminor : input real : vertical internal half-height of shell (m)
    !! drin   : input real : horiz. thickness of inboard shell at midplane (m)
    !! drout  : input real : horiz. thickness of outboard shell at midplane (m)
    !! dz     : input real : vertical thickness of shell at top/bottom (m)
    !! vin    : output real : volume of inboard straight section (m3)
    !! vout   : output real : volume of outboard curved section (m3)
    !! vtot   : output real : total volume of shell (m3)
    !! This routine calculates the volume of the inboard and outboard sections
    !! of a D-shaped toroidal shell defined by the above input parameters.
    !! The inboard section is assumed to be a cylinder of uniform thickness.
    !! The outboard section's internal and external surfaces are defined
    !! by two semi-ellipses, centred on the outer edge of the inboard section;
    !! its volume is calculated as the difference in those of the volumes of
    !! revolution enclosed by the two surfaces.
    !! <P>See also <A HREF="dshellarea.html"><CODE>dshellarea</CODE></A>
    !! Internal CCFE note T&amp;M/PKNIGHT/PROCESS/009, P J Knight:
    !! Surface Area and Volume Calculations for Toroidal Shells
    !
    ! !!!!!!!!!!!!!!!!!!!!!!!!!!!!!!!!!!!!!!!!!!!!!!!
    use constants, only: pi, twopi
    implicit none

    !  Arguments
    real(kind=double), intent(in) :: rmajor, rminor, zminor, drin, drout, dz
    real(kind=double), intent(out) :: vin, vout, vtot

    !  Local variables
    real(kind=double) :: a, b, elong, v1, v2

    !  Global shared variables
    !  Input: pi,twopi
    ! !!!!!!!!!!!!!!!!!!!!!!!!!!!!!!!!!!!!!!!!!!!!!!!

    !  Volume of inboard cylindrical shell
    vin = 2.0D0*(zminor+dz) * pi*(rmajor**2 - (rmajor-drin)**2)

    !  Volume enclosed by inner surface of elliptical outboard section
    !  and the vertical straight line joining its ends
    a = rminor ; b = zminor ; elong = b/a
    v1 = twopi * elong * (0.5D0*pi*rmajor*a*a + 2.0D0/3.0D0*a*a*a)

    !  Volume enclosed by outer surface of elliptical outboard section
    !  and the vertical straight line joining its ends
    a = rminor+drout ; b = zminor+dz ; elong = b/a
    v2 = twopi * elong * (0.5D0*pi*rmajor*a*a + 2.0D0/3.0D0*a*a*a)

    !  Volume of elliptical outboard shell
    vout = v2 - v1

    !  Total shell volume
    vtot = vin + vout

  end subroutine dshellvol

! !!!!!!!!!!!!!!!!!!!!!!!!!!!!!!!!!!!!!!!!!!!!!!!!!!!!!!!!!!!!!!!!!!

  subroutine dshellarea(rmajor,rminor,zminor,ain,aout,atot)

    !! Routine to calculate the inboard, outboard and total surface areas
    !! of a D-shaped toroidal shell
    !! author: P J Knight, CCFE, Culham Science Centre
    !! rmajor : input real : major radius of inboard straight section (m)
    !! rminor : input real : horizontal width of shell (m)
    !! zminor : input real : vertical half-height of shell (m)
    !! ain    : output real : surface area of inboard straight section (m3)
    !! aout   : output real : surface area of outboard curved section (m3)
    !! atot   : output real : total surface area of shell (m3)
    !! This routine calculates the surface area of the inboard and outboard
    !! sections of a D-shaped toroidal shell defined by the above input
    !! parameters.
    !! The inboard section is assumed to be a cylinder.
    !! The outboard section is defined by a semi-ellipse, centred on the
    !! major radius of the inboard section.
    !! <P>See also <A HREF="dshellvol.html"><CODE>dshellvol</CODE></A>
    !! Internal CCFE note T&amp;M/PKNIGHT/PROCESS/009, P J Knight:
    !! Surface Area and Volume Calculations for Toroidal Shells
    !
    ! !!!!!!!!!!!!!!!!!!!!!!!!!!!!!!!!!!!!!!!!!!!!!!!
    use constants, only: pi, twopi
    implicit none

    !  Arguments
    real(kind=double), intent(in) :: rmajor,rminor,zminor
    real(kind=double), intent(out) :: ain,aout,atot

    !  Local variables
    real(kind=double) :: elong

    ! !!!!!!!!!!!!!!!!!!!!!!!!!!!!!!!!!!!!!!!!!!!!!!!

    !  Area of inboard cylindrical shell
    ain = 4.0D0*zminor*pi*rmajor

    !  Area of elliptical outboard section
    elong = zminor/rminor
    aout = twopi * elong * (pi*rmajor*rminor + 2.0D0*rminor*rminor)

    !  Total surface area
    atot = ain + aout

  end subroutine dshellarea

  ! !!!!!!!!!!!!!!!!!!!!!!!!!!!!!!!!!!!!!!!!!!!!!!!!!!!!!!!!!!!!!!!!!!

  subroutine eshellarea(rshell,rmini,rmino,zminor,ain,aout,atot)

    !! Routine to calculate the inboard, outboard and total surface areas
    !! of a toroidal shell comprising two elliptical sections
    !! author: P J Knight, CCFE, Culham Science Centre
    !! rshell : input real : major radius of centre of both ellipses (m)
    !! rmini  : input real : horizontal distance from rshell to
    !! inboard elliptical shell (m)
    !! rmino  : input real : horizontal distance from rshell to
    !! outboard elliptical shell (m)
    !! zminor : input real : vertical internal half-height of shell (m)
    !! ain    : output real : surface area of inboard section (m3)
    !! aout   : output real : surface area of outboard section (m3)
    !! atot   : output real : total surface area of shell (m3)
    !! This routine calculates the surface area of the inboard and outboard
    !! sections of a toroidal shell defined by two co-centred semi-ellipses.
    !! <P>See also <A HREF="eshellvol.html"><CODE>eshellvol</CODE></A>
    !! Internal CCFE note T&amp;M/PKNIGHT/PROCESS/009, P J Knight:
    !! Surface Area and Volume Calculations for Toroidal Shells
    !
    ! !!!!!!!!!!!!!!!!!!!!!!!!!!!!!!!!!!!!!!!!!!!!!!!
    use constants, only: pi, twopi
    implicit none

    !  Arguments
    real(kind=double), intent(in) :: rshell,rmini,rmino,zminor
    real(kind=double), intent(out) :: ain,aout,atot

    !  Local variables
    real(kind=double) :: elong

    ! !!!!!!!!!!!!!!!!!!!!!!!!!!!!!!!!!!!!!!!!!!!!!!!

    !  Inboard section
    elong = zminor/rmini
    ain = twopi * elong * (pi*rshell*rmini - 2.0D0*rmini*rmini)

    !  Outboard section
    elong = zminor/rmino
    aout = twopi * elong * (pi*rshell*rmino + 2.0D0*rmino*rmino)

    !  Total surface area
    atot = ain + aout

  end subroutine eshellarea

  ! ------------------------------------------------------------------------
  pure function variable_error(variable)
      real(dp), intent(in) ::variable
      logical::variable_error

      if((variable/=variable).or.(variable<-9.99D99).or.(variable>9.99D99))then
          variable_error = .TRUE.
      else
          variable_error = .FALSE.
      end if

  end function variable_error

  ! ------------------------------------------------------------------------
  pure function nearly_equal(variable1, variable2,tol)
      real(dp), intent(in) ::variable1, variable2
      real(dp), intent(in), optional :: tol
      real(dp) :: tolerance
      logical::nearly_equal
      if(present(tol))then
          tolerance = tol
      else
          tolerance = 1.d-5
      end if

      if(abs( (variable1 - variable2)/(variable1+variable2)) < tolerance) then
          nearly_equal = .TRUE.
      else
          nearly_equal = .FALSE.
      end if

  end function nearly_equal

  ! ------------------------------------------------------------------------
  pure function integer2string(value)
      ! Convert an integer value to a 2-digit string with leading zero if required.
      integer, intent(in) :: value
      character(len=2) integer2string
      write (integer2string,'(I2.2)') value
  end function integer2string

  pure function integer3string(value)
      ! Convert an integer value to a 3-digit string with leading zero if required.
      integer, intent(in) :: value
      character(len=3) integer3string
      write (integer3string,'(I3.3)') value
  end function integer3string

  ! ------------------------------------------------------------------------
  subroutine secant_solve(f,x1,x2,solution,error,residual,opt_tol)
      ! Solve an equation f(x)=0
      ! Only requires one function evaluation per iteration (plus two to start with)
      ! Does not require any derivatives.
      ! https://en.wikipedia.org/wiki/Secant_method
      ! Requires two initial values, x0 and x1, which should ideally be chosen to lie close to the root.
      !external:: f
      real(dp)::f
      real(dp), intent(out) ::solution, residual
      real(dp), intent(in) ::x1,x2
      real(dp), intent(in), optional ::opt_tol
      real(dp),dimension(20) ::x
      integer :: i
      logical, intent(out)::error
      real(dp)::mean, tol,fximinus1, fximinus2
      error = .FALSE.
      tol=0.001d0; if (present(opt_tol)) tol=opt_tol

      x(1)=x1
      x(2)=x2
      mean = (x1+x2)/2
      ! Calculate the first two values before the loop
      fximinus1 = f(x(2))
      fximinus2 = f(x(1))
      !write(*,*)"x(1)",x(1),"x(2)",x(2),"fximinus1",fximinus1,"fximinus2",fximinus2
      do i=3,20
          x(i) = x(i-1) - fximinus1 * ((x(i-1) - x(i-2)) / (fximinus1 - fximinus2))
          ! Store values for the *next iteration
          fximinus2 = fximinus1
          fximinus1 = f(x(i))
          residual = fximinus1
          !write(*,*)"x(i)", x(i), "  residual",residual,"  fximinus1",fximinus1, "  fximinus2",fximinus2
          ! test for convergence
          if(abs(residual) < tol) then
              solution = x(i)
              return
          endif
      end do
      ! Convergence not achieved.  Return the best value and a flag.
      error = .TRUE.
      solution = x(i-1)
      write(*,*)"Secant solver not converged.  solution", solution, "  residual",residual
      !stop

  end subroutine secant_solve
!---------------------------------------------------------------

  subroutine test_secant_solve()
      real(dp) ::solution
      real(dp) ::residual
      logical::error
      !external:: f

      call  secant_solve(dummy,10.d0,30.0d0,solution,error,residual)
      if((abs(solution-24.7386)<0.001d0).and.(error.eqv..FALSE.).and.(abs(residual)<0.001d0))then
          write(*,*)"secant solve: PASS.  Error = ", solution-24.7386, ' residual = ', residual
      else
           write(*,*)"secant solve: FAIL. solution=", solution, 'error flag = ', error, "residual = ", residual
           write(*,*)"Correct solution should be 24.7386"
      end if

  contains
      function dummy(x)
          real(dp)::dummy,x
          dummy = x**2 - 612.d0
      end function
  end subroutine test_secant_solve

end module maths_library

! !!!!!!!!!!!!!!!!!!!!!!!!!!!!!!!!!!!!!!!!!!!!!!!!!!!!!!!!!!!!!!!!!!

#ifdef unit_test

module testdata

  integer :: nfun = 0  !  function call counter

  !  Choose test to run by changing itest in main program below.
  !  1 to 3 are recommended, others are included to probe the code's
  !  behaviour with different initial guesses for the solution vector x

  integer :: itest = 1

  !  Expected answers for tests 1 to 3 are given in
  !  VMCON documentation ANL-80-64

  real(dp), dimension(2) :: x_exp
  real(dp), dimension(2) :: c_exp, vlam_exp
  real(dp) :: objf_exp, errlg_exp, errlm_exp
  real(dp) :: errcom_exp, errcon_exp
  integer :: ifail_exp

contains

  ! !!!!!!!!!!!!!!!!!!!!!!!!!!!!!!!!!!!!!!!!!!!!!!!!!!!!!!!!!!!!!!!!!!

  subroutine inittest(nvar,neqns,nineqns,x,ilower,iupper,bndl,bndu)

    implicit none

    integer, intent(out) :: nvar
    integer, intent(out) :: neqns
    integer, intent(out) :: nineqns
    real(dp), dimension(:), intent(out) :: x
    integer, dimension(:), intent(out) :: ilower, iupper
    real(dp), dimension(:), intent(out) :: bndl, bndu

    select case (itest)

    case (1)

       !  Minimise f(x1,x2) = (x1 - 2)**2 + (x2 - 1)**2
       !  subject to the following constraints:
       !  c1(x1,x2) = x1 - 2*x2 + 1 = 0
       !  c2(x1,x2) = -x1**2/4 - x2**2 + 1 >= 0
       !
       !  VMCON documentation ANL-80-64

       nvar = 2
       neqns = 1
       nineqns = 1
       x(1) = 2.0D0 ; x(2) = 2.0D0

       !  No bounds on x values set
       ilower(1) = 0 ; ilower(2) = 0
       iupper(1) = 0 ; iupper(2) = 0
       bndl(:) = 0.0D0 ; bndu(:) = 0.0D0

       x_exp(1) = 8.2287565553287513D-01
       x_exp(2) = 9.1143782776643764D-01
       objf_exp = 1.3934649806878849D0
       c_exp(1) = 1.3877787807814457D-17
       c_exp(2) = -7.6716411001598317D-13
       vlam_exp(1) = -1.5944911182523063D0
       vlam_exp(2) = 1.8465914396061125D0
       errlg_exp = 3.3450880954077888D-12
       errlm_exp = 0.0D0
       errcom_exp = 1.4166608063379568D-12
       errcon_exp = 7.6717798780379098D-13
       ifail_exp = 1

    case (2)

       !  Minimise f(x1,x2) = (x1 - 2)**2 + (x2 - 1)**2
       !  subject to the following constraints:
       !  c1(x1,x2) = x1 - 2*x2 + 1 >= 0
       !  c2(x1,x2) = -x1**2/4 - x2**2 + 1 >= 0
       !
       !  VMCON documentation ANL-80-64

       nvar = 2
       neqns = 0
       nineqns = 2
       x(1) = 2.0D0 ; x(2) = 2.0D0

       !  No bounds on x values set
       ilower(1) = 0 ; ilower(2) = 0
       iupper(1) = 0 ; iupper(2) = 0
       bndl(:) = 0.0D0 ; bndu(:) = 0.0D0

       x_exp(1) = 1.6649685472365443D0
       x_exp(2) = 5.5404867491788852D-01
       objf_exp = 3.1111865868328270D-01
       c_exp(1) = 1.5568711974007674D0
       c_exp(2) = -1.0214051826551440D-14
       vlam_exp(1) = 0.0D0
       vlam_exp(2) = 8.0489557193146243D-01
       errlg_exp = 2.3433338602885101D-11
       errlm_exp = 0.0D0
       errcom_exp = 8.2212450866697197D-15
       errcon_exp = 1.0214051826551440D-14
       ifail_exp = 1

    case (3)

       !  Minimise f(x1,x2) = (x1 - 2)**2 + (x2 - 1)**2
       !  subject to the following constraints:
       !  c1(x1,x2) = x1 + x2 - 3 = 0
       !  c2(x1,x2) = -x1**2/4 - x2**2 + 1 >= 0
       !
       !  Note that this test is supposed to fail with ifail=5
       !  as there is no feasible solution
       !
       !  VMCON documentation ANL-80-64

       nvar = 2
       neqns = 1
       nineqns = 1
       x(1) = 2.0D0 ; x(2) = 2.0D0

       !  No bounds on x values set
       ilower(1) = 0 ; ilower(2) = 0
       iupper(1) = 0 ; iupper(2) = 0
       bndl(:) = 0.0D0 ; bndu(:) = 0.0D0

       x_exp(1) = 2.3999994310874733D0
       x_exp(2) = 6.0000056891252611D-01
       objf_exp = 3.1999908974060504D-01
       c_exp(1) = -6.6613381477509392D-16
       c_exp(2) = -8.000000000004035D-01
       vlam_exp(1) = 0.0D0
       vlam_exp(2) = 0.0D0
       errlg_exp = 1.599997724349894D0
       errlm_exp = 0.0D0
       errcom_exp = 0.0D0
       errcon_exp = 8.0000000000040417D-01
       ifail_exp = 5

    case (4)

       !  Maximise f(x1,x2) = x1 + x2
       !  subject to the following constraint:
       !  c1(x1,x2) = x1**2 + x2**2 - 1 = 0
       !
       !  http://en.wikipedia.org/wiki/Lagrange_multiplier

       nvar = 2
       neqns = 1
       nineqns = 0

       !  N.B. results can flip to minimum instead of maximum
       !  if x(1), x(2) are initialised at different points...
       x(1) = 1.0D0 ; x(2) = 1.0D0

       !  No bounds on x values set
       ilower(1) = 0 ; ilower(2) = 0
       iupper(1) = 0 ; iupper(2) = 0
       bndl(:) = 0.0D0 ; bndu(:) = 0.0D0

       x_exp(1) = 0.5D0*sqrt(2.0D0)
       x_exp(2) = 0.5D0*sqrt(2.0D0)
       objf_exp = sqrt(2.0D0)
       c_exp(1) = 0.0D0
       vlam_exp(1) = 1.0D0/sqrt(2.0D0)
       errlg_exp = 0.0D0
       errlm_exp = 0.0D0
       errcom_exp = 0.0D0
       errcon_exp = 0.0D0
       ifail_exp = 1

    case (5)

       !  Intersection of parabola x^2 with straight line 2x+3
       !  Unorthodox (and not recommended) method to find the root
       !  of an equation.
       !
       !  Maximise f(x1) = x1**2
       !  subject to the following constraint:
       !  c1(x1) = x1**2 - 2.0D0*x1 - 3 = 0
       !
       !  Solutions to c1(x1) are x1 = -1 and x1 = 3, and depending on
       !  the initial guess for x1 either (or neither...) solution might
       !  be found. Since there is one constraint equation with one unknown
       !  the code cannot optimise properly.

       nvar = 1
       neqns = 1
       nineqns = 0

       x(1) = 5.0D0  !  Try different values, e.g. 5.0, 2.0, 1.0, 0.0...

       !  No bounds on x values set
       ilower(1) = 0
       iupper(1) = 0
       bndl(:) = 0.0D0 ; bndu(:) = 0.0D0

       x_exp(1) = 3.0
       objf_exp = 9.0D0
       c_exp(1) = 0.0D0
       vlam_exp(1) = 1.5D0
       errlg_exp = 0.0D0
       errlm_exp = 0.0D0
       errcom_exp = 0.0D0
       errcon_exp = 0.0D0
       ifail_exp = 1

    end select

  end subroutine inittest

  ! !!!!!!!!!!!!!!!!!!!!!!!!!!!!!!!!!!!!!!!!!!!!!!!!!!!!!!!!!!!!!!!!!!

  subroutine objfn(n,m,x,objf,conf,ifail)

    implicit none

    !  Arguments

    integer, intent(in) :: n,m
    real(dp), dimension(n), intent(in) :: x
    real(dp), intent(out) :: objf
    real(dp), dimension(m), intent(out) :: conf
    integer, intent(inout) :: ifail

    ! !!!!!!!!!!!!!!!!!!!!!!!!!!!!!!!!!!!!!!!!!!!!!!!
    write(*,*)'subroutine objfn called, in module testdata, maths_library.f90'

    select case (itest)

    case (1,2)

       !  Minimise f(x1,x2) = (x1 - 2)**2 + (x2 - 1)**2
       !  subject to the following constraints:
       !  c1(x1,x2) = x1 - 2*x2 + 1 = 0  (itest = 1)
       !  c1(x1,x2) = x1 - 2*x2 + 1 >= 0 (itest = 2)
       !  c2(x1,x2) = -x1**2/4 - x2**2 + 1 >= 0

       objf = (x(1) - 2.0D0)**2 + (x(2) - 1.0D0)**2

       conf(1) = x(1) - 2.0D0*x(2) + 1.0D0
       conf(2) = -0.25D0*x(1)**2 - x(2)*x(2) + 1.0D0

    case (3)

       !  Minimise f(x1,x2) = (x1 - 2)**2 + (x2 - 1)**2
       !  subject to the following constraints:
       !  c1(x1,x2) = x1 + x2 - 3 = 0
       !  c2(x1,x2) = -x1**2/4 - x2**2 + 1 >= 0

       objf = (x(1) - 2.0D0)**2 + (x(2) - 1.0D0)**2

       conf(1) = x(1) + x(2) - 3.0D0
       conf(2) = -0.25D0*x(1)**2 - x(2)*x(2) + 1.0D0

    case (4)

       !  From Wikipedia: Lagrange Multiplier article
       !  Maximise f(x1,x2) = x1 + x2
       !  subject to the following constraint:
       !  c1(x1,x2) = x1**2 + x2**2 - 1 = 0

       objf = x(1) + x(2)

       conf(1) = x(1)*x(1) + x(2)*x(2) - 1.0D0

    case (5)

       !  Intersection of parabola x^2 with straight line 2x+3
       !  Maximise f(x1) = x1**2
       !  subject to the following constraint:
       !  c1(x1) = x1**2 - 2.0D0*x1 - 3 = 0

       objf = x(1)*x(1)

       conf(1) = x(1)*x(1) - 2.0D0*x(1) - 3.0D0

    end select

    nfun = nfun + 1

  end subroutine objfn

  ! !!!!!!!!!!!!!!!!!!!!!!!!!!!!!!!!!!!!!!!!!!!!!!!!!!!!!!!!!!!!!!!!!!

  subroutine dobjfn(n,m,x,fgrd,cnorm,lcnorm,ifail)

    implicit none

    !  Arguments

    integer, intent(in) :: n,m,lcnorm
    real(dp), dimension(n), intent(in) :: x
    real(dp), dimension(n), intent(out) :: fgrd
    real(dp), dimension(lcnorm,m), intent(out) :: cnorm
    integer, intent(inout) :: ifail

    ! !!!!!!!!!!!!!!!!!!!!!!!!!!!!!!!!!!!!!!!!!!!!!!!

    !  fgrd(1...n) are the gradients of the objective function f
    !  with respect to x1...xn

    !  cnorm(1...n, 1...m) are the gradients of the constraints 1...m
    !  with respect to x1...xn

    select case (itest)

    case (1,2)

       !  Minimise f(x1,x2) = (x1 - 2)**2 + (x2 - 1)**2
       !  subject to the following constraints:
       !  c1(x1,x2) = x1 - 2*x2 + 1 = 0  (itest = 1)
       !  c1(x1,x2) = x1 - 2*x2 + 1 >= 0 (itest = 2)
       !  c2(x1,x2) = -x1**2/4 - x2**2 + 1 >= 0

       fgrd(1) = 2.0D0*(x(1) - 2.0D0)
       fgrd(2) = 2.0D0*(x(2) - 1.0D0)

       cnorm(1,1) = 1.0D0
       cnorm(2,1) = -2.0D0
       cnorm(1,2) = -0.5D0*x(1)
       cnorm(2,2) = -2.0D0*x(2)

    case (3)

       !  Minimise f(x1,x2) = (x1 - 2)**2 + (x2 - 1)**2
       !  subject to the following constraints:
       !  c1(x1,x2) = x1 + x2 - 3 = 0
       !  c2(x1,x2) = -x1**2/4 - x2**2 + 1 >= 0

       fgrd(1) = 2.0D0
       fgrd(2) = 2.0D0*(x(2) - 1.0D0)

       cnorm(1,1) = 1.0D0
       cnorm(2,1) = 1.0D0
       cnorm(1,2) = -0.5D0*x(1)
       cnorm(2,2) = -2.0D0*x(2)

    case (4)

       !  From Wikipedia: Lagrange Multiplier article
       !  Maximise f(x1,x2) = x1 + x2
       !  subject to the following constraint:
       !  c1(x1,x2) = x1**2 + x2**2 - 1 = 0

       fgrd(1) = 1.0D0
       fgrd(2) = 1.0D0

       cnorm(1,1) = 2.0D0*x(1)
       cnorm(2,1) = 2.0D0*x(2)

    case (5)

       !  Intersection of parabola x^2 with straight line 2x+3
       !  Maximise f(x1) = x1**2
       !  subject to the following constraint:
       !  c1(x1) = x1**2 - 2.0D0*x1 - 3 = 0

       fgrd(1) = 2.0D0*x(1)

       cnorm(1,1) = 2.0D0*x(1) - 2.0D0

    end select

  end subroutine dobjfn

end module testdata

! !!!!!!!!!!!!!!!!!!!!!!!!!!!!!!!!!!!!!!!!!!!!!!!!!!!!!!!!!!!!!!!!!!

program test

  !  Unit testing program for VMCON

  use maths_library
  use numerics
  use testdata

  implicit none

  integer :: ifail = 1
  real(dp) :: objf

  integer :: ii,jj,lb,lcnorm,ldel,lh,liwa,lwa,m,meq,mode,n
  integer, parameter :: ippn1  = ipnvars+1
  integer, parameter :: ipldel = 7*ippn1
  integer, parameter :: iplh   = 2*ippn1
  integer, parameter :: ipvmu  = ipeqns+2*ipnvars+1
  integer, parameter :: ipliwa = 6*ippn1+ipeqns
  integer, dimension(ipliwa) :: iwa
  integer, dimension(ipnvars) :: ilower,iupper

  real(dp) :: xtol
  real(dp), dimension(ipnvars) :: bdelta,bndl,bndu,etav,fgrd, &
       gammv,glag,glaga,xa,xv
  real(dp), dimension(ipeqns) :: cm,conf
  real(dp), dimension(ippn1) :: bdl,bdu,gm
  real(dp), dimension(ipvmu) :: vmu
  real(dp), dimension(ipldel) :: delta
  real(dp), dimension(iplh) :: wa
  real(dp), dimension(ippn1,ipeqns) :: cnorm
  real(dp), dimension(ippn1,ippn1) :: b
  real(dp), dimension(iplh,iplh) :: h

  real(dp) :: summ,errlg,errlm,errcom,errcon

  ! !!!!!!!!!!!!!!!!!!!!!!!!!!!!!!!!!!!!!!!!!!!!!!!

  !  Change the test being run by modifying the value of itest
  !  (defaults to 1)

  itest = 1

  call inittest(nvar,neqns,nineqns,xv,ilower,iupper,bndl,bndu)

  epsvmc = 1.0D-8

  n = nvar
  m = neqns+nineqns
  meq = neqns
  xtol = epsvmc
  mode = 0
  lb = ippn1
  lcnorm = ippn1
  ldel = ipldel
  lh = iplh
  lwa = iplh
  liwa = ipliwa

  write(*,*) 'Initial solution estimate:'
  do ii = 1,n
     write(*,*) 'x(',ii,') = ',xv(ii)
  end do
  write(*,*)

  call vmcon(objfn,dobjfn,mode,n,m,meq,xv,objf,fgrd,conf,cnorm, &
       lcnorm,b,lb,xtol,maxcal,ifail,nfev2,nviter,vlam,glag,vmu,cm,glaga, &
       gammv,etav,xa,bdelta,delta,ldel,gm,bdl,bdu,h,lh,wa,lwa,iwa, &
       liwa,ilower,iupper,bndl,bndu)

  write(*,*) 'ifail = ', ifail, '(expected value = ',ifail_exp,')'
  write(*,*) 'Number of function evaluations = ',nfun
  write(*,*)

  write(*,*) 'Final solution estimate: calculated vs expected'
  do ii = 1,n
     write(*,*) 'x(',ii,') = ',xv(ii),x_exp(ii)
  end do
  write(*,*)

  write(*,*) 'Final objective function value: calculated vs expected'
  write(*,*) 'f(x) = ',objf,objf_exp
  write(*,*)

  write(*,*) 'Constraints evaluated at x: calculated vs expected'
  do ii = 1,m
     write(*,*) conf(ii), c_exp(ii)
  end do
  write(*,*)

  write(*,*) 'Lagrange multiplier estimates: calculated vs expected'
  do ii = 1,m
     write(*,*) vlam(ii), vlam_exp(ii)
  end do
  write(*,*)

  write(*,*) 'Lagrangian gradient error: calculated vs expected'
  errlg = 0.0D0
  do ii = 1,n
     summ = fgrd(ii)
     do jj = 1,m
        summ = summ - vlam(jj)*cnorm(ii,jj)
     end do
     errlg = errlg + abs(summ)
  end do
  write(*,*) errlg, errlg_exp
  write(*,*)

  write(*,*) 'Lagrange multiplier error: calculated vs expected'
  errlm = 0.0D0
  do ii = 1,m
     if ((ii <= meq).or.(vlam(ii) >= 0.0D0)) cycle
     errlm = errlm + abs(vlam(ii))
  end do
  write(*,*) errlm, errlm_exp
  write(*,*)

  write(*,*) 'Complementarity error: calculated vs expected'
  errcom = 0.0D0
  do ii = 1,m
     errcom = errcom + abs(vlam(ii)*conf(ii))
  end do
  write(*,*) errcom, errcom_exp
  write(*,*)

  write(*,*) 'Constraint error: calculated vs expected'
  errcon = 0.0D0
  do ii = 1,m
     if ((ii > meq).and.(conf(ii) >= 0.0D0)) cycle
     errcon = errcon + abs(conf(ii))
  end do
  write(*,*) errcon, errcon_exp
  write(*,*)

end program test

#endif<|MERGE_RESOLUTION|>--- conflicted
+++ resolved
@@ -27,12 +27,7 @@
   !
   ! !!!!!!!!!!!!!!!!!!!!!!!!!!!!!!!!!!!!!!!!!!!!!!!
 
-<<<<<<< HEAD
-=======
   use, intrinsic :: iso_fortran_env, only: dp=>real64
-  use global_variables, only: verbose, maxcal
-  use constants
->>>>>>> f4536883
   ! MDK Remove this dependency, as iotty is now defined in global variables.
   !use process_output
 
