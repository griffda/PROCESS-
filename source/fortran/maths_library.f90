module maths_library

  !! Library of mathematical and numerical routines
  !! author: P J Knight, CCFE, Culham Science Centre
  !! N/A
  !! This module contains a large number of routines to enable
  !! PROCESS to perform a variety of numerical procedures, including
  !! linear algebra, zero finding, integration and minimisation.
  !! The module is an amalgamation of the contents of several
  !! different pre-existing PROCESS source files, which themselves
  !! were derived from a number of different numerical libraries
  !! including BLAS, MINPAC and the Harwell subroutine library.
  !! http://en.wikipedia.org/wiki/Gamma_function
  !
  ! !!!!!!!!!!!!!!!!!!!!!!!!!!!!!!!!!!!!!!!!!!!!!!!

#ifndef dp
  use, intrinsic :: iso_fortran_env, only: dp=>real64
#endif
 
  !use process_output

  implicit none

  !  Precision variable
  integer, parameter :: double = 8

contains

  ! !!!!!!!!!!!!!!!!!!!!!!!!!!!!!!!!!!!!!!!!!!!!!!!!!!!!!!!!!!!!!!!!!!!

  function find_y_nonuniform_x(x0,x,y,n)

    !! Routine to find y0 such that y0 = y(x0) given a set of
    !! values x(1:n), y(1:n)
    !! author: P J Knight, CCFE, Culham Science Centre
    !! x0 : input real : x value at which we want to find y
    !! x(1:n) : input real array : monotonically de/increasing x values
    !! y(1:n) : input real array : y values at each x
    !! n : input integer : size of array
    !! This routine performs a simple linear interpolation method
    !! to find the y value at x = x0. If x0 lies outside the
    !! range [x(1),x(n)], the y value at the nearest 'end' of the data
    !! is returned.
    !! None
    !
    ! !!!!!!!!!!!!!!!!!!!!!!!!!!!!!!!!!!!!!!!!!!!!!!!

    implicit none

    real(dp) :: find_y_nonuniform_x

    !  Arguments

    integer, intent(in) :: n
    real(dp), intent(in) :: x0
    real(dp), dimension(n), intent(in) :: x
    real(dp), dimension(n), intent(in) :: y

    !  Local variables
    integer :: i,j

    ! !!!!!!!!!!!!!!!!!!!!!!!!!!!!!!!!!!!!!!!!!!!!!!!

    !  Step through arrays until x crosses the value of interest

    j = 0
    rough_search: do i = 1,n-1

       if (((x(i)-x0)*(x(i+1)-x0)) <= 0.0D0) then
          j = i
          exit rough_search
       end if

    end do rough_search

    if (j /= 0) then

       !  Simply do a linear interpolation between the two grid points
       !  spanning the point of interest

       find_y_nonuniform_x = y(j) + (y(j+1)-y(j))*(x0-x(j))/(x(j+1)-x(j))

    else  !  No points found, so return the 'nearest' y value

       if (x(n) > x(1)) then  !  values are monotonically increasing
          if (x0 > x(n)) then
             find_y_nonuniform_x = y(n)
          else
             find_y_nonuniform_x = y(1)
          end if

       else  !  values are monotonically decreasing
          if (x0 < x(n)) then
             find_y_nonuniform_x = y(n)
          else
             find_y_nonuniform_x = y(1)
          end if

       end if

    end if

  end function find_y_nonuniform_x

  ! !!!!!!!!!!!!!!!!!!!!!!!!!!!!!!!!!!!!!!!!!!!!!!!!!!!!!!!!!!!!!!!!!!!

  subroutine sumup2(dx,y,inty,n)

    !! Routine to integrate a 1-D array of y values, using a process
    !! similar to Simpson's Rule, and assuming equally-spaced x values.
    !! It returns the integral at all tabulated points.
    !! author: P J Knight, CCFE, Culham Science Centre
    !! dx : input real : (constant) spacing between adjacent x values
    !! y(1:n) : input real array : y values to be integrated
    !! inty(1:n) : input/output real array : calculated integral
    !! (see below)
    !! n : input integer : length of arrays y and inty
    !! This routine uses a process similar to (but not quite the same
    !! as) Simpson's Rule to integrate an array y,
    !! returning the integral up to point i in array element inty(i).
    !! Note that the first element of inty is not calculated, and must
    !! be set to the required value on entry. Usually, but not always,
    !! this value will be zero.
    !! The original source for this algorithm is not known...
    !
    ! !!!!!!!!!!!!!!!!!!!!!!!!!!!!!!!!!!!!!!!!!!!!!!!

    implicit none

    !  Arguments

    integer, intent(in) :: n
    real(dp), intent(in) :: dx
    real(dp), intent(in), dimension(n) :: y
    real(dp), intent(inout), dimension(n) :: inty

    !  Local variables

    integer :: ix
    real(dp), parameter :: third = 1.0D0/3.0D0
    real(dp) :: thirddx
    real(dp), allocatable, dimension(:) :: yhalf

    ! !!!!!!!!!!!!!!!!!!!!!!!!!!!!!!!!!!!!!!!!!!!!!!!

    allocate (yhalf(2:n))

    thirddx = third*dx

    do ix = 2,n-1
       yhalf(ix) = y(ix)-0.25D0*(y(ix+1)-y(ix-1))
    end do
    yhalf(n) = y(n-1)+0.25D0*(y(n)-y(n-2))

    do ix = 2,n
       inty(ix) = inty(ix-1) + thirddx*(y(ix)+yhalf(ix)+y(ix-1))
    end do

    deallocate (yhalf)

  end subroutine sumup2

  ! !!!!!!!!!!!!!!!!!!!!!!!!!!!!!!!!!!!!!!!!!!!!!!!!!!!!!!!!!!!!!!!!!!!

  subroutine sumup3(dx,y,integral,n)

    !! Routine to integrate a 1-D array of y values using the
    !! Extended Simpson's Rule, assuming equally-spaced x values
    !! author: P J Knight, CCFE, Culham Science Centre
    !! dx : input real : (constant) spacing between adjacent x values
    !! y(1:n) : input real array : y values to be integrated
    !! integral : output real : calculated integral
    !! n : input integer : length of array y
    !! This routine uses Simpson's Rule to integrate an array y.
    !! If n is even, routine <CODE>sumup2</CODE> is called to
    !! perform the calculation.
    !! <P>Note: unlike sumup1 and sumup2, this routine returns only
    !! the complete integral, not the intermediate values as well.
    !! None
    !
    ! !!!!!!!!!!!!!!!!!!!!!!!!!!!!!!!!!!!!!!!!!!!!!!!

    implicit none

    !  Arguments

    integer, intent(in) :: n
    real(dp), intent(in) :: dx
    real(dp), intent(in), dimension(n) :: y
    real(dp), intent(out) :: integral

    !  Local variables

    integer :: ix
    real(dp) :: sum1
    real(dp), allocatable, dimension(:) :: inty

    ! !!!!!!!!!!!!!!!!!!!!!!!!!!!!!!!!!!!!!!!!!!!!!!!

    if (mod(n,2) == 0) then

       !  Use sumup2 if the number of tabulated points is even

       allocate (inty(n))

       inty(1) = 0.0D0
       call sumup2(dx,y,inty,n)
       integral = inty(n)

       deallocate (inty)

    else

       sum1 = y(1)
       do ix = 2,n-3,2
          sum1 = sum1 + 4.0D0*y(ix) + 2.0D0*y(ix+1)
       end do
       integral = dx/3.0D0*(sum1 + 4.0D0*y(n-1) + y(n))

    end if

  end subroutine sumup3

  ! !!!!!!!!!!!!!!!!!!!!!!!!!!!!!!!!!!!!!!!!!!!!!!!!!!!!!!!!!!!!!!!!!!!

  subroutine tril(a,n,alower)

    !! Routine to extract the lower triangular part of a square matrix
    !! author: P J Knight, CCFE, Culham Science Centre
    !! a(n,n) : input real array : input matrix
    !! n      : input integer : number of rows and columns in A
    !! a(n,n) : output real array : lower triangular part of A
    !! This routine extracts the lower triangular part of a square matrix,
    !! excluding the diagonal, into a new square matrix. The remainder
    !! of this matrix contains zeroes on exit.
    !! None
    !
    ! !!!!!!!!!!!!!!!!!!!!!!!!!!!!!!!!!!!!!!!!!!!!!!!

    implicit none

    !  Arguments

    integer, intent(in) :: n
    real(dp), dimension(n,n), intent(in) :: a
    real(dp), dimension(n,n), intent(out) :: alower

    !  Local variables

    integer :: row,col

    ! !!!!!!!!!!!!!!!!!!!!!!!!!!!!!!!!!!!!!!!!!!!!!!!

    alower = 0.0D0
    do col = 1,n-1
       do row = col+1,n
          alower(row,col) = a(row,col)
       end do
    end do

  end subroutine tril

  ! !!!!!!!!!!!!!!!!!!!!!!!!!!!!!!!!!!!!!!!!!!!!!!!!!!!!!!!!!!!!!!!!!!

  subroutine ellipke(sqk,kk,ek)

    !! Routine that calculates the complete elliptic integral
    !! of the first and second kinds
    !! author: P J Knight, CCFE, Culham Science Centre
    !! sqk : input real : square of the elliptic modulus
    !! kk  : output real : complete elliptic integral of the first kind
    !! ek  : output real : complete elliptic integral of the second kind
    !! This routine calculates the complete elliptic integral
    !! of the first and second kinds.
    !! <P>The method used is that described in the reference, and
    !! the code is taken from the Culham maglib library routine FN02A.
    !! Approximations for Digital Computers, C. Hastings,
    !! Princeton University Press, 1955
    !
    ! !!!!!!!!!!!!!!!!!!!!!!!!!!!!!!!!!!!!!!!!!!!!!!!

    implicit none

    !  Arguments

    real(dp), intent(in) :: sqk
    real(dp), intent(out) :: kk,ek

    !  Local variables

    real(dp) :: a,b,d,e

    ! !!!!!!!!!!!!!!!!!!!!!!!!!!!!!!!!!!!!!!!!!!!!!!!

    d = 1.0D0 - sqk
    e = log(d)

    !  Evaluate series for integral of first kind

    a = (((0.014511962D0*d + 0.037425637D0)*d + 0.035900924D0)*d &
         + 0.096663443D0)*d + 1.386294361D0
    b = (((0.004417870D0*d + 0.033283553D0)*d + 0.06880249D0)*d &
         + 0.12498594D0)*d + 0.5D0

    kk = a - b*e

    !  Evaluate series for integral of second kind

    a = (((0.017365065D0*d + 0.047573835D0)*d + 0.06260601D0)*d &
         + 0.44325141D0)*d + 1.0D0
    b = (((0.005264496D0*d + 0.040696975D0)*d + 0.09200180D0)*d &
         + 0.24998368D0)*d

    ek = a - b*e

  end subroutine ellipke

  ! !!!!!!!!!!!!!!!!!!!!!!!!!!!!!!!!!!!!!!!!!!!!!!!!!!!!!!!!!!!!!!!!!!
  function binomial(n,k) result(coefficient)
    ! This outputs a real approximation to the coefficient
    ! http://en.wikipedia.org/wiki/Binomial_coefficient#Multiplicative_formula
    implicit none
    integer, intent(in) :: n, k
    real(dp) :: coefficient
    integer :: numerator, i
    if (k == 0) then
        coefficient = 1
    else
        coefficient = 1.0D0
        do i = 1, k
            numerator = n + 1 -i
            coefficient = coefficient * real(numerator)/real(i)
        end do
    end if
  end function binomial
  ! !!!!!!!!!!!!!!!!!!!!!!!!!!!!!!!!!!!!!!!!!!!!!!!!!!!!!!!!!!!!!!!!!!

  recursive function gamfun(x) result(gamma)

    !! Calculates the gamma function for arbitrary real x
    !! author: P J Knight, CCFE, Culham Science Centre
    !! x : input real : gamma function argument
    !! This routine evaluates the gamma function, using an
    !! asymptotic expansion based on Stirling's approximation.
    !! http://en.wikipedia.org/wiki/Gamma_function
    !! T&amp;M/PKNIGHT/LOGBOOK24, p.5
    !
    ! !!!!!!!!!!!!!!!!!!!!!!!!!!!!!!!!!!!!!!!!!!!!!!!

    implicit none

    !  Arguments

    real(dp), intent(in) :: x
    real(dp) :: gamma

    !  Local variables

    real(dp), parameter :: sqtwopi = 2.5066282746310005D0
    real(dp), parameter :: c1 = 8.3333333333333333D-2  !  1/12
    real(dp), parameter :: c2 = 3.4722222222222222D-3  !  1/288
    real(dp), parameter :: c3 = 2.6813271604938272D-3  !  139/51840
    real(dp), parameter :: c4 = 2.2947209362139918D-4  !  571/2488320
    real(dp) :: summ, denom
    integer :: i,n

    ! !!!!!!!!!!!!!!!!!!!!!!!!!!!!!!!!!!!!!!!!!!!!!!!

    if (x > 1.0D0) then

       summ = 1.0D0 + c1/x + c2/x**2 - c3/x**3 - c4/x**4
       gamma = exp(-x) * x**(x-0.5D0) * sqtwopi * summ

    else

       !  Use recurrence formula to shift the argument to >1
       !  gamma(x) = gamma(x+n) / (x*(x+1)*(x+2)*...*(x+n-1))
       !  where n is chosen to make x+n > 1

       n = int(-x) + 2
       denom = x
       do i = 1,n-1
          denom = denom*(x+i)
       end do
       gamma = gamfun(x+n)/denom

    end if

  end function gamfun

  ! !!!!!!!!!!!!!!!!!!!!!!!!!!!!!!!!!!!!!!!!!!!!!!!!!!!!!!!!!!!!!!!!!!

  function binarysearch(length, array, value, delta)
    ! Given an array and a value, returns the index of the element that
    ! is closest to, but less than, the given value.
    ! Uses a binary search algorithm.
    ! "delta" is the tolerance used to determine if two values are equal
    ! if ( abs(x1 - x2) <= delta) then
    !    assume x1 = x2
    ! endif
    ! Should never return an index < 1 or > length!

    implicit none
    integer, intent(in) :: length
    real(dp), dimension(length), intent(in) :: array
    real(dp), intent(in) :: value
    real(dp), intent(in), optional :: delta
    integer :: binarysearch
    integer :: left, middle, right
    real(dp) :: d

    if (present(delta) .eqv. .true.) then
        d = delta
    else
        d = 1e-9
    endif

    left = 1
    right = length
    do
        if (left > right) then
            exit
        endif
        middle = nint((real(left+right)) / 2.0)
        if ( abs(array(middle) - value) <= d) then
            binarySearch = middle
            return
        else if (array(middle) > value) then
            right = middle - 1
        else
            left = middle + 1
        end if
    end do
    binarysearch = min(max(right,1),length)

  end function binarysearch

  real(dp) function interpolate(x_len, x_array, y_len, y_array, f, x, y)
    ! This function uses bilinear interpolation to estimate the value
    ! of a function f at point (x,y)
    ! f is assumed to be sampled on a regular grid, with the grid x values specified
    ! by x_array and the grid y values specified by y_array
    ! Reference: http://en.wikipedia.org/wiki/Bilinear_interpolation
    implicit none
    integer, intent(in) :: x_len, y_len
    real(dp), dimension(x_len), intent(in) :: x_array
    real(dp), dimension(y_len), intent(in) :: y_array
    real(dp), dimension(x_len, y_len), intent(in) :: f
    real(dp), intent(in) :: x,y
    real(dp) :: denom, x1, x2, y1, y2
    integer :: i,j

    i = binarysearch(x_len, x_array, x)
    j = binarysearch(y_len, y_array, y)

    if (i  >= x_len) then
       i = x_len -1
    end if
    if (j >= y_len) then
       j = y_len-1
    end if
    x1 = x_array(i)
    x2 = x_array(i+1)

    y1 = y_array(j)
    y2 = y_array(j+1)

    denom = (x2 - x1)*(y2 - y1)

    interpolate = (f(i,j)*(x2-x)*(y2-y) + f(i+1,j)*(x-x1)*(y2-y) + &
      f(i,j+1)*(x2-x)*(y-y1) + f(i+1, j+1)*(x-x1)*(y-y1))/denom

  end function interpolate

  ! !!!!!!!!!!!!!!!!!!!!!!!!!!!!!!!!!!!!!!!!!!!!!!!!!!!!!!!!!!!!!!!!!!

  subroutine quanc8(fun,a,b,abserr,relerr,result,errest,nofun,flag)

    !! Estimate the integral of fun(x) from a to b
    !! author: P J Knight, CCFE, Culham Science Centre
    !! fun : external function : integrand function subprogram fun(x)
    !! a : input real : lower limit of integration
    !! b : input real : upper limit of integration (b may be less than a)
    !! abserr : input real : absolute error tolerance (should be non-negative)
    !! relerr : input real : relative error tolerance (should be non-negative)
    !! result : output real : approximation to the integral hopefully
    !! satisfying the least stringent of the two error tolerances
    !! errest : output real : estimate of the magnitude of the actual error
    !! nofun : output integer : number of function values used in calculation
    !! flag : output real : Reliability indicator; if flag is zero, then
    !! result probably satisfies the error tolerance.  If flag is
    !! xxx.yyy , then  xxx = the number of intervals which have
    !! not converged and  0.yyy = the fraction of the interval
    !! left to do when the limit on  nofun  was approached.
    !! This routine estimates the integral of fun(x) from a to b
    !! to a user provided tolerance. An automatic adaptive
    !! routine based on the 8-panel Newton-Cotes rule.
    !! http://www.netlib.org/fmm/index.html :
    !! Computer Methods for Mathematical Computations,
    !! G E Forsythe, M A Malcolm, and C B Moler,
    !! Prentice-Hall, Englewood Cliffs, New Jersey
    !! 1977, ISBN 0-13-165332-6
    !
    ! !!!!!!!!!!!!!!!!!!!!!!!!!!!!!!!!!!!!!!!!!!!!!!!

    implicit none

    interface
<<<<<<< HEAD
      function fun(rho)
#ifndef dp
=======
      function fun(rho) result(fint)
>>>>>>> b5ab7988
        use, intrinsic :: iso_fortran_env, only: dp=>real64
#endif
        real(dp), intent(in) :: rho
        real(dp) :: fint
      end function fun
    end interface

    !  Arguments

<<<<<<< HEAD
    real(dp), external :: fun
    real(dp), intent(in) :: a, b, abserr, relerr
    real(dp), intent(out) :: result, errest, flag
=======
    external :: fun
    real(8), intent(in) :: a, b, abserr, relerr
    real(8), intent(out) :: result, errest, flag
>>>>>>> b5ab7988
    integer, intent(out) :: nofun

    !  Local variables

    real(dp) :: w0,w1,w2,w3,w4,area,x0,f0,stone,step,cor11,temp
    real(dp) :: qprev,qnow,qdiff,qleft,esterr,tolerr
    real(dp), dimension(31) :: qright
    real(dp), dimension(16) :: f, x
    real(dp), dimension(8,30) :: fsave, xsave

    integer :: levmin,levmax,levout,nomax,nofin,lev,nim,i,j

    ! !!!!!!!!!!!!!!!!!!!!!!!!!!!!!!!!!!!!!!!!!!!!!!!

    !  Stage 1:  general initialization
    !  Set constants

    levmin = 1
    levmax = 30
    levout = 6
    nomax = 5000
    nofin = nomax - 8*(levmax-levout+2**(levout+1))

    !  Trouble when nofun reaches nofin

    w0 =   3956.0D0 / 14175.0D0
    w1 =  23552.0D0 / 14175.0D0
    w2 =  -3712.0D0 / 14175.0D0
    w3 =  41984.0D0 / 14175.0D0
    w4 = -18160.0D0 / 14175.0D0

    !  Initialize running sums to zero

    flag = 0.0D0
    result = 0.0D0
    cor11  = 0.0D0
    errest = 0.0D0
    area  = 0.0D0
    nofun = 0

    if (a == b) return

    !  Stage 2:  initialization for first interval

    lev = 0
    nim = 1
    x0 = a
    x(16) = b
    qprev  = 0.0D0
    f0 = fun(x0)
    stone = (b - a) / 16.0D0
    x(8)  =  (x0  + x(16)) / 2.0D0
    x(4)  =  (x0  + x(8))  / 2.0D0
    x(12) =  (x(8)  + x(16)) / 2.0D0
    x(2)  =  (x0  + x(4))  / 2.0D0
    x(6)  =  (x(4)  + x(8))  / 2.0D0
    x(10) =  (x(8)  + x(12)) / 2.0D0
    x(14) =  (x(12) + x(16)) / 2.0D0
    do j = 2, 16, 2
       f(j) = fun(x(j))
    end do
    nofun = 9

    !  Stage 3:  central calculation

    !  Requires qprev,x0,x2,x4,...,x16,f0,f2,f4,...,f16
    !  Calculates x1,x3,...x15, f1,f3,...f15,qleft,qright,qnow,qdiff,area

    main_loop: do

       x(1) = (x0 + x(2)) / 2.0D0
       f(1) = fun(x(1))
       do j = 3, 15, 2
          x(j) = (x(j-1) + x(j+1)) / 2.0D0
          f(j) = fun(x(j))
       end do
       nofun = nofun + 8
       step = (x(16) - x0) / 16.0D0
       qleft = (w0*(f0 + f(8))  + w1*(f(1)+f(7))  + w2*(f(2)+f(6)) &
            + w3*(f(3)+f(5))  +  w4*f(4)) * step
       qright(lev+1) = (w0*(f(8)+f(16))+w1*(f(9)+f(15))+w2*(f(10)+f(14)) &
            + w3*(f(11)+f(13)) + w4*f(12)) * step
       qnow = qleft + qright(lev+1)
       qdiff = qnow - qprev
       area = area + qdiff

       !  Stage 4:  interval convergence test

       esterr = abs(qdiff) / 1023.0D0
       tolerr = max(abserr,relerr*abs(area)) * (step/stone)

       if ( (lev < levmin).or. &
            ((lev < levmax).and.(nofun <= nofin) &
            .and.(esterr > tolerr)) ) then

          !  Stage 5:  no convergence
          !  Locate next interval

          nim = 2*nim
          lev = lev+1

          !  Store right hand elements for future use

          do i = 1, 8
             fsave(i,lev) = f(i+8)
             xsave(i,lev) = x(i+8)
          end do

          !  Assemble left hand elements for immediate use

          qprev = qleft
          do i = 1, 8
             j = -i
             f(2*j+18) = f(j+9)
             x(2*j+18) = x(j+9)
          end do

          cycle main_loop

       else if (lev >= levmax) then

          flag = flag + 1.0D0

       else if (nofun > nofin) then

          !  Stage 6:  trouble section
          !  Number of function values is about to exceed limit

          nofin = 2*nofin
          levmax = levout
          flag = flag + (b - x0) / (b - a)

       end if

       !  Stage 7:  interval converged
       !  Add contributions into running sums

       result = result + qnow
       errest = errest + esterr
       cor11  = cor11  + qdiff / 1023.0D0

       !  Locate next interval

       do
          if (nim == (2*(nim/2))) exit
          nim = nim/2
          lev = lev-1
       end do
       nim = nim + 1
       if (lev <= 0) exit main_loop

       !  Assemble elements required for the next interval

       qprev = qright(lev)
       x0 = x(16)
       f0 = f(16)
       do i = 1, 8
          f(2*i) = fsave(i,lev)
          x(2*i) = xsave(i,lev)
       end do

    end do main_loop

    !  Stage 8:  finalize and return

    result = result + cor11

    !  Make sure errest not less than roundoff level

    if (errest == 0.0D0) return
    estimate_error: do
       temp = abs(result) + errest
       if (temp /= abs(result)) exit estimate_error
       errest = 2.0D0*errest
    end do estimate_error

  end subroutine quanc8

  ! !!!!!!!!!!!!!!!!!!!!!!!!!!!!!!!!!!!!!!!!!!!!!!!!!!!!!!!!!!!!!!!!!!

  function zeroin(ax,bx,fhz,tol)

    !! Root-finding algorithm
    !! author: P J Knight, CCFE, Culham Science Centre
    !! ax : input real : left endpoint of initial interval
    !! bx : input real : right endpoint of initial interval
    !! fhz : external real function : function subprogram which evaluates
    !! fhz(x) for any x in the interval  ax,bx
    !! tol : input real : desired length of the interval of uncertainty
    !! of the final result ( >= 0 )
    !! A zero of the function  fhz(x)  is computed in the interval ax,bx
    !! It is assumed that fhz(ax) and fhz(bx) have opposite signs without a
    !! check.  zeroin  returns a zero  x  in the given interval ax,bx  to
    !! within a tolerance  4*macheps*abs(x) + tol, where macheps is the
    !! relative machine precision.  This function subprogram is a slightly
    !! modified translation of the algol 60 procedure  zero  given in
    !! Richard Brent, algorithms for minimization without derivatives,
    !! Prentice - Hall, inc. (1973).
    !! http://www.netlib.org/fmm/index.html :
    !! Computer Methods for Mathematical Computations,
    !! G E Forsythe, M A Malcolm, and C B Moler,
    !! Prentice-Hall, Englewood Cliffs, New Jersey
    !! 1977, ISBN 0-13-165332-6
    !
    ! !!!!!!!!!!!!!!!!!!!!!!!!!!!!!!!!!!!!!!!!!!!!!!!

    implicit none

    interface
      function fhz(hhh)
#ifndef dp
        use, intrinsic :: iso_fortran_env, only: dp=>real64
#endif
        real(dp), intent(in) :: hhh
        real(dp) :: fhz
      end function fhz
    end interface

    real(dp) :: zeroin

    !  Arguments

    external :: fhz
    real(dp), intent(in) :: ax,bx,tol

    !  Local variables

    real(dp) :: a,b,c,d,e,eps,fa,fb,fc,tol1,xm,p,q,r,s

    ! !!!!!!!!!!!!!!!!!!!!!!!!!!!!!!!!!!!!!!!!!!!!!!!

    !  Compute eps, the relative machine precision

    eps = 1.0D0
    do
       eps = eps/2.0D0
       tol1 = 1.0D0 + eps
       if (tol1 == 1.0D0) exit
    end do

    !  Initialization

    a = ax
    b = bx
    fa = fhz(a)
    fb = fhz(b)

    !  Begin step

    step: do
       c = a
       fc = fa
       d = b - a
       e = d

       inner_loop: do

          if (abs(fc) < abs(fb)) then
             a = b ; b = c ; c = a
             fa = fb ; fb = fc ; fc = fa
          end if

          !  Convergence test

          tol1 = 2.0D0 * eps * abs(b) + 0.5D0*tol
          xm = 0.5D0*(c - b)

          if ((abs(xm) <= tol1).or.(fb == 0.0D0)) then
             zeroin = b
             return
          end if

          !  Is bisection necessary

          if ( (abs(e) < tol1).or.(abs(fa) <= abs(fb)) ) then
             !  Bisection
             d = xm
             e = d
          else

             !  Is quadratic interpolation possible?

             if (a == c) then
                !  Linear interpolation
                s = fb/fa
                p = 2.0D0*xm*s
                q = 1.0D0 - s
             else
                !  Inverse quadratic interpolation
                q = fa/fc
                r = fb/fc
                s = fb/fa
                p = s*(2.0D0*xm*q*(q - r) - (b - a)*(r - 1.0D0))
                q = (q - 1.0D0)*(r - 1.0D0)*(s - 1.0D0)
             end if

             !  Adjust signs

             if (p > 0.0D0) q = -q
             p = abs(p)

             !  Is interpolation acceptable

             if ( ((2.0D0*p) >= (3.0D0*xm*q - abs(tol1*q))).or. &
                  (p >= abs(0.5D0*e*q)) ) then
                !  Bisection
                d = xm
                e = d
             else
                e = d
                d = p/q
             end if

          end if

          !  Complete step

          a = b
          fa = fb
          if (abs(d) > tol1) then
             b = b + d
          else
             b = b + sign(tol1, xm)
          end if
          fb = fhz(b)
          if ((fb*(fc/abs(fc))) > 0.0D0) exit inner_loop

       end do inner_loop

    end do step

  end function zeroin

  ! !!!!!!!!!!!!!!!!!!!!!!!!!!!!!!!!!!!!!!!!!!!!!!!!!!!!!!!!!!!!!!!!!!

  subroutine linesolv(a, ndim, b, x)

    !! Routine to solve the linear equation system Ax = b
    !! author: P J Knight, CCFE, Culham Science Centre
    !! a(ndim,ndim) : in/out real array : array A
    !! ndim         : input integer     : dimension of a
    !! b(ndim)      : in/out real array : RHS vector
    !! x(ndim)      : output real array : solution for Ax = b
    !! This routine solves the linear equation Ax = b.
    !! It calls (local copies of) the linpack routines sgefa and sgesl.
    !! AEA FUS 251: A User's Guide to the PROCESS Systems Code
    !
    ! !!!!!!!!!!!!!!!!!!!!!!!!!!!!!!!!!!!!!!!!!!!!!!!

    implicit none

    !  Arguments

    integer, intent(in) :: ndim
    real(dp), dimension(ndim,ndim), intent(inout) :: a
    real(dp), dimension(ndim), intent(inout) :: b, x

    !  Local variables

    integer :: job, ndim1, info
    integer, dimension(ndim) :: ipvt

    ! !!!!!!!!!!!!!!!!!!!!!!!!!!!!!!!!!!!!!!!!!!!!!!!

    job = 0
    ndim1 = ndim

    call sgefa(a, ndim, ndim1, ipvt, info)
    call sgesl(a, ndim, ndim1, ipvt, b, job)

    x(:) = b(:)

  end subroutine linesolv

  ! !!!!!!!!!!!!!!!!!!!!!!!!!!!!!!!!!!!!!!!!!!!!!!!!!!!!!!!!!!!!!!!!!!

  subroutine hinv(h,ih,n,ipvt,info)

    !! Matrix inversion routine
    !! author: Roger L. Crane, Kenneth E. Hillstrom, Michael Minkoff; Linpack
    !! author: P J Knight, CCFE, Culham Science Centre
    !! h(ih,ih) : input/output real array : On input, matrix to be inverted
    !! On output, the calculated inverse
    !! ih       : input integer : array size
    !! n        : input integer : order of H; n <= ih
    !! ipvt(n)  : output integer array : pivot vector
    !! info     : output integer : info flag
    !! = 1  normal return
    !! = 2  H matrix is singular
    !! This routine inverts the matrix H by use of linpack software.
    !! AEA FUS 251: A User's Guide to the PROCESS Systems Code
    !
    ! !!!!!!!!!!!!!!!!!!!!!!!!!!!!!!!!!!!!!!!!!!!!!!!
    use global_variables, only: verbose
    implicit none

    !  Arguments

    integer, intent(in) :: ih, n
    integer, intent(out) :: info
    integer, dimension(:), intent(out) :: ipvt
    real(dp), dimension(:,:), intent(inout) :: h

    !  Local variables

    real(dp), dimension(2) :: det

    ! !!!!!!!!!!!!!!!!!!!!!!!!!!!!!!!!!!!!!!!!!!!!!!!

    !  Do LU decomposition of h

    call sgefa(h,ih,n,ipvt,info)

    if (info == 0) then  !  H is non-singular, so we can form its inverse
       call sgedi(h,ih,n,ipvt,det,1)
       info = 1
    else
       info = 2
       if (verbose == 1) then
          call sgedi(h,ih,n,ipvt,det,10)  !  Calculate determinant only
          write(*,*) 'Determinant = det(1) * 10.0**det(2)',det
          write(*,*) 'H matrix is singular in subroutine hinv'
       end if
    end if

  end subroutine hinv

  ! !!!!!!!!!!!!!!!!!!!!!!!!!!!!!!!!!!!!!!!!!!!!!!!!!!!!!!!!!!!!!!!!!!

  subroutine dotpmc(x,ix,y,iy,c,total,n,iflag)

    !! Calculates +/-C +/- (X.dot.Y) for arrays X, Y and scalar C
    !! author: Roger L. Crane, Kenneth E. Hillstrom, Michael Minkoff; Linpack
    !! author: P J Knight, CCFE, Culham Science Centre
    !! x(ix*n) : input real array : X array
    !! ix      : input integer : interval in storage between X array elements
    !! y(iy*n) : input real array : Y array
    !! iy      : input integer : interval in storage between Y array elements
    !! c       : input real : C value
    !! total   : output real : computed result
    !! n       : input integer : number of terms in the dot product
    !! iflag   : input integer : switch
    !! = 0    +c + (x dot y) is computed
    !! = 1    +c - (x dot y) is computed
    !! = 2    -c + (x dot y) is computed
    !! = 3    -c - (x dot y) is computed
    !! This subroutine computes
    !! total = (plus or minus c) plus or minus the dot product of x and y
    !! by invoking the basic linear algebra routine dot.
    !! AEA FUS 251: A User's Guide to the PROCESS Systems Code
    !
    ! !!!!!!!!!!!!!!!!!!!!!!!!!!!!!!!!!!!!!!!!!!!!!!!

    implicit none

    !  Arguments

    integer, intent(in) :: ix,iy,n,iflag
    real(dp), dimension(:), intent(in) :: x
    real(dp), dimension(:), intent(in) :: y
    real(dp), intent(in) :: c
    real(dp), intent(out) :: total

    !  Local variables

    real(dp) :: prod

    ! !!!!!!!!!!!!!!!!!!!!!!!!!!!!!!!!!!!!!!!!!!!!!!!

    !  Calculate dot product

    prod = sdot(n,x,ix,y,iy)
    if (mod(iflag,2) /= 0) prod = -prod

    total = c + prod
    if (iflag > 1) total = -c + prod

  end subroutine dotpmc

  ! !!!!!!!!!!!!!!!!!!!!!!!!!!!!!!!!!!!!!!!!!!!!!!!!!!!!!!!!!!!!!!!!!!

  subroutine sgesl(a,lda,n,ipvt,b,job)

    !! Routine to solve the the real system  Ax = b  or  transp(A).x = b
    !! author: Cleve Moler, University of New Mexico, Argonne National Lab.
    !! author: P J Knight, CCFE, Culham Science Centre
    !! a(lda,n) : input real array : output from <A HREF="sgefa.html">sgefa</A>
    !! lda : input integer : leading dimension of the array A
    !! n : input integer : order of the matrix A
    !! ipvt(n) : input integer array : pivot vector from <CODE>sgefa</CODE>
    !! b(n) : input/output real array : RHS vector on input,
    !! solution vector x on output
    !! job : input integer : switch
    !! = 0         to solve  A*x = b ,
    !! = nonzero   to solve  transp(A)*x = b  where
    !! transp(A)  is the transpose
    !! This routine solves the real system  A*x = b  or  transp(A)*x = b
    !! using the factors computed by <A HREF="sgefa.html">sgefa</A>.
    !! <P>A division by zero will occur if the input factor contains a
    !! zero on the diagonal.  Technically this indicates singularity
    !! but it is often caused by improper arguments or improper
    !! setting of <CODE>lda</CODE>.
    !! AEA FUS 251: A User's Guide to the PROCESS Systems Code
    !
    ! !!!!!!!!!!!!!!!!!!!!!!!!!!!!!!!!!!!!!!!!!!!!!!!

    implicit none

    !  Arguments

    integer, intent(in) :: lda,n,job
    integer, dimension(n), intent(in) :: ipvt
    real(dp), dimension(lda,n), intent(in) :: a
    real(dp), dimension(n), intent(inout) :: b

    !  Local variables

    integer :: k,kb,l,nm1
    real(dp) :: t

    ! !!!!!!!!!!!!!!!!!!!!!!!!!!!!!!!!!!!!!!!!!!!!!!!

    nm1 = n - 1

    if (job == 0) then  !  Solve  A * x = b

       !  First solve  l*y = b

       if (nm1 >= 1) then
          do k = 1, nm1
             l = ipvt(k)
             t = b(l)
             if (l /= k) then
                b(l) = b(k)
                b(k) = t
             end if
             call saxpy(n-k,t,a(k+1:n,k),1,b(k+1:n),1)
          end do
       end if

       !  Now solve  u*x = y

       do kb = 1, n
          k = n + 1 - kb
          b(k) = b(k)/a(k,k)
          t = -b(k)
          call saxpy(k-1,t,a(1:n,k),1,b(1:n),1)
       end do

    else  !  Solve  transp(A) * x = b

       !  First solve  transp(u)*y = b

       do k = 1, n
          t = sdot(k-1,a(:,k),1,b(:),1)
          b(k) = (b(k) - t)/a(k,k)
       end do

       !  Now solve transp(l)*x = y

       if (nm1 >= 1) then
          do kb = 1, nm1
             k = n - kb
             b(k) = b(k) + sdot(n-k,a(k+1:,k),1,b(k+1:),1)
             l = ipvt(k)
             if (l /= k) then
                t = b(l)
                b(l) = b(k)
                b(k) = t
             end if
          end do
       end if

    end if

  end subroutine sgesl

  ! !!!!!!!!!!!!!!!!!!!!!!!!!!!!!!!!!!!!!!!!!!!!!!!!!!!!!!!!!!!!!!!!!!

  subroutine sgefa(a,lda,n,ipvt,info)

    !! Routine to factor a real matrix by Gaussian elimination
    !! author: Cleve Moler, University of New Mexico, Argonne National Lab.
    !! author: P J Knight, CCFE, Culham Science Centre
    !! a(lda,n) : input/output real array : On entry, matrix to be factored.
    !! On exit, an upper triangular matrix and the multipliers
    !! which were used to obtain it.
    !! The factorization can be written  A = L*U  where
    !! L is a product of permutation and unit lower
    !! triangular matrices and U is upper triangular.
    !! lda : input integer : leading dimension of the array A
    !! n : input integer : order of the matrix A
    !! ipvt(n) : output integer array : pivot indices
    !! info : output integer : info flag
    !! = 0  normal completion
    !! = k  if  u(k,k) == 0.0
    !! This routine factors a real matrix by Gaussian elimination.
    !! AEA FUS 251: A User's Guide to the PROCESS Systems Code
    !
    ! !!!!!!!!!!!!!!!!!!!!!!!!!!!!!!!!!!!!!!!!!!!!!!!
    use global_variables, only: verbose
    implicit none

    !  Arguments

    integer, intent(in) :: lda,n
    integer, intent(out) :: info
    integer, dimension(n), intent(out) :: ipvt
    real(dp), dimension(lda,n), intent(inout) :: a

    !  Local variables

    integer :: j,k,kp1,l,nm1
    real(dp) :: t

    ! !!!!!!!!!!!!!!!!!!!!!!!!!!!!!!!!!!!!!!!!!!!!!!!

    if (verbose == 1) then
       do j = 1,n
          if (all(a(j,:) == 0.0D0)) then
             write(*,*) 'Line ',j, &
                  ' in matrix a in subroutine sgefa is all zero'
          end if
       end do
    end if

    info = 0
    nm1 = n - 1

    if (nm1 >= 1) then

       do k = 1, nm1
          kp1 = k + 1

          !  Find L = pivot index

          l = isamax(n-k+1,a(k,k),1) + k - 1
          ipvt(k) = l

          !  Zero pivot implies this column already triangularized

          if (a(l,k) /= 0.0D0) then

             !  Interchange if necessary

             if (l /= k) then
                t = a(l,k)
                a(l,k) = a(k,k)
                a(k,k) = t
             end if

             !  Compute multipliers

             t = -1.0D0/a(k,k)
             call sscal(n-k,t,a(k+1:n,k),1)

             !  Row elimination with column indexing

             do j = kp1, n
                t = a(l,j)
                if (l /= k) then
                   a(l,j) = a(k,j)
                   a(k,j) = t
                end if
                call saxpy(n-k,t,a(k+1:n,k),1,a(k+1:n,j),1)
             end do

          else
             info = k
             if (verbose == 1) then
                write(*,*) 'a(l,k) = 0.0D0 in subroutine sgefa'
                write(*,*) 'info=k=',info
             end if
          end if
       end do

    end if

    ipvt(n) = n
    if (a(n,n) == 0.0D0) then
       info = n
       if (verbose == 1) then
          write(*,*) 'Error: a(n,n) == 0.0D0 in subroutine sgefa'
       end if
    end if

  end subroutine sgefa

  ! !!!!!!!!!!!!!!!!!!!!!!!!!!!!!!!!!!!!!!!!!!!!!!!!!!!!!!!!!!!!!!!!!!

  subroutine sgedi(a,lda,n,ipvt,det,job)

    !! Routine to compute the determinant and inverse of a matrix
    !! author: Cleve Moler, University of New Mexico, Argonne National Lab.
    !! author: P J Knight, CCFE, Culham Science Centre
    !! a(lda,n) : input/output real array :
    !! On entry, output from <A HREF="sgefa.html">sgefa</A>.
    !! On exit, the inverse if requested, otherwise unchanged
    !! lda      : input integer : leading dimension of the array A
    !! n        : input integer : order of the matrix A
    !! ipvt(n)  : input integer array : pivot vector from sgefa
    !! det(2)   : output real array : determinant of original matrix if requested,
    !! otherwise not referenced.
    !! Determinant = det(1) * 10.0**det(2)
    !! with  1.0 .le. abs(det(1)) .lt. 10.0
    !! or  det(1) .eq. 0.0 .
    !! job : input integer : switch for required outputs
    !! = 11   both determinant and inverse.
    !! = 01   inverse only.
    !! = 10   determinant only.
    !! This routine computes the determinant and inverse of a matrix
    !! using the factors computed by (SGECO or) <A HREF="sgefa.html">SGEFA</A>.
    !! <P>A division by zero will occur if the input factor contains
    !! a zero on the diagonal and the inverse is requested.
    !! AEA FUS 251: A User's Guide to the PROCESS Systems Code
    !
    ! !!!!!!!!!!!!!!!!!!!!!!!!!!!!!!!!!!!!!!!!!!!!!!!

    implicit none

    !  Arguments

    integer, intent(in) :: lda,n,job
    integer, dimension(n), intent(in) :: ipvt
    real(dp), dimension(lda,n), intent(inout) :: a

    !  Local variables

    integer :: i,j,k,kk,kb,kp1,l,nm1
    real(dp), parameter :: ten = 10.0D0
    real(dp) :: t
    real(dp), dimension(2) :: det
    real(dp), dimension(n) :: work

    ! !!!!!!!!!!!!!!!!!!!!!!!!!!!!!!!!!!!!!!!!!!!!!!!

    if ((job/10) /= 0) then  !  Compute determinant

       det(1) = 1.0D0
       det(2) = 0.0D0

       do i = 1, n
          if (ipvt(i) /=  i) det(1) = -det(1)
          det(1) = a(i,i)*det(1)

          if (det(1) == 0.0D0) exit

          do
             if (abs(det(1)) >= 1.0D0) exit
             det(1) = ten*det(1)
             det(2) = det(2) - 1.0D0
          end do

          do
             if (abs(det(1)) < ten) exit
             det(1) = det(1)/ten
             det(2) = det(2) + 1.0D0
          end do
       end do

    end if

    !  Compute inverse(u)

    if (mod(job,10) /= 0) then

       do k = 1, n
          a(k,k) = 1.0D0/a(k,k)
          t = -a(k,k)

          call sscal(k-1,t,a(1:n,k),1)
          kp1 = k + 1
          if (n >= kp1) then
             do j = kp1, n
                t = a(k,j)
                a(k,j) = 0.0D0
                kk = k
                call saxpy(kk,t,a(1:n,k),1,a(1:n,j),1)
             end do
          end if
       end do

       !  Form inverse(u)*inverse(l)

       nm1 = n - 1
       if (nm1 >= 1) then
          do kb = 1, nm1
             k = n - kb
             kp1 = k + 1

             do i = kp1, n
                work(i) = a(i,k)
                a(i,k) = 0.0D0
             end do

             do j = kp1, n
                t = work(j)
                call saxpy(n,t,a(1:n,j),1,a(1:n,k),1)
             end do

             l = ipvt(k)

             if (l /= k) call sswap(n,a(1:n,k),1,a(1:n,l),1)
          end do

       end if
    end if

  end subroutine sgedi

  ! !!!!!!!!!!!!!!!!!!!!!!!!!!!!!!!!!!!!!!!!!!!!!!!!!!!!!!!!!!!!!!!!!!

  subroutine sscal(n,sa,sx,incx)

    !! Routine to scale a vector by a constant
    !! author: Jack Dongarra, Linpack
    !! author: P J Knight, CCFE, Culham Science Centre
    !! n        : input integer : order of the matrix sx
    !! sa       : input real array : constant multiplier
    !! sx(n*incx) : input/output real array : On entry, matrix to be scaled;
    !! On exit, the scaled matrix
    !! incx     : input integer : interval in storage between sx array elements
    !! This routine scales a vector by a constant, using
    !! unrolled loops for increments equal to 1.
    !! AEA FUS 251: A User's Guide to the PROCESS Systems Code
    !
    ! !!!!!!!!!!!!!!!!!!!!!!!!!!!!!!!!!!!!!!!!!!!!!!!

    implicit none

    !  Arguments

    integer, intent(in) :: n, incx
    real(dp), intent(in) :: sa
    real(dp), dimension(n*incx), intent(inout) :: sx

    !  Local variables

    integer :: i,ix,m,mp1

    ! !!!!!!!!!!!!!!!!!!!!!!!!!!!!!!!!!!!!!!!!!!!!!!!

    if (n <= 0) return

    if (incx /= 1) then

       ix = 1
       if (incx < 0) ix = (-n+1)*incx + 1
       do i = 1,n
          sx(ix) = sa*sx(ix)
          ix = ix + incx
       end do

    else

       m = mod(n,5)
       if ( m /= 0 ) then
          do i = 1,m
             sx(i) = sa*sx(i)
          end do
          if (n < 5) return
       end if

       mp1 = m + 1
       do i = mp1,n,5
          sx(i)     = sa*sx(i)
          sx(i + 1) = sa*sx(i + 1)
          sx(i + 2) = sa*sx(i + 2)
          sx(i + 3) = sa*sx(i + 3)
          sx(i + 4) = sa*sx(i + 4)
       end do

    end if

  end subroutine sscal

  ! !!!!!!!!!!!!!!!!!!!!!!!!!!!!!!!!!!!!!!!!!!!!!!!!!!!!!!!!!!!!!!!!!!

  subroutine saxpy(n,sa,sx,incx,sy,incy)

    !! Routine to scale a vector by a constant, then add another vector
    !! author: Jack Dongarra, Linpack
    !! author: P J Knight, CCFE, Culham Science Centre
    !! n        : input integer : order of the matrices sx, sy
    !! sa       : input real array : constant multiplier
    !! sx(n*incx) : input real array : matrix to be scaled
    !! incx     : input integer : interval in storage between sx array elements
    !! sy(n*incy) : input/output real array : On entry, matrix being added;
    !! On exit, the final result
    !! incy     : input integer : interval in storage between sy array elements
    !! This routine calculates <CODE>sa*sx(:) + sy(:)</CODE>,
    !! using unrolled loops for increments equal to 1.
    !! AEA FUS 251: A User's Guide to the PROCESS Systems Code
    !
    ! !!!!!!!!!!!!!!!!!!!!!!!!!!!!!!!!!!!!!!!!!!!!!!!

    implicit none

    !  Arguments

    integer, intent(in) :: n,incx,incy
    real(dp), intent(in) :: sa
    real(dp), dimension(n*incx), intent(in) :: sx
    real(dp), dimension(n*incy), intent(inout) :: sy

    !  Local variables

    integer :: i,ix,iy,m,mp1

    ! !!!!!!!!!!!!!!!!!!!!!!!!!!!!!!!!!!!!!!!!!!!!!!!

    if ((n <= 0).or.(sa == 0.0D0)) return

    if ((incx /= 1).or.(incy /= 1)) then

       ix = 1 ; iy = 1
       if (incx < 0) ix = (-n+1)*incx + 1
       if (incy < 0) iy = (-n+1)*incy + 1
       do i = 1,n
          sy(iy) = sy(iy) + sa*sx(ix)
          ix = ix + incx
          iy = iy + incy
       end do

    else

       m = mod(n,4)
       if (m /= 0) then
          do i = 1,m
             sy(i) = sy(i) + sa*sx(i)
          end do
          if (n < 4) return
       end if

       mp1 = m + 1
       do i = mp1,n,4
          sy(i)     = sy(i)     + sa*sx(i)
          sy(i + 1) = sy(i + 1) + sa*sx(i + 1)
          sy(i + 2) = sy(i + 2) + sa*sx(i + 2)
          sy(i + 3) = sy(i + 3) + sa*sx(i + 3)
       end do

    end if

  end subroutine saxpy

  ! !!!!!!!!!!!!!!!!!!!!!!!!!!!!!!!!!!!!!!!!!!!!!!!!!!!!!!!!!!!!!!!!!!

  subroutine sswap(n,sx,incx,sy,incy)

    !! Routine to interchange two vectors
    !! author: Jack Dongarra, Linpack
    !! author: P J Knight, CCFE, Culham Science Centre
    !! n        : input integer : order of the matrices sx, sy
    !! sx(n*incx) : input/output real array : first vector
    !! incx     : input integer : interval in storage between sx array elements
    !! sy(n*incy) : input/output real array : second vector
    !! incy     : input integer : interval in storage between sy array elements
    !! This routine swaps the contents of two vectors,
    !! using unrolled loops for increments equal to 1.
    !! AEA FUS 251: A User's Guide to the PROCESS Systems Code
    !
    ! !!!!!!!!!!!!!!!!!!!!!!!!!!!!!!!!!!!!!!!!!!!!!!!

    implicit none

    !  Arguments

    integer, intent(in) :: n, incx, incy
    real(dp), dimension(n*incx), intent(inout) :: sx
    real(dp), dimension(n*incy), intent(inout) :: sy

    !  Local variables

    integer :: i,ix,iy,m,mp1
    real(dp) :: stemp

    ! !!!!!!!!!!!!!!!!!!!!!!!!!!!!!!!!!!!!!!!!!!!!!!!

    if (n <= 0) return

    if ((incx /= 1).or.(incy /= 1)) then

       ix = 1 ; iy = 1
       if (incx < 0) ix = (-n+1)*incx + 1
       if (incy < 0) iy = (-n+1)*incy + 1
       do i = 1,n
          stemp = sx(ix)
          sx(ix) = sy(iy)
          sy(iy) = stemp
          ix = ix + incx
          iy = iy + incy
       end do

    else

       m = mod(n,3)
       if (m /= 0) then
          do i = 1,m
             stemp = sx(i)
             sx(i) = sy(i)
             sy(i) = stemp
          end do
          if (n < 3) return
       end if

       mp1 = m + 1
       do i = mp1,n,3
          stemp = sx(i)
          sx(i) = sy(i)
          sy(i) = stemp
          stemp = sx(i + 1)
          sx(i + 1) = sy(i + 1)
          sy(i + 1) = stemp
          stemp = sx(i + 2)
          sx(i + 2) = sy(i + 2)
          sy(i + 2) = stemp
       end do

    end if

  end subroutine sswap

  ! !!!!!!!!!!!!!!!!!!!!!!!!!!!!!!!!!!!!!!!!!!!!!!!!!!!!!!!!!!!!!!!!!!

  function sdot(n,sx,incx,sy,incy)

    !! Routine to compute X*Y where X and Y are vectors
    !! author: Jack Dongarra, Linpack
    !! author: P J Knight, CCFE, Culham Science Centre
    !! n        : input integer : order of the matrices sx, sy
    !! sx(n*incx) : input real array : first vector
    !! incx     : input integer : interval in storage between sx array elements
    !! sy(n*incy) : input real array : second vector
    !! incy     : input integer : interval in storage between sy array elements
    !! This routine performs the dot product of two vectors, i.e.
    !! calculates the sum from i=1 to N, of X(i)*Y(i).
    !! AEA FUS 251: A User's Guide to the PROCESS Systems Code
    !
    ! !!!!!!!!!!!!!!!!!!!!!!!!!!!!!!!!!!!!!!!!!!!!!!!

    implicit none

    real(dp) :: sdot

    !  Arguments

    integer, intent(in) :: n,incx,incy
    real(dp), dimension(:), intent(in) :: sx
    real(dp), dimension(:), intent(in) :: sy

    !  Local variables

    integer :: ix,i,iy
    real(dp) :: sw

    ! !!!!!!!!!!!!!!!!!!!!!!!!!!!!!!!!!!!!!!!!!!!!!!!

    sw = 0.0D0
    ix = 1
    iy = 1
    do i = 1,n
       sw = sw + (sx(ix) * sy(iy))
       ix = ix + incx
       iy = iy + incy
    end do

    sdot = sw

  end function sdot

  ! !!!!!!!!!!!!!!!!!!!!!!!!!!!!!!!!!!!!!!!!!!!!!!!!!!!!!!!!!!!!!!!!!!

  function isamax(n,sx,incx)

    !! Routine to finds the index of the array element having
    !! the maximum absolute value
    !! author: Jack Dongarra, Linpack
    !! author: P J Knight, CCFE, Culham Science Centre
    !! n        : input integer : order of the matrix sx
    !! sx(n*incx) : input real array : array being checked
    !! incx     : input integer : interval in storage between sx array elements
    !! This routine finds the array element with the maximum
    !! absolute value, and returns the element index.
    !! AEA FUS 251: A User's Guide to the PROCESS Systems Code
    !
    ! !!!!!!!!!!!!!!!!!!!!!!!!!!!!!!!!!!!!!!!!!!!!!!!

    implicit none

    integer :: isamax

    !  Arguments

    integer, intent(in) :: n, incx
    real(dp), dimension(n*incx), intent(in) :: sx

    !  Local variables

    integer :: i,ix
    real(dp) :: smax

    ! !!!!!!!!!!!!!!!!!!!!!!!!!!!!!!!!!!!!!!!!!!!!!!!

    isamax = 0
    if (n < 1) return

    isamax = 1
    if (n == 1) return

    if (incx /= 1) then

       ix = 1
       if (incx < 0) ix = (-n+1)*incx + 1
       smax = abs(sx(ix))
       ix = ix + incx
       do i = 2,n
          if (abs(sx(ix)) > smax) then
             isamax = i
             smax = abs(sx(ix))
          end if
          ix = ix + incx
       end do

    else

       smax = abs(sx(1))
       do i = 2,n
          if (abs(sx(i)) <= smax) cycle
          isamax = i
          smax = abs(sx(i))
       end do

    end if

  end function isamax

  ! !!!!!!!!!!!!!!!!!!!!!!!!!!!!!!!!!!!!!!!!!!!!!!!!!!!!!!!!!!!!!!!!!!

  subroutine svd(nm,m,n,a,w,matu,u,matv,v,ierr,rv1)

    !! Singular Value Decomposition
    !! author: P J Knight, CCFE, Culham Science Centre
    !! author: B. S. Garbow, Applied Mathematics Division, Argonne National Laboratory
    !! nm : input integer : Max number of rows of arrays a, u, v; >= m,n
    !! m : input integer : Actual number of rows of arrays a, u
    !! n : input integer : Number of columns of arrays a, u, and the order of v
    !! a(nm,n) : input/output real array : On input matrix to be decomposed;
    !! on output, either unchanged or overwritten with u or v
    !! w(n) : output real array : The n (non-negative) singular values of a
    !! (the diagonal elements of s); unordered.  If an error exit
    !! is made, the singular values should be correct for indices
    !! ierr+1,ierr+2,...,n.
    !! matu : input logical : Set to .true. if the u matrix in the
    !! decomposition is desired, and to .false. otherwise.
    !! u(nm,n) : output real array : The matrix u (orthogonal column vectors)
    !! of the decomposition if matu has been set to .true., otherwise
    !! u is used as a temporary array.  u may coincide with a.
    !! If an error exit is made, the columns of u corresponding
    !! to indices of correct singular values should be correct.
    !! matv : input logical : Set to .true. if the v matrix in the
    !! decomposition is desired, and to .false. otherwise.
    !! v(nm,n) : output real array : The matrix v (orthogonal) of the
    !! decomposition if matv has been set to .true., otherwise
    !! v is not referenced.  v may also coincide with a if u is
    !! not needed.  If an error exit is made, the columns of v
    !! corresponding to indices of correct singular values
    !! should be correct.
    !! ierr : output integer :  zero for normal return, or <I>k</I> if the
    !! k-th singular value has not been determined after 30 iterations.
    !! rv1(n) : output real array : work array
    !! This subroutine is a translation of the algol procedure SVD,
    !! Num. Math. 14, 403-420(1970) by Golub and Reinsch,
    !! Handbook for Auto. Comp., vol II - Linear Algebra, 134-151(1971).
    !! <P>It determines the singular value decomposition
    !! <I>a=usv<SUP>t</SUP></I> of a real m by n rectangular matrix.
    !! Householder bidiagonalization and a variant of the QR
    !! algorithm are used.
    !! None
    !
    ! !!!!!!!!!!!!!!!!!!!!!!!!!!!!!!!!!!!!!!!!!!!!!!!

    implicit none

    !  Arguments

    integer, intent(in) :: nm, m, n
    logical, intent(in) :: matu, matv
    real(dp), dimension(nm,n), intent(inout) :: a
    real(dp), dimension(nm,n), intent(out) :: u, v
    real(dp), dimension(n), intent(out) :: w, rv1
    integer, intent(out) :: ierr

    !  Local variables

    integer :: i,j,k,l,ii,i1,kk,k1,ll,l1,mn,its
    real(dp) :: c,f,g,h,s,x,y,z,scale,anorm

    ! !!!!!!!!!!!!!!!!!!!!!!!!!!!!!!!!!!!!!!!!!!!!!!!

    ierr = 0

    u = a

    !  Householder reduction to bidiagonal form

    g = 0.0D0
    scale = 0.0D0
    anorm = 0.0D0

    do i = 1, n

       l = i + 1
       rv1(i) = scale * g
       g = 0.0D0
       s = 0.0D0
       scale = 0.0D0

       if (i <= m) then

          do k = i, m
             scale = scale + abs(u(k,i))
          end do

          if (scale /= 0.0D0) then

             do k = i, m
                u(k,i) = u(k,i) / scale
                s = s + u(k,i)**2
             end do

             f = u(i,i)
             g = -sign(sqrt(s),f)
             h = f * g - s
             u(i,i) = f - g

             if (i /= n) then
                do j = l, n
                   s = 0.0D0
                   do k = i, m
                      s = s + u(k,i) * u(k,j)
                   end do
                   f = s / h
                   do k = i, m
                      u(k,j) = u(k,j) + f * u(k,i)
                   end do
                end do
             end if

             do k = i, m
                u(k,i) = scale * u(k,i)
             end do

          end if

       end if

       w(i) = scale * g
       g = 0.0D0
       s = 0.0D0
       scale = 0.0D0

       if (.not.((i > m) .or. (i == n))) then

          do k = l, n
             scale = scale + abs(u(i,k))
          end do

          if (scale /= 0.0D0) then

             do k = l, n
                u(i,k) = u(i,k) / scale
                s = s + u(i,k)**2
             end do

             f = u(i,l)
             g = -sign(sqrt(s),f)
             h = f * g - s
             u(i,l) = f - g

             do k = l, n
                rv1(k) = u(i,k) / h
             end do

             if (i /= m) then
                do j = l, m
                   s = 0.0D0
                   do k = l, n
                      s = s + u(j,k) * u(i,k)
                   end do
                   do k = l, n
                      u(j,k) = u(j,k) + s * rv1(k)
                   end do
                end do
             end if

             do k = l, n
                u(i,k) = scale * u(i,k)
             end do

          end if

       end if

       anorm = max(anorm,abs(w(i))+abs(rv1(i)))

    end do  ! i

    !  Accumulation of right-hand transformations

    if (matv) then

       !  For i=n step -1 until 1 do
       do ii = 1, n
          i = n + 1 - ii
          if (i /= n) then

             if (g /= 0.0D0) then
                do j = l, n
                   !  Double division avoids possible underflow
                   v(j,i) = (u(i,j) / u(i,l)) / g
                end do
                do j = l, n
                   s = 0.0D0
                   do k = l, n
                      s = s + u(i,k) * v(k,j)
                   end do
                   do k = l, n
                      v(k,j) = v(k,j) + s * v(k,i)
                   end do
                end do
             end if

             do j = l, n
                v(i,j) = 0.0D0
                v(j,i) = 0.0D0
             end do

          end if

          v(i,i) = 1.0D0
          g = rv1(i)
          l = i
       end do

    end if

    !  Accumulation of left-hand transformations

    if (matu) then

       !  For i=min(m,n) step -1 until 1 do
       mn = n
       if (m < n) mn = m

       do ii = 1, mn
          i = mn + 1 - ii
          l = i + 1
          g = w(i)
          if (i /= n) then
             do j = l, n
                u(i,j) = 0.0D0
             end do
          end if

          if (g /= 0.0D0) then

             if (i /= mn) then
                do j = l, n
                   s = 0.0D0
                   do k = l, m
                      s = s + u(k,i) * u(k,j)
                   end do
                   f = (s / u(i,i)) / g  !  Double division avoids possible underflow
                   do k = i, m
                      u(k,j) = u(k,j) + f * u(k,i)
                   end do
                end do
             end if

             do j = i, m
                u(j,i) = u(j,i) / g
             end do

          else
             do j = i, m
                u(j,i) = 0.0D0
             end do
          end if

          u(i,i) = u(i,i) + 1.0D0

       end do

    end if

    !  Diagonalization of the bidiagonal form
    !  For k=n step -1 until 1 do

    do kk = 1, n
       k1 = n - kk
       k = k1 + 1
       its = 0

       !  Test for splitting.
       !  For l=k step -1 until 1 do

       do
          do ll = 1, k
             l1 = k - ll
             l = l1 + 1
             if ((abs(rv1(l)) + anorm) == anorm) goto 470

             !  rv1(1) is always zero, so there is no exit
             !  through the bottom of the loop

             !+**PJK 23/05/06 Prevent problems from the code getting here with l1=0
             if (l1 == 0) then
                write(*,*) 'SVD: Shouldn''t get here...'
                goto 470
             end if

             if ((abs(w(l1)) + anorm) == anorm) exit
          end do

          !  Cancellation of rv1(l) if l greater than 1

          c = 0.0D0
          s = 1.0D0

          do i = l, k
             f = s * rv1(i)
             rv1(i) = c * rv1(i)
             if ((abs(f) + anorm) == anorm) exit
             g = w(i)
             h = sqrt(f*f+g*g)
             w(i) = h
             c = g / h
             s = -f / h
             if (.not. matu) cycle

             do j = 1, m
                y = u(j,l1)
                z = u(j,i)
                u(j,l1) = y * c + z * s
                u(j,i) = -y * s + z * c
             end do
          end do

470       continue

          !  Test for convergence

          z = w(k)
          if (l == k) exit

          !  Shift from bottom 2 by 2 minor

          if (its == 30) then
             !  Set error - no convergence to a
             !  singular value after 30 iterations
             ierr = k
             return
          end if

          its = its + 1
          x = w(l)
          y = w(k1)
          g = rv1(k1)
          h = rv1(k)
          f = ((y - z) * (y + z) + (g - h) * (g + h)) / (2.D0 * h * y)
          g = sqrt(f*f+1.D0)
          f = ((x - z) * (x + z) + h * (y / (f + sign(g,f)) - h)) / x

          !  Next QR transformation

          c = 1.0D0
          s = 1.0D0

          do i1 = l, k1
             i = i1 + 1
             g = rv1(i)
             y = w(i)
             h = s * g
             g = c * g
             z = sqrt(f*f+h*h)
             rv1(i1) = z
             c = f / z
             s = h / z
             f = x * c + g * s
             g = -x * s + g * c
             h = y * s
             y = y * c

             if (matv) then
                do j = 1, n
                   x = v(j,i1)
                   z = v(j,i)
                   v(j,i1) = x * c + z * s
                   v(j,i) = -x * s + z * c
                end do
             end if

             z = sqrt(f*f+h*h)
             w(i1) = z

             !  Rotation can be arbitrary if z is zero

             if (z /= 0.0D0) then
                c = f / z
                s = h / z
             end if

             f = c * g + s * y
             x = -s * g + c * y
             if (.not. matu) cycle

             do j = 1, m
                y = u(j,i1)
                z = u(j,i)
                u(j,i1) = y * c + z * s
                u(j,i) = -y * s + z * c
             end do

          end do

          rv1(l) = 0.0D0
          rv1(k) = f
          w(k) = x

       end do

       !  Convergence

       if (z >= 0.0D0) cycle

       !  w(k) is made non-negative
       w(k) = -z
       if (.not. matv) cycle

       do j = 1, n
          v(j,k) = -v(j,k)
       end do

    end do

  end subroutine svd

  ! !!!!!!!!!!!!!!!!!!!!!!!!!!!!!!!!!!!!!!!!!!!!!!!!!!!!!!!!!!!!!!!!!!

  SUBROUTINE QPSUB( &
       n,m,meq,conf,cnorm,lcnorm,b,lb,gm,bdl,bdu,info, &
       x,delta,ldel,cm,h,lh,mact,wa,lwa,iwa,liwa, &
       ilower,iupper,bndl,bndu)

    !  This subroutine finds the value of the solution vector which
    !  minimizes a quadratic function of several variables subject to
    !  equality and inequality constraints. This is accomplished
    !  by invoking subroutine harwqp, a modified version of subroutine
    !  ve02ad, the Harwell Library subroutine for general quadratic
    !  programming.
    !
    !  The subroutine statement is
    !
    !  subroutine qpsub(n,m,meq,conf,cnorm,lcnorm,b,lb,gm,bdl,bdu,
    !                   info,delta,ldel,cm,h,lh,mact,wa,lwa,iwa,liwa)
    !
    !  where
    !
    !  N is a positive integer input variable set to the number of
    !  variables.
    !
    !  M is a positive integer input variable set to the number of
    !  constraints.
    !
    !  MEQ is a non-negative integer input variable set to the number
    !  of equality constraints. MEQ must be less than or equal to N.
    !
    !  CONF is a real input array of length M which contains the
    !  constraint functions.
    !
    !  CNORM is a real LCNORM by M array whose columns contain the
    !  constraint normals in the first N positions.  The (N+1)st
    !  row of CNORM is used for work space.
    !
    !  LCNORM is a positive integer input variable set to the row
    !  dimension of CNORM which is at least N+1.
    !
    !  B is a real LB by LB array whose first N rows and columns
    !  contain the hessian approximation on input.  The (N+1)st
    !  row and column are used for work space.
    !
    !  LB is a positive integer input variable set to the row
    !  dimension of B which is at least N+1.
    !
    !  GM is a real array of length N+1 which, on input, contains
    !  the negative components of the function gradient in the
    !  first N elements. The (N+1)st element is used for work space.
    !
    !  BDL, BDU are real work arrays of length N+1.
    !
    !  INFO is an integer variable. It must be set to zero before
    !  the initial call to qpsub and should not otherwise be
    !  changed.  On output, INFO is set as follows
    !
    !   INFO = 1  a normal return.
    !
    !   INFO = 5  a feasible point was not found.
    !
    !   INFO = 6  solution is restricted by an artificial bound or
    !             failed due to a singular matrix.
    !
    !  DELTA is a real array of length LDEL.  It need not be set
    !  before the first call to QPSUB, but before each subsequent
    !  call, the first N locations should contain an estimate of
    !  the solution vector. (Zero is used as the estimate for the
    !  first call.)  On output, the value of the solution vector
    !  which minimizes the quadratic function is contained in the
    !  first N locations.  The remainder of the array is used for
    !  work space.
    !
    !  LDEL is a positive integer input variable set to the length
    !  of DELTA which is at least MAX(7*(N+1),4*(N+1)+M).
    !
    !  CM is a real work array of length M.
    !
    !  H is a real LH by LH work array.
    !
    !  LH is a positive integer input variable set to the dimension
    !  of the square array H which is at least 2*(N+1).
    !
    !  MACT is an integer output variable set to the number of
    !  constraints in the basis.
    !
    !  WA is a real work array of length LWA.
    !
    !  LWA is a positive integer input variable set equal to the
    !  dimension of WA which is at least 2*(N+1).
    !
    !  IWA is an integer work array of length LIWA.
    !
    !  LIWA is a positive integer input variable set to the length
    !  of IWA which is at least 6*(N+1) + M.
    !
    !  ILOWER is an integer array of length N.
    !  If X(I) has a lower bound, ILOWER(I) is set to 1
    !  on input.  If no bound is provided, ILOWER(I) should
    !  be 0 (the default value).
    !
    !  BNDL is a real array of length N.
    !  If X(I) has a lower bound, it should be given in BNDL(I).
    !
    !  IUPPER is an integer array of length N.
    !  If X(I) has a upper bound, IUPPER(I) is set to 1
    !  on input.  If no bound is provided, IUPPER(I) should
    !  be 0 (the default value).
    !
    !  BNDU is a real array of length N.
    !  If X(I) has a upper bound, it should be given in BNDU(I).
    !
    !  Roger L. Crane, Kenneth E. Hillstrom, Michael Minkoff
    !  Modified for simple bounds, M. Minkoff (10/26/82)
    !
    !  Modified to pass ILOWER,IUPPER, BNDL,BNDU in through argument list
    !  instead of through COMMON, J. Galambos, (5/21/91)

    !  25/02/14 PJK Diagnostic output added
    use global_variables, only: verbose
    IMPLICIT NONE

    INTEGER n,m,meq,lcnorm,lb,info,ldel,lh,mact,lwa,liwa
    INTEGER iwa(:),ilower(:),iupper(:)
    INTEGER i,iflag,j,k,mode,mtotal,np1,npp
    INTEGER inx

    real(dp) conf(:),cnorm(:,:),b(:,:),gm(:),bdl(:), &
         bdu(:),delta(:),cm(:),h(:,:),wa(:)
    real(dp) x(:),bndu(:),bndl(:)
    real(dp) cd6,cdm6,cp9,one,zero

    !+**PJK 24/05/06 Added SAVE command (as a number of variables are
    !+**PJK 24/05/06 initialised only if info=0)

    SAVE

    cd6 = 1.0D6
    cdm6 = 1.0D-6
    cp9 = 0.9D0
    one = 1.0D0
    zero = 0.0D0

    np1 = n + 1
    npp = 2*np1
    if (info > 0) goto 50
    mtotal = m + npp

    !  Set initial values of some variables

    info = 1
    mact = meq + 1
    mode = 1

    !  Set the initial elements of bdl, bdu, and delta where
    !  bdl are artificial lower bounds,
    !  bdu are artificial upper bounds and
    !  delta is an initial solution estimate

    do i = 1, n
       bdl(i) = -cd6
       bdu(i) = cd6
    end do

    !  Bound the artificial variables in qp

    bdl(np1) = zero
    delta(np1) = one
    if (meq <= 0) goto 30

    !  Set indices of equality constraints
    !  The bounds are the first npp constraints

    do k = 1, meq
       iwa(k) = k + npp
    end do

30  continue

    !  Set index of upper bound of delta(np1) active

    iwa(mact) = npp

    !  Extend gm and b because of the extra variable that is introduced
    !  to allow for feasibility. Set linear term of cost function to
    !  a large value

    gm(np1) = cd6
    do i = 1, np1
       b(i,np1) = zero
       b(np1,i) = zero
    end do

    !  Set the elements of cm and cnorm(np1,*)

50  continue
    do i = 1, n
       if (ilower(i) == 1) bdl(i) = bndl(i) - x(i)
       if (iupper(i) == 1) bdu(i) = bndu(i) - x(i)
       delta(i) = max(zero,bdl(i))
       delta(i) = min(delta(i),bdu(i))
    end do
    do k = 1, m
       if (k <= meq) goto 70
       if (conf(k) < zero) goto 70

       !  If an inequality constraint is satisfied set the constant term
       !  in the constraint vector to the violation and put zero in the
       !  constraint matrix for the (n+1)st variable

       cm(k) = -conf(k)
       cnorm(np1,k) = zero
       goto 90
70     continue

       !  If the constraint is an equality or a violated inequality set
       !  the constant term to zero and put the function value in the
       !  constraint matrix for the (n+1)st variable

       cm(k) = zero
       cnorm(np1,k) = conf(k)
90     continue
    end do

    !  Set the upper bound of the (n+1)st variable
    !  Set iflag. iflag will be used in checking active constraints
    !  Call subroutine harwqp to solve quadratic programming problem

    bdu(np1) = one
    iflag = -1
100 continue

    call harwqp(np1,mtotal,b,lb,gm,cnorm,lcnorm,cm,bdl,bdu,delta, &
         mact,meq,h,lh,iwa,wa,iwa(4*(n+1)+m+1:),mode,info)
    ! Pass a slice of iwa ending at its upper bound, rather than just the
    ! starting element: helps catch array out-of-bounds errors

    if (info /= 1) then
       if (verbose == 1) then
          write(*,*) 'A singular matrix was detected in HINV: info /= 1'
       end if
       goto 130
    end if

    !  Check whether the required feasibility conditions hold
    !  If delta(np1) is sufficiently small there is no feasible
    !  solution

    if (delta(np1) <= cdm6) then
       if (verbose == 1) then
          write(*,*) &
               'QPSUB: delta(np1) is too small: no  solution'
          write(*,*) 'delta(np1)=',delta(np1),' np1=',np1
       end if
       goto 120
    end if

    !  Check whether active constraints are bounds

    do j = 1, mact
       if (iwa(j) > npp) goto 110
       if (iwa(j) == npp) goto 101
       if (iwa(j) > np1) goto 105
       if (iwa(j) == np1) then
          if (verbose == 1) write(*,*) &
               'QPSUB: iwa(j) == np1',' j=',j,' iwa(j)=',iwa(j)
          goto 130
       end if
       if (ilower(iwa(j)) == 0) then
          if (verbose == 1) then
             write(*,*) 'QPSUB: An artificial constraint is active:'
             write(*,*) 'ilower(iwa(j)) == 0',' j=',j,' iwa(j)=',iwa(j)
          end if
          goto 130
       end if
       goto 110
105    continue
       inx = iwa(j) - np1
       if (iupper(inx) == 0) then
          if (verbose == 1) then
             write(*,*) 'QPSUB: An artificial constraint is active:'
             write(*,*) 'iupper(inx) == 0',' inx=',inx
          end if
          goto 130
       end if
       goto 110
101    continue

       !  The active constraint is blu(np1)

       iflag = 1
110    continue
    end do

    !  Normal exit

    if (iflag >= 1) goto 140

    !  A second call to harwqp found blu(np1) to still be inactive
    !  thus an error exit is made

    if (iflag >= 0) then
       if (verbose == 1) then
          write(*,*) 'QPSUB: A second call to HARWQP '// &
               'found blu(np1) to still be inactive:'
          write(*,*) 'iflag = ',iflag
       end if
       goto 120
    end if

    !  Reduce bdu(np1) and retry harwqp

    bdu(np1) = cp9*delta(np1)
    iflag = 0
    goto 100

    !  Error return because of infeasibility

120 continue
    info = 5
    goto 140

    !  Error return because of restriction by an artificial bound
    !  or detection of a singular matrix

130 continue
    info = 6

140 continue

    return
  end SUBROUTINE QPSUB

  ! !!!!!!!!!!!!!!!!!!!!!!!!!!!!!!!!!!!!!!!!!!!!!!!!!!!!!!!!!!!!!!!!!!

  SUBROUTINE HARWQP( &
       n,m,a,ia,b,c,ic,d,bdl,bdu,x,k,ke,h,ih,lt,wa,iwa,mode,info)

    !  This program is a modified version of the Harwell library
    !  subroutine VE02AD dated 11/06/70.  The modifications were made
    !  to substitute the subroutines HINV and DOTPMC for Harwell
    !  subroutines MB01B and MC03AS.  The calling sequence above
    !  includes three entries, WA, IWA, and INFO not present in
    !  the original program.  WA and IWA are real and
    !  integer work arrays, respectively, and must be dimensioned
    !  at least 2*N.  INFO is an output variable set to one for a
    !  normal return and set to two when a singular matrix is detected
    !  in HINV.  All other entries in the calling sequence are as
    !  described in the Harwell documentation.
    !  https://www.hsl.rl.ac.uk/archive/specs/ve02.pdf
    !
    !  Modified 5/22/91 to use implicit none (J. Galambos)
    !
    !+**PJK 02/11/92 Throughout this routine, argument 1 of DOTPMC has
    !+**PJK 02/11/92 different dimensions than are declared in the source
    !+**PJK 02/11/92 code of the routine itself. The program runs without
    !+**PJK 02/11/92 error but beware of future modifications.

    !  25/02/14 PJK Diagnostic output added
    use global_variables, only: verbose
    IMPLICIT NONE

    INTEGER n,m,ia,ic,k,ke,ih,mode,info
    INTEGER iwa(:),lt(:)
    INTEGER i, ial, ib, ii, j, li, ni, nk, nn, n3,n4,n5,n6
    INTEGER i0,i1,i2,i3

    real(dp) a(:,:), c(:,:), h(:,:)
    real(dp) b(:), d(:), bdl(:), bdu(:), x(:), wa(:)
    real(dp) alpha, cac, cc, chc, ghc, y, z, zz
    real(dp) r0
    real(dp), dimension(2) :: det

    LOGICAL retest,passiv,postiv

    i0 = 0
    i1 = 1
    i2 = 2
    i3 = 3
    r0 = 0.0D0

    info = 1
    retest = .false.
    nn = n+n
    n3 = nn+n
    n4 = nn+nn
    n5 = n4+n
    n6 = n5+n

    if (mode >= 3) goto 99

    !  Call feasible vertex routine

8   continue
    call harwfp(n,m,c,ic,d,bdl,bdu,x,k,ke,h,ih,lt,wa,iwa,info)
    if (info  /=  1) goto 1000
    if (k == 0) goto 1000
    if ((mode == 2).and.(.not.retest)) goto 100

    !  Initial operators h=0 and cstar=c(-1) from ve02b
    do i = 1,n
       do j = 1,n
          h(n+i,j) = h(i,j)
          h(i,j) = 0.0D0
       end do
    end do
    goto 120

99  continue
    do i = 1,m
       lt(nn+i) = 1
    end do

    !  Constraints indexed as  -1=equality, 0=active, 1=inactive
    if (k == 0) goto 100
    do i=1,k
       j=0
       if (i <= ke)j=-1
       lt(nn+lt(i))=j
    end do

100 continue
    if ((mode == 5).and.(.not.retest)) goto 109

    !  Set up matrix and rhs of equations governing equality problem
    do i = 1,n
       x(n+i) = b(i)
       do j = 1,n
          h(i,j) = a(i,j)
       end do
    end do

    if (((mode == 2).or.(mode == 3)).and.(.not.retest)) goto 200
    if (k == 0) goto 107
    do i = 1,k
       li = lt(i)
       if (li > nn) goto 105
       do j = 1,n
          h(j,n+i) = 0.0D0
          h(n+i,j) = 0.0D0
       end do
       if (li > n) goto 104
       h(n+i,li) = 1.0D0
       h(li,n+i) = 1.0D0
       x(nn+i) = bdl(li)
       goto 108

104    continue
       li = li-n
       h(n+i,li) = -1.0D0
       h(li,n+i) = -1.0D0
       x(nn+i) = -bdu(li)
       goto 108

105    continue
       li = li-nn
       do j = 1,n
          h(n+i,j) = c(j,li)
          h(j,n+i) = c(j,li)
       end do
       x(nn+i) = d(li)

108    continue
       do j = 1,k
          h(n+i,n+j) = 0.0D0
       end do
    end do

107 continue
    nk = n+k

    !  Invert matrix giving operators h and cstar

    call hinv(h,ih,nk,iwa,info)
    if (info  /=  1) goto 1000
    goto 118

    !  Set up rhs only

109 continue
    do i = 1,n
       x(n+i) = b(i)
    end do

    do i = 1,k
       li = lt(i)
       if (li > nn) goto 117
       if (li > n) goto 116
       x(nn+i) = bdl(li)
       goto 115

116    continue
       x(nn+i) = -bdu(li-n)
       goto 115

117    continue
       x(nn+i)=d(li-nn)
115    continue
    end do

    !  Solve for solution point x

    nk = n+k

118 continue
    do i = 1,n
       call dotpmc(h(:,i),i1,x(n+1:),i1,r0,x(i),nk,i0)
    end do

    !  Check feasibility, if not exit to 8

    do i = 1,m
       if (lt(nn+i) <= 0) goto 110
       if (i > n) goto 111
       z = x(i)-bdl(i)
       goto 114

111    continue
       if (i > nn) goto 112
       z = bdu(i-n)-x(i-n)
       goto 114

112    continue
       j = i-nn
       call dotpmc(c(:,j),i1,x(:),i1,d(j),z,n,i2)

114    continue
       if (z < 0.0D0) goto 8
110    continue
    end do

120 continue

    !  Calculate gradient g and Lagrange multipliers -cstar.g,
    !  Find largest multiplier,  exit if not positive

    do i = 1,n
       call dotpmc(a(i,:),i1,x(:),i1,b(i),x(n6+i),n,i2)
    end do
    if (k == 0) goto 1000

    !+**PJK 17/11/97 D999 reduced to D99
    z = -1.0D99
    do i = 1,k
       if (lt(nn+lt(i)) == -1) goto 122
       call dotpmc(h(n+i,:),i1,x(n6+1:),i1,r0,zz,n,i3)
       if (zz <= z) goto 122
       z = zz
       ii = i
122    continue
    end do

    if (z > 0.0D0) goto 130
    if ((retest).or.(mode >= 4)) goto 137
    retest = .true.
    goto 100

137 continue
    if (z /= 0.0D0) goto 1000
    goto 1000

    !  Set direction of search as corresponding row of cstar

130 continue
    do i = 1,n
       x(nn+i) = h(n+ii,i)
    end do

136 continue
    do i = 1,n
       call dotpmc(a(i,:),i1,x(nn+1:),i1,r0,x(n+i),n,i0)
    end do
    call dotpmc(x(nn+1:),i1,x(n+1:),i1,r0,cac,n,i0)
    if (cac > 0.0D0) goto 134
    postiv = .false.
    y = 1.0D0
    goto 135

134 continue
    postiv = .true.
    y = z/cac

135 continue
    do i = 1,n
       x(n5+i) = x(nn+i)*y
    end do
    passiv = .true.

139 continue
    !+**PJK 17/11/97 D999 reduced to D99
    alpha = 1.0D99
    nk = n+k

    !  Linear search along direction of search,  passiv indicates
    !  a constraint has been removed to get search direction,
    !  postiv indicates positive curvature along the direction

    do i = 1,m
       if (lt(nn+i) <= 0) goto 140
       if (i > n) goto 141
       if (x(n5+i) >= 0.0D0) goto 140
       cc = (bdl(i)-x(i))/x(n5+i)
       goto 143

141    continue
       if (i > nn) goto 142
       if (x(n4+i) <= 0.0D0) goto 140
       cc = (bdu(i-n)-x(i-n))/x(n4+i)
       goto 143

142    continue
       j = i-nn
       call dotpmc(c(:,j),i1,x(n5+1:),i1,r0,zz,n,i0)
       if (zz >= 0.0D0) goto 140
       call dotpmc(c(:,j),i1,x(:),i1,d(j),cc,n,i1)
       cc = cc/zz

143    continue
       if (cc >= alpha) goto 140
       alpha = cc
       ial = i
140    continue
    end do
    if (passiv) lt(nn+lt(ii)) = 1

    !  If minimum found, goto  170

    if ((postiv).and.(alpha >= 1.0D0)) goto 170

    !  Calculate h.c and cstar.c

    do i=1,n
       x(i) = x(i)+alpha*x(n5+i)
    end do
    alpha = alpha*y
    j = 1
    if (k == n) j = n+1
    if (ial > n) goto 146
    do i = j,nk
       x(n3+i) = h(i,ial)
    end do
    chc = x(n3+ial)
    goto 151

146 continue
    ib = ial-n
    if (ib > n) goto 148
    do i = j,nk
       x(n3+i) = -h(i,ib)
    end do
    chc = -x(n3+ib)
    goto 151

148 continue
    ib = ib-n
    do i = 1,n
       x(n5+i) = c(i,ib)
    end do
    do i = j,nk
       call dotpmc(h(i,:),i1,x(n5+1:),i1,r0,x(n3+i),n,i0)
    end do
    if (k /= n) call dotpmc(x(n5+1:),i1,x(n3+1:),i1,r0,chc,n,i0)

151 continue
    lt(nn+ial) = 0
    if (k == n) goto 180
    if (passiv) goto 160

    !  Apply formula for adding a constraint

156 continue
    if (k == 0) goto 157
    do i = 1,k
       alpha = x(n4+i)/chc
       ni = n+i
       do j = 1,n
          h(ni,j) = h(ni,j)-alpha*x(n3+j)
       end do
    end do

157 continue
    k = k+1
    lt(k) = ial
    do j = 1,n
       h(n+k,j) = x(n3+j)/chc
    end do
    if (k < n) goto 154
    do i = 1,n
       do j = 1,n
          h(i,j) = 0.0D0
       end do
    end do
    goto 159

154 continue
    do i = 1,n
       alpha = x(n3+i)/chc
       do j = 1,i
          h(i,j) = h(i,j)-alpha*x(n3+j)
          h(j,i) = h(i,j)
       end do
    end do

159 continue
    if (.not.passiv) goto 167

    !  Removal of a constraint has been deferred,  set up as if
    !  the constraint is being removed from augmented basis

    do i=1,n
       call dotpmc(a(i,:),i1,x(:),i1,b(i),x(n6+i),n,i2)
       x(nn+i) = h(n+ii,i)
    end do
    call dotpmc(x(n6+1:),i1,x(nn+1:),i1,r0,z,n,i3)
    if (z == 0.0D0) goto 178
    goto 136

160 continue
    cc = x(n4+ii)
    y = chc*cac+cc**2
    call dotpmc(x(n6+1:),i1,x(n3+1:),i1,r0,ghc,n,i0)
    if ((alpha*y) < (chc*(z-alpha*cac)+ghc*cc)) goto 156

    !  Apply formula for exchanging new constraint
    !  with passive constraint

    do i = 1,k
       ni = n+i
       call dotpmc(h(ni,:),i1,x(n+1:),i1,r0,x(n5+i),n,i0)
    end do
    do i = 1,n
       x(n+i) = (chc*x(nn+i)-cc*x(n3+i))/y
       x(n6+i) = (cac*x(n3+i)+cc*x(nn+i))/y
    end do
    do i = 1,n
       do j = 1,i
          h(i,j) = h(i,j)+x(n+i)*x(nn+j)-x(n6+i)*x(n3+j)
          h(j,i) = h(i,j)
       end do
    end do
    x(n4+ii) = x(n4+ii)-1.0D0
    do i = 1,k
       ni = n+i
       do j = 1,n
          h(ni,j) = h(ni,j)-x(n4+i)*x(n6+j)-x(n5+i)*x(n+j)
       end do
    end do
    lt(ii) = ial

167 continue
    if (k == n) goto 120

    !  Calculate g,  new search direction is -h.g

    do i = 1,n
       call dotpmc(a(i,:),i1,x(:),i1,b(i),x(n+i),n,i2)
    end do
    z = 0.0D0
    do i = 1,n
       call dotpmc(h(i,:),i1,x(n+1:),i1,r0,x(n5+i),n,i3)
       if (x(n5+i) /= 0.0D0) z = 1.0D0
    end do
    passiv = .false.
    if (z == 0.0D0) goto 120
    postiv = .true.
    goto 139

170 continue
    do i = 1,n
       x(i) = x(i)+x(n5+i)
    end do

    !  x is now the minimum point in the basis
    !  Update the operators if a constraint had been removed

    if (.not.passiv) goto 120

178 continue
    do i = 1,n
       alpha = x(nn+i)/cac
       do j = 1,i
          h(i,j) = h(i,j)+alpha*x(nn+j)
          h(j,i) = h(i,j)
       end do
    end do
    if (k > 1) goto 177
    k = 0
    goto 120

177 continue
    if (ii == k) goto 175
    do i=1,n
       h(n+ii,i) = h(n+k,i)
    end do
    lt(ii) = lt(k)

175 continue
    k = k-1
    do i = 1,k
       ni = n+i
       call dotpmc(h(ni,:),i1,x(n+1:),i1,r0,x(n3+i),n,i0)
    end do
    do i = 1,k
       alpha = x(n3+i)/cac
       ni = n+i
       do j = 1,n
          h(ni,j) = h(ni,j)-alpha*x(nn+j)
       end do
    end do
    goto 120

180 continue
    z = 1.0D0/x(n4+ii)

    !  Apply simplex formula to exchange constraints

    do i = 1,n
       ni = n+i
       if (i /= ii) goto 182
       do j = 1,n
          h(ni,j) = h(ni,j)*z
       end do
       goto 181

182    continue
       zz = z*x(n4+i)
       do j = 1,n
          h(ni,j) = h(ni,j)-zz*x(nn+j)
       end do
181    continue
    end do
    lt(ii) = ial
    goto 120

200 continue
    k = 0

    ke = 0
    do i = 1,m
       lt(nn+i) = 1
    end do

    !  MDK Check for singular matrix
    !  h matrix is unchanged if determinant only (job=10) is requested.

    if (verbose == 1) then
       call sgedi(h,ih,n,iwa,det,10)
       if (det(1) == 0.0D0) then
          write(*,*) 'HARWQP: Determinant=0 at checkpoint 1'
       end if
    end if

    call hinv(h,ih,n,iwa,info)
    if (info  /=  1) goto 1000

    !  Start with empty basis from feasible point
    !  Search direction is -a(-1).b

    goto 167

1000 continue

    return
  end SUBROUTINE HARWQP

  ! !!!!!!!!!!!!!!!!!!!!!!!!!!!!!!!!!!!!!!!!!!!!!!!!!!!!!!!!!!!!!!!!!!

  SUBROUTINE HARWFP( &
       n,m,c,ic,d,bdl,bdu,x,k,ke,h,ih,lt,wa,iwa,info)

    !  This program is a modified version of the Harwell Library
    !  subroutine LA02AD.  The modifications were made to substitute
    !  the subroutines HINV and DOTPMC for Harwell subroutines
    !  MB01B and MC03AS.  The calling sequence above includes
    !  three entries, WA, IWA, and INFO not present in the
    !  original program.  WA and IWA are real and
    !  integer work arrays, respectively, and must be dimensioned
    !  at least 2*N.  INFO is an output variable set to one for a
    !  normal return and set to two when a singular matrix is detected
    !  in HINV.  All other entries in the calling sequence are as
    !  described in the Harwell documentation.
    !
    !  Modified  5/22/91 to use implicit none (J. Galambos)
    !
    !+**PJK 02/11/92 Throughout this routine, argument 1 of DOTPMC has
    !+**PJK 02/11/92 different dimensions than are declared in the source
    !+**PJK 02/11/92 code of the routine itself. The program runs without
    !+**PJK 02/11/92 error but beware of future modifications.

    IMPLICIT NONE

    INTEGER n,m,ic,k,ke,ih,info
    INTEGER i, ial, ib, ii, j, jj, kv, li, ni, nj, nn, n3
    INTEGER iwa(:), lt(:)
    INTEGER i0,i1,i2,i3

    real(dp) c(:,:),h(:,:)
    real(dp) wa(:), d(:), bdu(:), x(:), bdl(:)
    real(dp) alpha, beta, y, z, zz
    real(dp) r0

    i0 = 0
    i1 = 1
    i2 = 2
    i3 = 3
    r0 = 0.0D0

    info = 1
    nn = n+n
    n3 = nn+n
    do i = 1,m
       lt(nn+i) = 1
    end do

    !  Constraints indexed as
    !  -1=equality,  0=active,  1=inactive,  2=violated

    if (k /= 0) goto 10

    !  No designated constraints, vertex chosen from upper and
    !  lower bounds, inverse matrix trivial

    do i = 1,n
       do j = 1,n
          h(i,j) = 0.0D0
       end do
       if ((x(i)-bdl(i)) > (bdu(i)-x(i))) goto 6
       lt(i) = i
       h(i,i) = 1.0D0
       goto 998

6      continue
       lt(i) = n+i
       h(i,i) = -1.0D0
998    continue
       lt(nn+lt(i)) = 0
    end do
    k = n
    goto 40

    !  Set up normals v of the k designated constraints in basis

10  continue
    do i = 1,k
       j = 0
       if (i <= ke) j = -1
       lt(nn+lt(i)) = j
       li = lt(i)
       ni = n+i
       if (li > nn) goto 14
       do j = 1,n
          h(j,ni) = 0.0D0
       end do
       if (li > n) goto 13
       h(li,ni) = 1.0D0
       goto 11

13     continue
       h(li-n,ni) = -1.0D0
       goto 11

14     continue
       li = li-nn
       do j = 1,n
          h(j,ni) = c(j,li)
       end do
11     continue
    end do

    if (k /= n) goto 19
    do j = 1,n
       nj = n+j
       do i = 1,n
          h(i,j) = h(i,nj)
       end do
    end do
    call hinv(h,ih,n,iwa,info)
    if (info  /=  1) goto 1000
    goto 40

19  continue

    !  Form m = (vtranspose.v)(-1)
    do i = 1,k
       do j = i,k
          call dotpmc(h(:,n+i),i1,h(:,n+j),i1,r0,h(i,j),n,i0)
          h(j,i) = h(i,j)
       end do
    end do
    if (k /= 1) goto 200
    h(1,1) = 1.0D0/h(1,1)
    goto 201

200 continue
    call hinv(h,ih,k,iwa,info)
    if (info  /=  1) goto 1000

201 continue

    !  Calculate generalized inverse of v,  vplus = m.vtranspose

    do i = 1,k
       do j = 1,k
          x(n+j) = h(i,j)
       end do
       do j = 1,n
          call dotpmc(x(n+1:),i1,h(j,n+1:),i1,r0,h(i,j),k,i0)
       end do
    end do

    !  Set up diagonal elements of the projection matrix  p = v.vplus

    do i = 1,n
       call dotpmc(h(:,i),i1,h(i,n+1:),i1,r0,x(n+i),k,i0)
    end do
    do i = 1,n
       lt(n+i) = 0
    end do
    kv = k

    !  Add bound e(i) corresponding to the smallest diag(p)

29  continue
    z = 1.0D0
    ii = 1 ! reset ii value in case it is never reset
    do i = 1,n
       if (lt(n+i) == 1) goto 25
       if (x(n+i) >= z) goto 25
       z = x(n+i)
       ii = i
25     continue
    end do
    y = 1.0D0

    if ( (x(ii)-bdl(ii)) > (bdu(ii)-x(ii)) ) y = -1.0D0

    !  Calculate vectors vplus.e(i) and  u = e(i)-v.vplus.e(i)

    if (y /= 1.0D0) goto 27
    do i = 1,k
       x(nn+i) = h(i,ii)
    end do
    goto 30

27  continue
    do i = 1,k
       x(nn+i) = -h(i,ii)
    end do

30  continue
    do i = 1,n
       if (lt(n+i) == 1) goto 31
       call dotpmc(h(i,n+1:),i1,x(nn+1:),i1,r0,x(n3+i),kv,i3)
31     continue
    end do
    do i = 1,n
       h(i,ii) = 0.0D0
    end do
    lt(n+ii) = 1
    z = 1.0D0+x(n3+ii)*y

    !  Update vplus and diag(p)

    do i = 1,n
       if (lt(n+i) == 1) goto 33
       alpha = x(n3+i)/z
       h(k+1,i) = alpha
       do j = 1,k
          h(j,i) = h(j,i)-x(nn+j)*alpha
       end do
33     continue
    end do

    do i = 1,n
       if (lt(n+i) == 1) goto 35
       x(n+i) = x(n+i)+x(n3+i)**2/z
35     continue
    end do
    k = k+1
    h(k,ii) = y
    if (y /= 1.0D0) ii = ii+n
    lt(nn+ii) = 0
    lt(k) = ii
    if (k /= n) goto 29

    !  Set up rhs of constraints in basis

40  continue
    do i = 1,n
       li = lt(i)
       if (li > n) goto 42
       x(n+i) = bdl(li)
       goto 41

42     continue
       if (li > nn) goto 43
       x(n+i) = -bdu(li-n)
       goto 41

43     continue
       x(n+i) = d(li-nn)

41     continue
    end do

    !  Calculate position of vertex

    do i = 1,n
       call dotpmc(h(:,i),i1,x(n+1:),i1,r0,x(i),n,i0)
    end do

    !  Calculate the constraint residuals, the number of violated
    !  constraints, and the sum of their normals

50  continue
    kv = 0
    do i = 1,n
       x(n+i) = 0.0D0
    end do
    do i = 1,m
       if (lt(nn+i) <= 0) goto 52
       if (i > n) goto 53
       z = x(i)-bdl(i)
       goto 55

53     continue
       if (i > nn) goto 54
       z = bdu(i-n)-x(i-n)
       goto 55

54     continue
       j = i-nn
       call dotpmc(c(:,j),i1,x(:),i1,d(j),z,n,i2)

55     continue
       x(nn+i) = z
       if (z >= 0.0D0) goto 52
       kv = kv+1
       lt(nn+i) = 2
       if (i > n) goto 56
       x(n+i) = x(n+i)+1.0D0
       goto 52

56     continue
       if (i > nn) goto 57
       x(i) = x(i)-1.0D0
       goto 52

57     continue
       do ii = 1,n
          x(n+ii) = x(n+ii)+c(ii,j)
       end do
52     continue
    end do
    if (kv /= 0) goto 63
    goto 1000

    !  Possible directions of search obtainable by removing a
    !  constraint are rows of h,  calculate the optimum direction

63  continue
    z = 0.0D0
    do i = 1,n
       if (lt(nn+lt(i)) == -1) goto 64
       call dotpmc(h(i,:),i1,x(n+1:),i1,r0,y,n,i0)
       if (y <= z) goto 64
       z = y
       ii = i
64     continue
    end do
    if (z > 0.0D0) goto 70
    k = 0
    goto 1000

    !  Search for the nearest of the furthest violated constraint
    !  and the nearest nonviolated nonbasic constraint

70  continue
    !+**PJK 17/11/97 D999 reduced to D99
    alpha = 1.0D99
    beta = 0.0D0
    do i = 1,n
       x(n+i) = h(ii,i)
    end do
    do i = 1,m
       if (lt(nn+i) <= 0) goto 72
       if (i > n) goto 73
       z = -x(n+i)
       goto 75

73     continue
       if (i > nn) goto 74
       z = x(i)
       goto 75

74     continue
       jj = i-nn
       call dotpmc(x(n+1:),i1,c(:,jj),i1,r0,z,n,i3)

75     continue
       if (lt(nn+i) == 2) goto 76
       if (z <= 0.0D0) goto 72
       z = x(nn+i)/z
       if (z >= alpha) goto 72
       alpha = z
       ial = i
       goto 72

76     continue
       lt(nn+i) = 1
       if (z >= 0.0D0) goto 72
       z = x(nn+i)/z
       if (z <= beta) goto 72
       beta = z
       ib = i
72     continue
    end do

    if (alpha > beta) goto 80
    ib = ial
    beta = alpha

    !  Exchange with the constraint being removed from the basis,
    !  using simplex formula for new h

80  continue
    lt(nn+lt(ii)) = 1
    lt(nn+ib) = 0
    lt(ii) = ib
    if (ib > n) goto 82
    do i = 1,n
       x(nn+i) = h(i,ib)
    end do
    goto 90

82  continue
    ib = ib-n
    if (ib > n) goto 84
    do i = 1,n
       x(nn+i) = -h(i,ib)
    end do
    goto 90

84  continue
    ib = ib-n
    do i = 1,n
       x(n3+i) = c(i,ib)
    end do
    do i = 1,n
       call dotpmc(h(i,:),i1,x(n3+1:),i1,r0,x(nn+i),n,i0)
    end do

90  continue
    z = 1.0D0/x(nn+ii)
    do i = 1,n
       x(i) = x(i)+beta*x(n+i)
       if (i /= ii) goto 92
       do j = 1,n
          h(i,j) = h(i,j)*z
       end do
       goto 91

92     continue
       zz = z*x(nn+i)
       do j = 1,n
          h(i,j) = h(i,j)-zz*x(n+j)
       end do
91     continue
    end do

    goto 50

1000 continue

    return
  end SUBROUTINE HARWFP

  ! !!!!!!!!!!!!!!!!!!!!!!!!!!!!!!!!!!!!!!!!!!!!!!!!!!!!!!!!!!!!!!!!!!
! hybrd() has been temporarily commented out. Please see the comment in
! function_evaluator.fcnhyb() for an explanation.

!   SUBROUTINE HYBRD( &
!        fcnhyb,n,x,fvec,xtol,maxfev,ml,mu,epsfcn,diag, &
!        mode,factor,nprint,info,nfev,fjac,ldfjac,r,lr, &
!        qtf,wa1,wa2,wa3,wa4,resdl)

!     !  www.math.utah.edu/software/minpack/minpack/hybrd.html

!     !  The purpose of HYBRD is to find a zero of a system of
!     !  N nonlinear functions in N variables by a modification
!     !  of the Powell Hybrid method. The user must provide a
!     !  subroutine which calculates the functions. The Jacobian is
!     !  then calculated by a forward-difference approximation.
!     !
!     !  The subroutine statement is
!     !
!     !  subroutine hybrd(fcnhyb,n,x,fvec,xtol,maxfev,ml,mu,epsfcn,
!     !                   diag,mode,factor,nprint,info,nfev,fjac,
!     !                   ldfjac,r,lr,qtf,wa1,wa2,wa3,wa4)
!     !
!     !  where
!     !
!     !  FCNHYB is the name of the user-supplied subroutine which
!     !  calculates the functions. FCNHYB must be declared
!     !  in an external statement in the user calling
!     !  program, and should be written as follows.
!     !
!     !   subroutine fcnhyb(n,x,fvec,iflag)
!     !   integer n,iflag
!     !   real x(n),fvec(n)
!     !   ----------
!     !   calculate the functions at x and
!     !   return this vector in fvec.
!     !   ---------
!     !   return
!     !   end
!     !
!     !  The value of IFLAG should not be changed by FCNHYB unless
!     !  the user wants to terminate execution of HYBRD.
!     !  In this case set IFLAG to a negative integer.
!     !
!     !  N is a positive integer input variable set to the number
!     !  of functions and variables.
!     !
!     !  X is an array of length N. On input X must contain
!     !  an initial estimate of the solution vector. On output X
!     !  contains the final estimate of the solution vector.
!     !
!     !  FVEC is an output array of length N which contains
!     !  the functions evaluated at the output X.
!     !
!     !  XTOL is a nonnegative input variable. Termination
!     !  occurs when the relative error between two consecutive
!     !  iterations is at most XTOL.
!     !
!     !  MAXFEV is a positive integer input variable. Termination
!     !  occurs when the number of calls to FCNHYB is at least MAXFEV
!     !  by the end of an iteration.
!     !
!     !  ML is a nonnegative integer input variable which specifies
!     !  the number of subdiagonals within the band of the
!     !  Jacobian matrix. If the Jacobian is not banded, set
!     !  ML to at least N - 1.
!     !
!     !  MU is a nonnegative integer input variable which specifies
!     !  the number of superdiagonals within the band of the
!     !  Jacobian matrix. If the Jacobian is not banded, set
!     !  MU to at least N - 1.
!     !
!     !  EPSFCN is an input variable used in determining a suitable
!     !  step length for the forward-difference approximation. This
!     !  approximation assumes that the relative errors in the
!     !  functions are of the order of EPSFCN. If EPSFCN is less
!     !  than the machine precision, it is assumed that the relative
!     !  errors in the functions are of the order of the machine
!     !  precision.
!     !
!     !  DIAG is an array of length N. If MODE = 1 (see
!     !  below), DIAG is internally set. If MODE = 2, DIAG
!     !  must contain positive entries that serve as
!     !  multiplicative scale factors for the variables.
!     !
!     !  MODE is an integer input variable. If MODE = 1, the
!     !  variables will be scaled internally. If MODE = 2,
!     !  the scaling is specified by the input DIAG. Other
!     !  values of MODE are equivalent to MODE = 1.
!     !
!     !  FACTOR is a positive input variable used in determining the
!     !  initial step bound. This bound is set to the product of
!     !  FACTOR and the Euclidean norm of DIAG*X if nonzero, or else
!     !  to FACTOR itself. In most cases FACTOR should lie in the
!     !  interval (.1,100.). 100. is a generally recommended value.
!     !
!     !  NPRINT is an integer input variable that enables controlled
!     !  printing of iterations if it is positive. In this case,
!     !  FCNHYB is called with IFLAG = 0 at the beginning of the first
!     !  iteration and every NPRINT iterations thereafter and
!     !  immediately prior to return, with X and FVEC available
!     !  for printing. If NPRINT is not positive, no special calls
!     !  of FCNHYB with IFLAG = 0 are made.
!     !
!     !  INFO is an integer output variable. If the user has
!     !  terminated execution, INFO is set to the (negative)
!     !  value of IFLAG. see description of FCNHYB. Otherwise,
!     !  INFO is set as follows.
!     !
!     !   INFO = 0   improper input parameters.
!     !
!     !   INFO = 1   relative error between two consecutive iterates
!     !              is at most XTOL.
!     !
!     !   INFO = 2   number of calls to FCNHYB has reached or exceeded
!     !              MAXFEV.
!     !
!     !   INFO = 3   XTOL is too small. No further improvement in
!     !              the approximate solution X is possible.
!     !
!     !   INFO = 4   iteration is not making good progress, as
!     !              measured by the improvement from the last
!     !              five Jacobian evaluations.
!     !
!     !   INFO = 5   iteration is not making good progress, as
!     !              measured by the improvement from the last
!     !              ten iterations.
!     !
!     !  NFEV is an integer output variable set to the number of
!     !  calls to FCNHYB.
!     !
!     !  FJAC is an output N by N array which contains the
!     !  orthogonal matrix Q produced by the QR factorization
!     !  of the final approximate Jacobian.
!     !
!     !  LDFJAC is a positive integer input variable not less than N
!     !  which specifies the leading dimension of the array FJAC.
!     !
!     !  R is an output array of length LR which contains the
!     !  upper triangular matrix produced by the QR factorization
!     !  of the final approximate Jacobian, stored rowwise.
!     !
!     !  LR is a positive integer input variable not less than
!     !  (N*(N+1))/2.
!     !
!     !  QTF is an output array of length N which contains
!     !  the vector (Q transpose)*FVEC.
!     !
!     !  WA1, WA2, WA3, and WA4 are work arrays of length N.
!     !
!     !  Subprograms called
!     !
!     !   user-supplied ...... fcnhyb
!     !
!     !   minpack-supplied ... dogleg,spmpar,enorm,fdjac1,
!     !                        qform,qrfac,r1mpyq,r1updt
!     !
!     !  Argonne National Laboratory. Minpack project. March 1980.
!     !  Burton S. Garbow, Kenneth E. Hillstrom, Jorge J. More

!     IMPLICIT NONE

!     interface
!       subroutine fcnhyb(n, x, fvec, iflag)
!         use, intrinsic :: iso_fortran_env, only: dp=>real64
!         integer, intent(in) :: n
!         real(dp), dimension(n), intent(inout) :: x
!         real(dp), dimension(n), intent(out) :: fvec
!         integer, intent(inout) :: iflag
!       end subroutine fcnhyb
!     end interface

!     INTEGER n,maxfev,ml,mu,mode,nprint,info,nfev,ldfjac,lr,irr
!     INTEGER i,iflag,iter,j,jm1,l,msum,ncfail,ncsuc,nslow1,nslow2

!     !+**PJK 08/10/92 Possible problems with the following declaration:
!     INTEGER iwa(1)

!     real(dp) xtol,epsfcn,factor
!     real(dp) x(n),fvec(n),diag(n),fjac(ldfjac,n),r(lr), &
!          qtf(n),wa1(n),wa2(n),wa3(n),wa4(n),resdl(n)
!     real(dp) actred,delta,epsmch,fnorm,fnorm1,one,pnorm, &
!          prered,p1,p5,p001,p0001,ratio,sum,temp,xnorm,zero
!     logical jeval,sing

!     EXTERNAL fcnhyb

!     one = 1.0D0
!     p1 = 0.1D0
!     p5 = 0.5D0
!     p001 = 1.0D-3
!     p0001 = 1.0D-4
!     zero = 0.0D0

!     !  Machine precision

!     epsmch = spmpar(1)

!     info = 0
!     iflag = 0
!     nfev = 0

!     !  Check the input parameters for errors.

!     if ( &
!          (n <= 0)         .or. &
!          (xtol < zero)   .or. &
!          (maxfev <= 0)    .or. &
!          (ml < 0)        .or. &
!          (mu < 0)        .or. &
!          (factor <= zero) .or. &
!          (ldfjac < n)    .or. &
!          (lr < ( ( n*(n + 1) ) /2)) &
!          ) goto 300

!     if (mode  /=  2) goto 20
!     do j = 1, n
!        if (diag(j) <= zero) goto 300
!     end do

! 20  continue

!     !  Evaluate the function at the starting point
!     !  and calculate its norm.

!     iflag = 1
!     call fcnhyb(n,x,fvec,iflag)
!     nfev = 1

!     if (iflag < 0) goto 300
!     fnorm = enorm(n,fvec)

!     !  Determine the number of calls to FCNHYB needed to compute
!     !  the Jacobian matrix.

!     msum = min(ml+mu+1,n)

!     !  Initialize iteration counter and monitors.

!     iter = 1
!     ncsuc = 0
!     ncfail = 0
!     nslow1 = 0
!     nslow2 = 0

!     !  Beginning of the outer loop.

! 30  continue
!     jeval = .true.

!     !  Calculate the Jacobian matrix.

!     iflag = 2
!     call fdjac1( &
!          fcnhyb,n,x,fvec,fjac,ldfjac,iflag,ml,mu,epsfcn,wa1,wa2)
!     nfev = nfev + msum
!     if (iflag < 0) goto 300

!     !  Compute the qr factorization of the Jacobian.

!     call qrfac(n,n,fjac,ldfjac,.false.,iwa,1,wa1,wa2,wa3)

!     !  On the first iteration and if mode is 1, scale according
!     !  to the norms of the columns of the initial Jacobian.

!     if (iter  /=  1) goto 70
!     if (mode == 2) goto 50
!     do j = 1, n
!        diag(j) = wa2(j)
!        if (wa2(j) == zero) diag(j) = one
!     end do

! 50  continue

!     !  On the first iteration, calculate the norm of the scaled x
!     !  and initialize the step bound delta.

!     do j = 1, n
!        wa3(j) = diag(j)*x(j)
!     end do
!     xnorm = enorm(n,wa3)
!     delta = factor*xnorm
!     if (delta == zero) delta = factor

! 70  continue

!     !  Form (q transpose)*fvec and store in qtf.

!     do i = 1, n
!        qtf(i) = fvec(i)
!     end do
!     do j = 1, n
!        if (fjac(j,j) == zero) goto 110
!        sum = zero
!        do i = j, n
!           sum = sum + fjac(i,j)*qtf(i)
!        end do
!        temp = -sum/fjac(j,j)
!        do i = j, n
!           qtf(i) = qtf(i) + fjac(i,j)*temp
!        end do

! 110    continue
!     end do

!     !  Copy the triangular factor of the qr factorization into r.

!     sing = .false.
!     do j = 1, n
!        l = j
!        jm1 = j - 1
!        if (jm1 < 1) goto 140
!        do i = 1, jm1
!           r(l) = fjac(i,j)
!           l = l + n - i
!        end do

! 140    continue
!        r(l) = wa1(j)
!        if (wa1(j) == zero) sing = .true.
!     end do

!     !  Accumulate the orthogonal factor in fjac.

!     call qform(n,n,fjac,ldfjac,wa1)

!     !  Rescale if necessary.

!     if (mode == 2) goto 170
!     do j = 1, n
!        diag(j) = max(diag(j),wa2(j))
!     end do

! 170 continue

!     !  Beginning of the inner loop.

! 180 continue

!     !  If requested, call FCNHYB to enable printing of iterates.

!     if (nprint <= 0) goto 190
!     iflag = 0
!     if (mod(iter-1,nprint) == 0) call fcnhyb(n,x,fvec,iflag)
!     if (iflag < 0) goto 300

! 190 continue

!     !  Determine the direction p.

!     call dogleg(n,r,lr,diag,qtf,delta,wa1,wa2,wa3)

!     !  Store the direction p and x + p. Calculate the norm of p.

!     do j = 1, n
!        wa1(j) = -wa1(j)
!        wa2(j) = x(j) + wa1(j)
!        wa3(j) = diag(j)*wa1(j)
!     end do
!     pnorm = enorm(n,wa3)

!     !  On the first iteration, adjust the initial step bound.

!     if (iter == 1) delta = min(delta,pnorm)

!     !  Evaluate the function at x + p and calculate its norm.

!     iflag = 1
!     call fcnhyb(n,wa2,wa4,iflag)
!     nfev = nfev + 1
!     if (iflag < 0) goto 300
!     fnorm1 = enorm(n,wa4)

!     !  Compute the scaled actual reduction.

!     actred = -one
!     if (fnorm1 < fnorm) actred = one - (fnorm1/fnorm)**2

!     !  Compute the scaled predicted reduction.

!     l = 1
!     do i = 1, n
!        sum = zero
!        do j = i, n
!           sum = sum + r(l)*wa1(j)
!           l = l + 1
!        end do
!        wa3(i) = qtf(i) + sum
!     end do
!     temp = enorm(n,wa3)
!     prered = zero
!     if (temp < fnorm) prered = one - (temp/fnorm)**2

!     !  Compute the ratio of the actual to the predicted reduction.

!     ratio = zero
!     if (prered > zero) ratio = actred/prered

!     !  Update the step bound.

!     if (ratio >= p1) goto 230
!     ncsuc = 0
!     ncfail = ncfail + 1
!     delta = p5*delta
!     goto 240
! 230 continue
!     ncfail = 0
!     ncsuc = ncsuc + 1
!     if (ratio >= p5 .or. ncsuc > 1) &
!          delta = max(delta,pnorm/p5)
!     if (abs(ratio-one) <= p1) delta = pnorm/p5
! 240 continue

!     !  Test for successful iteration.

!     if (ratio < p0001) goto 260

!     !  Successful iteration. Update x, fvec, and their norms.

!     do j = 1, n
!        x(j) = wa2(j)
!        wa2(j) = diag(j)*x(j)
!        fvec(j) = wa4(j)
!     end do
!     xnorm = enorm(n,wa2)
!     fnorm = fnorm1
!     iter = iter + 1
! 260 continue

!     !  Determine the progress of the iteration.

!     nslow1 = nslow1 + 1
!     if (actred >= p001) nslow1 = 0
!     if (jeval) nslow2 = nslow2 + 1
!     if (actred >= p1) nslow2 = 0

!     !  Test for convergence.

!     if ((delta <= (xtol*xnorm)) .or. (fnorm == zero)) info = 1
!     if (info  /=  0) goto 300

!     !  Tests for termination and stringent tolerances.

!     if (nfev >= maxfev) info = 2
!     if ((p1*max(p1*delta,pnorm)) <= (epsmch*xnorm)) info = 3
!     if (nslow2 == 5) info = 4
!     if (nslow1 == 10) info = 5
!     if (info  /=  0) goto 300

!     !  Criterion for recalculating Jacobian approximation
!     !  by forward differences.

!     if (ncfail == 2) goto 290

!     !  Calculate the rank one modification to the Jacobian
!     !  and update qtf if necessary.

!     do j = 1, n
!        sum = zero
!        do i = 1, n
!           sum = sum + fjac(i,j)*wa4(i)
!        end do
!        wa2(j) = (sum - wa3(j))/pnorm
!        wa1(j) = diag(j)*((diag(j)*wa1(j))/pnorm)
!        if (ratio >= p0001) qtf(j) = sum
!     end do

!     !  Compute the qr factorization of the updated Jacobian.

!     call r1updt(n,n,r,lr,wa1,wa2,wa3,sing)
!     call r1mpyq(n,n,fjac,ldfjac,wa2,wa3)

!     !+**PJK 02/11/92 Warning produced by QA Fortran :
!     !+**PJK 02/11/92 Arg 3 in call to R1MPYQ has wrong dimensions.
!     !+**PJK 02/11/92 Code works at present, but beware of future
!     !+**PJK 02/11/92 modifications.

!     call r1mpyq(1,n,qtf,1,wa2,wa3)

!     !  End of the inner loop.

!     jeval = .false.
!     goto 180

! 290 continue

!     !  End of the outer loop.

!     goto 30

! 300 continue

!     !  Termination, either normal or user imposed.

!     if (iflag < 0) info = iflag
!     iflag = 0
!     if (nprint > 0) call fcnhyb(n,x,fvec,iflag)

!     do irr=1,n
!        resdl(irr)=abs(qtf(irr))
!     end do

!     return
!   end SUBROUTINE HYBRD

  ! !!!!!!!!!!!!!!!!!!!!!!!!!!!!!!!!!!!!!!!!!!!!!!!!!!!!!!!!!!!!!!!!!!

  SUBROUTINE DOGLEG(n,r,lr,diag,qtb,delta,x,wa1,wa2)

    !  Given an M by N matrix A, an N by N nonsingular diagonal
    !  matrix D, an M-vector B, and a positive number DELTA, the
    !  problem is to determine the convex combination X of the
    !  Gauss-Newton and scaled gradient directions that minimizes
    !  (A*X - B) in the least squares sense, subject to the
    !  restriction that the Euclidean norm of D*X be at most DELTA.
    !
    !  This subroutine completes the solution of the problem
    !  if it is provided with the necessary information from the
    !  QR factorization of A. That is, if A = Q*R, where Q has
    !  orthogonal columns and R is an upper triangular matrix,
    !  then DOGLEG expects the full upper triangle of R and
    !  the first N components of (Q transpose)*B.
    !
    !  The subroutine statement is
    !
    !  subroutine dogleg(n,r,lr,diag,qtb,delta,x,wa1,wa2)
    !
    !  where
    !
    !  N is a positive integer input variable set to the order of R.
    !
    !  R is an input array of length LR which must contain the upper
    !  triangular matrix R stored by rows.
    !
    !  LR is a positive integer input variable not less than
    !  (N*(N+1))/2.
    !
    !  DIAG is an input array of length N which must contain the
    !  diagonal elements of the matrix D.
    !
    !  QTB is an input array of length N which must contain the first
    !  N elements of the vector (Q transpose)*B.
    !
    !  DELTA is a positive input variable which specifies an upper
    !  bound on the Euclidean norm of D*X.
    !
    !  X is an output array of length N which contains the desired
    !  convex combination of the Gauss-Newton direction and the
    !  scaled gradient direction.
    !
    !  WA1 and WA2 are work arrays of length N.
    !
    !  Argonne National Laboratory. Minpack project. March 1980.
    !  Burton S. Garbow, Kenneth E. Hillstrom, Jorge J. More

    IMPLICIT NONE

    INTEGER n,lr,i,j,jj,jp1,k,l

    real(dp) delta
    real(dp) r(lr),diag(n),qtb(n),x(n),wa1(n),wa2(n)
    real(dp) alpha,bnorm,epsmch,gnorm,one,qnorm,sgnorm, &
         sum,temp,zero

    one = 1.0D0
    zero = 0.0D0

    !  Machine precision

    epsmch = spmpar(1)

    !  First, calculate the Gauss-Newton direction.

    jj = (n*(n + 1))/2 + 1
    do k = 1, n
       j = n - k + 1
       jp1 = j + 1
       jj = jj - k
       l = jj + 1
       sum = zero
       if (n < jp1) goto 20
       do i = jp1, n
          sum = sum + r(l)*x(i)
          l = l + 1
       end do

20     continue
       temp = r(jj)
       if (temp  /=  zero) goto 40
       l = j
       do i = 1, j
          temp = max(temp,abs(r(l)))
          l = l + n - i
       end do
       temp = epsmch*temp
       if (temp == zero) temp = epsmch

40     continue
       x(j) = (qtb(j) - sum)/temp
    end do

    !  Test whether the Gauss-Newton direction is acceptable.

    do j = 1, n
       wa1(j) = zero
       wa2(j) = diag(j)*x(j)
    end do
    qnorm = enorm(n,wa2)
    if (qnorm <= delta) goto 140

    !  The Gauss-Newton direction is not acceptable.
    !  Next, calculate the scaled gradient direction.

    l = 1
    do j = 1, n
       temp = qtb(j)
       do i = j, n
          wa1(i) = wa1(i) + r(l)*temp
          l = l + 1
       end do
       wa1(j) = wa1(j)/diag(j)
    end do

    !  Calculate the norm of the scaled gradient and test for
    !  the special case in which the scaled gradient is zero.

    gnorm = enorm(n,wa1)
    sgnorm = zero
    alpha = delta/qnorm
    if (gnorm == zero) goto 120

    !  Calculate the point along the scaled gradient
    !  at which the quadratic is minimized.

    do j = 1, n
       wa1(j) = (wa1(j)/gnorm)/diag(j)
    end do
    l = 1
    do j = 1, n
       sum = zero
       do i = j, n
          sum = sum + r(l)*wa1(i)
          l = l + 1
       end do
       wa2(j) = sum
    end do
    temp = enorm(n,wa2)
    sgnorm = (gnorm/temp)/temp

    !  Test whether the scaled gradient direction is acceptable.

    alpha = zero
    if (sgnorm >= delta) goto 120

    !  The scaled gradient direction is not acceptable.
    !  Finally, calculate the point along the dogleg
    !  at which the quadratic is minimized.

    bnorm = enorm(n,qtb)
    temp = (bnorm/gnorm)*(bnorm/qnorm)*(sgnorm/delta)
    temp = temp - (delta/qnorm)*(sgnorm/delta)**2 &
         + sqrt((temp-(delta/qnorm))**2 &
         + (one-(delta/qnorm)**2)*(one-(sgnorm/delta)**2))
    alpha = ((delta/qnorm)*(one - (sgnorm/delta)**2))/temp

120 continue

    !  Form appropriate convex combination of the Gauss-Newton
    !  direction and the scaled gradient direction.

    temp = (one - alpha)*min(sgnorm,delta)
    do j = 1, n
       x(j) = temp*wa1(j) + alpha*x(j)
    end do

140 continue

    return
  end SUBROUTINE DOGLEG

  ! !!!!!!!!!!!!!!!!!!!!!!!!!!!!!!!!!!!!!!!!!!!!!!!!!!!!!!!!!!!!!!!!!!

  real(dp) FUNCTION ENORM(n,x)

    !  Given an N-vector X, this function calculates the
    !  Euclidean norm of X.
    !
    !  The Euclidean norm is computed by accumulating the sum of
    !  squares in three different sums. The sums of squares for the
    !  small and large components are scaled so that no overflows
    !  occur. Non-destructive underflows are permitted. Underflows
    !  and overflows do not occur in the computation of the unscaled
    !  sum of squares for the intermediate components.
    !  The definitions of small, intermediate and large components
    !  depend on two constants, RDWARF and RGIANT. The main
    !  restrictions on these constants are that RDWARF**2 not
    !  underflow and RGIANT**2 not overflow. The constants
    !  given here are suitable for every known computer.
    !
    !  The function statement is
    !
    !  real function enorm(n,x)
    !
    !  where
    !
    !  N is a positive integer input variable.
    !
    !  X is an input array of length N.
    !
    !  Argonne National Laboratory. Minpack project. March 1980.
    !  Burton S. Garbow, Kenneth E. Hillstrom, Jorge J. More

    IMPLICIT NONE

    INTEGER n,i

    real(dp) x(n)
    real(dp) agiant,floatn,one,rdwarf,rgiant,s1,s2,s3,xabs, &
         x1max,x3max,zero

    one = 1.0D0
    zero = 0.0D0
    rdwarf = 3.834d-20
    rgiant = 1.304d19

    s1 = zero
    s2 = zero
    s3 = zero
    x1max = zero
    x3max = zero
    floatn = dble(n)
    agiant = rgiant/floatn
    do i = 1, n
       xabs = abs(x(i))
       if ((xabs > rdwarf) .and. (xabs < agiant)) goto 70
       if (xabs <= rdwarf) goto 30

       !  Sum for large components.

       if (xabs <= x1max) goto 10
       s1 = one + s1*(x1max/xabs)**2
       x1max = xabs
       goto 20

10     continue
       s1 = s1 + (xabs/x1max)**2

20     continue
       goto 60

30     continue

       !  Sum for small components.

       if (xabs <= x3max) goto 40
       s3 = one + s3*(x3max/xabs)**2
       x3max = xabs
       goto 50

40     continue
       if (xabs  /=  zero) s3 = s3 + (xabs/x3max)**2

50     continue
60     continue
       goto 80

70     continue

       !  Sum for intermediate components.

       s2 = s2 + xabs**2

80     continue
    end do

    !  Calculation of norm.

    if (s1 == zero) goto 100
    enorm = x1max*sqrt(s1+(s2/x1max)/x1max)
    goto 130

100 continue
    if (s2 == zero) goto 110
    if (s2 >= x3max) &
         enorm = sqrt(s2*(one+(x3max/s2)*(x3max*s3)))
    if (s2 < x3max) &
         enorm = sqrt(x3max*((s2/x3max)+(x3max*s3)))
    goto 120
110 continue
    enorm = x3max*sqrt(s3)

120 continue
130 continue

    return
  end FUNCTION ENORM

  ! !!!!!!!!!!!!!!!!!!!!!!!!!!!!!!!!!!!!!!!!!!!!!!!!!!!!!!!!!!!!!!!!!!

  SUBROUTINE FDJAC1( &
       fcnhyb,n,x,fvec,fjac,ldfjac,iflag,ml,mu,epsfcn,wa1,wa2)

    !  This subroutine computes a forward-difference approximation
    !  to the N by N Jacobian matrix associated with a specified
    !  problem of N functions in N variables. If the Jacobian has
    !  a banded form, then function evaluations are saved by only
    !  approximating the nonzero terms.
    !
    !  The subroutine statement is
    !
    !  subroutine fdjac1(fcnhyb,n,x,fvec,fjac,ldfjac,iflag,ml,mu,epsfcn,
    !                    wa1,wa2)
    !
    !  where
    !
    !  FCNHYB is the name of the user-supplied subroutine which
    !  calculates the functions. FCNHYB must be declared
    !  in an external statement in the user calling
    !  program, and should be written as follows.
    !
    !   subroutine fcnhyb(n,x,fvec,iflag)
    !   integer n,iflag
    !   real x(n),fvec(n)
    !   ----------
    !   calculate the functions at x and
    !   return this vector in fvec.
    !   ----------
    !   return
    !   end
    !
    !  The value of IFLAG should not be changed by FCNHYB unless
    !  the user wants to terminate execution of FDJAC1.
    !  In this case set IFLAG to a negative integer.
    !
    !  N is a positive integer input variable set to the number
    !  of functions and variables.
    !
    !  X is an input array of length N.
    !
    !  FVEC is an input array of length N which must contain the
    !  functions evaluated at X.
    !
    !  FJAC is an output N by N array which contains the
    !  approximation to the Jacobian matrix evaluated at X.
    !
    !  LDFJAC is a positive integer input variable not less than N
    !  which specifies the leading dimension of the array FJAC.
    !
    !  IFLAG is an integer variable which can be used to terminate
    !  the execution of FDJAC1. See description of FCNHYB.
    !
    !  ML is a nonnegative integer input variable which specifies
    !  the number of subdiagonals within the band of the
    !  Jacobian matrix. If the Jacobian is not banded, set
    !  ML to at least N - 1.
    !
    !  EPSFCN is an input variable used in determining a suitable
    !  step length for the forward-difference approximation. This
    !  approximation assumes that the relative errors in the
    !  functions are of the order of EPSFCN. If EPSFCN is less
    !  than the machine precision, it is assumed that the relative
    !  errors in the functions are of the order of the machine
    !  precision.
    !
    !  MU is a nonnegative integer input variable which specifies
    !  the number of superdiagonals within the band of the
    !  Jacobian matrix. If the Jacobian is not banded, set
    !  MU to at least N - 1.
    !
    !  WA1 and WA2 are work arrays of length N. If ML + MU + 1 is at
    !  least N, then the Jacobian is considered dense, and WA2 is
    !  not referenced.
    !
    !  Argonne National Laboratory. Minpack project. March 1980.
    !  Burton S. Garbow, Kenneth E. Hillstrom, Jorge J. More

    IMPLICIT NONE

    INTEGER n,ldfjac,iflag,ml,mu,i,j,k,msum

    real(dp) epsfcn
    real(dp) x(n),fvec(n),fjac(ldfjac,n),wa1(n),wa2(n)
    real(dp) eps,epsmch,h,temp,zero

    EXTERNAL  fcnhyb

    zero = 0.0D0

    !  Machine precision

    epsmch = spmpar(1)

    eps = sqrt(max(epsfcn,epsmch))
    msum = ml + mu + 1
    if (msum < n) goto 40

    !  Computation of dense approximate Jacobian.

    do j = 1, n
       temp = x(j)
       h = eps*abs(temp)
       if (h == zero) h = eps
       x(j) = temp + h
       call fcnhyb(n,x,wa1,iflag)
       if (iflag < 0) goto 30
       x(j) = temp
       do i = 1, n
          fjac(i,j) = (wa1(i) - fvec(i))/h
       end do
    end do

30  continue
    goto 110

40  continue

    !  Computation of banded approximate Jacobian.

    do k = 1, msum
       do j = k, n, msum
          wa2(j) = x(j)
          h = eps*abs(wa2(j))
          if (h == zero) h = eps
          x(j) = wa2(j) + h
       end do
       call fcnhyb(n,x,wa1,iflag)
       if (iflag < 0) goto 100
       do j = k, n, msum
          x(j) = wa2(j)
          h = eps*abs(wa2(j))
          if (h == zero) h = eps
          do i = 1, n
             fjac(i,j) = zero
             if ((i >= (j - mu)).and.(i <= (j + ml))) &
                  fjac(i,j) = (wa1(i) - fvec(i))/h
          end do
       end do
    end do

100 continue
110 continue

    return
  end SUBROUTINE FDJAC1

  ! !!!!!!!!!!!!!!!!!!!!!!!!!!!!!!!!!!!!!!!!!!!!!!!!!!!!!!!!!!!!!!!!!!

  SUBROUTINE QFORM(m,n,q,ldq,wa)

    !  This subroutine proceeds from the computed QR factorization of
    !  an M by N matrix A to accumulate the M by M orthogonal matrix
    !  Q from its factored form.
    !
    !  The subroutine statement is
    !
    !  subroutine qform(m,n,q,ldq,wa)
    !
    !  where
    !
    !  M is a positive integer input variable set to the number
    !  of rows of A and the order of Q.
    !
    !  N is a positive integer input variable set to the number
    !  of columns of A.
    !
    !  Q is an M by M array. On input the full lower trapezoid in
    !  the first min(M,N) columns of Q contains the factored form.
    !  On output Q has been accumulated into a square matrix.
    !
    !  LDQ is a positive integer input variable not less than M
    !  which specifies the leading dimension of the array Q.
    !
    !  WA is a work array of length M.

    !  Argonne National Laboratory. Minpack project. March 1980.
    !  Burton S. Garbow, Kenneth E. Hillstrom, Jorge J. More

    IMPLICIT NONE

    INTEGER m,n,ldq,i,j,jm1,k,l,minmn,np1

    real(dp) q(ldq,m),wa(m)
    real(dp) one,sum,temp,zero

    one = 1.0D0
    zero = 0.0D0

    !  Zero out upper triangle of q in the first min(m,n) columns.

    minmn = min(m,n)
    if (minmn < 2) goto 30
    do j = 2, minmn
       jm1 = j - 1
       do i = 1, jm1
          q(i,j) = zero
       end do
    end do

30  continue

    !  Initialize remaining columns to those of the identity matrix.

    np1 = n + 1
    if (m < np1) goto 60
    do j = np1, m
       do i = 1, m
          q(i,j) = zero
       end do
       q(j,j) = one
    end do

60  continue

    !  Accumulate q from its factored form.

    do l = 1, minmn
       k = minmn - l + 1
       do i = k, m
          wa(i) = q(i,k)
          q(i,k) = zero
       end do
       q(k,k) = one
       if (wa(k) == zero) goto 110
       do j = k, m
          sum = zero
          do i = k, m
             sum = sum + q(i,j)*wa(i)
          end do
          temp = sum/wa(k)
          do i = k, m
             q(i,j) = q(i,j) - temp*wa(i)
          end do
       end do

110    continue
    end do

    return
  end SUBROUTINE QFORM

  ! !!!!!!!!!!!!!!!!!!!!!!!!!!!!!!!!!!!!!!!!!!!!!!!!!!!!!!!!!!!!!!!!!!

  SUBROUTINE QRFAC(m,n,a,lda,pivot,ipvt,lipvt,rdiag,acnorm,wa)

    !  This subroutine uses householder transformations with column
    !  pivoting (optional) to compute a QR factorization of the
    !  M by N matrix A. That is, QRFAC determines an orthogonal
    !  matrix Q, a permutation matrix P, and an upper trapezoidal
    !  matrix R with diagonal elements of nonincreasing magnitude,
    !  such that A*P = Q*R. The householder transformation for
    !  column K, K = 1,2,...,min(M,N), is of the form
    !
    !  i - (1/u(k))*u*u
    !
    !  where U has zeros in the first K-1 positions. The form of
    !  this transformation and the method of pivoting first
    !  appeared in the corresponding Linpack subroutine.
    !
    !  The subroutine statement is
    !
    !  subroutine qrfac(m,n,a,lda,pivot,ipvt,lipvt,rdiag,acnorm,wa)
    !
    !  where
    !
    !  M is a positive integer input variable set to the number
    !  of rows of A.
    !
    !  N is a positive integer input variable set to the number
    !  of columns of A.
    !
    !  A is an M by N array. On input A contains the matrix for
    !  which the QR factorization is to be computed. On output
    !  the strict upper trapezoidal part of A contains the strict
    !  upper trapezoidal part of R, and the lower trapezoidal
    !  part of A contains a factored form of Q (the non-trivial
    !  elements of the U vectors described above).
    !
    !  LDA is a positive integer input variable not less than M
    !  which specifies the leading dimension of the array A.
    !
    !  PIVOT is a logical input variable. If PIVOT is set true,
    !  then column pivoting is enforced. If PIVOT is set false,
    !  then no column pivoting is done.
    !
    !  IPVT is an integer output array of length LIPVT. IPVT
    !  defines the permutation matrix P such that A*P = Q*R.
    !  Column J of P is column IPVT(J) of the identity matrix.
    !  If PIVOT is false, IPVT is not referenced.
    !
    !  LIPVT is a positive integer input variable. If PIVOT is false,
    !  then LIPVT may be as small as 1. If PIVOT is true, then
    !  LIPVT must be at least N.
    !
    !  RDIAG is an output array of length N which contains the
    !  diagonal elements of R.
    !
    !  ACNORM is an output array of length N which contains the
    !  norms of the corresponding columns of the input matrix A.
    !  If this information is not needed, then ACNORM can coincide
    !  with RDIAG.
    !
    !  WA is a work array of length N. If PIVOT is false, then WA
    !  can coincide with RDIAG.
    !
    !  Argonne National Laboratory. Minpack project. March 1980.
    !  Burton S. Garbow, Kenneth E. Hillstrom, Jorge J. More

    IMPLICIT NONE

    INTEGER m,n,lda,lipvt,i,j,jp1,k,kmax,minmn
    INTEGER ipvt(lipvt)

    LOGICAL pivot

    real(dp) a(lda,n),rdiag(n),acnorm(n),wa(n)
    real(dp) ajnorm,epsmch,one,p05,sum,temp,zero

    one = 1.0D0
    p05 = 0.05D0
    zero = 0.0D0

    !  Machine precision

    epsmch = spmpar(1)

    !  Compute the initial column norms and initialize several arrays.

    do j = 1, n
       acnorm(j) = enorm(m,a(1,j))
       rdiag(j) = acnorm(j)
       wa(j) = rdiag(j)
       if (pivot) ipvt(j) = j
    end do

    !  Reduce a to r with householder transformations.

    minmn = min(m,n)
    do j = 1, minmn
       if (.not.pivot) goto 40

       !  Bring the column of largest norm into the pivot position.

       kmax = j
       do k = j, n
          if (rdiag(k) > rdiag(kmax)) kmax = k
       end do
       if (kmax == j) goto 40
       do i = 1, m
          temp = a(i,j)
          a(i,j) = a(i,kmax)
          a(i,kmax) = temp
       end do
       rdiag(kmax) = rdiag(j)
       wa(kmax) = wa(j)
       k = ipvt(j)
       ipvt(j) = ipvt(kmax)
       ipvt(kmax) = k

40     continue

       !  Compute the householder transformation to reduce the
       !  j-th column of a to a multiple of the j-th unit vector.

       ajnorm = enorm(m-j+1,a(j,j))
       if (ajnorm == zero) goto 100
       if (a(j,j) < zero) ajnorm = -ajnorm
       do i = j, m
          a(i,j) = a(i,j)/ajnorm
       end do
       a(j,j) = a(j,j) + one

       !  Apply the transformation to the remaining columns
       !  and update the norms.

       jp1 = j + 1
       if (n < jp1) goto 100
       do k = jp1, n
          sum = zero
          do i = j, m
             sum = sum + a(i,j)*a(i,k)
          end do
          temp = sum/a(j,j)
          do i = j, m
             a(i,k) = a(i,k) - temp*a(i,j)
          end do
          if ((.not.pivot).or.(rdiag(k) == zero)) goto 80
          temp = a(j,k)/rdiag(k)
          rdiag(k) = rdiag(k)*sqrt(max(zero,one-temp**2))
          if ((p05*(rdiag(k)/wa(k))**2) > epsmch) goto 80
          rdiag(k) = enorm(m-j,a(jp1,k))
          wa(k) = rdiag(k)

80        continue
       end do

100    continue
       rdiag(j) = -ajnorm
    end do

    return
  end SUBROUTINE QRFAC

  ! !!!!!!!!!!!!!!!!!!!!!!!!!!!!!!!!!!!!!!!!!!!!!!!!!!!!!!!!!!!!!!!!!!

  SUBROUTINE R1MPYQ(m,n,a,lda,v,w)

    !  Given an M by N matrix A, this subroutine computes A*Q where
    !  Q is the product of 2*(N - 1) transformations
    !
    !  gv(n-1)*...*gv(1)*gw(1)*...*gw(n-1)
    !
    !  and GV(I), GW(i) are Givens rotations in the (I,N) plane which
    !  eliminate elements in the I-th and N-th planes, respectively.
    !  Q itself is not given, rather the information to recover the
    !  GV, GW rotations is supplied.
    !
    !  The subroutine statement is
    !
    !  subroutine r1mpyq(m,n,a,lda,v,w)
    !
    !  where
    !
    !  M is a positive integer input variable set to the number
    !  of rows of A.
    !
    !  N is a positive integer input variable set to the number
    !  of columns of A.
    !
    !  A is an M by N array. On input A must contain the matrix
    !  to be postmultiplied by the orthogonal matrix Q
    !  described above. On output A*Q has replaced A.
    !
    !  LDA is a positive integer input variable not less than M
    !  which specifies the leading dimension of the array A.
    !
    !  V is an input array of length N. V(I) must contain the
    !  information necessary to recover the Givens rotation GV(I)
    !  described above.
    !
    !  W is an input array of length N. W(I) must contain the
    !  information necessary to recover the Givens rotation GW(I)
    !  described above.
    !
    !  Argonne National Laboratory. Minpack project. March 1980.
    !  Burton S. Garbow, Kenneth E. Hillstrom, Jorge J. More

    IMPLICIT NONE

    INTEGER m,n,lda,i,j,nmj,nm1

    real(dp) a(lda,n),v(n),w(n)
    real(dp) cos1,one,sin1,temp

    one = 1.0D0

    !  Apply the first set of givens rotations to a.

    nm1 = n - 1
    if (nm1 < 1) goto 50
    do nmj = 1, nm1
       j = n - nmj
       if (abs(v(j)) > one) cos1 = one/v(j)
       if (abs(v(j)) > one) sin1 = sqrt(one-cos1**2)
       if (abs(v(j)) <= one) sin1 = v(j)
       if (abs(v(j)) <= one) cos1 = sqrt(one-sin1**2)
       do i = 1, m
          temp  = cos1*a(i,j) - sin1*a(i,n)
          a(i,n) = sin1*a(i,j) + cos1*a(i,n)
          a(i,j) = temp
       end do
    end do

    !  Apply the second set of givens rotations to a.

    do j = 1, nm1
       if (abs(w(j)) > one) cos1 = one/w(j)
       if (abs(w(j)) > one) sin1 = sqrt(one-cos1**2)
       if (abs(w(j)) <= one) sin1 = w(j)
       if (abs(w(j)) <= one) cos1 = sqrt(one-sin1**2)
       do i = 1, m
          temp   =  cos1*a(i,j) + sin1*a(i,n)
          a(i,n) = -sin1*a(i,j) + cos1*a(i,n)
          a(i,j) = temp
       end do
    end do

50  continue

    return
  end SUBROUTINE R1MPYQ

  ! !!!!!!!!!!!!!!!!!!!!!!!!!!!!!!!!!!!!!!!!!!!!!!!!!!!!!!!!!!!!!!!!!!

  SUBROUTINE R1UPDT(m,n,s,ls,u,v,w,sing)

    !  Given an M by N lower trapezoidal matrix S, an M-vector U,
    !  and an N-vector V, the problem is to determine an
    !  orthogonal matrix Q such that
    !
    !          t
    !  (s + u*v )*q
    !
    !  is again lower trapezoidal.
    !
    !  This subroutine determines Q as the product of 2*(N - 1)
    !  transformations
    !
    !  gv(n-1)*...*gv(1)*gw(1)*...*gw(n-1)
    !
    !  where GV(I), GW(I) are Givens rotations in the (I,N) plane
    !  which eliminate elements in the I-th and N-th planes,
    !  respectively. Q itself is not accumulated, rather the
    !  information to recover the GV, GW rotations is returned.
    !
    !  The subroutine statement is
    !
    !  subroutine r1updt(m,n,s,ls,u,v,w,sing)
    !
    !  where
    !
    !  M is a positive integer input variable set to the number
    !  of rows of S.
    !
    !  N is a positive integer input variable set to the number
    !  of columns of S. N must not exceed M.
    !
    !  S is an array of length LS. On input S must contain the lower
    !  trapezoidal matrix S stored by columns. On output S contains
    !  the lower trapezoidal matrix produced as described above.
    !
    !  LS is a positive integer input variable not less than
    !  (N*(2*M-N+1))/2.
    !
    !  U is an input array of length M which must contain the
    !  vector U.
    !
    !  V is an array of length N. On input V must contain the vector
    !  V. On output V(I) contains the information necessary to
    !  recover the Givens rotation GV(I) described above.
    !
    !  W is an output array of length M. W(I) contains information
    !  necessary to recover the Givens rotation GW(I) described
    !  above.
    !
    !  SING is a logical output variable. SING is set true if any
    !  of the diagonal elements of the output S are zero. Otherwise
    !  SING is set false.
    !
    !  Argonne National Laboratory. Minpack project. March 1980.
    !  Burton S. Garbow, Kenneth E. Hillstrom, Jorge J. More,
    !  John L. Nazareth

    IMPLICIT NONE

    INTEGER m,n,ls,i,j,jj,l,nmj,nm1

    LOGICAL sing

    real(dp) s(ls),u(m),v(n),w(m),cos1,cotan,giant,one
    real(dp) p5,p25,sin1,tan1,tau,temp,zero

    one = 1.0D0
    p5 = 0.5D0
    p25 = 0.25D0
    zero = 0.0D0

    !  giant is the largest magnitude in the computer's arithmetic range

    giant = spmpar(3)

    !  Initialize the diagonal element pointer.

    jj = (n*(2*m - n + 1))/2 - (m - n)

    !  Move the nontrivial part of the last column of s into w.

    l = jj
    do i = n, m
       w(i) = s(l)
       l = l + 1
    end do

    !  Rotate the vector v into a multiple of the n-th unit vector
    !  in such a way that a spike is introduced into w.

    nm1 = n - 1
    if (nm1 < 1) goto 70
    do nmj = 1, nm1
       j = n - nmj
       jj = jj - (m - j + 1)
       w(j) = zero
       if (v(j) == zero) goto 50

       !  Determine a givens rotation which eliminates the
       !  j-th element of v.

       if (abs(v(n)) >= abs(v(j))) goto 20
       cotan = v(n)/v(j)
       sin1 = p5/sqrt(p25+p25*cotan**2)
       cos1 = sin1*cotan
       tau = one
       if (abs(cos1)*giant > one) tau = one/cos1
       goto 30

20     continue
       tan1 = v(j)/v(n)
       cos1 = p5/sqrt(p25+p25*tan1**2)
       sin1 = cos1*tan1
       tau = sin1

30     continue

       !  Apply the transformation to v and store the information
       !  necessary to recover the givens rotation.

       v(n) = sin1*v(j) + cos1*v(n)
       v(j) = tau

       !  Apply the transformation to s and extend the spike in w.

       l = jj
       do i = j, m
          temp = cos1*s(l) - sin1*w(i)
          w(i) = sin1*s(l) + cos1*w(i)
          s(l) = temp
          l = l + 1
       end do

50     continue
    end do

70  continue

    !  Add the spike from the rank 1 update to w.

    do i = 1, m
       w(i) = w(i) + v(n)*u(i)
    end do

    !  Eliminate the spike.

    sing = .false.
    if (nm1 < 1) goto 140
    do j = 1, nm1
       if (w(j) == zero) goto 120

       !  Determine a givens rotation which eliminates the
       !  j-th element of the spike.

       if (abs(s(jj)) >= abs(w(j))) goto 90
       cotan = s(jj)/w(j)
       sin1 = p5/sqrt(p25+p25*cotan**2)
       cos1 = sin1*cotan
       tau = one
       if ((abs(cos1)*giant) > one) tau = one/cos1
       goto 100

90     continue
       tan1 = w(j)/s(jj)
       cos1 = p5/sqrt(p25+p25*tan1**2)
       sin1 = cos1*tan1
       tau = sin1

100    continue

       !  Apply the transformation to s and reduce the spike in w.

       l = jj
       do i = j, m
          temp =  cos1*s(l) + sin1*w(i)
          w(i) = -sin1*s(l) + cos1*w(i)
          s(l) = temp
          l = l + 1
       end do

       !  Store the information necessary to recover the
       !  givens rotation.

       w(j) = tau

120    continue

       !  Test for zero diagonal elements in the output s.

       if (s(jj) == zero) sing = .true.
       jj = jj + (m - j + 1)
    end do

140 continue

    !  Move w back into the last column of the output s.

    l = jj
    do i = n, m
       s(l) = w(i)
       l = l + 1
    end do
    if (s(jj) == zero) sing = .true.

    return
  end SUBROUTINE R1UPDT

  ! !!!!!!!!!!!!!!!!!!!!!!!!!!!!!!!!!!!!!!!!!!!!!!!!!!!!!!!!!!!!!!!!!!

  function spmpar(i)

    !! Calculates machine (computing) parameters
    !! author: P J Knight, CCFE, Culham Science Centre
    !! i : input integer : Switch for return value:
    !! i=1 : B**(1 - P), the machine precision
    !! i=2 : B**(EMIN - 1), the smallest magnitude
    !! i=3 : B**EMAX*(1 - B**(-P)), the largest magnitude
    !! where the machine being used has P base B digits, and its smallest
    !! and largest exponents are EMIN and EMAX, respectively.
    !! This routine evaluates the numerical machine parameters of the
    !! computer being used to run the program, as defined above.
    !! <P>Note that the values of these parameters can be found for a given
    !! machine if the Mark 12 or later NAg library is installed on it.
    !! <P><CODE>SPMPAR(1)</CODE> is equivalent to <CODE>X02AJF()</CODE>;
    !! <BR><CODE>SPMPAR(2)</CODE> is equivalent to <CODE>X02AKF()</CODE>;
    !! <BR><CODE>SPMPAR(3)</CODE> is equivalent to <CODE>X02ALF()</CODE>.
    !! Metcalf and Reid, Fortran 90/95 Explained, 2nd Edition (section 8.7.2)
    !
    ! !!!!!!!!!!!!!!!!!!!!!!!!!!!!!!!!!!!!!!!!!!!!!!!

    implicit none

    real(dp) :: spmpar

    !  Arguments

    integer, intent(in) :: i

    !  Local variables

    real(dp), dimension(3) :: rmach

    ! !!!!!!!!!!!!!!!!!!!!!!!!!!!!!!!!!!!!!!!!!!!!!!!

    !  Previously-used hardwired values shown in comments

    !rmach(1) = 1.110223024625157D-016
    rmach(1) = epsilon(0.0D0)

    !rmach(2) = 2.3D-308
    rmach(2) = tiny(0.0D0)

    !rmach(3) = 1.797693134862316D+308
    rmach(3) = huge(0.0D0)

    spmpar = rmach(i)

  end function spmpar

  ! !!!!!!!!!!!!!!!!!!!!!!!!!!!!!!!!!!!!!!!!!!!!!!!!!!!!!!!!!!!!!!!!!!

  subroutine eshellvol(rshell,rmini,rmino,zminor,drin,drout,dz,vin,vout,vtot)

    !! Routine to calculate the inboard, outboard and total volumes
    !! of a toroidal shell comprising two elliptical sections
    !! author: P J Knight, CCFE, Culham Science Centre
    !! rshell : input real : major radius of centre of both ellipses (m)
    !! rmini  : input real : horizontal distance from rshell to outer edge
    !! of inboard elliptical shell (m)
    !! rmino  : input real : horizontal distance from rshell to inner edge
    !! of outboard elliptical shell (m)
    !! zminor : input real : vertical internal half-height of shell (m)
    !! drin   : input real : horiz. thickness of inboard shell at midplane (m)
    !! drout  : input real : horiz. thickness of outboard shell at midplane (m)
    !! dz     : input real : vertical thickness of shell at top/bottom (m)
    !! vin    : output real : volume of inboard section (m3)
    !! vout   : output real : volume of outboard section (m3)
    !! vtot   : output real : total volume of shell (m3)
    !! This routine calculates the volume of the inboard and outboard sections
    !! of a toroidal shell defined by two co-centred semi-ellipses.
    !! Each section's internal and external surfaces are in turn defined
    !! by two semi-ellipses. The volumes of each section are calculated as
    !! the difference in those of the volumes of revolution enclosed by their
    !! inner and outer surfaces.
    !! <P>See also <A HREF="eshellarea.html"><CODE>eshellarea</CODE></A>
    !! Internal CCFE note T&amp;M/PKNIGHT/PROCESS/009, P J Knight:
    !! Surface Area and Volume Calculations for Toroidal Shells
    !
    ! !!!!!!!!!!!!!!!!!!!!!!!!!!!!!!!!!!!!!!!!!!!!!!!
    use constants, only: pi, twopi
    implicit none

    !  Arguments
    real(kind=double), intent(in) :: rshell, rmini, rmino, zminor, drin, drout, dz
    real(kind=double), intent(out) :: vin, vout, vtot

    !  Local variables
    real(kind=double) :: a, b, elong, v1, v2

    !  Global shared variables
    !  Input: pi,twopi
    ! !!!!!!!!!!!!!!!!!!!!!!!!!!!!!!!!!!!!!!!!!!!!!!!

    ! #TODO - Review both equations containing dz and attempt to separate
    !         top and bottom of vacuum vessel thickness
    !         See issue #433 for explanation

    !  Inboard section

    !  Volume enclosed by outer (higher R) surface of elliptical section
    !  and the vertical straight line joining its ends
    a = rmini ; b = zminor ; elong = b/a
    v1 = twopi * elong * (0.5D0*pi*rshell*a*a - 2.0D0/3.0D0*a*a*a)

    !  Volume enclosed by inner (lower R) surface of elliptical section
    !  and the vertical straight line joining its ends
    a = rmini+drin ; b = zminor+dz ; elong = b/a
    v2 = twopi * elong * (0.5D0*pi*rshell*a*a - 2.0D0/3.0D0*a*a*a)

    !  Volume of inboard section of shell
    vin = v2 - v1

    !  Outboard section

    !  Volume enclosed by inner (lower R) surface of elliptical section
    !  and the vertical straight line joining its ends
    a = rmino ; b = zminor ; elong = b/a
    v1 = twopi * elong * (0.5D0*pi*rshell*a*a + 2.0D0/3.0D0*a*a*a)

    !  Volume enclosed by outer (higher R) surface of elliptical section
    !  and the vertical straight line joining its ends
    a = rmino+drout ; b = zminor+dz ; elong = b/a
    v2 = twopi * elong * (0.5D0*pi*rshell*a*a + 2.0D0/3.0D0*a*a*a)

    !  Volume of outboard section of shell
    vout = v2 - v1

    !  Total shell volume
    vtot = vin + vout

  end subroutine eshellvol

  ! !!!!!!!!!!!!!!!!!!!!!!!!!!!!!!!!!!!!!!!!!!!!!!!!!!!!!!!!!!!!!!!!!!

  subroutine dshellvol(rmajor,rminor,zminor,drin,drout,dz,vin,vout,vtot)

    !! Routine to calculate the inboard, outboard and total volumes
    !! of a D-shaped toroidal shell
    !! author: P J Knight, CCFE, Culham Science Centre
    !! rmajor : input real : major radius to outer point of inboard
    !! straight section of shell (m)
    !! rminor : input real : horizontal internal width of shell (m)
    !! zminor : input real : vertical internal half-height of shell (m)
    !! drin   : input real : horiz. thickness of inboard shell at midplane (m)
    !! drout  : input real : horiz. thickness of outboard shell at midplane (m)
    !! dz     : input real : vertical thickness of shell at top/bottom (m)
    !! vin    : output real : volume of inboard straight section (m3)
    !! vout   : output real : volume of outboard curved section (m3)
    !! vtot   : output real : total volume of shell (m3)
    !! This routine calculates the volume of the inboard and outboard sections
    !! of a D-shaped toroidal shell defined by the above input parameters.
    !! The inboard section is assumed to be a cylinder of uniform thickness.
    !! The outboard section's internal and external surfaces are defined
    !! by two semi-ellipses, centred on the outer edge of the inboard section;
    !! its volume is calculated as the difference in those of the volumes of
    !! revolution enclosed by the two surfaces.
    !! <P>See also <A HREF="dshellarea.html"><CODE>dshellarea</CODE></A>
    !! Internal CCFE note T&amp;M/PKNIGHT/PROCESS/009, P J Knight:
    !! Surface Area and Volume Calculations for Toroidal Shells
    !
    ! !!!!!!!!!!!!!!!!!!!!!!!!!!!!!!!!!!!!!!!!!!!!!!!
    use constants, only: pi, twopi
    implicit none

    !  Arguments
    real(kind=double), intent(in) :: rmajor, rminor, zminor, drin, drout, dz
    real(kind=double), intent(out) :: vin, vout, vtot

    !  Local variables
    real(kind=double) :: a, b, elong, v1, v2

    !  Global shared variables
    !  Input: pi,twopi
    ! !!!!!!!!!!!!!!!!!!!!!!!!!!!!!!!!!!!!!!!!!!!!!!!

    ! #TODO - Review both equations containing dz and attempt to separate
    !         top and bottom of vacuum vessel thickness
    !         See issue #433 for explanation

    !  Volume of inboard cylindrical shell
    vin = 2.0D0*(zminor+dz) * pi*(rmajor**2 - (rmajor-drin)**2)

    !  Volume enclosed by inner surface of elliptical outboard section
    !  and the vertical straight line joining its ends
    a = rminor ; b = zminor ; elong = b/a
    v1 = twopi * elong * (0.5D0*pi*rmajor*a*a + 2.0D0/3.0D0*a*a*a)

    !  Volume enclosed by outer surface of elliptical outboard section
    !  and the vertical straight line joining its ends
    a = rminor+drout ; b = zminor+dz ; elong = b/a
    v2 = twopi * elong * (0.5D0*pi*rmajor*a*a + 2.0D0/3.0D0*a*a*a)

    !  Volume of elliptical outboard shell
    vout = v2 - v1

    !  Total shell volume
    vtot = vin + vout

  end subroutine dshellvol

! !!!!!!!!!!!!!!!!!!!!!!!!!!!!!!!!!!!!!!!!!!!!!!!!!!!!!!!!!!!!!!!!!!

  subroutine dshellarea(rmajor,rminor,zminor,ain,aout,atot)

    !! Routine to calculate the inboard, outboard and total surface areas
    !! of a D-shaped toroidal shell
    !! author: P J Knight, CCFE, Culham Science Centre
    !! rmajor : input real : major radius of inboard straight section (m)
    !! rminor : input real : horizontal width of shell (m)
    !! zminor : input real : vertical half-height of shell (m)
    !! ain    : output real : surface area of inboard straight section (m3)
    !! aout   : output real : surface area of outboard curved section (m3)
    !! atot   : output real : total surface area of shell (m3)
    !! This routine calculates the surface area of the inboard and outboard
    !! sections of a D-shaped toroidal shell defined by the above input
    !! parameters.
    !! The inboard section is assumed to be a cylinder.
    !! The outboard section is defined by a semi-ellipse, centred on the
    !! major radius of the inboard section.
    !! <P>See also <A HREF="dshellvol.html"><CODE>dshellvol</CODE></A>
    !! Internal CCFE note T&amp;M/PKNIGHT/PROCESS/009, P J Knight:
    !! Surface Area and Volume Calculations for Toroidal Shells
    !
    ! !!!!!!!!!!!!!!!!!!!!!!!!!!!!!!!!!!!!!!!!!!!!!!!
    use constants, only: pi, twopi
    implicit none

    !  Arguments
    real(kind=double), intent(in) :: rmajor,rminor,zminor
    real(kind=double), intent(out) :: ain,aout,atot

    !  Local variables
    real(kind=double) :: elong

    ! !!!!!!!!!!!!!!!!!!!!!!!!!!!!!!!!!!!!!!!!!!!!!!!

    !  Area of inboard cylindrical shell
    ain = 4.0D0*zminor*pi*rmajor

    !  Area of elliptical outboard section
    elong = zminor/rminor
    aout = twopi * elong * (pi*rmajor*rminor + 2.0D0*rminor*rminor)

    !  Total surface area
    atot = ain + aout

  end subroutine dshellarea

  ! !!!!!!!!!!!!!!!!!!!!!!!!!!!!!!!!!!!!!!!!!!!!!!!!!!!!!!!!!!!!!!!!!!

  subroutine eshellarea(rshell,rmini,rmino,zminor,ain,aout,atot)

    !! Routine to calculate the inboard, outboard and total surface areas
    !! of a toroidal shell comprising two elliptical sections
    !! author: P J Knight, CCFE, Culham Science Centre
    !! rshell : input real : major radius of centre of both ellipses (m)
    !! rmini  : input real : horizontal distance from rshell to
    !! inboard elliptical shell (m)
    !! rmino  : input real : horizontal distance from rshell to
    !! outboard elliptical shell (m)
    !! zminor : input real : vertical internal half-height of shell (m)
    !! ain    : output real : surface area of inboard section (m3)
    !! aout   : output real : surface area of outboard section (m3)
    !! atot   : output real : total surface area of shell (m3)
    !! This routine calculates the surface area of the inboard and outboard
    !! sections of a toroidal shell defined by two co-centred semi-ellipses.
    !! <P>See also <A HREF="eshellvol.html"><CODE>eshellvol</CODE></A>
    !! Internal CCFE note T&amp;M/PKNIGHT/PROCESS/009, P J Knight:
    !! Surface Area and Volume Calculations for Toroidal Shells
    !
    ! !!!!!!!!!!!!!!!!!!!!!!!!!!!!!!!!!!!!!!!!!!!!!!!
    use constants, only: pi, twopi
    implicit none

    !  Arguments
    real(kind=double), intent(in) :: rshell,rmini,rmino,zminor
    real(kind=double), intent(out) :: ain,aout,atot

    !  Local variables
    real(kind=double) :: elong

    ! !!!!!!!!!!!!!!!!!!!!!!!!!!!!!!!!!!!!!!!!!!!!!!!

    !  Inboard section
    elong = zminor/rmini
    ain = twopi * elong * (pi*rshell*rmini - 2.0D0*rmini*rmini)

    !  Outboard section
    elong = zminor/rmino
    aout = twopi * elong * (pi*rshell*rmino + 2.0D0*rmino*rmino)

    !  Total surface area
    atot = ain + aout

  end subroutine eshellarea

  ! ------------------------------------------------------------------------
  pure function variable_error(variable)
      real(dp), intent(in) ::variable
      logical::variable_error

      if((variable/=variable).or.(variable<-9.99D99).or.(variable>9.99D99))then
          variable_error = .TRUE.
      else
          variable_error = .FALSE.
      end if

  end function variable_error

  ! ------------------------------------------------------------------------
  pure function nearly_equal(variable1, variable2,tol)
      real(dp), intent(in) ::variable1, variable2
      real(dp), intent(in), optional :: tol
      real(dp) :: tolerance
      logical::nearly_equal
      if(present(tol))then
          tolerance = tol
      else
          tolerance = 1.d-5
      end if

      if(abs( (variable1 - variable2)/(variable1+variable2)) < tolerance) then
          nearly_equal = .TRUE.
      else
          nearly_equal = .FALSE.
      end if

  end function nearly_equal

  ! ------------------------------------------------------------------------
  pure function integer2string(value)
      ! Convert an integer value to a 2-digit string with leading zero if required.
      integer, intent(in) :: value
      character(len=2) integer2string
      write (integer2string,'(I2.2)') value
  end function integer2string

  pure function integer3string(value)
      ! Convert an integer value to a 3-digit string with leading zero if required.
      integer, intent(in) :: value
      character(len=3) integer3string
      write (integer3string,'(I3.3)') value
  end function integer3string

  ! ------------------------------------------------------------------------
  subroutine secant_solve(f,x1,x2,solution,error,residual,opt_tol)
      ! Solve an equation f(x)=0
      ! Only requires one function evaluation per iteration (plus two to start with)
      ! Does not require any derivatives.
      ! https://en.wikipedia.org/wiki/Secant_method
      ! Requires two initial values, x0 and x1, which should ideally be chosen to lie close to the root.
      !external:: f
      
      interface
        function f(x)
#ifndef dp
          use, intrinsic :: iso_fortran_env, only: dp=>real64
#endif
          real(dp), intent(in) :: x
          real(dp) :: f
        end function f
      end interface

      external :: f
      real(dp), intent(out) ::solution, residual
      real(dp), intent(in) ::x1,x2
      real(dp), intent(in), optional ::opt_tol
      real(dp),dimension(20) ::x
      integer :: i
      logical, intent(out)::error
      real(dp)::mean, tol,fximinus1, fximinus2
      error = .FALSE.
      tol=0.001d0; if (present(opt_tol)) tol=opt_tol

      x(1)=x1
      x(2)=x2
      mean = (x1+x2)/2
      ! Calculate the first two values before the loop
      fximinus1 = f(x(2))
      fximinus2 = f(x(1))
      !write(*,*)"x(1)",x(1),"x(2)",x(2),"fximinus1",fximinus1,"fximinus2",fximinus2
      do i=3,20
          x(i) = x(i-1) - fximinus1 * ((x(i-1) - x(i-2)) / (fximinus1 - fximinus2))
          ! Store values for the *next iteration
          fximinus2 = fximinus1
          fximinus1 = f(x(i))
          residual = fximinus1
          !write(*,*)"x(i)", x(i), "  residual",residual,"  fximinus1",fximinus1, "  fximinus2",fximinus2
          ! test for convergence
          if(abs(residual) < tol) then
              solution = x(i)
              return
          endif
      end do
      ! Convergence not achieved.  Return the best value and a flag.
      error = .TRUE.
      solution = x(i-1)
      write(*,*)"Secant solver not converged.  solution", solution, "  residual",residual
      !stop 1

  end subroutine secant_solve
!---------------------------------------------------------------

  subroutine test_secant_solve()
      real(dp) ::solution
      real(dp) ::residual
      logical::error
      !external:: f

      call  secant_solve(dummy,10.d0,30.0d0,solution,error,residual)
      if((abs(solution-24.7386)<0.001d0).and.(error.eqv..FALSE.).and.(abs(residual)<0.001d0))then
          write(*,*)"secant solve: PASS.  Error = ", solution-24.7386, ' residual = ', residual
      else
           write(*,*)"secant solve: FAIL. solution=", solution, 'error flag = ', error, "residual = ", residual
           write(*,*)"Correct solution should be 24.7386"
      end if

  contains
      function dummy(x)
          real(dp), intent(in) :: x
          real(dp) :: dummy
          dummy = x**2 - 612.d0
      end function
  end subroutine test_secant_solve

end module maths_library<|MERGE_RESOLUTION|>--- conflicted
+++ resolved
@@ -507,12 +507,8 @@
     implicit none
 
     interface
-<<<<<<< HEAD
-      function fun(rho)
+      function fun(rho) result(fint)
 #ifndef dp
-=======
-      function fun(rho) result(fint)
->>>>>>> b5ab7988
         use, intrinsic :: iso_fortran_env, only: dp=>real64
 #endif
         real(dp), intent(in) :: rho
@@ -522,15 +518,9 @@
 
     !  Arguments
 
-<<<<<<< HEAD
-    real(dp), external :: fun
+    external :: fun
     real(dp), intent(in) :: a, b, abserr, relerr
     real(dp), intent(out) :: result, errest, flag
-=======
-    external :: fun
-    real(8), intent(in) :: a, b, abserr, relerr
-    real(8), intent(out) :: result, errest, flag
->>>>>>> b5ab7988
     integer, intent(out) :: nofun
 
     !  Local variables
