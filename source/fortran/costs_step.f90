--- conflicted
+++ resolved
@@ -61,18 +61,9 @@
     implicit none
 
     ! Arguments
-<<<<<<< HEAD
-    integer, intent(in) :: iprint,outfile
-
-    ! Local variables
-    real(dp):: step2001, step2002
-
-    ! !!!!!!!!!!!!!!!!!!!!!!!!!!!!!!!!!!!!!!!!!!!!!!!
-=======
-    real(8), dimension(:), intent(in) :: step_ref
-    real(8), intent(in) :: sitecost
-    real(8), intent(out) :: step2001, step2002, step20
->>>>>>> 4488ce7d
+    real(dp), dimension(:), intent(in) :: step_ref
+    real(dp), intent(in) :: sitecost
+    real(dp), intent(out) :: step2001, step2002, step20
 
     ! Initialise as zero
     step20 = 0.0D0
@@ -109,29 +100,16 @@
     implicit none
 
     ! Arguments
-<<<<<<< HEAD
-    integer, intent(in) :: iprint,outfile
-
-    ! Local variables
-    real(dp):: &
-    step2101, step2102, step2103, step2104, step2105, step2106, &
-    step2107, step2108, step2109, step2110, step2111, step2112, &
-    step2113, step2114, step2115, step2116, step2117, step2118, &
-    step2198, step2199
-
-    ! !!!!!!!!!!!!!!!!!!!!!!!!!!!!!!!!!!!!!!!!!!!!!!!
-=======
-    real(8), dimension(:), intent(in) :: step_ref
-    real(8), intent(in) :: step_con, wfbuilding, a_reactor_bldg, &
+    real(dp), dimension(:), intent(in) :: step_ref
+    real(dp), intent(in) :: step_con, wfbuilding, a_reactor_bldg, &
       a_ee_ps_bldg, a_aux_services_bldg, a_hot_cell_bldg, &
       a_reactor_service_bldg, a_service_water_bldg, a_fuel_handling_bldg, &
       a_control_room_bldg, a_ac_ps_bldg, a_admin_bldg, a_site_service_bldg, &
       a_cryo_inert_gas_bldg, a_security_bldg, pgrossmw, pth, ptherm_star
-    real(8), intent(out) :: step2101, step2102, step2103, step2104, step2105, &
+    real(dp), intent(out) :: step2101, step2102, step2103, step2104, step2105, &
       step2106, step2107, step2108, step2109, step2110, step2111, step2112, &
       step2113, step2114, step2115, step2116, step2117, step2118, step2198, &
       step2199, step21
->>>>>>> 4488ce7d
 
     ! Initialise as zero
     step21 = 0.0D0
@@ -223,93 +201,11 @@
     step21 = step21 + step2199
   end subroutine step_a21
 
-<<<<<<< HEAD
-  ! !!!!!!!!!!!!!!!!!!!!!!!!!!!!!!!!!!!!!!!!!!!!!!!!!!!!!!!!!!!!!!!!!!
-
-  subroutine step_a22(outfile,iprint)
-
-    !! Account 22 : Reactor Plant Equipment
-    !! author: S I Muldrew, CCFE, Culham Science Centre
-    !! None
-    !! This routine evaluates the Account 22 (Reactor Plant Equipment)
-    !! costs.
-    !! STARFIRE - A Commercial Tokamak Fusion Power Plant Study (1980)
-    !
-    ! !!!!!!!!!!!!!!!!!!!!!!!!!!!!!!!!!!!!!!!!!!!!!!!
-    
-    use process_output, only: oshead, ocosts, oblnkl
-    use cost_variables, only: output_costs, step_con, step_rh_costfrac
-
-    implicit none
-  
-    ! Arguments
-    integer, intent(in) :: iprint,outfile
-  
-    ! Local variables
-    real(dp):: step2297, step2298, step2299
-  
-    ! !!!!!!!!!!!!!!!!!!!!!!!!!!!!!!!!!!!!!!!!!!!!!!!
-  
-    ! Initialise as zero
-    step22 = 0.0D0
-    step2298 = 0.0D0   ! Contingency
-  
-    if ((iprint==1).and.(output_costs == 1)) then
-      call oshead(outfile,'22. Reactor Plant Equipment')
-    end if
-
-    !  Account 22.01 : Reactor Equipment
-    call step_a2201(step2298,outfile,iprint)
-
-    !  Account 22.02 : Heat Transfer Systems
-    call step_a2202(outfile,iprint)
-
-    !  Account 22.03 : Cryogenic Cooling System
-    call step_a2203(outfile,iprint)
-
-    !  Account 22.04 : Waste Treatment and Disposal
-    call step_a2204(outfile,iprint)
-
-    !  Account 22.05 : Fuel Handling and Storage
-    call step_a2205(step2298,outfile,iprint)
-
-    !  Account 22.06 : Other Reactor Plant Equipment
-    call step_a2206(step2298,outfile,iprint)
-
-    !  Account 22.07 : Instrumentation and Control
-    call step_a2207(outfile,iprint)
-
-    ! 22.98 Spares
-    ! STARFIRE percentage of components
-    step22 = step22 + step2298
-
-    ! 21.99 Contingency
-    ! STARFIRE 15%
-    step2299 = step_con * step22
-    step22 = step22 + step2299
-
-    ! Output costs
-    if ((iprint==1).and.(output_costs == 1)) then
-      write(outfile,*) '******************* '
-      call ocosts(outfile,'(step2298)','Spares (M$)', step2298)
-      call ocosts(outfile,'(step2299)','Contingency (M$)', step2299)
-      call oblnkl(outfile)
-      call ocosts(outfile,'(step22)','Total Account 22 Cost (M$)', step22)
-    end if
-  
-  end subroutine step_a22
-  
-  ! !!!!!!!!!!!!!!!!!!!!!!!!!!!!!!!!!!!!!!!!!!!!!!!!!!!!!!!!!!!!!!!!!!
-
-  subroutine step_a2201(step2298,outfile,iprint)
-
-=======
   subroutine step_a2201(step_ref, ifueltyp, fcdfuel, &
     rmajor, rminor, step220101, step220102, step22010301, &
     step22010302, step220104, step2201, spares, divcst, cdcost, step22010303, &
     step22010304, step220105, step220106, step220107, step220108, &
     step220109, step220110)
->>>>>>> 4488ce7d
     !! Account 22.01 : Reactor Equipment
     !! author: S I Muldrew, CCFE, Culham Science Centre
     !! None
@@ -319,27 +215,13 @@
     implicit none
   
     ! Arguments
-<<<<<<< HEAD
-    integer, intent(in) :: iprint,outfile
-    real(dp), intent(inout) :: step2298
-
-    ! Local variables
-    real(dp):: step2201, step220101, step22010101, step22010102, step2201010201, &
-               step2201010202, step2201010203, step220102, step22010301, &
-               step22010302, step22010303, step22010304, step220104, &
-               step220105, step220106, step220107, step220108, step220109, &
-               step220110
-  
-    ! !!!!!!!!!!!!!!!!!!!!!!!!!!!!!!!!!!!!!!!!!!!!!!!
-=======
-    real(8), dimension(:), intent(in) :: step_ref
-    real(8), intent(in) :: ifueltyp, fcdfuel, &
+    real(dp), dimension(:), intent(in) :: step_ref
+    real(dp), intent(in) :: ifueltyp, fcdfuel, &
       rmajor, rminor, step220101, step220102, step22010301, step22010302, &
       step220104
-    real(8), intent(out) :: step2201, spares, divcst, cdcost, &
+    real(dp), intent(out) :: step2201, spares, divcst, cdcost, &
       step22010303, step22010304, step220105, step220106, &
       step220107, step220108, step220109, step220110
->>>>>>> 4488ce7d
   
     ! Initialise as zero
     spares = 0.0D0
@@ -444,19 +326,13 @@
     !! and the replacement blanket costs are treated as a fuel cost.
     !! AEA FUS 251: A User's Guide to the PROCESS Systems Code
     implicit none
-<<<<<<< HEAD
-    real(dp), intent(inout) :: step22010101, step22010102, step2201010201, &
-                               step2201010202, step2201010203
-    real(dp), intent(out) :: step220101
-=======
-
-    real(8), intent(in) :: step_ucblss, step_ucblbreed, step_ucblbe, ucblli, &
+
+    real(dp), intent(in) :: step_ucblss, step_ucblbreed, step_ucblbe, ucblli, &
       step_ucblvd, ucblli2o, ucbllipb, ifueltyp, step_ucfws, step_ucfwps, &
       step_ucfwa, blktmodel, whtblli, blkttype, wtblli2o, whtblbreed, whtblvd, &
       whtblbe, whtblss, wtbllipb, fw_armour_mass, fwmass, fwarea, ipowerflow 
-    real(8), intent(out) :: step22010101, step22010102, step2201010201, &
+    real(dp), intent(out) :: step22010101, step22010102, step2201010201, &
       step2201010202, step2201010203, step220101, fwallcst, blkcst
->>>>>>> 4488ce7d
 
     !  Local variables
     real(dp) :: step2201010204, step2201010205, step2201010206, step2201010207
@@ -543,14 +419,10 @@
     implicit none
 
     ! Result
-<<<<<<< HEAD
-    real(dp) :: step220102
-=======
-    real(8), intent(in) :: rsldi, shldith, shldtth, vgap, scrapli, scraplo, &
+    real(dp), intent(in) :: rsldi, shldith, shldtth, vgap, scrapli, scraplo, &
     fwith, fwoth, blnktth, d_vv_in, i_shield_mat, denw, denwc, divfix, &
     step_ucshw, step_ucshwc, rminor, kappa, idivrt, pi
-    real(8), intent(out) :: step220102
->>>>>>> 4488ce7d
+    real(dp), intent(out) :: step220102
     !! Cost of shield in M$
 
     ! Local variables
@@ -610,19 +482,13 @@
       i_tf_sup, whtconal, n_tf, whttflgs, whtcp, itart, step22010301, cpstcst)    
     !! 22.01.03.01 TF Coils
     implicit none
-<<<<<<< HEAD
-
-    ! Result
-    real(dp) :: step22010301
-=======
-    
-    ! Arguments
-    real(8), dimension(:), intent(in) :: step_ref
-    real(8), intent(in) :: ifueltyp, step_uc_cryo_al, &
+    
+    ! Arguments
+    real(dp), dimension(:), intent(in) :: step_ref
+    real(dp), intent(in) :: ifueltyp, step_uc_cryo_al, &
       step_mc_cryo_al_per, uccpcl1, uccpclb, &
       i_tf_sup, whtconal, n_tf, whttflgs, whtcp, itart
-    real(8), intent(out) :: step22010301, cpstcst
->>>>>>> 4488ce7d
+    real(dp), intent(out) :: step22010301, cpstcst
     !! Cost of TF coils in M$
     
     ! Declare local vars
@@ -703,19 +569,14 @@
     !! are used. 
     implicit none
 
-<<<<<<< HEAD
-    !  Result
-    real(dp) :: step22010302
-=======
-    ! Arguments
-    real(8), intent(in) :: iohcl, twopi, dcopper, step_uccase, step_uccu, &
+    ! Arguments
+    real(dp), intent(in) :: iohcl, twopi, dcopper, step_uccase, step_uccu, &
       step_cconshpf, step_ucfnc, step_cconfix, step_ucwindpf, &
       ipfres, vfohc, whtpfs, fcupfsu, fcuohsu, awpoh, fncmass
     integer, intent(in) :: nohc, isumatoh, isumatpf
-    real(8), dimension(:), intent(in) :: dcond, ric, rpf, rjconpf, step_ucsc, &
+    real(dp), dimension(:), intent(in) :: dcond, ric, rpf, rjconpf, step_ucsc, &
       turns, vf
-    real(8), intent(out) :: step22010302
->>>>>>> 4488ce7d
+    real(dp), intent(out) :: step22010302
      
     !  Local variables
     real(dp) :: costpfcu,costpfsc,costpfsh,costwire,cpfconpm, &
@@ -802,15 +663,10 @@
     !! HCD cost = cost per injected Watt of power * injected Watts
     implicit none
 
-<<<<<<< HEAD
-    ! Result
-    real(dp) :: step220104
-=======
-    real(8), dimension(:), intent(in) :: step_ref
-    real(8), intent(in) :: fcdfuel, ucich, uclh, ifueltyp, iefrf, &
+    real(dp), dimension(:), intent(in) :: step_ref
+    real(dp), intent(in) :: fcdfuel, ucich, uclh, ifueltyp, iefrf, &
       iefrffix, echpwr, pnbitot, plhybd
-    real(8), intent(out) :: step220104, cdcost
->>>>>>> 4488ce7d
+    real(dp), intent(out) :: step220104, cdcost
     !! Cost of HCD in M$
 
     ! Cost per Watt depends on technology/hardware used;
@@ -856,15 +712,8 @@
     implicit none
   
     ! Arguments
-<<<<<<< HEAD
-    integer, intent(in) :: iprint,outfile
-  
-    ! Local variables
-    real(dp):: step2202
-=======
-    real(8), intent(in) :: pgrossmw
-    real(8), intent(out) :: step2202
->>>>>>> 4488ce7d
+    real(dp), intent(in) :: pgrossmw
+    real(dp), intent(out) :: step2202
   
     ! 22.02 Heat Transfer System
     ! #TODO Needs reference for values
@@ -883,20 +732,10 @@
     implicit none
   
     ! Arguments
-<<<<<<< HEAD
-    integer, intent(in) :: iprint,outfile
-  
-    ! Local variables
-    real(dp):: &
-    step220301, step220302, step220303, step220304, step2203
-  
-    ! !!!!!!!!!!!!!!!!!!!!!!!!!!!!!!!!!!!!!!!!!!!!!!!
-=======
-    real(8), dimension(:), intent(in) :: step_ref
-    real(8), intent(in) :: vfi, vfi_star
-    real(8), intent(out) :: step220301, step220302, step220303, step220304, &
+    real(dp), dimension(:), intent(in) :: step_ref
+    real(dp), intent(in) :: vfi, vfi_star
+    real(dp), intent(out) :: step220301, step220302, step220303, step220304, &
       step2203
->>>>>>> 4488ce7d
   
     ! Initialise as zero
     step2203 = 0.0D0
@@ -932,19 +771,9 @@
     implicit none
   
     ! Arguments
-<<<<<<< HEAD
-    integer, intent(in) :: iprint,outfile
-  
-    ! Local variables
-    real(dp):: &
-    step220401, step220402, step220403, step2204
-  
-    ! !!!!!!!!!!!!!!!!!!!!!!!!!!!!!!!!!!!!!!!!!!!!!!!
-=======
-    real(8), dimension(:), intent(in) :: step_ref
-    real(8), intent(in) :: pth, ptherm_star
-    real(8), intent(out) :: step2204, step220401, step220402, step220403
->>>>>>> 4488ce7d
+    real(dp), dimension(:), intent(in) :: step_ref
+    real(dp), intent(in) :: pth, ptherm_star
+    real(dp), intent(out) :: step2204, step220401, step220402, step220403
   
     ! Initialise as zero
     step2204 = 0.0D0
@@ -974,19 +803,9 @@
     implicit none
   
     ! Arguments
-<<<<<<< HEAD
-    integer, intent(in) :: iprint,outfile
-    real(dp), intent(inout) :: step2298
-  
-    ! Local variables
-    real(dp):: step2205
-  
-    ! !!!!!!!!!!!!!!!!!!!!!!!!!!!!!!!!!!!!!!!!!!!!!!!
-=======
-    real(8), dimension(:), intent(in) :: step_ref
-    real(8), intent(in) :: pth, ptherm_star
-    real(8), intent(out) :: step2205, spares
->>>>>>> 4488ce7d
+    real(dp), dimension(:), intent(in) :: step_ref
+    real(dp), intent(in) :: pth, ptherm_star
+    real(dp), intent(out) :: step2205, spares
   
     ! Initialise as zero
     step2205 = 0.0D0
@@ -1011,22 +830,10 @@
     implicit none
   
     ! Arguments
-<<<<<<< HEAD
-    integer, intent(in) :: iprint,outfile
-    real(dp), intent(inout) :: step2298
-  
-    ! Local variables
-    real(dp):: &
-    step220601, step220602, step220603, step220604, step220605, &
-    step220606, step220607, step220608, step2206
-  
-    ! !!!!!!!!!!!!!!!!!!!!!!!!!!!!!!!!!!!!!!!!!!!!!!!
-=======
-    real(8), dimension(:), intent(in) :: step_ref
-    real(8), intent(in) :: pth, ptherm_star
-    real(8), intent(out) :: step2206, spares, step220601, step220602, &
+    real(dp), dimension(:), intent(in) :: step_ref
+    real(dp), intent(in) :: pth, ptherm_star
+    real(dp), intent(out) :: step2206, spares, step220601, step220602, &
       step220603, step220604, step220605, step220606, step220607, step220608
->>>>>>> 4488ce7d
   
     ! Initialise as zero
     step2206 = 0.0D0
@@ -1087,18 +894,10 @@
     implicit none
   
     ! Arguments
-    real(8), dimension(:), intent(in) :: step_ref
-    real(8), intent(in) :: pth, ptherm_star
-    real(8), intent(out) :: step2207
-
-<<<<<<< HEAD
-    ! Local variables
-    real(dp):: step2207
-  
-    ! !!!!!!!!!!!!!!!!!!!!!!!!!!!!!!!!!!!!!!!!!!!!!!!
-  
-=======
->>>>>>> 4488ce7d
+    real(dp), dimension(:), intent(in) :: step_ref
+    real(dp), intent(in) :: pth, ptherm_star
+    real(dp), intent(out) :: step2207
+
     ! Initialise as zero
     step2207 = 0.0D0
 
@@ -1118,18 +917,9 @@
     implicit none
 
     ! Arguments
-<<<<<<< HEAD
-    integer, intent(in) :: iprint,outfile
-
-    ! Local variables
-    real(dp):: step23a, step2303, step2398, step2399
-
-    ! !!!!!!!!!!!!!!!!!!!!!!!!!!!!!!!!!!!!!!!!!!!!!!!
-=======
-    real(8), dimension(:), intent(in) :: step_ref
-    real(8), intent(in) :: step_con, pgrossmw
-    real(8), intent(out) :: step23a, step2303, step2398, step2399, step23
->>>>>>> 4488ce7d
+    real(dp), dimension(:), intent(in) :: step_ref
+    real(dp), intent(in) :: step_con, pgrossmw
+    real(dp), intent(out) :: step23a, step2303, step2398, step2399, step23
 
     ! Initialise as zero
     step23 = 0.0D0
@@ -1171,21 +961,10 @@
     implicit none
 
     ! Arguments
-<<<<<<< HEAD
-    integer, intent(in) :: iprint,outfile
-
-    ! Local variables
-    real(dp):: &
-    step2401, step2402, step2403, step2404, step2405, step2406, &
-    step2407, step2498, step2499
-
-    ! !!!!!!!!!!!!!!!!!!!!!!!!!!!!!!!!!!!!!!!!!!!!!!!
-=======
-    real(8), dimension(:), intent(in) :: step_ref
-    real(8), intent(in) :: step_con, pgrossmw
-    real(8), intent(out) :: step2401, step2402, step2403, step2404, step2405, &
+    real(dp), dimension(:), intent(in) :: step_ref
+    real(dp), intent(in) :: step_con, pgrossmw
+    real(dp), intent(out) :: step2401, step2402, step2403, step2404, step2405, &
     step2406, step2407, step2498, step2499, step24
->>>>>>> 4488ce7d
 
     ! Initialise as zero M$
     step24 = 0.0D0
@@ -1241,22 +1020,11 @@
     implicit none
   
     ! Arguments
-<<<<<<< HEAD
-    integer, intent(in) :: iprint,outfile
-    
-    ! Local variables
-    real(dp):: &
-    step2501, step2502, step2503, step2504, step2598, step2599
-    
-    ! !!!!!!!!!!!!!!!!!!!!!!!!!!!!!!!!!!!!!!!!!!!!!!!
-    
-=======
-    real(8), dimension(:), intent(in) :: step_ref
-    real(8), intent(in) :: step_con, pgrossmw, wgt
-    real(8), intent(out) :: step2501, step2502, step2503, step2504, step2598, &
+    real(dp), dimension(:), intent(in) :: step_ref
+    real(dp), intent(in) :: step_con, pgrossmw, wgt
+    real(dp), intent(out) :: step2501, step2502, step2503, step2504, step2598, &
       step2599, step25
 
->>>>>>> 4488ce7d
     ! Initialise as zero
     step25 = 0.0D0
     
@@ -1298,17 +1066,8 @@
     implicit none
 
     ! Arguments
-<<<<<<< HEAD
-    integer, intent(in) :: iprint,outfile
-
-    ! Local variables
-    real(dp):: step2701
-
-    ! !!!!!!!!!!!!!!!!!!!!!!!!!!!!!!!!!!!!!!!!!!!!!!!
-=======
-    real(8), intent(in) :: cdirt, step_rh_costfrac
-    real(8), intent(out) :: step2701, step27
->>>>>>> 4488ce7d
+    real(dp), intent(in) :: cdirt, step_rh_costfrac
+    real(dp), intent(out) :: step2701, step27
 
     ! Initialise as zero
     step27 = 0.0D0
@@ -1327,8 +1086,8 @@
     implicit none
     
     ! Arguments
-    real(8), intent(in) :: cdirt, step91_per, step92_per, step93_per
-    real(8), intent(out) :: step91, step92, step93
+    real(dp), intent(in) :: cdirt, step91_per, step92_per, step93_per
+    real(dp), intent(out) :: step91, step92, step93
 
     ! Account 91 : Construction Facilities, Equipment and Services (default 30%)
     step91 = step91_per * cdirt
@@ -1362,34 +1121,22 @@
     implicit none
 
     ! Arguments
-<<<<<<< HEAD
-    integer, intent(in) :: iprint,outfile
-
-    ! Local variables
-    real(dp) :: anncap,anncdr,anncp,anndecom,anndiv,annfuel, &
-         annfuelt,annfwbl,annoam,anntot,annwst,coecdr, &
-         coecp,coedecom,coediv,coefuel,coefwbl,coewst,crfcdr,crfcp, &
-         crfdiv,crffwbl,fefcdr,fefcp,fefdiv,feffwbl,fwbllife,kwhpy
-    character(len=80) :: title
-         ! annoam1,
-=======
-    real(8), intent(in) :: discount_rate, tlife, ucfuel, uche3, cdcost, &
+    real(dp), intent(in) :: discount_rate, tlife, ucfuel, uche3, cdcost, &
       divcst, fcdfuel, ifueltyp, fwallcst, fcr0, fcap0cp, &
       fcap0, dtlife, divlife, dintrt, decomf, cpstcst, cplife, concost, &
       cfactr, cdrlife, step_ref, &
       step_ucoam, step_ucwst, bktlife, pnetelmw, fhe3, itart, wtgpd, tburn, &
       tcycle, n_day_year
     character(len=50), intent(in) :: step_currency
-    real(8), intent(out) :: anncap,anncdr,anncp,anndecom,anndiv,annfuel, &
+    real(dp), intent(out) :: anncap,anncdr,anncp,anndecom,anndiv,annfuel, &
       annfuelt,annfwbl,annoam,anntot,annwst,coecdr, &
       coecp,coedecom,coediv,coefuel,coefwbl,coewst, &
       crffwbl,feffwbl,fwbllife,moneyint, &
       capcost, coecap, coeoam, coefuelt, coe
     character(len=80), intent(out) :: title
->>>>>>> 4488ce7d
          
     ! Variables
-    real(8) :: crfcdr, crfcp, crfdiv, fefcdr, fefcp, fefdiv, kwhpy
+    real(dp) :: crfcdr, crfcp, crfdiv, fefcdr, fefcp, fefdiv, kwhpy
 
     ! Number of kWh generated each year
     kwhpy = 1.0D3 * pnetelmw * (24.0D0*n_day_year) * cfactr * tburn/tcycle
