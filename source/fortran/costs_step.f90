! !!!!!!!!!!!!!!!!!!!!!!!!!!!!!!!!!!!!!!!!!!!!!!!!!!!!!!!!!!!!!!!!!!

module costs_step_module

  !! Module containing STEP fusion power plant costing algorithms
  !! author: S I Muldrew, CCFE, Culham Science Centre
  !! N/A
  !! This module contains the STEP fusion power plant costing model,
  !! developed by Nizar Ben Ayed, Tim Hender and Stuart Muldrew, based
  !! on the STARFIRE costing framework.
  !! STARFIRE - A Commercial Tokamak Fusion Power Plant Study (1980)
  !! Sheffield et al. (1986), Fusion Technology, 9, 199
  !! Sheffield & Milora (2016), Fusion Science and Technology, 70, 14
  !
  ! !!!!!!!!!!!!!!!!!!!!!!!!!!!!!!!!!!!!!!!!!!!!!!!

  use, intrinsic :: iso_fortran_env, only: dp=>real64
  implicit none

  !  Various cost account values (M$)
  real(8) :: step20, step21, step22, step23, step24, step25, &
              step27, step91, step92, step93, fwblkcost

  ! Scaling Properties
  real(8) :: vfi, vfi_star, ptherm_star, pinjmw_star, fwarea_star, &
              rmajor_star, rminor_star, pth

contains

  subroutine init_costs_step
    !! Initialise module variables
    implicit none

    step20 = 0.0D0
    step21 = 0.0D0
    step22 = 0.0D0
    step23 = 0.0D0
    step24 = 0.0D0
    step25 = 0.0D0
    step27 = 0.0D0
    step91 = 0.0D0
    step92 = 0.0D0
    step93 = 0.0D0
    fwblkcost = 0.0D0
    vfi = 0.0D0
    vfi_star = 0.0D0
    ptherm_star = 0.0D0
    pinjmw_star = 0.0D0
    fwarea_star = 0.0D0
    rmajor_star = 0.0D0
    rminor_star = 0.0D0
    pth = 0.0D0
  end subroutine init_costs_step

  ! !!!!!!!!!!!!!!!!!!!!!!!!!!!!!!!!!!!!!!!!!!!!!!!!!!!!!!!!!!!!!!!!!!

  subroutine costs_step(outfile,iprint)

    !! STEP cost accounting for a fusion power plant
    !! author: S I Muldrew, CCFE, Culham Science Centre
    !! outfile : input integer : output file unit
    !! iprint : input integer : switch for writing to output file (1=yes)
    !! This routine performs the cost accounting for a fusion power plant.
    !! The direct costs are calculated based on parameters input
    !! from other sections of the code.
    !! <P>The code is arranged in the order of the standard accounts.
    !! STARFIRE - A Commercial Tokamak Fusion Power Plant Study (1980)
    !! Sheffield et al. (1986), Fusion Technology, 9, 199
    !! Sheffield & Milora (2016), Fusion Science and Technology, 70, 14
    !
    ! !!!!!!!!!!!!!!!!!!!!!!!!!!!!!!!!!!!!!!!!!!!!!!!

    use constants, only: pi
    use build_variables, only: r_tf_outboard_mid, tfthko, hpfu, hmax, tfcth
    use cost_variables, only: output_costs, cdirt, concost, ireactor, ipnet, &
             step_ref, step_currency
    use fwbs_variables, only: emultmw
    use heat_transport_variables, only: pinjwp
    use physics_variables, only: powfmw
    use process_output, only: oshead, ocosts, oheadr

    implicit none

    ! Arguments
    integer, intent(in) :: iprint,outfile
    character(len=80) :: title

    ! Local variables

    ! !!!!!!!!!!!!!!!!!!!!!!!!!!!!!!!!!!!!!!!!!!!!!!!

    !  Fusion Island Volume as defined by Sheffield & Milora (2016)
    vfi = pi * (r_tf_outboard_mid + 0.5D0*tfthko)**2 * (hpfu + hmax + tfcth)
    pth = powfmw + emultmw + pinjwp

    !  STARFIRE Reference Values
    ! vfi_star = 5.1D3                    ! Volume of Fusion Island (m3)
    vfi_star = 6.737D3                  ! Volume of Fusion Island (m3)
    ptherm_star = 4.15D3                ! Thermal Power (MW)
    pinjmw_star = 9.04D1                ! Auxiliary Power (MW)
    ! fwarea_star = 7.8D2                 ! First Wall Area (m2)
    fwarea_star = 9.42D2                ! First Wall Area (m2)
    rmajor_star = 7.0D0                 ! Major Radius (m)
    rminor_star = rmajor_star / 3.6D0   ! Minor Radius (m)

    ! Output header
    if ((iprint==1).and.(output_costs == 1)) then
      title = 'STEP Costing Model ('// trim(step_currency) // ')'
      call oheadr(outfile,trim(title))
    end if
    
    ! Account 20 : Land and Rights
    call step_a20(outfile,iprint)

    ! Account 21 : Building and Site Service Infrastructure
    call step_a21(outfile,iprint)

    ! Account 22 : Reactor Plant Equipment
    call step_a22(outfile,iprint)

    ! Account 23 : Turbine Plant Equipment
    call step_a23(outfile,iprint)

    ! Account 24 : Electric Plant Equipment
    call step_a24(outfile,iprint)

    ! Account 25 : Miscellaneous Plant Equipment
    call step_a25(outfile,iprint)

    ! Total plant direct cost without remote handling
    cdirt = step20 + step21 + step22 + step23 + step24 + step25

    ! Account 27 : Remote Handling
    call step_a27(outfile,iprint) 

    ! Total plant direct cost with remote handling
    cdirt = cdirt + step27
    if ((iprint==1).and.(output_costs == 1)) then
      call oshead(outfile,'Plant Direct Cost')
      call ocosts(outfile,'(cdirt)','Plant direct cost (M$)',cdirt)
    endif

    ! Accounts 91-93: Indirect costs
    call step_indirect_costs(outfile, iprint)

    ! Constructed cost
    concost = cdirt + step91 + step92 + step93
    if ((iprint==1).and.(output_costs == 1)) then
      call oshead(outfile,'Constructed Cost')
      call ocosts(outfile,'(concost)','Constructed Cost (M$)',concost)
    end if

    !  Cost of electricity
    if ((ireactor == 1).and.(ipnet == 0)) then 
      call coelc_step(outfile,iprint) 
    end if 
  end subroutine costs_step

  ! !!!!!!!!!!!!!!!!!!!!!!!!!!!!!!!!!!!!!!!!!!!!!!!!!!!!!!!!!!!!!!!!!!

  subroutine step_a20(outfile,iprint)

    !! Account 20 : Land and Rights
    !! author: S I Muldrew, CCFE, Culham Science Centre
    !! None
    !! This routine evaluates the Account 20 (Land and Rights)
    !! costs.
    !! STARFIRE - A Commercial Tokamak Fusion Power Plant Study (1980)
    !
    ! !!!!!!!!!!!!!!!!!!!!!!!!!!!!!!!!!!!!!!!!!!!!!!!

    use cost_variables, only: output_costs, step_ref, sitecost
    use process_output, only: oshead, ocosts, oblnkl

    implicit none

    ! Arguments
    integer, intent(in) :: iprint,outfile

    ! Local variables
    real(8):: step2001, step2002

    ! !!!!!!!!!!!!!!!!!!!!!!!!!!!!!!!!!!!!!!!!!!!!!!!

    ! Initialise as zero
    step20 = 0.0D0

    ! 20.01 Land
    ! Fixed site cost (2017 M$); read from input, default = 100 M$
    step2001 = sitecost / 1.0D6
    step20 = step20 + step2001

    ! 20.02 Site Preparation
    ! Original STARFIRE value
    step2002 = step_ref(2)
    step20 = step20 + step2002

    ! Output costs
    if ((iprint==1).and.(output_costs == 1)) then
      call oshead(outfile,'20. Land and Rights')
      call ocosts(outfile,'(step2001)','Land (M$)', step2001)
      call ocosts(outfile,'(step2002)','Site Preparation (M$)', step2002)
      call oblnkl(outfile)
      call ocosts(outfile,'(step20)','Total Account 20 Cost (M$)', step20)
    end if

  end subroutine step_a20

  ! !!!!!!!!!!!!!!!!!!!!!!!!!!!!!!!!!!!!!!!!!!!!!!!!!!!!!!!!!!!!!!!!!!

  subroutine step_a21(outfile,iprint)

    !! Account 21 : Building and Site Service Infrastructure
    !! author: S I Muldrew, CCFE, Culham Science Centre
    !! None
    !! This routine evaluates the Account 21 (Building and Site
    !! Service Infrastructure) costs.
    !! STARFIRE - A Commercial Tokamak Fusion Power Plant Study (1980)
    !
    ! !!!!!!!!!!!!!!!!!!!!!!!!!!!!!!!!!!!!!!!!!!!!!!!
    ! #TODO Add reference for STEP cost values
    use cost_variables, only: output_costs, step_con, step_ref, wfbuilding
    use process_output, only: oshead, ocosts, oblnkl
    use buildings_variables, only: a_reactor_bldg, a_ee_ps_bldg, &
      a_aux_services_bldg, a_hot_cell_bldg, a_reactor_service_bldg, &
      a_service_water_bldg, a_fuel_handling_bldg, a_control_room_bldg, &
      a_ac_ps_bldg, a_admin_bldg, a_site_service_bldg, a_cryo_inert_gas_bldg, &
      a_security_bldg
    ! Floor areas in m^2 for buildings
    use heat_transport_variables, only: pgrossmw
    ! pgrossmw is gross electric power of the plant in MW

    implicit none

    ! Arguments
    integer, intent(in) :: iprint,outfile

    ! Local variables
    real(8):: &
    step2101, step2102, step2103, step2104, step2105, step2106, &
    step2107, step2108, step2109, step2110, step2111, step2112, &
    step2113, step2114, step2115, step2116, step2117, step2118, &
    step2198, step2199

    ! !!!!!!!!!!!!!!!!!!!!!!!!!!!!!!!!!!!!!!!!!!!!!!!

    ! Initialise as zero
    step21 = 0.0D0
   
    ! 21.01 Site Improvements
    ! Original STARFIRE value
    step2101 = step_ref(3)
    step21 = step21 + step2101
    
    ! 21.02 Reactor Building
    step2102 = 8.665D3 * a_reactor_bldg**1.2132 * 1.0D-6
    ! * 1.0D-6 converts to M$
    step21 = step21 + step2102
    
    ! 21.03 Turbine Building
    step2103 = 3.14310D5 * pgrossmw * 1.0D-6
    step21 = step21 + step2103

    ! 21.04 Cooling System Structures
    step2104 = 1.08155D5 * pgrossmw * 1.0D-6
    step21 = step21 + step2104

    ! 21.05 Electrical Equipment and Power Supply Building
    step2105 = ((4.688D3 * a_ee_ps_bldg) + 3.185967D6) * 1.0D-6
    step21 = step21 + step2105

    ! 21.06 Auxiliary Services Building
    step2106 = ((3.107D3 * a_aux_services_bldg) + 1.206225D6) * 1.0D-6
    step21 = step21 + step2106

    ! 21.07 Hot Cell
    step2107 = ((1.9773D4 * a_hot_cell_bldg) + 5.975425D6) * 1.0D-6
    step21 = step21 + step2107

    ! 21.08 Reactor Service Building
    step2108 = ((8.563D3 * a_reactor_service_bldg) + 3.657324D6) * 1.0D-6
    step21 = step21 + step2108

    ! 21.09 Service Water Building
    step2109 = ((3.288D3 * a_service_water_bldg) + 3.19189D5) * 1.0D-6
    step21 = step21 + step2109

    ! 21.10 Fuel Handling and Storage Building
    step2110 = ((3.1528D4 * a_fuel_handling_bldg) + 9.181501D6) * 1.0D-6
    step21 = step21 + step2110

    ! 21.11 Control Room
    step2111 = ((1.2393D4 * a_control_room_bldg) + 1.924890D6) * 1.0D-6
    step21 = step21 + step2111

    ! 21.12 AC Power Supply Building
    step2112 = ((4.9755D4 * a_ac_ps_bldg) + 1.1591271D7) * 1.0D-6
    step21 = step21 + step2112

    ! 21.13 Admin Building
    step2113 = ((3.417D3 * a_admin_bldg) + 3.017077D6) * 1.0D-6
    step21 = step21 + step2113

    ! 21.14 Site Service
    step2114 = ((3.842D3 * a_site_service_bldg) + 1.193549D6) * 1.0D-6
    step21 = step21 + step2114

    ! 21.15 Cryogenics and Inert Gas Storage Building
    step2115 = ((7.031D3 * a_cryo_inert_gas_bldg) + 8.19004D5) * 1.0D-6
    step21 = step21 + step2115

    ! 21.16 Security Building
    step2116 = ((3.227D3 * a_security_bldg) + 2.06804D5) * 1.0D-6
    step21 = step21 + step2116

    ! 21.17 Ventilation Stack
    ! Original STARFIRE value, scaling with thermal power
    step2117 = step_ref(19) * (pth / ptherm_star)**0.6D0  
    step21 = step21 + step2117

    ! 21.18 Waste Facilities Buildings
    ! Fixed cost (2017 M$); read from input, default = 100 M$
    step2118 = wfbuilding / 1.0D6
    step21 = step21 + step2118

    ! 21.98 Spares
    ! STARFIRE percentage
    step2198 = 6.541D-3 * step21
    step21 = step21 + step2198

    ! 21.99 Contingency
    ! STARFIRE 15%
    step2199 = step_con * step21
    step21 = step21 + step2199

    ! Output costs
    if ((iprint==1).and.(output_costs == 1)) then
      call oshead(outfile,'21. Building and Site Service Infrastructure')
      call ocosts(outfile,'(step2101)','Site Improvements (M$)', step2101)
      call ocosts(outfile,'(step2102)','Reactor Building (M$)', step2102)
      call ocosts(outfile,'(step2103)','Turbine Building (M$)', step2103)
      call ocosts(outfile,'(step2104)','Cooling System Structures (M$)', step2104)
      call ocosts(outfile,'(step2105)','Electrical Equipment and Power Supply Building (M$)', step2105)
      call ocosts(outfile,'(step2106)','Auxiliary Services Building (M$)', step2106)
      call ocosts(outfile,'(step2107)','Hot Cell (M$)', step2107)
      call ocosts(outfile,'(step2108)','Reactor Service Building (M$)', step2108)
      call ocosts(outfile,'(step2109)','Service Water Building (M$)', step2109)
      call ocosts(outfile,'(step2110)','Fuel Handling and Storage Building (M$)', step2110)
      call ocosts(outfile,'(step2111)','Control Room (M$)', step2111)
      call ocosts(outfile,'(step2112)','AC Power Supply Building (M$)', step2112)
      call ocosts(outfile,'(step2113)','Admin Building (M$)', step2113)
      call ocosts(outfile,'(step2114)','Site Service (M$)', step2114)
      call ocosts(outfile,'(step2115)','Cryogenics and Inert Gas Storage Building (M$)', step2115)
      call ocosts(outfile,'(step2116)','Security Building (M$)', step2116)
      call ocosts(outfile,'(step2117)','Ventilation Stack (M$)', step2117)
      call ocosts(outfile,'(step2118)','Waste Facilities Buildings (M$)', step2118)
      call ocosts(outfile,'(step2198)','Spares (M$)', step2198)
      call ocosts(outfile,'(step2199)','Contingency (M$)', step2199)
      call oblnkl(outfile)
      call ocosts(outfile,'(step21)','Total Account 21 Cost (M$)', step21)
    end if

  end subroutine step_a21

  ! !!!!!!!!!!!!!!!!!!!!!!!!!!!!!!!!!!!!!!!!!!!!!!!!!!!!!!!!!!!!!!!!!!

  subroutine step_a22(outfile,iprint)

    !! Account 22 : Reactor Plant Equipment
    !! author: S I Muldrew, CCFE, Culham Science Centre
    !! None
    !! This routine evaluates the Account 22 (Reactor Plant Equipment)
    !! costs.
    !! STARFIRE - A Commercial Tokamak Fusion Power Plant Study (1980)
    !
    ! !!!!!!!!!!!!!!!!!!!!!!!!!!!!!!!!!!!!!!!!!!!!!!!
    
    use process_output, only: oshead, ocosts, oblnkl
    use cost_variables, only: output_costs, step_con, step_rh_costfrac

    implicit none
  
    ! Arguments
    integer, intent(in) :: iprint,outfile
  
    ! Local variables
    real(8):: step2297, step2298, step2299
  
    ! !!!!!!!!!!!!!!!!!!!!!!!!!!!!!!!!!!!!!!!!!!!!!!!
  
    ! Initialise as zero
    step22 = 0.0D0
    step2298 = 0.0D0   ! Contingency
  
    if ((iprint==1).and.(output_costs == 1)) then
      call oshead(outfile,'22. Reactor Plant Equipment')
    end if

    !  Account 22.01 : Reactor Equipment
    call step_a2201(step2298,outfile,iprint)

    !  Account 22.02 : Heat Transfer Systems
    call step_a2202(outfile,iprint)

    !  Account 22.03 : Cryogenic Cooling System
    call step_a2203(outfile,iprint)

    !  Account 22.04 : Waste Treatment and Disposal
    call step_a2204(outfile,iprint)

    !  Account 22.05 : Fuel Handling and Storage
    call step_a2205(step2298,outfile,iprint)

    !  Account 22.06 : Other Reactor Plant Equipment
    call step_a2206(step2298,outfile,iprint)

    !  Account 22.07 : Instrumentation and Control
    call step_a2207(outfile,iprint)

    ! 22.98 Spares
    ! STARFIRE percentage of components
    step22 = step22 + step2298

    ! 21.99 Contingency
    ! STARFIRE 15%
    step2299 = step_con * step22
    step22 = step22 + step2299

    ! Output costs
    if ((iprint==1).and.(output_costs == 1)) then
      write(outfile,*) '******************* '
      call ocosts(outfile,'(step2298)','Spares (M$)', step2298)
      call ocosts(outfile,'(step2299)','Contingency (M$)', step2299)
      call oblnkl(outfile)
      call ocosts(outfile,'(step22)','Total Account 22 Cost (M$)', step22)
    end if
  
  end subroutine step_a22
  
  ! !!!!!!!!!!!!!!!!!!!!!!!!!!!!!!!!!!!!!!!!!!!!!!!!!!!!!!!!!!!!!!!!!!

  subroutine step_a2201(step2298,outfile,iprint)

    !! Account 22.01 : Reactor Equipment
    !! author: S I Muldrew, CCFE, Culham Science Centre
    !! None
    !! This routine evaluates the Account 22.01 (Reactor Equipment)
    !! costs.
    !! STARFIRE - A Commercial Tokamak Fusion Power Plant Study (1980)
    !
    ! !!!!!!!!!!!!!!!!!!!!!!!!!!!!!!!!!!!!!!!!!!!!!!!

    use build_variables, only: fwarea
    use cost_variables, only: output_costs, step_ref, ifueltyp, fcdfuel, &
      divcst, cdcost
    use current_drive_variables, only: pinjmw
    use physics_variables, only: rmajor, rminor
    use process_output, only: ocosts, oblnkl
    
    implicit none
  
    ! Arguments
    integer, intent(in) :: iprint,outfile
    real(8), intent(inout) :: step2298

    ! Local variables
    real(8):: step2201, step220101, step22010101, step22010102, step2201010201, &
               step2201010202, step2201010203, step220102, step22010301, &
               step22010302, step22010303, step22010304, step220104, &
               step220105, step220106, step220107, step220108, step220109, &
               step220110
  
    ! !!!!!!!!!!!!!!!!!!!!!!!!!!!!!!!!!!!!!!!!!!!!!!!
  
    ! Initialise as zero
    step2201 = 0.0D0
     
    ! 22.01.01 Blanket and First Wall
    call step_a220101(step220101, step22010101, step22010102, step2201010201, &
                      step2201010202, step2201010203)
    step2201 = step2201 + step220101

    ! 22.01.02 Shield
    ! Original STARFIRE value, scaling with first wall area
    step220102 = step_ref(21) * (fwarea / fwarea_star)
    step2201 = step2201 + step220102
    ! STARFIRE percentage for spares
    step2298 = step2298 + 9.985D-2 *  step220102
  
    ! 22.01.03.01 TF Coils
    step22010301 = step_a22010301()
    ! Add TF coil cost to total cost, step2201, in M$
    step2201 = step2201 + step22010301

    ! 22.01.03.02 PF Coils
    step22010302 = step_a22010302()
    step2201 = step2201 + step22010302
    ! STARFIRE percentage for spares
    step2298 = step2298 + 3.269D-1 * step22010302

    ! 22.01.03.03 Central Solenoid
    ! Original STARFIRE value, scaling with fusion island volume
    step22010303 = step_ref(24) * (vfi / vfi_star)
    step2201 = step2201 + step22010303
    ! STARFIRE percentage for spares
    step2298 = step2298 + 6.124D-1 * step22010303

    ! 22.01.03.04 Control Coils
    ! Original STARFIRE value, scaling with fusion island volume
    step22010304 = step_ref(25) * (vfi / vfi_star)
    step2201 = step2201 + step22010304
    ! STARFIRE percentage for spares
    step2298 = step2298 + 1.075D-1 * step22010304
  
    ! 22.01.04 Auxiliary Heating and Current Drive
    ! Original STARFIRE value, scaling with auxiliary power
    step220104 = step_ref(26) * (pinjmw / pinjmw_star)
    if (ifueltyp==1) then
      step220104 = (1.0D0-fcdfuel) * step220104 
      cdcost = step220104
    end if
    step2201 = step2201 + step220104
    ! STARFIRE percentage for spares
    step2298 = step2298 + 2.335D-1 * step220104
  
    ! 22.01.05 Primary Structure and Support
    ! Original STARFIRE value, scaling with fusion island volume
    step220105 = step_ref(27) * (vfi / vfi_star)
    step2201 = step2201 + step220105
    ! STARFIRE percentage for spares
    step2298 = step2298 + 6.824D-2 * step220105
  
    ! 22.01.06 Reactor Vacuum System
    ! Original STARFIRE value, scaling with fusion island volume
    step220106 = step_ref(28) * (vfi / vfi_star)**(2.0D0/3.0D0)
    step2201 = step2201 + step220106
    ! STARFIRE percentage for spares
    step2298 = step2298 + 1.893D-1 * step220106
  
    ! 22.01.07 Power Supplies
    ! Original STARFIRE value, scaling with fusion island volume
    step220107 = step_ref(29) * (vfi / vfi_star)**(2.0D0/3.0D0)
    step2201 = step2201 + step220107
  
    ! 22.01.08 Impurity Control
    ! Original STARFIRE value, no scaling
    step220108 = step_ref(30)
    step2201 = step2201 + step220108
  
    ! 22.01.09 ECRH Plasma Breakdown
    ! Original STARFIRE value, no scaling
    step220109 = step_ref(31) 
    step2201 = step2201 + step220109

    ! 22.01.10 Divertor
    ! Cost Model 0 cost for STARFIRE sized device
    ! 58.62% increase between 1980 and 1990 
    ! http://www.in2013dollars.com/1980-dollars-in-1990
    ! Scaling with product of rmajor and rminor
    step220110 = step_ref(32) * ((rmajor*rminor)/(rmajor_star*rminor_star)) 
    if (ifueltyp == 1) then
      divcst = step220110
      step220110 = 0.0D0
    else
      divcst = 0.0D0
    end if
    step2201 = step2201 + step220110
  
    ! Add to Account 22 total
    step22 = step22 + step2201

    ! Output costs
    if ((iprint==1).and.(output_costs == 1)) then
      write(outfile,*) '******************* 22.01 Reactor Equipment'
      if (ifueltyp==0)then
        write(outfile,*) '******************* 22.01.01 Blanket and First Wall Equipment'
        call ocosts(outfile,'(step22010101)','Total First Wall Cost (M$)', step22010101)
        call oblnkl(outfile)
        call ocosts(outfile,'(step2201010201)','Blanket Multiplier Material (M$)', step2201010201)
        call ocosts(outfile,'(step2201010202)','Blanket Breeder Material (M$)', step2201010202)
        call ocosts(outfile,'(step2201010203)','Blanket Steel Costs (M$)', step2201010203)
        call ocosts(outfile,'(step22010102)','Total Blanket Cost (M$)', step22010102)
        call oblnkl(outfile)
        call ocosts(outfile,'(step220101)','Total Account 22.01.01 Cost (M$)', step220101)
        call oblnkl(outfile)
      else if (ifueltyp==1)then
        call ocosts(outfile,'(step220101)','Blanket and First Wall (Treated as Fuel) (M$)', step220101)
      end if
      call ocosts(outfile,'(step220102)','Shield (M$)', step220102)
      call ocosts(outfile,'(step22010301)','TF Coils (M$)', step22010301)
      call ocosts(outfile,'(step22010302)','PF Coils (M$)', step22010302)
      call ocosts(outfile,'(step22010303)','Central Solenoid (M$)', step22010303)
      call ocosts(outfile,'(step22010304)','Control Coils (M$)', step22010304)
      if (ifueltyp==0)then
        call ocosts(outfile,'(step220104)','Auxiliary Heating and Current Drive (M$)', step220104)
      else if (ifueltyp==1)then
        call ocosts(outfile,'(step220104)','Auxiliary Heating and Current Drive (Fraction as Fuel) (M$)', step220104)
      end if
      call ocosts(outfile,'(step220105)','Primary Structure and Support (M$)', step220105)
      call ocosts(outfile,'(step220106)','Reactor Vacuum System (M$)', step220106)
      call ocosts(outfile,'(step220107)','Power Supplies (M$)', step220107)
      call ocosts(outfile,'(step220108)','Impurity Control (M$)', step220108)
      call ocosts(outfile,'(step220109)','ECRH Plasma Breakdown (M$)', step220109)
      call ocosts(outfile,'(step220110)','Divertor (M$)', step220110)
      call oblnkl(outfile)
      call ocosts(outfile,'(step2201)','Total Account 22.01 Cost (M$)', step2201)
      call oblnkl(outfile)
    end if
  
  end subroutine step_a2201

  subroutine step_a220101(step220101, step22010101, step22010102, step2201010201, &
                          step2201010202, step2201010203)

    !! Account 22.01.01 : Blanket and First Wall 
    !! author: A J Pearce, CCFE, Culham Science Centre
    !! None
    !! This routine evaluates the Account 22.01.01 (BB+FW) costs.
    !! If ifueltyp = 0, the blanket cost is treated as capital cost
    !! If ifueltyp = 1, the blanket cost is treated as a fuel cost,
    !! rather than as a capital cost.
    !! If ifueltyp = 2, the initial blanket is included as a capital cost
    !! and the replacement blanket costs are treated as a fuel cost.
    !! AEA FUS 251: A User's Guide to the PROCESS Systems Code
    !
    ! !!!!!!!!!!!!!!!!!!!!!!!!!!!!!!!!!!!!!!!!!!!!!!!

		use cost_variables, only: step_ucblss, step_ucblbreed, step_ucblbe, ucblli, &
      step_ucblvd, ucblli2o, blkcst, ucbllipb, ifueltyp, step_ucfws, &
      fwallcst, step_ucfwps, step_ucfwa
		use fwbs_variables, only: blktmodel, whtblli, blkttype, wtblli2o, &
      whtblbreed, whtblvd, whtblbe, whtblss, wtbllipb, fw_armour_mass, fwmass 
    use build_variables, only: fwarea 
		use heat_transport_variables, only: ipowerflow 
    
    implicit none
    real(8), intent(inout) :: step22010101, step22010102, step2201010201, &
                               step2201010202, step2201010203
    real(8), intent(out) :: step220101

    !  Local variables
    real(8) :: step2201010204, step2201010205, step2201010206, step2201010207

    ! !!!!!!!!!!!!!!!!!!!!!!!!!!!!!!!!!!!!!!!!!!!!!!!

    !! Account 22.01.01.01 : First wall
    step22010101 = 1.0D-6 * (fw_armour_mass * step_ucfwa + fwmass * step_ucfws) 

    if (ifueltyp == 1) then
       fwallcst = step22010101
       step22010101 = 0.0D0
    elseif (ifueltyp == 2) then
       fwallcst = step22010101
    else
       fwallcst = 0.0D0
    end if

    !! Account 22.01.01.02 : Breeder Blanket

    if (ipowerflow == 0) then
      
      !! Account 22.01.01.02.01 : Blanket Multiplier Material 
      step2201010201 = 1.0D-6 * whtblbe * step_ucblbe
          
      !! Account 22.01.01.02.02 : Blanket Breeder Material
      if (blktmodel == 0) then
             step2201010202 = 1.0D-6 * wtblli2o * step_ucblbreed
      else
             step2201010202 = 1.0D-6 * whtblbreed * step_ucblbreed
      end if
    else
      if ((blkttype == 1).or.(blkttype == 2)) then
         !  Liquid blanket (LiPb + Li)
         !! Account 22.01.01.02.01 : Blanket Multiplier Material 
        step2201010201 = 1.0D-6 * wtbllipb * ucbllipb * 2.99D0
         !! Account 22.01.01.02.02 : Blanket Breeder Material 
        step2201010202 = 1.0D-6 * whtblli * ucblli * 2.99D0
      else
         !  Solid blanket (Li2O + Be)
         !! Account 22.01.01.02.01 : Blanket Multiplier Material 
        step2201010201 = 1.0D-6 * whtblbe * step_ucblbe
         !! Account 22.01.01.02.02 : Blanket Breeder Material
        step2201010202 = 1.0D-6 * wtblli2o * step_ucblbreed
      end if
    end if

    !! Account 22.01.01.02.03 : Blanket Steel Costs
    step2201010203 = 1.0D-6 * whtblss * step_ucblss
    
    !! Account 22.01.01.02.04 : Blanket Vanadium Costs
    step2201010204 = 1.0D-6 * whtblvd * step_ucblvd
       
    !! Account 22.01.01.02.05 : Blanket Carbon Cloth Costs
    step2201010205 = 0.0D0
       
    !! Account 22.01.01.02.06 : Blanket Concrete Costs
    step2201010206 = 0.0D0

    !! Account 22.01.01.02.07 : Blanket FLiBe Costs
    step2201010207 = 0.0D0

    step22010102 = step2201010201 + step2201010202 + step2201010203 + step2201010204 &
     + step2201010205 + step2201010206 + step2201010207

    if (ifueltyp == 1) then
       blkcst = step22010102
       step22010102 = 0.0D0
    elseif (ifueltyp == 2) then
       blkcst = step22010102
    else
       blkcst = 0.0D0
    end if

    !! Total for Account 22.01.01
    step220101 = step22010101 + step22010102 

  end subroutine step_a220101

  ! !!!!!!!!!!!!!!!!!!!!!!!!!!!!!!!!!!!!!!!!!!!!!!!!!!!!!!!!!!!!!!!!!!
  function step_a22010301() result(step22010301)
    !! 22.01.03.01 TF Coils
    !! Returns cost of TF coils
    use cost_variables, only: step_ref, cpstcst, ifueltyp, step_uc_cryo_al, &
      step_mc_cryo_al_per, uccpcl1, uccpclb
    use tfcoil_variables, only: i_tf_sup, whtconal, n_tf, whttflgs, whtcp
    use physics_variables, only: itart
    implicit none

    ! Result
    real(8) :: step22010301
    !! Cost of TF coils in M$
    
    ! Declare local vars
    real(8) :: c_tf_inboard_legs
    !! Cost of TF coil inboard legs in M$
    real(8) :: c_tf_outboard_legs
    !! Cost of TF coil outboard legs in M$
    
    ! Initialise local vars
    c_tf_inboard_legs = 0.0D0
    c_tf_outboard_legs = 0.0D0
    
    ! Copper coils
    if (i_tf_sup == 0) then
      ! Calculation taken from cost model 0: simply the cost of copper conductor
      ! masses
      ! Inflating from 1990 $ to 2017 $ at nuclear rate equates to a factor of 
      ! 2.99
      ! Inboard TF coil legs
      c_tf_inboard_legs = 1.0D-6 * whtcp * uccpcl1 * 2.99D0
      
      ! Outboard TF coil legs
      c_tf_outboard_legs = 1.0D-6 * whttflgs * uccpclb * 2.99D0
      
      ! Total TF coil cost
      step22010301 = c_tf_inboard_legs + c_tf_outboard_legs
    endif
      
    ! Superconducting coils
    if (i_tf_sup == 1) then
      ! Original STARFIRE value in M$, scaling with fusion island volume
      step22010301 = step_ref(22) * (vfi / vfi_star)
    endif
    
    ! Cryogenic aluminium coils
    if (i_tf_sup == 2) then
      ! Cost approximated as the material cost of conducting Al * a 
      ! manufacturing cost factor
      ! Al conductor mass per coil * number of coils * cost per kilo *
      ! manufacturing cost factor, converted to M$
      ! step_mc_cryo_al_per = 0.2: 20% manufacturing cost
      step22010301 = (whtconal * n_tf * step_uc_cryo_al) * &
        (step_mc_cryo_al_per + 1.0D0) * 1.0D-6
    endif

    ! ifueltyp: consider centrepost cost as fuel, capital or both?
    ! cpstcst used later in coelc_step()
    cpstcst = 0.0D0  ! TART centrepost
    if (itart == 1) then
      if (ifueltyp == 1) then
        ! Treat centrepost cost as fuel cost
        cpstcst = c_tf_inboard_legs
        if (i_tf_sup == 0) then
          ! Subtract from capital cost
          step22010301 = step22010301 - c_tf_inboard_legs
        endif
      elseif (ifueltyp == 2) then
        ! Treat centrepost cost as capital and fuel cost
        cpstcst = c_tf_inboard_legs
      end if
    endif
  end function step_a22010301


  ! !!!!!!!!!!!!!!!!!!!!!!!!!!!!!!!!!!!!!!!!!!!!!!!!!!!!!!!!!!!!!!!!!!

  function step_a22010302() result(step22010302)

    !! Account 22.01.03.02 PF Coils : PF magnet assemblies
    !! author: A J Pearce, CCFE, Culham Science Centre
    !! None
    !! This routine evaluates the Account 22.01.03.02 (PF magnet) costs.
    !! Conductor costs previously used an algorithm devised by R. Hancox,
    !! January 1994, under contract to Culham, which took into
    !! account the fact that the superconductor/copper ratio in
    !! the conductor is proportional to the maximum field that
    !! each coil will experience. Now, the input copper fractions
    !! are used instead.
    !! Maximum values for current, current density and field
    !! are used. 
    !
    ! !!!!!!!!!!!!!!!!!!!!!!!!!!!!!!!!!!!!!!!!!!!!!!!

		use build_variables, only: iohcl 
		use constants, only: twopi, dcopper
		use cost_variables, only: step_uccase, step_uccu, step_cconshpf, step_ucfnc, &
      step_cconfix, step_ucsc, step_ucwindpf
		use pfcoil_variables, only: rjconpf, ipfres, vfohc, nohc, turns, isumatpf, &
      whtpfs, ric, rpf, isumatoh, fcupfsu, fcuohsu, vf, awpoh 
		use structure_variables, only: fncmass 
    use tfcoil_variables, only: dcond
    implicit none

    !  Result
    real(8) :: step22010302
     
    !  Local variables
    real(8) :: costpfcu,costpfsc,costpfsh,costwire,cpfconpm, &
         pfwndl, step2201030201, step2201030202, step2201030203, step2201030204
    integer :: i,npf

    ! !!!!!!!!!!!!!!!!!!!!!!!!!!!!!!!!!!!!!!!!!!!!!!!

    !  Total length of PF coil windings (m)

    pfwndl = 0.0D0
    do i = 1,nohc
       pfwndl = pfwndl + twopi*rpf(i)*turns(i)
    end do

    !  Account 22.01.03.02.01 : Conductor

    !  The following lines take care of resistive coils.
    !  costpfsh is the cost per metre of the steel conduit/sheath around
    !  each superconducting cable (so is zero for resistive coils)

    if (ipfres == 1) then
       costpfsh = 0.0D0
    else
       costpfsh = step_cconshpf
    end if

    !  Non-Central Solenoid coils

    if (iohcl == 1) then
       npf = nohc-1
    else
       npf = nohc
    end if
    
    step2201030201 = 0.0D0
    do i = 1,npf

       !  Superconductor ($/m)
       if (ipfres == 0) then
          costpfsc = step_ucsc(isumatpf) * (1.0D0-fcupfsu)*(1.0D0-vf(i)) * &
               abs(ric(i)/turns(i))*1.0D6 / rjconpf(i) * dcond(isumatpf)
       else
          costpfsc = 0.0D0
       end if

       !  Copper ($/m)
       if (ipfres == 0) then
          costpfcu = step_uccu * fcupfsu*(1.0D0-vf(i)) * &
               abs(ric(i)/turns(i))*1.0D6 / rjconpf(i) * dcopper
       else
          costpfcu = step_uccu * (1.0D0-vf(i)) * &
               abs(ric(i)/turns(i))*1.0D6 / rjconpf(i) * dcopper
       end if

       !  Total cost/metre of superconductor and copper wire
       costwire = costpfsc + costpfcu

       !  Total cost/metre of conductor (including sheath and fixed costs)
       cpfconpm = costwire + costpfsh + step_cconfix

       !  Total account 222.2.1 (PF coils excluding Central Solenoid)
       step2201030201 = step2201030201 + (1.0D-6 * twopi * rpf(i) * turns(i) * &
            cpfconpm)

    end do

    !  Account 22.01.03.02.02 : Winding
    step2201030202 = 1.0D-6 * step_ucwindpf * pfwndl
 
    !  Account 22.01.03.02.03 : Steel case - will be zero for resistive coils
    step2201030203 = 1.0D-6 * step_uccase * whtpfs
 
    !  Account 22.01.03.02.04 : Support structure
    step2201030204 = 1.0D-6 * step_ucfnc * fncmass

    !  Total account 22.01.03.02
    step22010302 = step2201030201 + step2201030202 + step2201030203 + step2201030204

    end function step_a22010302

    ! !!!!!!!!!!!!!!!!!!!!!!!!!!!!!!!!!!!!!!!!!!!!!!!!!!!!!!!!!!!!!!!!!!

  subroutine step_a2202(outfile,iprint)

    !! Account 22.02 : Heat Transfer System
    !! author: S I Muldrew, CCFE, Culham Science Centre
    !! None
    !! This routine evaluates the Account 22.02 (Heat Transfer System)
    !! costs.
    !! STARFIRE - A Commercial Tokamak Fusion Power Plant Study (1980)
    !
    ! !!!!!!!!!!!!!!!!!!!!!!!!!!!!!!!!!!!!!!!!!!!!!!!
  
    use cost_variables, only: output_costs
    use process_output, only: ocosts, oblnkl
    use heat_transport_variables, only: pgrossmw
    ! pgrossmw is gross electric power of the plant in MW

    implicit none
  
    ! Arguments
    integer, intent(in) :: iprint,outfile
  
    ! Local variables
    real(8):: step2202
  
    ! !!!!!!!!!!!!!!!!!!!!!!!!!!!!!!!!!!!!!!!!!!!!!!!
  
    ! Initialise as zero
    step2202 = 0.0D0
     
    ! 22.02 Heat Transfer System
    ! #TODO Needs reference for values
    step2202 = 9.2238D4 * pgrossmw * 1.0D-6
    ! Converted to M$
  
    ! Add to Account 22 total
    step22 = step22 + step2202

    ! Output costs
    if ((iprint==1).and.(output_costs == 1)) then
      write(outfile,*) '******************* 22.02 Heat Transfer System'
      call ocosts(outfile,'(step2202)','Heat Transfer System (M$)', step2202)
      call oblnkl(outfile)
      call ocosts(outfile,'(step2202)','Total Account 22.02 Cost (M$)', step2202)
      call oblnkl(outfile)
    end if
  
  end subroutine step_a2202

  ! !!!!!!!!!!!!!!!!!!!!!!!!!!!!!!!!!!!!!!!!!!!!!!!!!!!!!!!!!!!!!!!!!!

  subroutine step_a2203(outfile,iprint)
    !! Account 22.03 : Cryogenic Cooling System
    !! This routine evaluates the Account 22.03 (Cryogenic Cooling
    !! System) costs.
    use cost_variables, only: output_costs
    use process_output, only: ocosts, oblnkl
    use heat_transport_variables, only: helpow
    implicit none
  
    ! Arguments
    integer, intent(in) :: iprint,outfile
  
    ! Local variables
<<<<<<< HEAD
    real(dp):: step2203
=======
    real(8):: &
    step220301, step220302, step220303, step220304, step2203
  
    ! !!!!!!!!!!!!!!!!!!!!!!!!!!!!!!!!!!!!!!!!!!!!!!!
>>>>>>> 14fe9880
  
    ! Initialise as zero
    step2203 = 0.0D0

    ! Cryo system cost in 2017 M$
    ! Scale with the total heat load on the cryoplant at ~4.5K (kW)
    step2203 = 6.14 * (helpow / 1.0D3)**0.63
    
    ! Add to Account 22 total
    step22 = step22 + step2203

    ! Output costs
    if ((iprint==1).and.(output_costs == 1)) then
      write(outfile,*) '******************* 22.03 Cryogenic Cooling System'
      call ocosts(outfile,'(step2203)','Total Account 22.03 Cost (M$)', step2203)
      call oblnkl(outfile)
    end if
  
  end subroutine step_a2203

  ! !!!!!!!!!!!!!!!!!!!!!!!!!!!!!!!!!!!!!!!!!!!!!!!!!!!!!!!!!!!!!!!!!!

  subroutine step_a2204(outfile,iprint)

    !! Account 22.04 : Waste Treatment and Disposal
    !! author: S I Muldrew, CCFE, Culham Science Centre
    !! None
    !! This routine evaluates the Account 22.04 (Waste Treatment
    !! and Disposal) costs.
    !! STARFIRE - A Commercial Tokamak Fusion Power Plant Study (1980)
    !
    ! !!!!!!!!!!!!!!!!!!!!!!!!!!!!!!!!!!!!!!!!!!!!!!!
  
    use cost_variables, only: output_costs, step_ref
    use process_output, only: ocosts, oblnkl

    implicit none
  
    ! Arguments
    integer, intent(in) :: iprint,outfile
  
    ! Local variables
    real(8):: &
    step220401, step220402, step220403, step2204
  
    ! !!!!!!!!!!!!!!!!!!!!!!!!!!!!!!!!!!!!!!!!!!!!!!!
  
    ! Initialise as zero
    step2204 = 0.0D0
     
    ! 22.04.01 Liquid Waste
    ! Original STARFIRE value, scaling with thermal power
    step220401 = step_ref(38) * (pth / ptherm_star)**0.6D0 
    step2204 = step2204 + step220401
  
    ! 22.04.02 Gaseous Waste
    ! Original STARFIRE value, scaling with thermal power
    step220402 = step_ref(39) * (pth / ptherm_star)**0.6D0 
    step2204 = step2204 + step220402
  
    ! 22.04.03 Solid Waste
    ! Original STARFIRE value, scaling with thermal power
    step220403 = step_ref(40) * (pth / ptherm_star)**0.6D0 
    step2204 = step2204 + step220403
  
    ! Add to Account 22 total
    step22 = step22 + step2204

    ! Output costs
    if ((iprint==1).and.(output_costs == 1)) then
      write(outfile,*) '******************* 22.04 Waste Treatment and Disposal'
      call ocosts(outfile,'(step220401)','Liquid Waste (M$)', step220401)
      call ocosts(outfile,'(step220402)','Gaseous Waste (M$)', step220402)
      call ocosts(outfile,'(step220403)','Solid Waste (M$)', step220403)
      call oblnkl(outfile)
      call ocosts(outfile,'(step2204)','Total Account 22.04 Cost (M$)', step2204)
      call oblnkl(outfile)
    end if
  
  end subroutine step_a2204

  ! !!!!!!!!!!!!!!!!!!!!!!!!!!!!!!!!!!!!!!!!!!!!!!!!!!!!!!!!!!!!!!!!!!

  subroutine step_a2205(step2298,outfile,iprint)

    !! Account 22.05 : Fuel Handling and Storage
    !! author: S I Muldrew, CCFE, Culham Science Centre
    !! None
    !! This routine evaluates the Account 22.05 (Fuel Handling
    !! and Storage) costs.
    !! STARFIRE - A Commercial Tokamak Fusion Power Plant Study (1980)
    !
    ! !!!!!!!!!!!!!!!!!!!!!!!!!!!!!!!!!!!!!!!!!!!!!!!
  
    use cost_variables, only: output_costs, step_ref
    use process_output, only: ocosts, oblnkl

    implicit none
  
    ! Arguments
    integer, intent(in) :: iprint,outfile
    real(8), intent(inout) :: step2298
  
    ! Local variables
    real(8):: step2205
  
    ! !!!!!!!!!!!!!!!!!!!!!!!!!!!!!!!!!!!!!!!!!!!!!!!
  
    ! Initialise as zero
    step2205 = 0.0D0
     
    ! 22.05 Fuel Handling and Storage
    ! Original STARFIRE value, scaling with thermal power
    step2205 = step_ref(41) * (pth / ptherm_star)**0.6D0 

    ! Add to Account 22 total
    step22 = step22 + step2205
    ! STARFIRE percentage for spares
    step2298 = step2298 + 5.026D-2 * step2205

    ! Output costs
    if ((iprint==1).and.(output_costs == 1)) then
      write(outfile,*) '******************* 22.05 Fuel Handling and Storage'
      call ocosts(outfile,'(step2205)','Fuel Handling and Storage (M$)', step2205)
      call oblnkl(outfile)
      call ocosts(outfile,'(step2205)','Total Account 22.05 Cost (M$)', step2205)
      call oblnkl(outfile)
    end if
  
  end subroutine step_a2205

  ! !!!!!!!!!!!!!!!!!!!!!!!!!!!!!!!!!!!!!!!!!!!!!!!!!!!!!!!!!!!!!!!!!!

  subroutine step_a2206(step2298,outfile,iprint)

    !! Account 22.06 : Other Reactor Plant Equipment
    !! author: S I Muldrew, CCFE, Culham Science Centre
    !! None
    !! This routine evaluates the Account 22.06 (Other Reactor
    !! Plant Equipment) costs.
    !! STARFIRE - A Commercial Tokamak Fusion Power Plant Study (1980)
    !
    ! !!!!!!!!!!!!!!!!!!!!!!!!!!!!!!!!!!!!!!!!!!!!!!!
    
    use cost_variables, only: output_costs, step_ref
    use process_output, only: ocosts, oblnkl

    implicit none
  
    ! Arguments
    integer, intent(in) :: iprint,outfile
    real(8), intent(inout) :: step2298
  
    ! Local variables
    real(8):: &
    step220601, step220602, step220603, step220604, step220605, &
    step220606, step220607, step220608, step2206
  
    ! !!!!!!!!!!!!!!!!!!!!!!!!!!!!!!!!!!!!!!!!!!!!!!!
  
    ! Initialise as zero
    step2206 = 0.0D0
     
    ! 22.06.01 Maintenance Equipment
    ! Original STARFIRE value, scaling with fusion island volume
    ! Depreciated by the remote handling scaling in cost account 27. 
    step220601 = 0.0 ! step_ref(42) * (vfi / vfi_star)**(2.0D0/3.0D0)
    step2206 = step2206 + step220601
    ! STARFIRE percentage for spares
    step2298 = step2298 + 4.308D-1 * step220601
  
    ! 22.06.02 Special Heating Systems
    ! Original STARFIRE value, scaling with thermal power
    step220602 = step_ref(43) * (pth / ptherm_star)**0.6D0
    step2206 = step2206 + step220602
  
    ! 22.06.03 Coolant Storage
    ! Original STARFIRE value, scaling with thermal power
    step220603 = step_ref(44) * (pth / ptherm_star)**0.6D0
    step2206 = step2206 + step220603
  
    ! 22.06.04 Gas System
    ! Original STARFIRE value, scaling with fusion island volume
    step220604 = step_ref(45) * (vfi / vfi_star)**(2.0D0/3.0D0)
    step2206 = step2206 + step220604
  
    ! 22.06.05 Inert Atmosphere System
    ! Original STARFIRE value, scaling with thermal power
    step220605 = step_ref(46) * (pth / ptherm_star)**0.6D0
    step2206 = step2206 + step220605
  
    ! 22.06.06 Fluid Leak Detection
    ! Original STARFIRE value, scaling with thermal power
    step220606 = step_ref(47) * (pth / ptherm_star)**0.6D0
    step2206 = step2206 + step220606
  
    ! 22.06.07 Closed Loop Coolant System
    ! Original STARFIRE value, scaling with thermal power
    step220607 = step_ref(48) * (pth / ptherm_star)**0.6D0
    step2206 = step2206 + step220607
    ! STARFIRE percentage for spares
    step2298 = step2298 + 8.3D-1 * (pth / ptherm_star)**0.6D0
  
    ! 22.06.08 Standby Cooling System
    ! Original STARFIRE value, scaling with thermal power
    step220608 = step_ref(49) * (pth / ptherm_star)**0.6D0
    step2206 = step2206 + step220608
  
    ! Add to Account 22 total
    step22 = step22 + step2206

    ! Output costs
    if ((iprint==1).and.(output_costs == 1)) then
      write(outfile,*) '******************* 22.06 Other Reactor Plant Equipment'
      call ocosts(outfile,'(step220601)','Maintenance Equipment (M$)', step220601)
      call ocosts(outfile,'(step220602)','Special Heating Systems (M$)', step220602)
      call ocosts(outfile,'(step220603)','Coolant Storage (M$)', step220603)
      call ocosts(outfile,'(step220604)','Gas System (M$)', step220604)
      ! call ocosts(outfile,'(step220605)','Inert Atmosphere System (M$)', step220605)
      call ocosts(outfile,'(step220606)','Fluid Leak Detection (M$)', step220606)
      call ocosts(outfile,'(step220607)','Closed Loop Coolant System (M$)', step220607)
      call ocosts(outfile,'(step220608)','Standby Cooling System (M$)', step220608)
      call oblnkl(outfile)
      call ocosts(outfile,'(step2206)','Total Account 22.06 Cost (M$)', step2206)
      call oblnkl(outfile)
    end if
  
  end subroutine step_a2206
 
  ! !!!!!!!!!!!!!!!!!!!!!!!!!!!!!!!!!!!!!!!!!!!!!!!!!!!!!!!!!!!!!!!!!!

  subroutine step_a2207(outfile,iprint)

    !! Account 22.07 : Instrumentation and Control
    !! author: S I Muldrew, CCFE, Culham Science Centre
    !! None
    !! This routine evaluates the Account 22.07 (Instrumentation
    !! and Control) costs.
    !! STARFIRE - A Commercial Tokamak Fusion Power Plant Study (1980)
    !
    ! !!!!!!!!!!!!!!!!!!!!!!!!!!!!!!!!!!!!!!!!!!!!!!!
  
    use cost_variables, only: output_costs,step_ref
    use process_output, only: ocosts, oblnkl

    implicit none
  
    ! Arguments
    integer, intent(in) :: iprint,outfile

    ! Local variables
    real(8):: step2207
  
    ! !!!!!!!!!!!!!!!!!!!!!!!!!!!!!!!!!!!!!!!!!!!!!!!
  
    ! Initialise as zero
    step2207 = 0.0D0

    ! 22.07 Instrumentation and Control
    ! Original STARFIRE value, scaling with thermal power
    step2207 = step_ref(50) * (pth / ptherm_star)**0.6D0
    ! Add to Account 22 total
    step22 = step22 + step2207

    ! Output costs
    if ((iprint==1).and.(output_costs == 1)) then
      write(outfile,*) '******************* 22.07 Instrumentation and Control'
      call ocosts(outfile,'(step2207)','Instrumentation and Control (M$)', step2207)
      call oblnkl(outfile)
      call ocosts(outfile,'(step2207)','Total Account 22.07 Cost (M$)', step2207)
      call oblnkl(outfile)
    end if
  
  end subroutine step_a2207

  ! !!!!!!!!!!!!!!!!!!!!!!!!!!!!!!!!!!!!!!!!!!!!!!!!!!!!!!!!!!!!!!!!!!

  subroutine step_a23(outfile,iprint)

    !! Account 23 : Turbine Plant Equipment
    !! author: S I Muldrew, CCFE, Culham Science Centre
    !! None
    !! This routine evaluates the Account 23 (Turbine Plant Equipment)
    !! costs.
    !! STARFIRE - A Commercial Tokamak Fusion Power Plant Study (1980)
    !
    ! !!!!!!!!!!!!!!!!!!!!!!!!!!!!!!!!!!!!!!!!!!!!!!!

    use cost_variables, only: output_costs, step_con, step_ref
    use process_output, only: oshead, ocosts, oblnkl
    use heat_transport_variables, only: pgrossmw

    implicit none

    ! Arguments
    integer, intent(in) :: iprint,outfile

    ! Local variables
    real(8):: step23a, step2303, step2398, step2399

    ! !!!!!!!!!!!!!!!!!!!!!!!!!!!!!!!!!!!!!!!!!!!!!!!

    ! Initialise as zero
    step23 = 0.0D0
   
    ! 23.01 Turbine Generators
    ! 23.02 Steam System
    ! 23.04 Condensing System
    ! 23.05 Feedwater Heating System
    ! 23.06 Other Turbine Equipment
    ! 23.07 Instrumentation and Control
    ! step23a is the sum of the above accounts: total turbine system
    ! cost, not treating cooling towers as part of the turbine system
    step23a = 5.55440D5 * pgrossmw * 1.0D-6
    step23 = step23 + step23a

    ! 23.03 Heat Rejection
    step2303 = ((8.0437D4 * pgrossmw) + 2.2264895D7) * 1.0D-6
    step23 = step23 + step2303

    ! 23.98 Spares
    ! STARFIRE percentage
    step2398 = 1.401D-2 * step23
    step23 = step23 + step2398

    ! 23.99 Contingency
    ! STARFIRE 15%
    step2399 = step_con * step23
    step23 = step23 + step2399

    ! Output costs
    if ((iprint==1).and.(output_costs == 1)) then
      call oshead(outfile,'23. Turbine Plant Equipment')
      call ocosts(outfile,'(step23a)','Turbine System (M$)', step23a)
      call ocosts(outfile,'(step2303)','Heat Rejection (M$)', step2303)
      call ocosts(outfile,'(step2398)','Spares (M$)', step2398)
      call ocosts(outfile,'(step2399)','Contingency (M$)', step2399)
      call oblnkl(outfile)
      call ocosts(outfile,'(step23)','Total Account 23 Cost (M$)', step23)
    end if
  end subroutine step_a23

  ! !!!!!!!!!!!!!!!!!!!!!!!!!!!!!!!!!!!!!!!!!!!!!!!!!!!!!!!!!!!!!!!!!!

  subroutine step_a24(outfile,iprint)

    !! Account 24 : Electric Plant Equipment
    !! author: S I Muldrew, CCFE, Culham Science Centre
    !! None
    !! This routine evaluates the Account 24 (Electric Plant 
    !! Equipment) costs.
    !! STARFIRE - A Commercial Tokamak Fusion Power Plant Study (1980)
    !
    ! !!!!!!!!!!!!!!!!!!!!!!!!!!!!!!!!!!!!!!!!!!!!!!!

    use cost_variables, only: output_costs, step_con, step_ref
    use process_output, only: oshead, ocosts, oblnkl
    use heat_transport_variables, only: pgrossmw

    implicit none

    ! Arguments
    integer, intent(in) :: iprint,outfile

    ! Local variables
    real(8):: &
    step2401, step2402, step2403, step2404, step2405, step2406, &
    step2407, step2498, step2499

    ! !!!!!!!!!!!!!!!!!!!!!!!!!!!!!!!!!!!!!!!!!!!!!!!

    ! Initialise as zero M$
    step24 = 0.0D0
    
    ! 24.01 Switch Gear
    step2401 = 1.8906D4 * pgrossmw * 1.0D-6
    step24 = step24 + step2401
    
    ! 24.02 Station Service Equipment
    step2402 = 5.1412D4 * pgrossmw * 1.0D-6
    step24 = step24 + step2402
    
    ! 24.03 Switchboards
    step2403 = 2.985D3 * pgrossmw * 1.0D-6
    step24 = step24 + step2403
    
    ! 24.04 Protective Equipment
    step2404 = ((3.05D4 * (pgrossmw / 1.2D3) * 18.0D0) + (4.0D6 * (pgrossmw / 1.2D3))) * 1.0D-6
    step24 = step24 + step2404
    
    ! 24.05 Electrical Structures
    step2405 = ((3.05D4 * (pgrossmw / 1.2D3) * 1.3D2) + (4.0D6 * 9.0D0 * (pgrossmw / 1.2D3))) * 1.0D-6
    step24 = step24 + step2405
    
    ! 24.06 Power and Control Wiring
    step2406 = 2.8989D4 * pgrossmw * 1.0D-6
    step24 = step24 + step2406
    
    ! 24.07 Electric Lighting
    step2407 = ((3.05D4 * (pgrossmw / 1.2D3) * 2.0D2) + (4.0D6 * 4.0D0 * (pgrossmw / 1.2D3))) * 1.0D-6
    step24 = step24 + step2407

    ! 24.98 Spares
    ! STARFIRE percentage
    step2498 = 1.0403D-2 * step24
    step24 = step24 + step2498

    ! 24.99 Contingency
    ! STARFIRE 15%
    step2499 = step_con * step24
    step24 = step24 + step2499

    ! Output costs
    if ((iprint==1).and.(output_costs == 1)) then
      call oshead(outfile,'24. Electric Plant Equipment')
      call ocosts(outfile,'(step2401)','Switch Gear (M$)', step2401)
      call ocosts(outfile,'(step2402)','Station Service Equipment (M$)', step2402)
      call ocosts(outfile,'(step2403)','Switchboards (M$)', step2403)
      call ocosts(outfile,'(step2404)','Protective Equipment (M$)', step2404)
      call ocosts(outfile,'(step2405)','Electrical Structures (M$)', step2405)
      call ocosts(outfile,'(step2406)','Power and Control Wiring (M$)', step2406)
      call ocosts(outfile,'(step2407)','Electric Lighting (M$)', step2407)
      call ocosts(outfile,'(step2498)','Spares (M$)', step2498)
      call ocosts(outfile,'(step2499)','Contingency (M$)', step2499)
      call oblnkl(outfile)
      call ocosts(outfile,'(step24)','Total Account 24 Cost (M$)', step24)
    end if

  end subroutine step_a24

  ! !!!!!!!!!!!!!!!!!!!!!!!!!!!!!!!!!!!!!!!!!!!!!!!!!!!!!!!!!!!!!!!!!!

  subroutine step_a25(outfile,iprint)

    !! Account 25 : Miscellaneous Plant Equipment
    !! author: S I Muldrew, CCFE, Culham Science Centre
    !! None
    !! This routine evaluates the Account 25 (Miscellaneous Plant 
    !! Equipment) costs.
    !! STARFIRE - A Commercial Tokamak Fusion Power Plant Study (1980)
    !
    ! !!!!!!!!!!!!!!!!!!!!!!!!!!!!!!!!!!!!!!!!!!!!!!!
    ! #TODO Need to add reference for cost calculations
    use cost_variables, only: output_costs, step_con, step_ref
    use process_output, only: oshead, ocosts, oblnkl
    use heat_transport_variables, only: pgrossmw
    use buildings_variables, only: wgt
    
    implicit none
  
    ! Arguments
    integer, intent(in) :: iprint,outfile
    
    ! Local variables
    real(8):: &
    step2501, step2502, step2503, step2504, step2598, step2599
    
    ! !!!!!!!!!!!!!!!!!!!!!!!!!!!!!!!!!!!!!!!!!!!!!!!
    
    ! Initialise as zero
    step25 = 0.0D0
    
    ! 25.01 Transport and Lifting Equipment
    step2501 = ((3.8005D4 * (wgt / 1.0D3)) + 1.529727D6) * 1.0D-6
    ! wgt is reactor building crane capacity (kg)
    ! #TODO Check that wgt is the correct variable to use here
    step25 = step25 + step2501
    
    ! 25.02 Air and Water Service System
    step2502 = 1.20689D5 * pgrossmw * 1.0D-6
    step25 = step25 + step2502
    
    ! 25.03 Communications Equipment
    step2503 = ((3.05D4 * (pgrossmw / 1.2D3) * 2.18D2) + (4.0D6 * 3.0D0 * (pgrossmw / 1.2D3))) * 1.0D-6
    step25 = step25 + step2503
    
    ! 25.04 Furnishing and Fixtures
    step2504 = 3.0D3 * pgrossmw * 1.0D-6
    step25 = step25 + step2504
  
    ! 25.98 Spares
    ! Original STARFIRE value, no scaling
    step2598 = 1.286D-2 * step25
    step25 = step25 + step2598
  
    ! 25.99 Contingency
    ! STARFIRE 15%
    step2599 = step_con * step25
    step25 = step25 + step2599
  
    ! Output costs
    if ((iprint==1).and.(output_costs == 1)) then
      call oshead(outfile,'25. Miscellaneous Plant Equipment')
      call ocosts(outfile,'(step2501)','Transport and Lifting Equipment (M$)', step2501)
      call ocosts(outfile,'(step2502)','Air and Water Service System (M$)', step2502)
      call ocosts(outfile,'(step2503)','Communications Equipment (M$)', step2503)
      call ocosts(outfile,'(step2504)','Furnishing and Fixtures (M$)', step2504)
      call ocosts(outfile,'(step2598)','Spares (M$)', step2598)
      call ocosts(outfile,'(step2599)','Contingency (M$)', step2599)
      call oblnkl(outfile)
      call ocosts(outfile,'(step25)','Total Account 25 Cost (M$)', step25)
    end if
  
  end subroutine step_a25

  ! !!!!!!!!!!!!!!!!!!!!!!!!!!!!!!!!!!!!!!!!!!!!!!!!!!!!!!!!!!!!!!!!!!

  subroutine step_a27(outfile,iprint)

    !! Account 27 : Remote Handling
    !! author: A J Pearce, CCFE, Culham Science Centre
    !! None
    !! This routine evaluates the Account 27 (Remote Handling)
    !! costs.
    !! STARFIRE - A Commercial Tokamak Fusion Power Plant Study (1980)
    !
    ! !!!!!!!!!!!!!!!!!!!!!!!!!!!!!!!!!!!!!!!!!!!!!!!

    use cost_variables, only: output_costs, cdirt, step_rh_costfrac
    use process_output, only: oshead, ocosts, oblnkl

    implicit none

    ! Arguments
    integer, intent(in) :: iprint,outfile

    ! Local variables
    real(8):: step2701

    ! !!!!!!!!!!!!!!!!!!!!!!!!!!!!!!!!!!!!!!!!!!!!!!!

    ! Initialise as zero
    step27 = 0.0D0
   
    ! 27.01 Remote Handling 
    ! From report by T. Hender CD-STEP-01030, scales with direct capital costs
    step2701 = step_rh_costfrac * cdirt 
    
    step27 = step2701

    ! Output costs
    if ((iprint==1).and.(output_costs == 1)) then
      call oshead(outfile,'27. Remote Handling')
      call ocosts(outfile,'(step2701)','Remote Handing (M$)', step2701)
      call oblnkl(outfile)
      call ocosts(outfile,'(step27)','Total Account 27 Cost (M$)', step27)
    end if

  end subroutine step_a27

  subroutine step_indirect_costs(outfile, iprint)
    !! Accounts 91-93: Indirect costs
    !! Calculate the indirect costs and print
    use cost_variables, only: cdirt, output_costs
    use process_output, only: oshead, ocosts
    use cost_variables, only: step91_per, step92_per, step93_per
    implicit none

    ! Arguments
    integer, intent(in) :: outfile, iprint

    ! Account 91 : Construction Facilities, Equipment and Services (default 30%)
    step91 = step91_per * cdirt

    ! Account 92 : Engineering and Costruction Management Services (default 32.5%)
    step92 = step92_per * cdirt

    ! Account 93 : Other Costs (default 5%)
    step93 = step93_per * cdirt

    if ((iprint==1).and.(output_costs == 1)) then
      call oshead(outfile,'Indirect Cost')
      call ocosts(outfile,'(step91)','Construction Facilities, Equipment and Services (M$)',step91)
      call ocosts(outfile,'(step92)','Engineering and Costruction Management Services (M$)',step92)
      call ocosts(outfile,'(step93)','Other Costs (M$)',step93)
    endif
  end subroutine step_indirect_costs

  subroutine coelc_step(outfile,iprint)

    !! Routine to calculate the cost of electricity for a fusion power plant
    !! author: S I Muldrew, CCFE, Culham Science Centre
    !! outfile : input integer : output file unit
    !! iprint : input integer : switch for writing to output file (1=yes)
    !! This routine performs the calculation of the cost of electricity
    !! for a fusion power plant.
    !! <P>Annual costs are in megadollars/year, electricity costs are in
    !! millidollars/kWh, while other costs are in megadollars.
    !! All values are based on 1980 dollars.
    !! AEA FUS 251: A User's Guide to the PROCESS Systems Code
    !
    ! !!!!!!!!!!!!!!!!!!!!!!!!!!!!!!!!!!!!!!!!!!!!!!!

    use cost_variables, only: output_costs, discount_rate, tlife, ucfuel, uche3, cdcost, &
      divcst, fcdfuel, ifueltyp, moneyint, fwallcst, fcr0, fcap0cp, &
      fcap0, dtlife, divlife, dintrt, decomf, cpstcst, cplife, concost, coeoam, &
      coefuelt, coecap, coe, cfactr, cdrlife, capcost, step_ref, step_currency, &
      step_ucoam, step_ucwst
    use fwbs_variables, only: bktlife
    use heat_transport_variables, only: pnetelmw
    use physics_variables, only: fhe3, itart, wtgpd
    use times_variables, only: tburn, tcycle
    use process_output, only: oshead, ocosts, oblnkl,  ovarrf, osubhd, oheadr
    use constants, only: n_day_year

    implicit none

    ! Arguments
    integer, intent(in) :: iprint,outfile

    ! Local variables
    real(8) :: anncap,anncdr,anncp,anndecom,anndiv,annfuel, &
         annfuelt,annfwbl,annoam,anntot,annwst,coecdr, &
         coecp,coedecom,coediv,coefuel,coefwbl,coewst,crfcdr,crfcp, &
         crfdiv,crffwbl,fefcdr,fefcp,fefdiv,feffwbl,fwbllife,kwhpy
    character(len=80) :: title
         ! annoam1,
         
    ! !!!!!!!!!!!!!!!!!!!!!!!!!!!!!!!!!!!!!!!!!!!!!!!

    ! Number of kWh generated each year
    kwhpy = 1.0D3 * pnetelmw * (24.0D0*n_day_year) * cfactr * tburn/tcycle

    ! Costs due to reactor plant
    ! ==========================

    ! Interest on construction costs
    moneyint = concost * (fcap0 - 1.0D0)

    ! Capital costs
    capcost = concost + moneyint

    ! Annual cost of plant capital cost
    anncap = capcost * fcr0

    ! Cost of electricity due to plant capital cost
    coecap = 1.0D9 * anncap / kwhpy

    ! Costs due to first wall and blanket renewal
    ! ===========================================

    ! Operational life
    fwbllife = bktlife

    ! Compound interest factor
    feffwbl = (1.0D0 + discount_rate)**fwbllife

    ! Capital recovery factor
    crffwbl = (feffwbl*discount_rate) / (feffwbl-1.0D0)

    ! Annual cost of replacements
    annfwbl = fwblkcost * fcap0cp * crffwbl

    ! Cost of electricity due to first wall/blanket replacements
    coefwbl = 1.0D9 * annfwbl / kwhpy

    ! Costs due to divertor renewal
    ! =============================

    ! Compound interest factor
    fefdiv = (1.0D0 + discount_rate)**divlife

    ! Capital recovery factor
    crfdiv = (fefdiv*discount_rate) / (fefdiv-1.0D0)

    ! Annual cost of replacements
    anndiv = divcst * fcap0cp * crfdiv

    ! Cost of electricity due to divertor replacements
    coediv = 1.0D9 * anndiv / kwhpy

    ! Costs due to centrepost renewal
    ! ===============================

    if (itart == 1) then
      ! Compound interest factor
      fefcp = (1.0D0 + discount_rate)**cplife

      ! Capital recovery factor
      crfcp = (fefcp*discount_rate) / (fefcp-1.0D0)

      ! Annual cost of replacements
      anncp = cpstcst * fcap0cp * crfcp

      ! Cost of electricity due to centrepost replacements
      coecp = 1.0D9 * anncp / kwhpy
    else
      anncp = 0.0D0
      coecp = 0.0D0
    end if

    ! Costs due to partial current drive system renewal
    ! =================================================

    ! Compound interest factor
    fefcdr = (1.0D0 + discount_rate)**cdrlife

    ! Capital recovery factor
    crfcdr = (fefcdr*discount_rate) / (fefcdr-1.0D0)

    ! Annual cost of replacements
    if (ifueltyp == 0) then
      anncdr = 0.0D0
    else
      anncdr = cdcost * fcdfuel/(1.0D0-fcdfuel) * fcap0cp * crfcdr
    end if

    ! Cost of electricity due to current drive system replacements
    coecdr = 1.0D9 * anncdr / kwhpy

    ! Costs due to operation and maintenance
    ! ======================================

    ! Annual cost of operation and maintenance
    annoam = step_ucoam * sqrt(pnetelmw/1200.0D0)

  ! Additional cost due to pulsed reactor thermal storage
  ! See F/MPE/MOD/CAG/PROCESS/PULSE/0008
  !
  ! if (lpulse.eq.1) then
  !   if (istore.eq.1) then
  !     annoam1 = 51.0D0
  !   else if (istore.eq.2) then
  !     annoam1 = 22.2D0
  !   else
  !     continue
  !   end if
  !
  !   Scale with net electric power
  !   annoam1 = annoam1 * pnetelmw/1200.0D0
  !
  !   It is necessary to convert from 1992 pounds to 1990 dollars
  !   Reasonable guess for the exchange rate + inflation factor
  !   inflation = 5% per annum; exchange rate = 1.5 dollars per pound
  !
  !   annoam1 = annoam1 * 1.36D0
  !
  !   annoam = annoam + annoam1
  !
  !  end if

  !  Cost of electricity due to operation and maintenance
  coeoam = 1.0D9 * annoam / kwhpy

  !  Costs due to reactor fuel
  !  =========================

  !  Annual cost of fuel

  !  Sum D-T fuel cost and He3 fuel cost
  annfuel = ucfuel * pnetelmw/1200.0D0 + 1.0D-6 * fhe3 * wtgpd * 1.0D-3 * uche3 * n_day_year * cfactr

  !  Cost of electricity due to reactor fuel
  coefuel = 1.0D9 * annfuel / kwhpy

  !  Costs due to waste disposal
  !  ===========================

  !  Annual cost of waste disposal
  annwst = step_ucwst * sqrt(pnetelmw/1200.0D0)

  !  Cost of electricity due to waste disposal
  coewst = 1.0D9 * annwst / kwhpy

  !  Costs due to decommissioning fund
  !  =================================

  !  Annual contributions to fund for decommissioning
  !  A fraction decomf of the construction cost is set aside for
  !  this purpose at the start of the plant life.
  !  Final factor takes into account inflation over the plant lifetime
  !  (suggested by Tim Hender 07/03/96)
  !  Difference (dintrt) between borrowing and saving interest rates is
  !  included, along with the possibility of completing the fund dtlife
  !  years before the end of the plant's lifetime
  anndecom = decomf * concost * fcr0 / (1.0D0+discount_rate-dintrt)**(tlife-dtlife)

  !  Cost of electricity due to decommissioning fund
  coedecom = 1.0D9 * anndecom / kwhpy

  !  Total costs
  !  ===========

  !  Annual costs due to 'fuel-like' components
  annfuelt = annfwbl + anndiv + anncdr + anncp + annfuel + annwst

  !  Total cost of electricity due to 'fuel-like' components
  coefuelt = coefwbl + coediv + coecdr + coecp + coefuel + coewst

  !  Total annual costs
  anntot = anncap + annfuelt + annoam + anndecom

  !  Total cost of electricity
  coe = coecap + coefuelt + coeoam + coedecom

  if ((iprint == 0).or.(output_costs == 0)) return
  
  !  Output section
  call oshead(outfile,'Interest during Construction')
  call ocosts(outfile,'(moneyint)','Interest during construction (M$)',moneyint)
  call oshead(outfile,'Total Capital Investment')
  call ocosts(outfile,'(capcost)','Total capital investment (M$)',capcost)

  title = 'Cost of Electricity ('// trim(step_currency) // ')'
  call oheadr(outfile,trim(title))

  call ovarrf(outfile,'First wall / blanket life (years)','(fwbllife)',fwbllife)
  call ovarrf(outfile,'Divertor life (years)','(divlife.)',divlife)
  if (itart == 1) then
    call ovarrf(outfile,'Centrepost life (years)','(cplife.)',cplife)
  end if
  call ovarrf(outfile,'Cost of electricity (m$/kWh)','(coe)',coe)
  call osubhd(outfile,'Power Generation Costs :')

  if ((annfwbl /= annfwbl).or.(annfwbl > 1.0D10).or.(annfwbl < 0.0D0)) then
    write(outfile,*)'Problem with annfwbl'
    write(outfile,*)'fwblkcost=', fwallcst
    write(outfile,*)'crffwbl=', crffwbl,   '  fcap0cp=', fcap0cp
    write(outfile,*)'feffwbl=', feffwbl,   '  fwbllife=', fwbllife
  end if

  write(outfile,200) &
        anncap,coecap, &
        annoam,coeoam, &
        anndecom,coedecom, &
        annfwbl,coefwbl, &
        anndiv,coediv, &
        anncp,coecp, &
        anncdr,coecdr, &
        annfuel,coefuel, &
        annwst,coewst, &
        annfuelt,coefuelt, &
        anntot,coe

  200 format( &
        t76,'Annual Costs, M$       COE, m$/kWh'// &
        1x,'Capital Investment',t80,f10.2,10x,f10.2/ &
        1x,'Operation & Maintenance',t80,f10.2,10x,f10.2/ &
        1x,'Decommissioning Fund',t80,f10.2,10x,f10.2/ &
        1x,'Fuel Charge Breakdown'// &
        5x,'Blanket & first wall',t72,f10.2,10x,f10.2/ &
        5x,'Divertors',t72,f10.2,10x,f10.2/ &
        5x,'Centrepost (TART only)',t72,f10.2,10x,f10.2/ &
        5x,'Auxiliary Heating',t72,f10.2,10x,f10.2/ &
        5x,'Actual Fuel',t72,f10.2,10x,f10.2/ &
        5x,'Waste Disposal',t72,f10.2,10x,f10.2/ &
        1x,'Total Fuel Cost',t80,f10.2,10x,f10.2// &
        1x,'Total Cost',t80,f10.2,10x,f10.2 )

  if (ifueltyp == 1) then
    call oshead(outfile,'Replaceable Components Direct Capital Cost')
    call ovarrf(outfile,'First wall and Blanket direct capital cost (M$)','(fwblkcost)',fwblkcost)

    call ovarrf(outfile,'Divertor direct capital cost (M$)','(divcst)',divcst)
    if (itart == 1) then
      call ovarrf(outfile,'Centrepost direct capital cost (M$)','(cpstcst)',cpstcst)
    end if
    call ovarrf(outfile,'Plasma heating/CD system cap cost (M$)','',cdcost*fcdfuel/(1.0D0-fcdfuel))
    call ovarrf(outfile,'Fraction of CD cost --> fuel cost','(fcdfuel)',fcdfuel)

  end if

  end subroutine coelc_step

end module costs_step_module<|MERGE_RESOLUTION|>--- conflicted
+++ resolved
@@ -969,14 +969,10 @@
     integer, intent(in) :: iprint,outfile
   
     ! Local variables
-<<<<<<< HEAD
-    real(dp):: step2203
-=======
     real(8):: &
     step220301, step220302, step220303, step220304, step2203
   
     ! !!!!!!!!!!!!!!!!!!!!!!!!!!!!!!!!!!!!!!!!!!!!!!!
->>>>>>> 14fe9880
   
     ! Initialise as zero
     step2203 = 0.0D0
