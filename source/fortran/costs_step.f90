! !!!!!!!!!!!!!!!!!!!!!!!!!!!!!!!!!!!!!!!!!!!!!!!!!!!!!!!!!!!!!!!!!!

module costs_step_module

  !! Module containing STEP fusion power plant costing algorithms
  !! author: S I Muldrew, CCFE, Culham Science Centre
  !! N/A
  !! This module contains the STEP fusion power plant costing model,
  !! developed by Nizar Ben Ayed, Tim Hender and Stuart Muldrew, based
  !! on the STARFIRE costing framework.
  !! STARFIRE - A Commercial Tokamak Fusion Power Plant Study (1980)
  !! Sheffield et al. (1986), Fusion Technology, 9, 199
  !! Sheffield & Milora (2016), Fusion Science and Technology, 70, 14
  !
  ! !!!!!!!!!!!!!!!!!!!!!!!!!!!!!!!!!!!!!!!!!!!!!!!

  use, intrinsic :: iso_fortran_env, only: dp=>real64
  implicit none

  !  Various cost account values (M$)
  real(8) :: step20, step21, step22, step23, step24, step25, &
              step27, step91, step92, step93, fwblkcost

  ! Scaling Properties
  real(8) :: vfi, vfi_star, ptherm_star, pinjmw_star, fwarea_star, &
              rmajor_star, rminor_star, pth

contains

  subroutine init_costs_step
    !! Initialise module variables
    implicit none

    step20 = 0.0D0
    step21 = 0.0D0
    step22 = 0.0D0
    step23 = 0.0D0
    step24 = 0.0D0
    step25 = 0.0D0
    step27 = 0.0D0
    step91 = 0.0D0
    step92 = 0.0D0
    step93 = 0.0D0
    fwblkcost = 0.0D0
    vfi = 0.0D0
    vfi_star = 0.0D0
    ptherm_star = 0.0D0
    pinjmw_star = 0.0D0
    fwarea_star = 0.0D0
    rmajor_star = 0.0D0
    rminor_star = 0.0D0
    pth = 0.0D0
  end subroutine init_costs_step

  subroutine step_a20(step_ref, sitecost, step2001, step2002, step20)
    !! Account 20 : Land and Rights
    !! author: S I Muldrew, CCFE, Culham Science Centre
    !! This routine evaluates the Account 20 (Land and Rights)
    !! costs.
    !! STARFIRE - A Commercial Tokamak Fusion Power Plant Study (1980)
    implicit none

    ! Arguments
    real(8), dimension(:), intent(in) :: step_ref
    real(8), intent(in) :: sitecost
    real(8), intent(out) :: step2001, step2002, step20

    ! Initialise as zero
    step20 = 0.0D0

    ! 20.01 Land
    ! Fixed site cost (2017 M$); read from input, default = 100 M$
    step2001 = sitecost / 1.0D6
    step20 = step20 + step2001

    ! 20.02 Site Preparation
    ! Original STARFIRE value
    step2002 = step_ref(2)
    step20 = step20 + step2002
  end subroutine step_a20

  subroutine step_a21(step_ref, step_con, wfbuilding, a_reactor_bldg, &
    a_ee_ps_bldg, a_aux_services_bldg, a_hot_cell_bldg, &
    a_reactor_service_bldg, a_service_water_bldg, a_fuel_handling_bldg, &
    a_control_room_bldg, a_ac_ps_bldg, a_admin_bldg, a_site_service_bldg, &
    a_cryo_inert_gas_bldg, a_security_bldg, pgrossmw, &
    pth, ptherm_star, &
    step2101, step2102, step2103, step2104, step2105, &
    step2106, step2107, step2108,  step2109, step2110, step2111, step2112, &
    step2113, step2114, step2115, step2116, step2117, step2118, step2198, &
    step2199, step21)
    !! Account 21 : Building and Site Service Infrastructure
    !! author: S I Muldrew, CCFE, Culham Science Centre
    !! This routine evaluates the Account 21 (Building and Site
    !! Service Infrastructure) costs.
    !! STARFIRE - A Commercial Tokamak Fusion Power Plant Study (1980)
    ! #TODO Add reference for STEP cost values
    ! Floor areas in m^2 for buildings
    ! pgrossmw is gross electric power of the plant in MW
    implicit none

    ! Arguments
    real(8), dimension(:), intent(in) :: step_ref
    real(8), intent(in) :: step_con, wfbuilding, a_reactor_bldg, &
      a_ee_ps_bldg, a_aux_services_bldg, a_hot_cell_bldg, &
      a_reactor_service_bldg, a_service_water_bldg, a_fuel_handling_bldg, &
      a_control_room_bldg, a_ac_ps_bldg, a_admin_bldg, a_site_service_bldg, &
      a_cryo_inert_gas_bldg, a_security_bldg, pgrossmw, pth, ptherm_star
    real(8), intent(out) :: step2101, step2102, step2103, step2104, step2105, &
      step2106, step2107, step2108, step2109, step2110, step2111, step2112, &
      step2113, step2114, step2115, step2116, step2117, step2118, step2198, &
      step2199, step21

    ! Initialise as zero
    step21 = 0.0D0
   
    ! 21.01 Site Improvements
    ! Original STARFIRE value
    step2101 = step_ref(3)
    step21 = step21 + step2101
    
    ! 21.02 Reactor Building
    step2102 = 8.665D3 * a_reactor_bldg**1.2132 * 1.0D-6
    ! * 1.0D-6 converts to M$
    step21 = step21 + step2102
    
    ! 21.03 Turbine Building
    step2103 = 3.14310D5 * pgrossmw * 1.0D-6
    step21 = step21 + step2103

    ! 21.04 Cooling System Structures
    step2104 = 1.08155D5 * pgrossmw * 1.0D-6
    step21 = step21 + step2104

    ! 21.05 Electrical Equipment and Power Supply Building
    step2105 = ((4.688D3 * a_ee_ps_bldg) + 3.185967D6) * 1.0D-6
    step21 = step21 + step2105

    ! 21.06 Auxiliary Services Building
    step2106 = ((3.107D3 * a_aux_services_bldg) + 1.206225D6) * 1.0D-6
    step21 = step21 + step2106

    ! 21.07 Hot Cell
    step2107 = ((1.9773D4 * a_hot_cell_bldg) + 5.975425D6) * 1.0D-6
    step21 = step21 + step2107

    ! 21.08 Reactor Service Building
    step2108 = ((8.563D3 * a_reactor_service_bldg) + 3.657324D6) * 1.0D-6
    step21 = step21 + step2108

    ! 21.09 Service Water Building
    step2109 = ((3.288D3 * a_service_water_bldg) + 3.19189D5) * 1.0D-6
    step21 = step21 + step2109

    ! 21.10 Fuel Handling and Storage Building
    step2110 = ((3.1528D4 * a_fuel_handling_bldg) + 9.181501D6) * 1.0D-6
    step21 = step21 + step2110

    ! 21.11 Control Room
    step2111 = ((1.2393D4 * a_control_room_bldg) + 1.924890D6) * 1.0D-6
    step21 = step21 + step2111

    ! 21.12 AC Power Supply Building
    step2112 = ((4.9755D4 * a_ac_ps_bldg) + 1.1591271D7) * 1.0D-6
    step21 = step21 + step2112

    ! 21.13 Admin Building
    step2113 = ((3.417D3 * a_admin_bldg) + 3.017077D6) * 1.0D-6
    step21 = step21 + step2113

    ! 21.14 Site Service
    step2114 = ((3.842D3 * a_site_service_bldg) + 1.193549D6) * 1.0D-6
    step21 = step21 + step2114

    ! 21.15 Cryogenics and Inert Gas Storage Building
    step2115 = ((7.031D3 * a_cryo_inert_gas_bldg) + 8.19004D5) * 1.0D-6
    step21 = step21 + step2115

    ! 21.16 Security Building
    step2116 = ((3.227D3 * a_security_bldg) + 2.06804D5) * 1.0D-6
    step21 = step21 + step2116

    ! 21.17 Ventilation Stack
    ! Original STARFIRE value, scaling with thermal power
    step2117 = step_ref(19) * (pth / ptherm_star)**0.6D0  
    step21 = step21 + step2117

    ! 21.18 Waste Facilities Buildings
    ! Fixed cost (2017 M$); read from input, default = 100 M$
    step2118 = wfbuilding / 1.0D6
    step21 = step21 + step2118

    ! 21.98 Spares
    ! STARFIRE percentage
    step2198 = 6.541D-3 * step21
    step21 = step21 + step2198

    ! 21.99 Contingency
    ! STARFIRE 15%
    step2199 = step_con * step21
    step21 = step21 + step2199
  end subroutine step_a21

  subroutine step_a2201(step_ref, fwarea, ifueltyp, fcdfuel, &
    pinjmw, rmajor, rminor, step220101, step22010301, step22010302, step2201, &
    spares, divcst, cdcost, step220102, step22010303, step22010304, &
    step220104, step220105, step220106, step220107, step220108, step220109, &
    step220110)
    !! Account 22.01 : Reactor Equipment
    !! author: S I Muldrew, CCFE, Culham Science Centre
    !! None
    !! This routine evaluates the Account 22.01 (Reactor Equipment)
    !! costs.
    !! STARFIRE - A Commercial Tokamak Fusion Power Plant Study (1980)
<<<<<<< HEAD
=======
    !
    ! !!!!!!!!!!!!!!!!!!!!!!!!!!!!!!!!!!!!!!!!!!!!!!!

    use cost_variables, only: output_costs, step_ref, ifueltyp, fcdfuel, &
      divcst, cdcost
    use current_drive_variables, only: pinjmw
    use physics_variables, only: rmajor, rminor
    use constants, only: pi
    use process_output, only: ocosts, oblnkl

>>>>>>> 845981f6
    implicit none
  
    ! Arguments
    real(8), dimension(:), intent(in) :: step_ref
    real(8), intent(in) :: fwarea, ifueltyp, fcdfuel, &
      pinjmw, rmajor, rminor, step220101, step22010301, step22010302
    real(8), intent(out) :: step2201, spares, divcst, cdcost, &
      step220102, step22010303, step22010304, &
      step220104, step220105, step220106, step220107, step220108, step220109, &
      step220110
  
    ! Initialise as zero
    spares = 0.0D0

    ! 22.01.01 Blanket and First Wall
    step2201 = step220101

    ! 22.01.02 Shield
    ! Inboard shield costs:
    step220102 = step_a220102()
    ! Note: outboard shield costs currently set to zero.
    ! Add shield cost to total cost, step2201, in M$
    step2201 = step2201 + step220102
    ! STARFIRE percentage for spares
<<<<<<< HEAD
    spares = 9.985D-2 *  step220102
  
=======
    step2298 = step2298 + 9.985D-2 *  step220102

>>>>>>> 845981f6
    ! 22.01.03.01 TF Coils
    ! Add TF coil cost to total cost, step2201, in M$
    step2201 = step2201 + step22010301

    ! 22.01.03.02 PF Coils
    step2201 = step2201 + step22010302
    ! STARFIRE percentage for spares
    spares = spares + 3.269D-1 * step22010302

    ! 22.01.03.03 Central Solenoid
    ! Original STARFIRE value, scaling with fusion island volume
    step22010303 = step_ref(24) * (vfi / vfi_star)
    step2201 = step2201 + step22010303
    ! STARFIRE percentage for spares
    spares = spares + 6.124D-1 * step22010303

    ! 22.01.03.04 Control Coils
    ! Original STARFIRE value, scaling with fusion island volume
    step22010304 = step_ref(25) * (vfi / vfi_star)
    step2201 = step2201 + step22010304
    ! STARFIRE percentage for spares
    spares = spares + 1.075D-1 * step22010304
  
    ! 22.01.04 Auxiliary Heating and Current Drive
    ! Original STARFIRE value, scaling with auxiliary power
    step220104 = step_ref(26) * (pinjmw / pinjmw_star)
    if (ifueltyp==1) then
      step220104 = (1.0D0-fcdfuel) * step220104 
      cdcost = step220104
    end if
    step2201 = step2201 + step220104
    ! STARFIRE percentage for spares
    spares = spares + 2.335D-1 * step220104
  
    ! 22.01.05 Primary Structure and Support
    ! Original STARFIRE value, scaling with fusion island volume
    step220105 = step_ref(27) * (vfi / vfi_star)
    step2201 = step2201 + step220105
    ! STARFIRE percentage for spares
    spares = spares + 6.824D-2 * step220105
  
    ! 22.01.06 Reactor Vacuum System
    ! Original STARFIRE value, scaling with fusion island volume
    step220106 = step_ref(28) * (vfi / vfi_star)**(2.0D0/3.0D0)
    step2201 = step2201 + step220106
    ! STARFIRE percentage for spares
    spares = spares + 1.893D-1 * step220106
  
    ! 22.01.07 Power Supplies
    ! Original STARFIRE value, scaling with fusion island volume
    step220107 = step_ref(29) * (vfi / vfi_star)**(2.0D0/3.0D0)
    step2201 = step2201 + step220107
  
    ! 22.01.08 Impurity Control
    ! Original STARFIRE value, no scaling
    step220108 = step_ref(30)
    step2201 = step2201 + step220108
  
    ! 22.01.09 ECRH Plasma Breakdown
    ! Original STARFIRE value, no scaling
    step220109 = step_ref(31) 
    step2201 = step2201 + step220109

    ! 22.01.10 Divertor
    ! Cost Model 0 cost for STARFIRE sized device
    ! 58.62% increase between 1980 and 1990 
    ! http://www.in2013dollars.com/1980-dollars-in-1990
    ! Scaling with product of rmajor and rminor
    step220110 = step_ref(32) * ((rmajor*rminor)/(rmajor_star*rminor_star)) 
    if (ifueltyp == 1) then
      divcst = step220110
      step220110 = 0.0D0
    else
      divcst = 0.0D0
    end if
    step2201 = step2201 + step220110
  end subroutine step_a2201

  subroutine step_a220101(step_ucblss, step_ucblbreed, step_ucblbe, ucblli, &
    step_ucblvd, ucblli2o, ucbllipb, ifueltyp, step_ucfws, step_ucfwps, &
    step_ucfwa, blktmodel, whtblli, blkttype, wtblli2o, whtblbreed, whtblvd, &
    whtblbe, whtblss, wtbllipb, fw_armour_mass, fwmass, fwarea, ipowerflow, &
    step220101, step22010101, step22010102, step2201010201, step2201010202, &
    step2201010203, fwallcst, blkcst)
    !! Account 22.01.01 : Blanket and First Wall 
    !! author: A J Pearce, CCFE, Culham Science Centre
    !! This routine evaluates the Account 22.01.01 (BB+FW) costs.
    !! If ifueltyp = 0, the blanket cost is treated as capital cost
    !! If ifueltyp = 1, the blanket cost is treated as a fuel cost,
    !! rather than as a capital cost.
    !! If ifueltyp = 2, the initial blanket is included as a capital cost
    !! and the replacement blanket costs are treated as a fuel cost.
    !! AEA FUS 251: A User's Guide to the PROCESS Systems Code
    implicit none

    real(8), intent(in) :: step_ucblss, step_ucblbreed, step_ucblbe, ucblli, &
      step_ucblvd, ucblli2o, ucbllipb, ifueltyp, step_ucfws, step_ucfwps, &
      step_ucfwa, blktmodel, whtblli, blkttype, wtblli2o, whtblbreed, whtblvd, &
      whtblbe, whtblss, wtbllipb, fw_armour_mass, fwmass, fwarea, ipowerflow 
    real(8), intent(out) :: step22010101, step22010102, step2201010201, &
      step2201010202, step2201010203, step220101, fwallcst, blkcst

    !  Local variables
    real(8) :: step2201010204, step2201010205, step2201010206, step2201010207

    !! Account 22.01.01.01 : First wall
    step22010101 = 1.0D-6 * (fw_armour_mass * step_ucfwa + fwmass * step_ucfws) 

    if (ifueltyp == 1) then
       fwallcst = step22010101
       step22010101 = 0.0D0
    elseif (ifueltyp == 2) then
       fwallcst = step22010101
    else
       fwallcst = 0.0D0
    end if

    !! Account 22.01.01.02 : Breeder Blanket

    if (ipowerflow == 0) then
      
      !! Account 22.01.01.02.01 : Blanket Multiplier Material 
      step2201010201 = 1.0D-6 * whtblbe * step_ucblbe
          
      !! Account 22.01.01.02.02 : Blanket Breeder Material
      if (blktmodel == 0) then
             step2201010202 = 1.0D-6 * wtblli2o * step_ucblbreed
      else
             step2201010202 = 1.0D-6 * whtblbreed * step_ucblbreed
      end if
    else
      if ((blkttype == 1).or.(blkttype == 2)) then
         !  Liquid blanket (LiPb + Li)
         !! Account 22.01.01.02.01 : Blanket Multiplier Material 
        step2201010201 = 1.0D-6 * wtbllipb * ucbllipb * 2.99D0
         !! Account 22.01.01.02.02 : Blanket Breeder Material 
        step2201010202 = 1.0D-6 * whtblli * ucblli * 2.99D0
      else
         !  Solid blanket (Li2O + Be)
         !! Account 22.01.01.02.01 : Blanket Multiplier Material 
        step2201010201 = 1.0D-6 * whtblbe * step_ucblbe
         !! Account 22.01.01.02.02 : Blanket Breeder Material
        step2201010202 = 1.0D-6 * wtblli2o * step_ucblbreed
      end if
    end if

    !! Account 22.01.01.02.03 : Blanket Steel Costs
    step2201010203 = 1.0D-6 * whtblss * step_ucblss
    
    !! Account 22.01.01.02.04 : Blanket Vanadium Costs
    step2201010204 = 1.0D-6 * whtblvd * step_ucblvd
       
    !! Account 22.01.01.02.05 : Blanket Carbon Cloth Costs
    step2201010205 = 0.0D0
       
    !! Account 22.01.01.02.06 : Blanket Concrete Costs
    step2201010206 = 0.0D0

    !! Account 22.01.01.02.07 : Blanket FLiBe Costs
    step2201010207 = 0.0D0

    step22010102 = step2201010201 + step2201010202 + step2201010203 + step2201010204 &
     + step2201010205 + step2201010206 + step2201010207

    if (ifueltyp == 1) then
       blkcst = step22010102
       step22010102 = 0.0D0
    elseif (ifueltyp == 2) then
       blkcst = step22010102
    else
       blkcst = 0.0D0
    end if

    !! Total for Account 22.01.01
    step220101 = step22010101 + step22010102 

  end subroutine step_a220101

<<<<<<< HEAD
  subroutine step_a22010301(step_ref, ifueltyp, step_uc_cryo_al, &
    step_mc_cryo_al_per, uccpcl1, uccpclb, &
    i_tf_sup, whtconal, n_tf, whttflgs, whtcp, itart, step22010301, cpstcst)
=======
  ! !!!!!!!!!!!!!!!!!!!!!!!!!!!!!!!!!!!!!!!!!!!!!!!!!!!!!!!!!!!!!!!!!!
  function step_a220102() result(step220102)
    !! 22.01.02
    !! Returns cost of inboard shield
    !! Note: outboard shield costs currently set to zero

    use build_variables, only: rsldi, shldith, shldtth, vgap, &
      scrapli, scraplo, fwith, fwoth, blnktth, d_vv_in
    use fwbs_variables, only: i_shield_mat, denw, denwc
    use divertor_variables, only: divfix
    use cost_variables, only: step_ucshw, step_ucshwc
    use physics_variables, only: rminor, kappa, idivrt
    use constants, only: pi
    implicit none

    ! Result
    real(8) :: step220102
    !! Cost of shield in M$

    ! Local variables
    real(8):: inb_sh_v, r1, hbot, htop, hshld, &
      inb_sh_v_mtl, inb_sh_m, sh_mtl_d, sh_mtl_c, shldith_corr    

    ! Volume of inboard shield found using same method as in CCFE HCPB blanket model:
    ! inboard shield is assumed to be a cylinder of uniform thickness

    ! Calculate shield internal half-height (m)
    hbot = rminor*kappa + vgap + divfix
    ! if a double null machine then symmetric otherwise asymmetric
    if ( idivrt == 2 ) then
      htop = hbot
    else
      htop = rminor*kappa + 0.5D0*(scrapli+scraplo + fwith+fwoth) + blnktth
    end if
    ! Average of top and bottom (m)
    hshld = 0.5D0*(htop + hbot)

    ! Radius to outer edge of inboard shield (m)
    r1 = rsldi + shldith

    ! Corrected shield thickness: allows for 300mm vacuum vessel
    ! Justification: requirement from K. Taylor, neutronics
    ! # TODO: replace this correction when valid (VV + shield) is used
    shldith_corr = (d_vv_in + shldith) - 0.3D0
    ! Volume of inboard cylindrical shell (m3)
    inb_sh_v = 2.0D0*(hshld+shldtth) * pi*(r1**2 - (r1-shldith_corr)**2)

    ! Scale shield material volume (allow for 10% volume coolant, 5% steel)
    inb_sh_v_mtl = 0.85D0 * inb_sh_v
    
    ! Define shield material density (sh_mtl_d [kg/m3]) and cost (sh_mtl_c [$/kg])
    if ( i_shield_mat == 1 ) then
      ! tungsten carbide
      sh_mtl_d = denwc
      sh_mtl_c = step_ucshwc
    else
      ! tungsten (default)
      sh_mtl_d = denw
      sh_mtl_c = step_ucshw
    end if

    ! Find inboard shield mass (kg) 
    inb_sh_m = inb_sh_v_mtl * sh_mtl_d

    ! Find inboard shield cost (converted to M$2017)
    step220102 = (inb_sh_m * sh_mtl_c) / 1.0D6*(229.0D0/264.71D0)

    ! Note: outboard shield costs currently set to zero

  end function step_a220102

  ! !!!!!!!!!!!!!!!!!!!!!!!!!!!!!!!!!!!!!!!!!!!!!!!!!!!!!!!!!!!!!!!!!!
  function step_a22010301() result(step22010301)
>>>>>>> 845981f6
    !! 22.01.03.01 TF Coils
    implicit none
    
    ! Arguments
    real(8), dimension(:), intent(in) :: step_ref
    real(8), intent(in) :: ifueltyp, step_uc_cryo_al, &
      step_mc_cryo_al_per, uccpcl1, uccpclb, &
      i_tf_sup, whtconal, n_tf, whttflgs, whtcp, itart
    real(8), intent(out) :: step22010301, cpstcst
    !! Cost of TF coils in M$
    
    ! Declare local vars
    real(8) :: c_tf_inboard_legs
    !! Cost of TF coil inboard legs in M$
    real(8) :: c_tf_outboard_legs
    !! Cost of TF coil outboard legs in M$
    
    ! Initialise local vars
    c_tf_inboard_legs = 0.0D0
    c_tf_outboard_legs = 0.0D0
    
    ! Copper coils
    if (i_tf_sup == 0) then
      ! Calculation taken from cost model 0: simply the cost of copper conductor
      ! masses
      ! Inflating from 1990 $ to 2017 $ at nuclear rate equates to a factor of 
      ! 2.99
      ! Inboard TF coil legs
      c_tf_inboard_legs = 1.0D-6 * whtcp * uccpcl1 * 2.99D0
      
      ! Outboard TF coil legs
      c_tf_outboard_legs = 1.0D-6 * whttflgs * uccpclb * 2.99D0
      
      ! Total TF coil cost
      step22010301 = c_tf_inboard_legs + c_tf_outboard_legs
    endif
      
    ! Superconducting coils
    if (i_tf_sup == 1) then
      ! Original STARFIRE value in M$, scaling with fusion island volume
      step22010301 = step_ref(22) * (vfi / vfi_star)
    endif
    
    ! Cryogenic aluminium coils
    if (i_tf_sup == 2) then
      ! Cost approximated as the material cost of conducting Al * a 
      ! manufacturing cost factor
      ! Al conductor mass per coil * number of coils * cost per kilo *
      ! manufacturing cost factor, converted to M$
      ! step_mc_cryo_al_per = 0.2: 20% manufacturing cost
      step22010301 = (whtconal * n_tf * step_uc_cryo_al) * &
        (step_mc_cryo_al_per + 1.0D0) * 1.0D-6
    endif

    ! ifueltyp: consider centrepost cost as fuel, capital or both?
    ! cpstcst used later in coelc_step()
    cpstcst = 0.0D0  ! TART centrepost
    if (itart == 1) then
      if (ifueltyp == 1) then
        ! Treat centrepost cost as fuel cost
        cpstcst = c_tf_inboard_legs
        if (i_tf_sup == 0) then
          ! Subtract from capital cost
          step22010301 = step22010301 - c_tf_inboard_legs
        endif
      elseif (ifueltyp == 2) then
        ! Treat centrepost cost as capital and fuel cost
        cpstcst = c_tf_inboard_legs
      end if
    endif
  end subroutine step_a22010301

  subroutine step_a22010302(iohcl, twopi, dcopper, step_uccase, step_uccu, &
    step_cconshpf, step_ucfnc, step_cconfix, step_ucsc, step_ucwindpf, &
		rjconpf, ipfres, vfohc, nohc, turns, isumatpf, whtpfs, ric, rpf, isumatoh, &
    fcupfsu, fcuohsu, vf, awpoh, fncmass, dcond, step22010302)
    !! Account 22.01.03.02 PF Coils : PF magnet assemblies
    !! author: A J Pearce, CCFE, Culham Science Centre
    !! This routine evaluates the Account 22.01.03.02 (PF magnet) costs.
    !! Conductor costs previously used an algorithm devised by R. Hancox,
    !! January 1994, under contract to Culham, which took into
    !! account the fact that the superconductor/copper ratio in
    !! the conductor is proportional to the maximum field that
    !! each coil will experience. Now, the input copper fractions
    !! are used instead.
    !! Maximum values for current, current density and field
    !! are used. 
    implicit none

    ! Arguments
    real(8), intent(in) :: iohcl, twopi, dcopper, step_uccase, step_uccu, &
      step_cconshpf, step_ucfnc, step_cconfix, step_ucwindpf, &
      ipfres, vfohc, whtpfs, fcupfsu, fcuohsu, awpoh, fncmass
    integer, intent(in) :: nohc, isumatoh, isumatpf
    real(8), dimension(:), intent(in) :: dcond, ric, rpf, rjconpf, step_ucsc, &
      turns, vf
    real(8), intent(out) :: step22010302
     
    !  Local variables
    real(8) :: costpfcu,costpfsc,costpfsh,costwire,cpfconpm, &
         pfwndl, step2201030201, step2201030202, step2201030203, step2201030204
    integer :: i,npf

    !  Total length of PF coil windings (m)

    pfwndl = 0.0D0
    do i = 1,nohc
      pfwndl = pfwndl + twopi*rpf(i)*turns(i)
    end do

    !  Account 22.01.03.02.01 : Conductor

    !  The following lines take care of resistive coils.
    !  costpfsh is the cost per metre of the steel conduit/sheath around
    !  each superconducting cable (so is zero for resistive coils)

    if (ipfres == 1) then
       costpfsh = 0.0D0
    else
       costpfsh = step_cconshpf
    end if

    !  Non-Central Solenoid coils

    if (iohcl == 1) then
       npf = nohc-1
    else
       npf = nohc
    end if
    
    step2201030201 = 0.0D0
    do i = 1,npf

       !  Superconductor ($/m)
       if (ipfres == 0) then
          costpfsc = step_ucsc(isumatpf) * (1.0D0-fcupfsu)*(1.0D0-vf(i)) * &
               abs(ric(i)/turns(i))*1.0D6 / rjconpf(i) * dcond(isumatpf)
       else
          costpfsc = 0.0D0
       end if

       !  Copper ($/m)
       if (ipfres == 0) then
          costpfcu = step_uccu * fcupfsu*(1.0D0-vf(i)) * &
               abs(ric(i)/turns(i))*1.0D6 / rjconpf(i) * dcopper
       else
          costpfcu = step_uccu * (1.0D0-vf(i)) * &
               abs(ric(i)/turns(i))*1.0D6 / rjconpf(i) * dcopper
       end if

       !  Total cost/metre of superconductor and copper wire
       costwire = costpfsc + costpfcu

       !  Total cost/metre of conductor (including sheath and fixed costs)
       cpfconpm = costwire + costpfsh + step_cconfix

       !  Total account 222.2.1 (PF coils excluding Central Solenoid)
       step2201030201 = step2201030201 + (1.0D-6 * twopi * rpf(i) * turns(i) * &
            cpfconpm)

    end do

    !  Account 22.01.03.02.02 : Winding
    step2201030202 = 1.0D-6 * step_ucwindpf * pfwndl
 
    !  Account 22.01.03.02.03 : Steel case - will be zero for resistive coils
    step2201030203 = 1.0D-6 * step_uccase * whtpfs
 
    !  Account 22.01.03.02.04 : Support structure
    step2201030204 = 1.0D-6 * step_ucfnc * fncmass

    !  Total account 22.01.03.02
    step22010302 = step2201030201 + step2201030202 + step2201030203 + step2201030204

    end subroutine step_a22010302

  subroutine step_a2202(pgrossmw, step2202)
    !! Account 22.02 : Heat Transfer System
    !! author: S I Muldrew, CCFE, Culham Science Centre
    !! This routine evaluates the Account 22.02 (Heat Transfer System)
    !! costs.
    !! STARFIRE - A Commercial Tokamak Fusion Power Plant Study (1980)
    ! pgrossmw is gross electric power of the plant in MW
    implicit none
  
    ! Arguments
    real(8), intent(in) :: pgrossmw
    real(8), intent(out) :: step2202
  
    ! 22.02 Heat Transfer System
    ! #TODO Needs reference for values
    step2202 = 9.2238D4 * pgrossmw * 1.0D-6
    ! Converted to M$
  end subroutine step_a2202

  subroutine step_a2203(step_ref, vfi, vfi_star, step220301, step220302, &
    step220303, step220304, step2203)
    !! Account 22.03 : Cryogenic Cooling System
    !! author: S I Muldrew, CCFE, Culham Science Centre
    !! None
    !! This routine evaluates the Account 22.03 (Cryogenic Cooling
    !! System) costs.
    !! STARFIRE - A Commercial Tokamak Fusion Power Plant Study (1980)
    implicit none
  
    ! Arguments
    real(8), dimension(:), intent(in) :: step_ref
    real(8), intent(in) :: vfi, vfi_star
    real(8), intent(out) :: step220301, step220302, step220303, step220304, &
      step2203
  
    ! Initialise as zero
    step2203 = 0.0D0
     
    ! 22.03.01 Helium Refrigerator
    ! Original STARFIRE value, scaling with fusion island volume
    step220301 = step_ref(34) * (vfi / vfi_star)**(2.0D0/3.0D0)
    step2203 = step2203 + step220301
  
    ! 22.03.02 Liquid Helium Transfer and Storage
    ! Original STARFIRE value, scaling with fusion island volume
    step220302 = step_ref(35) * (vfi / vfi_star)**(2.0D0/3.0D0)
    step2203 = step2203 + step220302
  
    ! 22.03.03 Gas Helium Storage
    ! Original STARFIRE value, scaling with fusion island volume
    step220303 = step_ref(36) * (vfi / vfi_star)**(2.0D0/3.0D0)
    step2203 = step2203 + step220303
  
    ! 22.03.04 Liquid Nitrogen Storage
    ! Original STARFIRE value, scaling with fusion island volume
    step220304 = step_ref(37) * (vfi / vfi_star)**(2.0D0/3.0D0)
    step2203 = step2203 + step220304
  end subroutine step_a2203

  subroutine step_a2204(step_ref, pth, ptherm_star, step2204, step220401, &
    step220402, step220403)
    !! Account 22.04 : Waste Treatment and Disposal
    !! author: S I Muldrew, CCFE, Culham Science Centre
    !! This routine evaluates the Account 22.04 (Waste Treatment
    !! and Disposal) costs.
    !! STARFIRE - A Commercial Tokamak Fusion Power Plant Study (1980)
    implicit none
  
    ! Arguments
    real(8), dimension(:), intent(in) :: step_ref
    real(8), intent(in) :: pth, ptherm_star
    real(8), intent(out) :: step2204, step220401, step220402, step220403
  
    ! Initialise as zero
    step2204 = 0.0D0
     
    ! 22.04.01 Liquid Waste
    ! Original STARFIRE value, scaling with thermal power
    step220401 = step_ref(38) * (pth / ptherm_star)**0.6D0 
    step2204 = step2204 + step220401
  
    ! 22.04.02 Gaseous Waste
    ! Original STARFIRE value, scaling with thermal power
    step220402 = step_ref(39) * (pth / ptherm_star)**0.6D0 
    step2204 = step2204 + step220402
  
    ! 22.04.03 Solid Waste
    ! Original STARFIRE value, scaling with thermal power
    step220403 = step_ref(40) * (pth / ptherm_star)**0.6D0 
    step2204 = step2204 + step220403
  end subroutine step_a2204

  subroutine step_a2205(step_ref, pth, ptherm_star, step2205, spares)
    !! Account 22.05 : Fuel Handling and Storage
    !! author: S I Muldrew, CCFE, Culham Science Centre
    !! This routine evaluates the Account 22.05 (Fuel Handling
    !! and Storage) costs.
    !! STARFIRE - A Commercial Tokamak Fusion Power Plant Study (1980)
    implicit none
  
    ! Arguments
    real(8), dimension(:), intent(in) :: step_ref
    real(8), intent(in) :: pth, ptherm_star
    real(8), intent(out) :: step2205, spares
  
    ! Initialise as zero
    step2205 = 0.0D0
    spares = 0.0D0
     
    ! 22.05 Fuel Handling and Storage
    ! Original STARFIRE value, scaling with thermal power
    step2205 = step_ref(41) * (pth / ptherm_star)**0.6D0 

    ! STARFIRE percentage for spares
    spares = spares + 5.026D-2 * step2205
  end subroutine step_a2205

  subroutine step_a2206(step_ref, pth, ptherm_star, step2206, spares, &
    step220601, step220602, step220603, step220604, step220605, step220606, &
    step220607, step220608)
    !! Account 22.06 : Other Reactor Plant Equipment
    !! author: S I Muldrew, CCFE, Culham Science Centre
    !! This routine evaluates the Account 22.06 (Other Reactor
    !! Plant Equipment) costs.
    !! STARFIRE - A Commercial Tokamak Fusion Power Plant Study (1980)
    implicit none
  
    ! Arguments
    real(8), dimension(:), intent(in) :: step_ref
    real(8), intent(in) :: pth, ptherm_star
    real(8), intent(out) :: step2206, spares, step220601, step220602, &
      step220603, step220604, step220605, step220606, step220607, step220608
  
    ! Initialise as zero
    step2206 = 0.0D0
    spares = 0.0D0
     
    ! 22.06.01 Maintenance Equipment
    ! Original STARFIRE value, scaling with fusion island volume
    ! Depreciated by the remote handling scaling in cost account 27. 
    step220601 = 0.0 ! step_ref(42) * (vfi / vfi_star)**(2.0D0/3.0D0)
    step2206 = step2206 + step220601
    ! STARFIRE percentage for spares
    spares = spares + 4.308D-1 * step220601
  
    ! 22.06.02 Special Heating Systems
    ! Original STARFIRE value, scaling with thermal power
    step220602 = step_ref(43) * (pth / ptherm_star)**0.6D0
    step2206 = step2206 + step220602
  
    ! 22.06.03 Coolant Storage
    ! Original STARFIRE value, scaling with thermal power
    step220603 = step_ref(44) * (pth / ptherm_star)**0.6D0
    step2206 = step2206 + step220603
  
    ! 22.06.04 Gas System
    ! Original STARFIRE value, scaling with fusion island volume
    step220604 = step_ref(45) * (vfi / vfi_star)**(2.0D0/3.0D0)
    step2206 = step2206 + step220604
  
    ! 22.06.05 Inert Atmosphere System
    ! Original STARFIRE value, scaling with thermal power
    step220605 = step_ref(46) * (pth / ptherm_star)**0.6D0
    step2206 = step2206 + step220605
  
    ! 22.06.06 Fluid Leak Detection
    ! Original STARFIRE value, scaling with thermal power
    step220606 = step_ref(47) * (pth / ptherm_star)**0.6D0
    step2206 = step2206 + step220606
  
    ! 22.06.07 Closed Loop Coolant System
    ! Original STARFIRE value, scaling with thermal power
    step220607 = step_ref(48) * (pth / ptherm_star)**0.6D0
    step2206 = step2206 + step220607
    ! STARFIRE percentage for spares
    spares = spares + 8.3D-1 * (pth / ptherm_star)**0.6D0
  
    ! 22.06.08 Standby Cooling System
    ! Original STARFIRE value, scaling with thermal power
    step220608 = step_ref(49) * (pth / ptherm_star)**0.6D0
    step2206 = step2206 + step220608
  end subroutine step_a2206
 
  subroutine step_a2207(step_ref, pth, ptherm_star, step2207)
    !! Account 22.07 : Instrumentation and Control
    !! author: S I Muldrew, CCFE, Culham Science Centre
    !! This routine evaluates the Account 22.07 (Instrumentation
    !! and Control) costs.
    !! STARFIRE - A Commercial Tokamak Fusion Power Plant Study (1980)
    implicit none
  
    ! Arguments
    real(8), dimension(:), intent(in) :: step_ref
    real(8), intent(in) :: pth, ptherm_star
    real(8), intent(out) :: step2207

    ! Initialise as zero
    step2207 = 0.0D0

    ! 22.07 Instrumentation and Control
    ! Original STARFIRE value, scaling with thermal power
    step2207 = step_ref(50) * (pth / ptherm_star)**0.6D0
  end subroutine step_a2207

  subroutine step_a23(step_ref, step_con, pgrossmw, step23a, step2303, &
    step2398, step2399, step23)
    !! Account 23 : Turbine Plant Equipment
    !! author: S I Muldrew, CCFE, Culham Science Centre
    !! None
    !! This routine evaluates the Account 23 (Turbine Plant Equipment)
    !! costs.
    !! STARFIRE - A Commercial Tokamak Fusion Power Plant Study (1980)
    implicit none

    ! Arguments
    real(8), dimension(:), intent(in) :: step_ref
    real(8), intent(in) :: step_con, pgrossmw
    real(8), intent(out) :: step23a, step2303, step2398, step2399, step23

    ! Initialise as zero
    step23 = 0.0D0
   
    ! 23.01 Turbine Generators
    ! 23.02 Steam System
    ! 23.04 Condensing System
    ! 23.05 Feedwater Heating System
    ! 23.06 Other Turbine Equipment
    ! 23.07 Instrumentation and Control
    ! step23a is the sum of the above accounts: total turbine system
    ! cost, not treating cooling towers as part of the turbine system
    step23a = 5.55440D5 * pgrossmw * 1.0D-6
    step23 = step23 + step23a

    ! 23.03 Heat Rejection
    step2303 = ((8.0437D4 * pgrossmw) + 2.2264895D7) * 1.0D-6
    step23 = step23 + step2303

    ! 23.98 Spares
    ! STARFIRE percentage
    step2398 = 1.401D-2 * step23
    step23 = step23 + step2398

    ! 23.99 Contingency
    ! STARFIRE 15%
    step2399 = step_con * step23
    step23 = step23 + step2399
  end subroutine step_a23

  subroutine step_a24(step_ref, step_con, pgrossmw, step2401, step2402, &
    step2403, step2404, step2405, step2406, step2407, step2498, step2499, &
    step24)
    !! Account 24 : Electric Plant Equipment
    !! author: S I Muldrew, CCFE, Culham Science Centre
    !! This routine evaluates the Account 24 (Electric Plant 
    !! Equipment) costs.
    !! STARFIRE - A Commercial Tokamak Fusion Power Plant Study (1980)
    implicit none

    ! Arguments
    real(8), dimension(:), intent(in) :: step_ref
    real(8), intent(in) :: step_con, pgrossmw
    real(8), intent(out) :: step2401, step2402, step2403, step2404, step2405, &
    step2406, step2407, step2498, step2499, step24

    ! Initialise as zero M$
    step24 = 0.0D0
    
    ! 24.01 Switch Gear
    step2401 = 1.8906D4 * pgrossmw * 1.0D-6
    step24 = step24 + step2401
    
    ! 24.02 Station Service Equipment
    step2402 = 5.1412D4 * pgrossmw * 1.0D-6
    step24 = step24 + step2402
    
    ! 24.03 Switchboards
    step2403 = 2.985D3 * pgrossmw * 1.0D-6
    step24 = step24 + step2403
    
    ! 24.04 Protective Equipment
    step2404 = ((3.05D4 * (pgrossmw / 1.2D3) * 18.0D0) + (4.0D6 * (pgrossmw / 1.2D3))) * 1.0D-6
    step24 = step24 + step2404
    
    ! 24.05 Electrical Structures
    step2405 = ((3.05D4 * (pgrossmw / 1.2D3) * 1.3D2) + (4.0D6 * 9.0D0 * (pgrossmw / 1.2D3))) * 1.0D-6
    step24 = step24 + step2405
    
    ! 24.06 Power and Control Wiring
    step2406 = 2.8989D4 * pgrossmw * 1.0D-6
    step24 = step24 + step2406
    
    ! 24.07 Electric Lighting
    step2407 = ((3.05D4 * (pgrossmw / 1.2D3) * 2.0D2) + (4.0D6 * 4.0D0 * (pgrossmw / 1.2D3))) * 1.0D-6
    step24 = step24 + step2407

    ! 24.98 Spares
    ! STARFIRE percentage
    step2498 = 1.0403D-2 * step24
    step24 = step24 + step2498

    ! 24.99 Contingency
    ! STARFIRE 15%
    step2499 = step_con * step24
    step24 = step24 + step2499
  end subroutine step_a24

  subroutine step_a25(step_ref, step_con, pgrossmw, wgt, step2501, step2502, &
    step2503, step2504, step2598, step2599, step25)
    !! Account 25 : Miscellaneous Plant Equipment
    !! author: S I Muldrew, CCFE, Culham Science Centre
    !! None
    !! This routine evaluates the Account 25 (Miscellaneous Plant 
    !! Equipment) costs.
    !! STARFIRE - A Commercial Tokamak Fusion Power Plant Study (1980)
    ! #TODO Need to add reference for cost calculations
    implicit none
  
    ! Arguments
    real(8), dimension(:), intent(in) :: step_ref
    real(8), intent(in) :: step_con, pgrossmw, wgt
    real(8), intent(out) :: step2501, step2502, step2503, step2504, step2598, &
      step2599, step25

    ! Initialise as zero
    step25 = 0.0D0
    
    ! 25.01 Transport and Lifting Equipment
    step2501 = ((3.8005D4 * (wgt / 1.0D3)) + 1.529727D6) * 1.0D-6
    ! wgt is reactor building crane capacity (kg)
    ! #TODO Check that wgt is the correct variable to use here
    step25 = step25 + step2501
    
    ! 25.02 Air and Water Service System
    step2502 = 1.20689D5 * pgrossmw * 1.0D-6
    step25 = step25 + step2502
    
    ! 25.03 Communications Equipment
    step2503 = ((3.05D4 * (pgrossmw / 1.2D3) * 2.18D2) + (4.0D6 * 3.0D0 * (pgrossmw / 1.2D3))) * 1.0D-6
    step25 = step25 + step2503
    
    ! 25.04 Furnishing and Fixtures
    step2504 = 3.0D3 * pgrossmw * 1.0D-6
    step25 = step25 + step2504
  
    ! 25.98 Spares
    ! Original STARFIRE value, no scaling
    step2598 = 1.286D-2 * step25
    step25 = step25 + step2598
  
    ! 25.99 Contingency
    ! STARFIRE 15%
    step2599 = step_con * step25
    step25 = step25 + step2599
  end subroutine step_a25

  subroutine step_a27(cdirt, step_rh_costfrac, step2701, step27)
    !! Account 27 : Remote Handling
    !! author: A J Pearce, CCFE, Culham Science Centre
    !! This routine evaluates the Account 27 (Remote Handling)
    !! costs.
    !! STARFIRE - A Commercial Tokamak Fusion Power Plant Study (1980)
    implicit none

    ! Arguments
    real(8), intent(in) :: cdirt, step_rh_costfrac
    real(8), intent(out) :: step2701, step27

    ! Initialise as zero
    step27 = 0.0D0
   
    ! 27.01 Remote Handling 
    ! From report by T. Hender CD-STEP-01030, scales with direct capital costs
    step2701 = step_rh_costfrac * cdirt 
    
    step27 = step2701
  end subroutine step_a27

  subroutine step_indirect_costs(cdirt, step91_per, step92_per, step93_per, &
    step91, step92, step93)
    !! Accounts 91-93: Indirect costs
    !! Calculate the indirect costs and print
    implicit none
    
    ! Arguments
    real(8), intent(in) :: cdirt, step91_per, step92_per, step93_per
    real(8), intent(out) :: step91, step92, step93

    ! Account 91 : Construction Facilities, Equipment and Services (default 30%)
    step91 = step91_per * cdirt

    ! Account 92 : Engineering and Costruction Management Services (default 32.5%)
    step92 = step92_per * cdirt

    ! Account 93 : Other Costs (default 5%)
    step93 = step93_per * cdirt
  end subroutine step_indirect_costs

  subroutine coelc_step(discount_rate, tlife, ucfuel, uche3, cdcost, &
    divcst, fcdfuel, ifueltyp, fwallcst, fcr0, fcap0cp, &
    fcap0, dtlife, divlife, dintrt, decomf, cpstcst, cplife, concost, &
    cfactr, cdrlife, step_ref, step_currency, &
    step_ucoam, step_ucwst, bktlife, pnetelmw, fhe3, itart, wtgpd, tburn, &
    tcycle, n_day_year, &
    anncap,anncdr,anncp,anndecom,anndiv,annfuel, &
    annfuelt, annfwbl, annoam, anntot, annwst, coecdr,  &
    coecp, coedecom, coediv, coefuel, coefwbl, coewst, crfcdr, crfcp, &
    crfdiv, crffwbl, fefcdr, fefcp, fefdiv, feffwbl, fwbllife, kwhpy, &
    moneyint, capcost, coecap, coeoam, coefuelt, coe, title)
    !! Routine to calculate the cost of electricity for a fusion power plant
    !! author: S I Muldrew,  CCFE, Culham Science Centre
    !! This routine performs the calculation of the cost of electricity
    !! for a fusion power plant.
    !! Annual costs are in megadollars/year, electricity costs are in
    !! millidollars/kWh, while other costs are in megadollars.
    !! All values are based on 1980 dollars.
    !! AEA FUS 251: A User's Guide to the PROCESS Systems Code
    implicit none

    ! Arguments
    real(8), intent(in) :: discount_rate, tlife, ucfuel, uche3, cdcost, &
      divcst, fcdfuel, ifueltyp, fwallcst, fcr0, fcap0cp, &
      fcap0, dtlife, divlife, dintrt, decomf, cpstcst, cplife, concost, &
      cfactr, cdrlife, step_ref, &
      step_ucoam, step_ucwst, bktlife, pnetelmw, fhe3, itart, wtgpd, tburn, &
      tcycle, n_day_year
    character(len=50), intent(in) :: step_currency
    real(8), intent(out) :: anncap,anncdr,anncp,anndecom,anndiv,annfuel, &
      annfuelt,annfwbl,annoam,anntot,annwst,coecdr, &
      coecp,coedecom,coediv,coefuel,coefwbl,coewst,crfcdr,crfcp, &
      crfdiv,crffwbl,fefcdr,fefcp,fefdiv,feffwbl,fwbllife,kwhpy,moneyint, &
      capcost, coecap, coeoam, coefuelt, coe
    character(len=80), intent(out) :: title
         
    ! Number of kWh generated each year
    kwhpy = 1.0D3 * pnetelmw * (24.0D0*n_day_year) * cfactr * tburn/tcycle

    ! Costs due to reactor plant
    ! ==========================

    ! Interest on construction costs
    moneyint = concost * (fcap0 - 1.0D0)

    ! Capital costs
    capcost = concost + moneyint

    ! Annual cost of plant capital cost
    anncap = capcost * fcr0

    ! Cost of electricity due to plant capital cost
    coecap = 1.0D9 * anncap / kwhpy

    ! Costs due to first wall and blanket renewal
    ! ===========================================

    ! Operational life
    fwbllife = bktlife

    ! Compound interest factor
    feffwbl = (1.0D0 + discount_rate)**fwbllife

    ! Capital recovery factor
    crffwbl = (feffwbl*discount_rate) / (feffwbl-1.0D0)

    ! Annual cost of replacements
    annfwbl = fwblkcost * fcap0cp * crffwbl

    ! Cost of electricity due to first wall/blanket replacements
    coefwbl = 1.0D9 * annfwbl / kwhpy

    ! Costs due to divertor renewal
    ! =============================

    ! Compound interest factor
    fefdiv = (1.0D0 + discount_rate)**divlife

    ! Capital recovery factor
    crfdiv = (fefdiv*discount_rate) / (fefdiv-1.0D0)

    ! Annual cost of replacements
    anndiv = divcst * fcap0cp * crfdiv

    ! Cost of electricity due to divertor replacements
    coediv = 1.0D9 * anndiv / kwhpy

    ! Costs due to centrepost renewal
    ! ===============================

    if (itart == 1) then
      ! Compound interest factor
      fefcp = (1.0D0 + discount_rate)**cplife

      ! Capital recovery factor
      crfcp = (fefcp*discount_rate) / (fefcp-1.0D0)

      ! Annual cost of replacements
      anncp = cpstcst * fcap0cp * crfcp

      ! Cost of electricity due to centrepost replacements
      coecp = 1.0D9 * anncp / kwhpy
    else
      anncp = 0.0D0
      coecp = 0.0D0
    end if

    ! Costs due to partial current drive system renewal
    ! =================================================

    ! Compound interest factor
    fefcdr = (1.0D0 + discount_rate)**cdrlife

    ! Capital recovery factor
    crfcdr = (fefcdr*discount_rate) / (fefcdr-1.0D0)

    ! Annual cost of replacements
    if (ifueltyp == 0) then
      anncdr = 0.0D0
    else
      anncdr = cdcost * fcdfuel/(1.0D0-fcdfuel) * fcap0cp * crfcdr
    end if

    ! Cost of electricity due to current drive system replacements
    coecdr = 1.0D9 * anncdr / kwhpy

    ! Costs due to operation and maintenance
    ! ======================================

    ! Annual cost of operation and maintenance
    annoam = step_ucoam * sqrt(pnetelmw/1200.0D0)

  ! Additional cost due to pulsed reactor thermal storage
  ! See F/MPE/MOD/CAG/PROCESS/PULSE/0008
  !
  ! if (lpulse.eq.1) then
  !   if (istore.eq.1) then
  !     annoam1 = 51.0D0
  !   else if (istore.eq.2) then
  !     annoam1 = 22.2D0
  !   else
  !     continue
  !   end if
  !
  !   Scale with net electric power
  !   annoam1 = annoam1 * pnetelmw/1200.0D0
  !
  !   It is necessary to convert from 1992 pounds to 1990 dollars
  !   Reasonable guess for the exchange rate + inflation factor
  !   inflation = 5% per annum; exchange rate = 1.5 dollars per pound
  !
  !   annoam1 = annoam1 * 1.36D0
  !
  !   annoam = annoam + annoam1
  !
  !  end if

  !  Cost of electricity due to operation and maintenance
  coeoam = 1.0D9 * annoam / kwhpy

  !  Costs due to reactor fuel
  !  =========================

  !  Annual cost of fuel

  !  Sum D-T fuel cost and He3 fuel cost
  annfuel = ucfuel * pnetelmw/1200.0D0 + 1.0D-6 * fhe3 * wtgpd * 1.0D-3 * uche3 * n_day_year * cfactr

  !  Cost of electricity due to reactor fuel
  coefuel = 1.0D9 * annfuel / kwhpy

  !  Costs due to waste disposal
  !  ===========================

  !  Annual cost of waste disposal
  annwst = step_ucwst * sqrt(pnetelmw/1200.0D0)

  !  Cost of electricity due to waste disposal
  coewst = 1.0D9 * annwst / kwhpy

  !  Costs due to decommissioning fund
  !  =================================

  !  Annual contributions to fund for decommissioning
  !  A fraction decomf of the construction cost is set aside for
  !  this purpose at the start of the plant life.
  !  Final factor takes into account inflation over the plant lifetime
  !  (suggested by Tim Hender 07/03/96)
  !  Difference (dintrt) between borrowing and saving interest rates is
  !  included, along with the possibility of completing the fund dtlife
  !  years before the end of the plant's lifetime
  anndecom = decomf * concost * fcr0 / (1.0D0+discount_rate-dintrt)**(tlife-dtlife)

  !  Cost of electricity due to decommissioning fund
  coedecom = 1.0D9 * anndecom / kwhpy

  !  Total costs
  !  ===========

  !  Annual costs due to 'fuel-like' components
  annfuelt = annfwbl + anndiv + anncdr + anncp + annfuel + annwst

  !  Total cost of electricity due to 'fuel-like' components
  coefuelt = coefwbl + coediv + coecdr + coecp + coefuel + coewst

  !  Total annual costs
  anntot = anncap + annfuelt + annoam + anndecom

  !  Total cost of electricity
  coe = coecap + coefuelt + coeoam + coedecom
  end subroutine coelc_step
end module costs_step_module<|MERGE_RESOLUTION|>--- conflicted
+++ resolved
@@ -212,19 +212,6 @@
     !! This routine evaluates the Account 22.01 (Reactor Equipment)
     !! costs.
     !! STARFIRE - A Commercial Tokamak Fusion Power Plant Study (1980)
-<<<<<<< HEAD
-=======
-    !
-    ! !!!!!!!!!!!!!!!!!!!!!!!!!!!!!!!!!!!!!!!!!!!!!!!
-
-    use cost_variables, only: output_costs, step_ref, ifueltyp, fcdfuel, &
-      divcst, cdcost
-    use current_drive_variables, only: pinjmw
-    use physics_variables, only: rmajor, rminor
-    use constants, only: pi
-    use process_output, only: ocosts, oblnkl
-
->>>>>>> 845981f6
     implicit none
   
     ! Arguments
@@ -249,13 +236,8 @@
     ! Add shield cost to total cost, step2201, in M$
     step2201 = step2201 + step220102
     ! STARFIRE percentage for spares
-<<<<<<< HEAD
     spares = 9.985D-2 *  step220102
   
-=======
-    step2298 = step2298 + 9.985D-2 *  step220102
-
->>>>>>> 845981f6
     ! 22.01.03.01 TF Coils
     ! Add TF coil cost to total cost, step2201, in M$
     step2201 = step2201 + step22010301
@@ -434,12 +416,6 @@
 
   end subroutine step_a220101
 
-<<<<<<< HEAD
-  subroutine step_a22010301(step_ref, ifueltyp, step_uc_cryo_al, &
-    step_mc_cryo_al_per, uccpcl1, uccpclb, &
-    i_tf_sup, whtconal, n_tf, whttflgs, whtcp, itart, step22010301, cpstcst)
-=======
-  ! !!!!!!!!!!!!!!!!!!!!!!!!!!!!!!!!!!!!!!!!!!!!!!!!!!!!!!!!!!!!!!!!!!
   function step_a220102() result(step220102)
     !! 22.01.02
     !! Returns cost of inboard shield
@@ -510,9 +486,9 @@
 
   end function step_a220102
 
-  ! !!!!!!!!!!!!!!!!!!!!!!!!!!!!!!!!!!!!!!!!!!!!!!!!!!!!!!!!!!!!!!!!!!
-  function step_a22010301() result(step22010301)
->>>>>>> 845981f6
+  subroutine step_a22010301(step_ref, ifueltyp, step_uc_cryo_al, &
+      step_mc_cryo_al_per, uccpcl1, uccpclb, &
+      i_tf_sup, whtconal, n_tf, whttflgs, whtcp, itart, step22010301, cpstcst)    
     !! 22.01.03.01 TF Coils
     implicit none
     
