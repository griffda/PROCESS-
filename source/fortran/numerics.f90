! !!!!!!!!!!!!!!!!!!!!!!!!!!!!!!!!!!!!!!!!!!!!!!!!!!!!!!!!!!!!!!!!!!

module numerics

  !+ad_name  numerics
  !+ad_summ  Module containing callers to the main equation solvers
  !+ad_summ  HYBRD and VMCON
  !+ad_type  Module
  !+ad_auth  P J Knight, CCFE, Culham Science Centre
  !+ad_cont  eqsolv
  !+ad_cont  optimiz
  !+ad_args  N/A
  !+ad_desc  This module contains the primary numerics variables and the
  !+ad_desc  calling routines for the two equation solvers in the code.
  !+ad_prob  None
  !+ad_call  global_variables
  !+ad_call  maths_library
  !+ad_hist  10/10/12 PJK Initial version of module
  !+ad_hist  15/10/12 PJK Modified comment lines, and added default array values
  !+ad_hist  06/11/12 PJK Modified comment lines
  !+ad_hist  11/12/12 PJK Comment typo fixed
  !+ad_hist  17/12/12 PJK New constraint equation 51 added
  !+ad_hist  17/12/12 PJK New figure of merit 14 added
  !+ad_hist  13/01/13 PJK Modified lablcc comment for eqn.47
  !+ad_hist  31/01/13 PJK Changed FACTOR comment
  !+ad_hist  11/04/13 PJK Listed explicitly the icc, ixc elements turned on
  !+ad_hisc               by default; lowered boundu(rnbeam) to 1.0 from 1.0D20
  !+ad_hist  04/06/13 PJK New constraint eqns 52-55 added; new iteration
  !+ad_hisc               variables 89-96 added
  !+ad_hist  11/06/13 PJK Changed eqn 41 description
  !+ad_hist  19/06/13 PJK Changed eqn.23, var.28 descriptions
  !+ad_hist  27/06/13 PJK Changed eqn.24 description
  !+ad_hist  25/09/13 PJK Changed eqn.20 description
  !+ad_hist  30/09/13 PJK New constraint eqn.56 added; new iteration variable
  !+ad_hisc               97 added
  !+ad_hist  18/11/13 PJK Changed boundl(25: fpnetel) to 0.001
  !+ad_hist  18/11/13 PJK Changed various boundl, boundu values
  !+ad_hist  28/11/13 PJK New iteration variable 98: li6enrich
  !+ad_hist  17/12/13 PJK Added 'not recommended' comment for ioptimz=0
  !+ad_hist  19/12/13 PJK Changed epsfcn description
  !+ad_hist  12/02/14 PJK New figure of merit 15 added
  !+ad_hist  13/02/14 PJK Expanded lablcc(56) to all 33 characters to
  !+ad_hisc               prevent gfortran error message
  !+ad_hist  26/02/14 PJK New constraint eqns 57,58 added; new iteration
  !+ad_hisc               variables and 100 (ftfthko) added
  !+ad_hist  27/02/14 PJK Modified nineqns comment
  !+ad_hist  05/03/14 PJK Clarified lablcc descriptions
  !+ad_hist  06/03/14 PJK Comment changes
  !+ad_hist  30/04/14 PJK New iteration variable 101 (prp)
  !+ad_hist  01/05/14 PJK Relabelled lablcc(28), lablmm(5)
  !+ad_hist  08/05/14 PJK Changed boundu(101) (prp upper limit)
  !+ad_hist  19/05/14 PJK Relabelled lablcc(15)
  !+ad_hist  19/05/14 PJK Reassigned lablcc(17), lablxc(28: fradpwr)
  !+ad_hist  02/06/14 PJK New iteration variable 102 (fimpvar)
  !+ad_hist  30/06/14 PJK Changed boundl(11), boundu(11)
  !+ad_hist  08/07/14 PJK Added verbose from global_variables
  !+ad_hist  31/07/14 PJK Labelled constraints 57 and 58 as obsolete,
  !+ad_hisc               also iteration variables 99, 100
  !+ad_hist  17/09/14 PJK Changed default values
  !+ad_hist  18/09/14 PJK Updated/re-ordered comments
  !+ad_hist  01/10/14 PJK Reassigned lablcc(15); new iteration variable 103
  !+ad_hist  02/10/14 PJK Reassigned lablcc(23); new iteration variable 104
  !+ad_hist  06/10/14 PJK New iteration variable 105; new constraint 59
  !+ad_hist  13/10/14 PJK Changed boundu(50: fiooic) from 0.5 to 1.0
  !+ad_hist  20/10/14 PJK Central Solenoid to CS
  !+ad_hist  11/11/14 PJK New iteration variable 106; new constraint 60
  !+ad_hist  13/11/14 PJK lablxc(106) corrected
  !+ad_hist  25/11/14 PJK New iteration variable 107; new constraint 61
  !+ad_hist  11/12/14 PJK Corrected lablcc(61) - all strings must be defined with
  !+ad_hisc               the correct length as declared in the corresponding
  !+ad_hisc               character(len=...) statement, otherwise
  !+ad_hisc               compilation using gfortran fails
  !+ad_hist  27/02/15 JM  Changed default values for boundu(4) and boundu & l (103)
  !+ad_hist  27/05/15 MDK Added breeder_f as iteration variable 108
  !+ad_hist  29/05/15 MDK Figure of merit 2 (P_fus P_in-total) has been replaced by "not used"
  !+ad_hist  11/06/15 MDK Add active_constraints(ipeqns) : Boolean array showing which constraints are active.
  !+ad_hist  05/08/15 MDK Add ralpne as an iteration variable. Constraint 62 on taup/taueff the ratio of particle to energy confinement times
  !+ad_hist  26/08/15 MDK fniterpump as iteration variable 11, constraint 63 niterpump < tfno
  !+ad_hist  18/11/15  RK Added new FoM for minimising RMAJOR and maximising TBURN and
  !+ad_hisc               added constraint equation to limit Z_eff, including new iteration
  !+ad_hisc		  variable 112 (fzeffmax)
  !+ad_hist  26/11/15  RK New constraint equation for taucq
  !+ad_hist  10/12/15  RK Net electrical output added as FoM
  !+ad_hist  09/11/16 HL  Added new constraint 67, it. var. 116
  !+ad_hist  19/01/17 JM  Added new constraint 68, it. var. 117
  !+ad_hist  08/02/17 JM  Added new constraints 69,70, 71, it. var. 118, 119, 120 (Kallenbach)
  !+ad_hist  11/01/18 KE  Added new constraint eqn 76, Eich formula for nesep
  !+ad_hist  22/06/18 SIM cdtfleg (itv 24) no longer used
  !+ad_stat  Okay
  !+ad_docs  None
  !
  ! !!!!!!!!!!!!!!!!!!!!!!!!!!!!!!!!!!!!!!!!!!!!!!!

  use global_variables
  use constants
  use maths_library
  use plasmod_variables

  implicit none

  public

  !+ad_vars  ipnvars FIX : total number of variables available for iteration
<<<<<<< HEAD
  integer, parameter :: ipnvars = 151
=======
  integer, parameter :: ipnvars = 150
>>>>>>> 7daceb52
  !+ad_vars  ipeqns  FIX : number of constraint equations available
  integer, parameter :: ipeqns = 79
  !+ad_vars  ipnfoms FIX : number of available figures of merit
  integer, parameter :: ipnfoms = 19

  integer, parameter :: ipvlam  = ipeqns+2*ipnvars+1
  integer, parameter :: iptnt   = (ipeqns*(3*ipeqns+13))/2
  integer, parameter :: ipvp1   = ipnvars+1

  !+ad_vars  ioptimz /1/ : code operation switch:<UL>
  !+ad_varc           <LI> = -1 for no optimisation, HYBRD only;
  !+ad_varc           <LI> = 0  for HYBRD and VMCON (not recommended);
  !+ad_varc           <LI> = 1  for optimisation, VMCON only</UL>
  integer :: ioptimz = 1

  !+ad_vars  minmax /7/ : switch for figure-of-merit (see lablmm for descriptions)
  !+ad_varc               negative => maximise, positive => minimise
  integer :: minmax = 7
  !+ad_vars  lablmm(ipnfoms) : labels describing figures of merit:<UL>
  character(len=22), dimension(ipnfoms) :: lablmm = (/ &
       !+ad_varc  <LI> ( 1) major radius
       'major radius.         ', &
       !+ad_varc  <LI> ( 2) not used
       'not used.             ', &
       !+ad_varc  <LI> ( 3) neutron wall load
       'neutron wall load.    ', &
       !+ad_varc  <LI> ( 4) P_tf + P_pf
       'P_tf + P_pf.          ', &
       !+ad_varc  <LI> ( 5) fusion gain Q
       'fusion gain.          ', &
       !+ad_varc  <LI> ( 6) cost of electricity
       'cost of electricity.  ', &
       !+ad_varc  <LI> ( 7) capital cost (direct cost if ireactor=0,
       !+ad_varc                          constructed cost otherwise)
       'capital cost.         ', &
       !+ad_varc  <LI> ( 8) aspect ratio
       'aspect ratio.         ', &
       !+ad_varc  <LI> ( 9) divertor heat load
       'divertor heat load.   ', &
       !+ad_varc  <LI> (10) toroidal field
       'toroidal field.       ', &
       !+ad_varc  <LI> (11) total injected power
       'total injected power. ', &
       !+ad_varc  <LI> (12) hydrogen plant capital cost OBSOLETE
       'H plant capital cost. ', &
       !+ad_varc  <LI> (13) hydrogen production rate OBSOLETE
       'H production rate.    ', &
       !+ad_varc  <LI> (14) pulse length
       'pulse length.         ', &
       !+ad_varc  <LI> (15) plant availability factor (N.B. requires
       !+ad_varc            iavail=1 to be set)
       'plant availability.   ', &
       !+ad_varc  <LI> (16) linear combination of major radius (minimised) and pulse length (maximised)
       !+ad_varc              note: FoM should be minimised only!
       'min R0, max tau_burn. ', &
       !+ad_varc  <LI> (17) net electrical output
       'net electrical output.', &
       !+ad_varc  <LI> (18) Null Figure of Merit
       'Null figure of merit. ',  &
       !+ad_varc  <LI> (19) linear combination of big Q and pulse length (maximised)
       !+ad_varc              note: FoM should be minimised only!</UL>
       'max Q, max t_burn.    ' &
        /)
  !+ad_vars  ncalls : number of function calls during solution
  integer :: ncalls = 0
  !+ad_vars  neqns /0/ : number of equality constraints to be satisfied
  integer :: neqns = 0
  !+ad_vars  nfev1 : number of calls to FCNHYB (HYBRD function caller) made
  integer :: nfev1 = 0
  !+ad_vars  nfev2 : number of calls to FCNVMC1 (VMCON function caller) made
  integer :: nfev2 = 0
  !+ad_vars  nineqns /0/ : number of inequality constraints VMCON must satisfy
  !+ad_varc                (leave at zero for now)
  integer :: nineqns = 0
  !+ad_vars  nvar /16/ : number of iteration variables to use
  integer :: nvar = 16
  !+ad_vars  nviter : number of VMCON iterations performed
  integer :: nviter = 0

  !+ad_vars  icc(ipeqns) /0/ :
  !+ad_varc           array defining which constraint equations to activate
  !+ad_varc           (see lablcc for descriptions)

  ! TODO Check the dictionaries are created correctly.
  ! Issue #491 Default constraints removed.
  integer, dimension(ipeqns) :: icc = 0

  !+ad_vars  active_constraints(ipeqns) : Logical array showing which constraints are active
  logical, dimension(ipeqns) :: active_constraints = .false.

  !+ad_vars  lablcc(ipeqns) : labels describing constraint equations (corresponding itvs)<UL>
  character(len=33), dimension(ipeqns) :: lablcc = (/ &
       !+ad_varc  <LI> ( 1) Beta (consistency equation) (itv 5)
       'Beta consistency                 ', &
       !+ad_varc  <LI> ( 2) Global power balance (consistency equation) (itv 10,1,2,3,4,6,11)
       'Global power balance consistency ', &
       !+ad_varc  <LI> ( 3) Ion power balance DEPRECATED (itv 10,1,2,3,4,6,11)
       'Ion power balance                ', &
       !+ad_varc  <LI> ( 4) Electron power balance DEPRECATED (itv 10,1,2,3,4,6,11)
       'Electron power balance           ', &
       !+ad_varc  <LI> ( 5) Density upper limit (itv 9,1,2,3,4,5,6)
       'Density upper limit              ', &
       !+ad_varc  <LI> ( 6) (Epsilon x beta poloidal) upper limit (itv 8,1,2,3,4,6)
       '(Epsilon x beta-pol) upper limit ', &
       !+ad_varc  <LI> ( 7) Beam ion density (NBI) (consistency equation) (itv 7)
       'Beam ion density consistency     ', &
       !+ad_varc  <LI> ( 8) Neutron wall load upper limit (itv 14,1,2,3,4,6)
       'Neutron wall load upper limit    ', &
       !+ad_varc  <LI> ( 9) Fusion power upper limit (itv 26,1,2,3,4,6)
       'Fusion power upper limit         ', &
       !+ad_varc  <LI> (10) Toroidal field 1/R (consistency equation) (itv 12,1,2,3,13 )
       'Toroidal field 1/R consistency   ', &
       !+ad_varc  <LI> (11) Radial build (consistency equation) (itv 3,1,13,16,29,42,61)
       'Radial build consistency         ', &
       !+ad_varc  <LI> (12) Volt second lower limit (STEADY STATE) (itv 15,1,2,3)
       'Volt second lower limit          ', &
       !+ad_varc  <LI> (13) Burn time lower limit (PULSE) (itv 21,1,16,17,29,42,44,61)
       'Burn time lower limit            ', &
       !+ad_varc  <LI> (14) Neutral beam decay lengths to plasma centre (NBI) (consistency equation)
       !+ac_varc            (itv 19,1,2,3,6)
       'NBI decay lengths consistency    ', &
       !+ad_varc  <LI> (15) LH power threshold limit (itv 103)
       'L-H power threshold limit        ', &
       !+ad_varc  <LI> (16) Net electric power lower limit (itv 25,1,2,3)
       'Net electric power lower limit   ', &
       !+ad_varc  <LI> (17) Radiation fraction upper limit (itv 28)
       'Radiation fraction upper limit   ', &
       !+ad_varc  <LI> (18) Divertor heat load upper limit (itv 27)
       'Divertor heat load upper limit   ', &
       !+ad_varc  <LI> (19) MVA upper limit (itv 30)
       'MVA upper limit                  ', &
       !+ad_varc  <LI> (20) Neutral beam tangency radius upper limit (NBI) (itv 33,31,3,13)
       'Beam tangency radius upper limit ', &
       !+ad_varc  <LI> (21) Plasma minor radius lower limit (itv 32)
       'Plasma minor radius lower limit  ', &
       !+ad_varc  <LI> (22) Divertor collisionality upper limit (itv 34,43)
       'Divertor collisionality upper lim', &
       !+ad_varc  <LI> (23) Conducting shell to plasma minor radius ratio upper limit
       !+ad_varc            (itv 104,1,74)
       'Conducting shell radius upper lim', &
       !+ad_varc  <LI> (24) Beta upper limit (itv 36,1,2,3,4,6,18)
       'Beta upper limit                 ', &
       !+ad_varc  <LI> (25) Peak toroidal field upper limit (itv 35,3,13,29)
       'Peak toroidal field upper limit  ', &
       !+ad_varc  <LI> (26) Central solenoid EOF current density upper limit (ipfres=0)
       !+ad_varc            (itv 38,37,41,12)
       'CS coil EOF current density limit', &
       !+ad_varc  <LI> (27) Central solenoid BOP current density upper limit (ipfres=0)
       !+ad_varc            (itv 39,37,41,12)
       'CS coil BOP current density limit', &
       !+ad_varc  <LI> (28) Fusion gain Q lower limit (itv 45,47,40)
       'Fusion gain Q lower limit        ', &
       !+ad_varc  <LI> (29) Inboard radial build consistency (itv 3,1,13,16,29,42,61)
       'Inboard radial build consistency ', &
       !+ad_varc  <LI> (30) Injection power upper limit (itv 46,47,11)
       'Injection power upper limit      ', &
       !+ad_varc  <LI> (31) TF coil case stress upper limit (SCTF) (itv 48,56,57,58,59,60,24)
       'TF coil case stress upper limit  ', &
       !+ad_varc  <LI> (32) TF coil conduit stress upper limit (SCTF) (itv 49,56,57,58,59,60,24)
       'TF coil conduit stress upper lim ', &
       !+ad_varc  <LI> (33) I_op / I_critical (TF coil) (SCTF) (itv 50,56,57,58,59,60,24)
       'I_op / I_critical (TF coil)      ', &
       !+ad_varc  <LI> (34) Dump voltage upper limit (SCTF) (itv 51,52,56,57,58,59,60,24)
       'Dump voltage upper limit         ', &
       !+ad_varc  <LI> (35) J_winding pack/J_protection upper limit (SCTF) (itv 53,56,57,58,59,60,24)
       'J_winding pack/J_protection limit', &
       !+ad_varc  <LI> (36) TF coil temperature margin lower limit (SCTF) (itv 54,55,56,57,58,59,60,24)
       'TF coil temp. margin lower limit ', &
       !+ad_varc  <LI> (37) Current drive gamma upper limit (itv 40,47)
       'Current drive gamma limit        ', &
       !+ad_varc  <LI> (38) First wall coolant temperature rise upper limit (itv 62)
       '1st wall coolant temp rise limit ', &
       !+ad_varc  <LI> (39) First wall peak temperature upper limit (itv 63)
       'First wall peak temperature limit', &
       !+ad_varc  <LI> (40) Start-up injection power lower limit (PULSE) (itv 64)
       'Start-up inj. power lower limit  ', &
       !+ad_varc  <LI> (41) Plasma current ramp-up time lower limit (PULSE) (itv  66,65)
       'Plasma curr. ramp time lower lim ', &
       !+ad_varc  <LI> (42) Cycle time lower limit (PULSE) (itv 67,65,17)
       'Cycle time lower limit           ', &
       !+ad_varc  <LI> (43) Average centrepost temperature
       !+ad_varc            (TART) (consistency equation) (itv 69,70,13)
       'Average centrepost temperature   ', &
       !+ad_varc  <LI> (44) Peak centrepost temperature upper limit (TART) (itv 68,69,70)
       'Peak centrepost temp. upper limit', &
       !+ad_varc  <LI> (45) Edge safety factor lower limit (TART) (itv 71,1,2,3)
       'Edge safety factor lower limit   ', &
       !+ad_varc  <LI> (46) Ip/Irod upper limit (TART) (itv 72,2,60)
       'Ip/Irod upper limit              ', &
       !+ad_varc  <LI> (47) NOT USED
       'TF coil tor. thickness upper lim ', &
       !+ad_varc  <LI> (48) Poloidal beta upper limit (itv 79,2,3,18)
       'Poloidal beta upper limit        ', &
       !+ad_varc  <LI> (49) NOT USED
       'RFP reversal parameter < 0       ', &
       !+ad_varc  <LI> (50) NOT USED
       'IFE repetition rate upper limit  ', &
       !+ad_varc  <LI> (51) Startup volt-seconds consistency (PULSE) (itv 16,29,3,1)
       'Startup volt-seconds consistency ', &
       !+ad_varc  <LI> (52) Tritium breeding ratio lower limit (itv 89,90,91)
       'Tritium breeding ratio lower lim ', &
       !+ad_varc  <LI> (53) Neutron fluence on TF coil upper limit (itv 92,93,94)
       'Neutron fluence on TF coil limit ', &
       !+ad_varc  <LI> (54) Peak TF coil nuclear heating upper limit (itv 95,93,94)
       'Peak TF coil nucl. heating limit ', &
       !+ad_varc  <LI> (55) Vacuum vessel helium concentration upper limit iblanket =2 (itv 96,93,94)
       'Vessel helium concentration limit', &
       !+ad_varc  <LI> (56) Pseparatrix/Rmajor upper limit (itv 97,1,3,102)
       'Psep / R upper limit             ', &
       !+ad_varc  <LI> (57) NOT USED
       'TF coil leg tor width lower limit', &
       !+ad_varc  <LI> (58) NOT USED
       'TF coil leg rad width lower limit', &
       !+ad_varc  <LI> (59) Neutral beam shine-through fraction upper limit (NBI) (itv 105,6,19,4 )
       'NB shine-through frac upper limit', &
       !+ad_varc  <LI> (60) Central solenoid temperature margin lower limit (SCTF) (itv 106)
       'CS temperature margin lower limit', &
       !+ad_varc  <LI> (61) Minimum availability value (itv 107)
       'Minimum availability value       ',  &
       !+ad_varc  <LI> (62) taup/taueff the ratio of particle to energy confinement times (itv 110)
       'taup/taueff                      ', &
       !+ad_varc  <LI> (63) The number of ITER-like vacuum pumps niterpump < tfno (itv 111)
       'number of ITER-like vacuum pumps ',  &
       !+ad_varc  <LI> (64) Zeff less than or equal to zeffmax (itv 112)
       'Zeff limit                       ',  &
       !+ad_varc  <LI> (65) Dump time set by VV loads (itv 56, 113)
       'Dump time set by VV stress       ',   &
       !+ad_varc  <LI> (66) Limit on rate of change of energy in poloidal field
       !+ad_varc            (Use iteration variable 65(tohs), 115)
       'Rate of change of energy in field',   &
       !+ad_varc  <LI> (67) Simple Radiation Wall load limit (itv 116, 102, 4,6)
       'Upper Lim. on Radiation Wall load',   &
       !+ad_varc  <LI> (68) Psep * Bt / qAR upper limit (itv 117)
       'Upper Lim. on Psep * Bt / q A R  ',   &
       !+ad_varc  <LI> (69) ensure separatrix power = the value from Kallenbach divertor (itv 118)
       'pdivt < psep_kallenbach divertor ',   &
       !+ad_varc  <LI> (70) ensure that teomp = separatrix temperature in the pedestal profile,
       !+ad_varc            (itv 119 (tesep))
       'Separatrix temp consistency      ',   &
       !+ad_varc  <LI> (71) ensure that neomp = separatrix density (nesep) x neratio
       'Separatrix density consistency   ',    &
       !+ad_varc  <LI> (72) central solenoid Tresca stress limit (itv 123 foh_stress)
       'CS Tresca stress limit           ',    &
       !+ad_varc  <LI> (73) Psep >= Plh + Paux (itv 137 (fplhsep))
       'Psep >= Plh + Paux               ',   &
       !+ad_varc  <LI> (74) TFC quench < tmax_croco (itv 141 (fcqt))
       'TFC quench < tmax_croco          ',    &
       !+ad_varc  <LI> (75) TFC current/copper area < Maximum (itv 143 f_copperA_m2)
       'TFC current/copper area < Max    ',    &
       !+ad_varc  <LI> (76) Eich critical separatrix density
       'Eich critical separatrix density ',   &
       !+ad_varc  <LI> (77) TF coil current per turn upper limit 
       'TFC current per turn upper limit ',    &
       !+ad_varc  <LI> (78) Reinke criterion impurity fraction lower limit (itv  147 freinke)
       'Reinke criterion fZ lower limit  ',   &
       !+ad_varc  <LI> (79) F-value for max peak CS field (itv  149 fbmaxcs)</UL>
       'Peak CS field upper limit        '    &
       /)
       ! Please note: All strings between '...' above must be exactly 33 chars long
       ! Each line of code has a comma before the ampersand, except the last one.
       ! The last ad_varc line ends with the html tag "</UL>".

  ! Issue #495.  Remove default iteration variables
  !+ad_vars  ixc(ipnvars) /0/ :
  !+ad_varc               array defining which iteration variables to activate
  !+ad_varc               (see lablxc for descriptions)
  integer, dimension(ipnvars) :: ixc = 0

  !+ad_vars  lablxc(ipnvars) : labels describing iteration variables
  !+ad_varc                   (NEW:THERE ARE NO DEFAULTS):<UL>
  ! WARNING These labels are used as variable names by write_new_in_dat.py, and possibly
  ! other python utilities, so they cannot easily be changed.
  character(len=14), dimension(ipnvars) :: lablxc = (/ &
       !+ad_varc  <LI> ( 1) aspect
       'aspect        ', &
       !+ad_varc  <LI> ( 2) bt
       'bt            ', &
       !+ad_varc  <LI> ( 3) rmajor
       'rmajor        ', &
       !+ad_varc  <LI> ( 4) te
       'te            ', &
       !+ad_varc  <LI> ( 5) beta
       'beta          ', &
       !+ad_varc  <LI> ( 6) dene
       'dene          ', &
       !+ad_varc  <LI> ( 7) rnbeam
       'rnbeam        ', &
       !+ad_varc  <LI> ( 8) fbeta (f-value for equation 6)
       'fbeta         ', &
       !+ad_varc  <LI> ( 9) fdene (f-value for equation 5)
       'fdene         ', &
       !+ad_varc  <LI> (10) hfact
       'hfact         ', &
       !+ad_varc  <LI> (11) pheat
       'pheat         ', &
       !+ad_varc  <LI> (12) oacdcp
       'oacdcp        ', &
       !+ad_varc  <LI> (13) tfcth (NOT RECOMMENDED)
       'tfcth         ', &
       !+ad_varc  <LI> (14) fwalld (f-value for equation 8)
       'fwalld        ', &
       !+ad_varc  <LI> (15) fvs (f-value for equation 12)
       'fvs           ', &
       !+ad_varc  <LI> (16) ohcth
       'ohcth         ', &
       !+ad_varc  <LI> (17) tdwell
       'tdwell        ', &
       !+ad_varc  <LI> (18) q
       'q             ', &
       !+ad_varc  <LI> (19) enbeam
       'enbeam        ', &
       !+ad_varc  <LI> (20) tcpav
       'tcpav         ', &
       !+ad_varc  <LI> (21) ftburn (f-value for equation 13)
       'ftburn        ', &
       !+ad_varc  <LI> (22) NOT USED
       'tbrnmn        ', &
       !+ad_varc  <LI> (23) fcoolcp
       'fcoolcp       ', &
       !+ad_varc  <LI> (24) NOT USED
       'cdtfleg       ', &
       !+ad_varc  <LI> (25) fpnetel (f-value for equation 16)
       'fpnetel       ', &
       !+ad_varc  <LI> (26) ffuspow (f-value for equation 9)
       'ffuspow       ', &
       !+ad_varc  <LI> (27) fhldiv (f-value for equation 18)
       'fhldiv        ', &
       !+ad_varc  <LI> (28) fradpwr (f-value for equation 17), total radiation fraction
       'fradpwr       ', &
       !+ad_varc  <LI> (29) bore
       'bore          ', &
       !+ad_varc  <LI> (30) fmva (f-value for equation 19)
       'fmva          ', &
       !+ad_varc  <LI> (31) gapomin
       'gapomin       ', &
       !+ad_varc  <LI> (32) frminor (f-value for equation 21)
       'frminor       ', &
       !+ad_varc  <LI> (33) fportsz (f-value for equation 20)
       'fportsz       ', &
       !+ad_varc  <LI> (34) fdivcol (f-value for equation 22)
       'fdivcol       ', &
       !+ad_varc  <LI> (35) fpeakb (f-value for equation 25)
       'fpeakb        ', &
       !+ad_varc  <LI> (36) fbetatry (f-value for equation 24)
       'fbetatry      ', &
       !+ad_varc  <LI> (37) coheof
       'coheof        ', &
       !+ad_varc  <LI> (38) fjohc (f-value for equation 26)
       'fjohc         ', &
       !+ad_varc  <LI> (39) fjohc0 (f-value for equation 27)
       'fjohc0        ', &
       !+ad_varc  <LI> (40) fgamcd (f-value for equation 37)
       'fgamcd        ', &
       !+ad_varc  <LI> (41) fcohbop
       'fcohbop       ', &
       !+ad_varc  <LI> (42) gapoh
       'gapoh         ', &
       !+ad_varc  <LI> (43) cfe0
       'cfe0          ', &
       !+ad_varc  <LI> (44) fvsbrnni
       'fvsbrnni      ', &
       !+ad_varc  <LI> (45) fqval (f-value for equation 28)
       'fqval         ', &
       !+ad_varc  <LI> (46) fpinj (f-value for equation 30)
       'fpinj         ', &
       !+ad_varc  <LI> (47) feffcd
       'feffcd        ', &
       !+ad_varc  <LI> (48) fstrcase (f-value for equation 31)
       'fstrcase      ', &
       !+ad_varc  <LI> (49) fstrcond (f-value for equation 32)
       'fstrcond      ', &
       !+ad_varc  <LI> (50) fiooic (f-value for equation 33)
       'fiooic        ', &
       !+ad_varc  <LI> (51) fvdump (f-value for equation 34)
       'fvdump        ', &
       !+ad_varc  <LI> (52) vdalw
       'vdalw         ', &
       !+ad_varc  <LI> (53) fjprot (f-value for equation 35)
       'fjprot        ', &
       !+ad_varc  <LI> (54) ftmargtf (f-value for equation 36)
       'ftmargtf      ', &
       !+ad_varc  <LI> (55) obsolete
       'obsolete      ', &
       !+ad_varc  <LI> (56) tdmptf
       'tdmptf        ', &
       !+ad_varc  <LI> (57) thkcas
       'thkcas        ', &
       !+ad_varc  <LI> (58) thwcndut
       'thwcndut      ', &
       !+ad_varc  <LI> (59) fcutfsu
       'fcutfsu       ', &
       !+ad_varc  <LI> (60) cpttf
       'cpttf         ', &
       !+ad_varc  <LI> (61) gapds
       'gapds         ', &
       !+ad_varc  <LI> (62) fdtmp (f-value for equation 38)
       'fdtmp         ', &
       !+ad_varc  <LI> (63) ftpeak (f-value for equation 39)
       'ftpeak        ', &
       !+ad_varc  <LI> (64) fauxmn (f-value for equation 40)
       'fauxmn        ', &
       !+ad_varc  <LI> (65) tohs
       'tohs          ', &
       !+ad_varc  <LI> (66) ftohs (f-value for equation 41)
       'ftohs         ', &
       !+ad_varc  <LI> (67) ftcycl (f-value for equation 42)
       'ftcycl        ', &
       !+ad_varc  <LI> (68) fptemp (f-value for equation 44)
       'fptemp        ', &
       !+ad_varc  <LI> (69) rcool
       'rcool         ', &
       !+ad_varc  <LI> (70) vcool
       'vcool         ', &
       !+ad_varc  <LI> (71) fq (f-value for equation 45)
       'fq            ', &
       !+ad_varc  <LI> (72) fipir (f-value for equation 46)
       'fipir         ', &
       !+ad_varc  <LI> (73) scrapli
       'scrapli       ', &
       !+ad_varc  <LI> (74) scraplo
       'scraplo       ', &
       !+ad_varc  <LI> (75) tfootfi
       'tfootfi       ', &
       !+ad_varc  <LI> (76) NOT USED
       'frfptf        ', &
       !+ad_varc  <LI> (77) NOT USED
       'tftort        ', &
       !+ad_varc  <LI> (78) NOT USED
       'rfpth         ', &
       !+ad_varc  <LI> (79) fbetap (f-value for equation 48)
       'fbetap        ', &
       !+ad_varc  <LI> (80) NOT USED
       'frfpf         ', &
       !+ad_varc  <LI> (81) NOT USED
       'edrive        ', &
       !+ad_varc  <LI> (82) NOT USED
       'drveff        ', &
       !+ad_varc  <LI> (83) NOT USED
       'tgain         ', &
       !+ad_varc  <LI> (84) NOT USED
       'chrad         ', &
       !+ad_varc  <LI> (85) NOT USED
       'pdrive        ', &
       !+ad_varc  <LI> (86) NOT USED
       'frrmax        ', &
       !+ad_varc  <LI> (87) NOT USED
       'helecmw       ', &
       !+ad_varc  <LI> (88) NOT USED
       'hthermmw      ', &
       !+ad_varc  <LI> (89) ftbr (f-value for equation 52)
       'ftbr          ', &
       !+ad_varc  <LI> (90) blbuith
       'blbuith       ', &
       !+ad_varc  <LI> (91) blbuoth
       'blbuoth       ', &
       !+ad_varc  <LI> (92) fflutf (f-value for equation 53)
       'fflutf        ', &
       !+ad_varc  <LI> (93) shldith
       'shldith       ', &
       !+ad_varc  <LI> (94) shldoth
       'shldoth       ', &
       !+ad_varc  <LI> (95) fptfnuc (f-value for equation 54)
       'fptfnuc       ', &
       !+ad_varc  <LI> (96) fvvhe (f-value for equation 55)
       'fvvhe         ', &
       !+ad_varc  <LI> (97) fpsepr (f-value for equation 56)
       'fpsepr        ', &
       !+ad_varc  <LI> (98) li6enrich
       'li6enrich     ', &
       !+ad_varc  <LI> (99) NOT USED
       'ftftort       ', &
       !+ad_varc  <LI> (100) NOT USED
       'ftfthko       ', &
       !+ad_varc  <LI> (101) NOT USED
       'prp           ', &
       !+ad_varc  <LI> (102) fimpvar
       'fimpvar       ', &
       !+ad_varc  <LI> (103) flhthresh (f-value for equation 15)
       'flhthresh     ', &
       !+ad_varc  <LI> (104) fcwr (f-value for equation 23)
       'fcwr          ', &
       !+ad_varc  <LI> (105) fnbshinef (f-value for equation 59)
       'fnbshinef     ', &
       !+ad_varc  <LI> (106) ftmargoh (f-value for equation 60)
       'ftmargoh      ', &
       !+ad_varc  <LI> (107) favail (f-value for equation 61)
       'favail        ', &
       !+ad_varc  <LI> (108) breeder_f: Volume of Li4SiO4 / (Volume of Be12Ti + Li4SiO4)
       'breeder_f     ', &
       !+ad_varc  <LI> (109) ralpne: thermal alpha density / electron density
       'ralpne        ', &
       !+ad_varc  <LI> (110) ftaulimit: Lower limit on taup/taueff the ratio of alpha particle
       !+ad_varc       to energy confinement times (f-value for equation 62)
       'ftaulimit     ', &
       !+ad_varc  <LI> (111) fniterpump: f-value for constraint that
       !+ad_varc       number of vacuum pumps <  TF coils (f-value for equation 63)
       'fniterpump    ',  &
       !+ad_varc  <LI> (112) fzeffmax: f-value for max Zeff (f-value for equation 64)
       'fzeffmax      ',  &
       !+ad_varc  <LI> (113) ftaucq: f-value for minimum quench time (f-value for equation 65)
       'ftaucq        ',  &
       !+ad_varc  <LI> (114) fw_channel_length: Length of a single first wall channel
       'fw_channel_l  ',  &
       !+ad_varc  <LI> (115) fpoloidalpower: f-value for max rate of change of energy in poloidal field
       !+ad_varc             (f-value for equation 66)
       'fpoloidalpower',  &
       !+ad_varc  <LI> (116) fradwall: f-value for radiation wall load limit (eq. 67)
       'fradwall      ',  &
       !+ad_varc  <LI> (117) fpsepbqar: f-value for  Psep*Bt/qar upper limit (eq. 68)
       'fpsepbqar     ',  &
       !+ad_varc  <LI> (118) fpsep: f-value to ensure separatrix power is less than value from Kallenbach divertor
       !+ad_varc            (f-value for equation 69)
       'fpsep         ',  &
       !+ad_varc  <LI> (119) tesep:  separatrix temperature calculated by the Kallenbach divertor model
       'tesep         ',  &
       !+ad_varc  <LI> (120) ttarget: Plasma temperature adjacent to divertor sheath [eV]
       'ttarget       ',  &
       !+ad_varc  <LI> (121) neratio: ratio of mean SOL density at OMP to separatrix density at OMP
       'neratio       ',  &
       !+ad_varc  <LI> (122) oh_steel_frac : streel fraction of Central Solenoid
       'oh_steel_frac ',  &
       !+ad_varc  <LI> (123) foh_stress : f-value for CS coil Tresca stress limit (f-value for eq. 72)
       'foh_stress    ',  &
       !+ad_varc  <LI> (124) qtargettotal : Power density on target including surface recombination [W/m2]
       'qtargettotal  ',  &
       !+ad_varc  <LI> (125) fimp(3) :  Beryllium density fraction relative to electron density
       'fimp(03)      ', &
       !+ad_varc  <LI> (126) fimp(4) :  Carbon density fraction relative to electron density
       'fimp(04)      ', &
       !+ad_varc  <LI> (127) fimp(5) :  Nitrogen fraction relative to electron density
       'fimp(05)      ', &
       !+ad_varc  <LI> (128) fimp(6) :  Oxygen density fraction relative to electron density
       'fimp(06)      ', &
       !+ad_varc  <LI> (129) fimp(7) :  Neon density fraction relative to electron density
       'fimp(07)      ', &
       !+ad_varc  <LI> (130) fimp(8) :  Silicon density fraction relative to electron density
       'fimp(08)      ', &
       !+ad_varc  <LI> (131) fimp(9) :  Argon density fraction relative to electron density
       'fimp(09)      ', &
       !+ad_varc  <LI> (132) fimp(10) :  Iron density fraction relative to electron density
       'fimp(10)      ', &
       !+ad_varc  <LI> (133) fimp(11) :  Nickel density fraction relative to electron density
       'fimp(11)      ', &
       !+ad_varc  <LI> (134) fimp(12) :  Krypton density fraction relative to electron density
       'fimp(12)      ', &
       !+ad_varc  <LI> (135) fimp(13) :  Xenon density fraction relative to electron density
       'fimp(13)      ', &
       !+ad_varc  <LI> (136) fimp(14) :  Tungsten density fraction relative to electron density
       'fimp(14)      ', &
       !+ad_varc  <LI> (137) fplhsep (f-value for equation 73)
       'fplhsep       ', &
       !+ad_varc  <LI> (138) rebco_thickness : thickness of REBCO layer in tape (m)
       'rebco_thicknes', &
       !+ad_varc  <LI> (139) copper_thick : thickness of copper layer in tape (m)
       'copper_thick  ', &
       !+ad_varc  <LI> (140) thkwp : radial thickness of TFC winding pack (m)
       'thkwp         ', &
       !+ad_varc  <LI> (141) fcqt : TF coil quench temperature < tmax_croco (f-value for equation 74)
       'fcqt          ', &
       !+ad_varc  <LI> (142) nesep : electron density at separatrix [m-3]
       'nesep         ', &
       !+ad_varc  <LI> (143) f_copperA_m2 : TF coil current / copper area < Maximum value (f-value for equation 75)
       'f_copperA_m2  ', &
       !+ad_varc  <LI> (144) fnesep : Eich critical electron density at separatrix (f-value for constraint equation 76) [m-3]
       'fnesep        ', &
       !+ad_varc  <LI> (145) fgwped :  fraction of Greenwald density to set as pedestal-top density
       'fgwped        ', &
       !+ad_varc  <LI> (146) fcpttf : F-value for TF coil current per turn limit (constraint equation 77)
       'fcpttf        ', &
       !+ad_varc  <LI> (147) freinke : F-value for Reinke detachment criterion (constraint equation 78)
       'freinke       ', &
       !+ad_varc  <LI> (148) fzactual : fraction of impurity at SOL with Reinke detachment criterion
       'fzactual      ', &
       !+ad_varc  <LI> (149) fbmaxcs : F-value for max peak CS field (con. 79, itvar 149)
       'fbmaxcs       ', &
<<<<<<< HEAD
        !+ad_varc  <LI> (150) plasmod_fcdp : (P_CD - Pheat)/(Pmax-Pheat),i.e. ratio of CD power over available power
       'plasmod_fcdp  ', &
       !+ad_varc  <LI> (151) plasmod_fradc : Pline_Xe / (Palpha + Paux - PlineAr - Psync - Pbrad)</UL>
       'plasmod_fradc ' &
=======
       !+ad_varc  <LI> (150) fbmaxcs : Ratio of separatrix density to Greenwald density</UL>
       'fgwsep        ' &
>>>>>>> 7daceb52
       /)

  character(len=14), dimension(:), allocatable :: name_xc

  !+ad_vars  sqsumsq : sqrt of the sum of the square of the constraint residuals
  real(kind(1.0D0)) :: sqsumsq = 0.0D0
  !+ad_vars  epsfcn /1.0e-3/ : finite difference step length for HYBRD/VMCON derivatives
  real(kind(1.0D0)) :: epsfcn = 1.0D-3
  !+ad_vars  epsvmc /1.0e-6/ : error tolerance for VMCON
  real(kind(1.0D0)) :: epsvmc = 1.0D-6
  !+ad_vars  factor /0.1/ : used in HYBRD for first step size
  real(kind(1.0D0)) :: factor = 0.1D0
  !+ad_vars  ftol /1.0e-4/ : error tolerance for HYBRD
  real(kind(1.0D0)) :: ftol = 1.0D-4

  !+ad_vars  boundl(ipnvars) /../ : lower bounds used on ixc variables during
  !+ad_varc                         VMCON optimisation runs
  real(kind(1.0D0)), dimension(ipnvars) :: boundl = (/ &
       1.100D0, &  !  1
       0.010D0, &  !  2
       0.100D0, &  !  3
       5.000D0, &  !  4
       0.001D0, &  !  5
       1.00D19, &  !  6
       1.00D-6, &  !  7
       0.001D0, &  !  8
       0.001D0, &  !  9
       0.100D0, &  !  10
       1.00D-3, &  !  11
       1.000D5, &  !  12
       0.100D0, &  !  13   MDK change from 1 to 0.1 25/05/2017
       0.001D0, &  !  14
       0.001D0, &  !  15
       0.010D0, &  !  16
       0.100D0, &  !  17
       2.000D0, &  !  18
       1.000D0, &  !  19
       40.00D0, &  !  20
       0.001D0, &  !  21
       0.001D0, &  !  22   KE made tbrnmn obsolete 18/05/18
       0.100D0, &  !  23
       1.000D4, &  !  24
       0.001D0, &  !  25
       0.001D0, &  !  26
       0.001D0, &  !  27
       0.001D0, &  !  28
       0.100D0, &  !  29
       0.010D0, &  !  30
       0.001D0, &  !  31
       0.001D0, &  !  32
       0.001D0, &  !  33
       0.001D0, &  !  34
       0.001D0, &  !  35
       0.001D0, &  !  36
       1.000D5, &  !  37
       0.010D0, &  !  38
       0.001D0, &  !  39
       0.001D0, &  !  40
       0.001D0, &  !  41
       0.001D0, &  !  42
       1.00D-6, &  !  43
       0.001D0, &  !  44
       0.001D0, &  !  45
       0.001D0, &  !  46
       0.001D0, &  !  47
       0.001D0, &  !  48
       0.001D0, &  !  49
       0.001D0, &  !  50
       0.001D0, &  !  51
       0.001D0, &  !  52
       0.001D0, &  !  53
       0.001D0, &  !  54
       0.001D0, &  !  55
       0.100D0, &  !  56
       0.050D0, &  !  57
       0.001D0, &  !  58
       0.001D0, &  !  59
       0.001D0, &  !  60
       0.001D0, &  !  61
       0.001D0, &  !  62
       0.001D0, &  !  63
       0.001D0, &  !  64
       0.100D0, &  !  65
       0.001D0, &  !  66
       0.001D0, &  !  67
       0.001D0, &  !  68
       0.001D0, &  !  69
       1.000D0, &  !  70
       0.001D0, &  !  71
       0.001D0, &  !  72
       0.001D0, &  !  73
       0.001D0, &  !  74
       0.200D0, &  !  75
       0.001D0, &  !  76
       0.050D0, &  !  77
       0.010D0, &  !  78
       0.001D0, &  !  79
       0.001D0, &  !  80
       1.000D5, &  !  81
       0.010D0, &  !  82
       1.000D0, &  !  83
       0.100D0, &  !  84
       1.000D6, &  !  85
       0.001D0, &  !  86
       1.000D0, &  !  87
       1.000D0, &  !  88
       0.001D0, &  !  89
       0.001D0, &  !  90
       0.001D0, &  !  91
       0.001D0, &  !  92
       0.001D0, &  !  93
       0.001D0, &  !  94
       0.001D0, &  !  95
       0.001D0, &  !  96
       0.001D0, &  !  97
       10.00D0, &  !  98
       0.001D0, &  !  99
       0.001D0, &  !  100
       1.00D-6, &  !  101
       1.00D-6, &  !  102
       1.000D0, &  !  103
       0.001D0, &  !  104
       0.001D0, &  !  105
       0.001D0, &  !  106
       0.001D0, &  !  107
       0.060D0, &  !  108
       0.050D0, &  !  109
       0.001D0, &  !  110
       0.001D0, &  !  111
       0.001D0, &  !  112
       0.001D0, &  !  113
       0.001D0, &  !  114
       0.001D0, &  !  115
       0.001D0, &  !  116
       0.001D0, &  !  117
       0.001D0, &  !  118
       0.000D0, &  !  119
       1.000D0, &  !  120
       0.001D0, &  !  121
       0.001D0, &  !  122
       0.001D0, &  !  123
       0.001D0, &  !  124
       1.00D-8, &  !  125
       1.00D-8, &  !  126
       1.00D-8, &  !  127
       1.00D-8, &  !  128
       1.00D-8, &  !  129
       1.00D-8, &  !  130
       1.00D-8, &  !  131
       1.00D-8, &  !  132
       1.00D-8, &  !  133
       1.00D-8, &  !  134
       1.00D-8, &  !  135
       1.00D-8, &  !  136
       0.001D0, &  !  137
       0.01D-6, &  !  138
       1.00D-6, &  !  139
       0.001D0, &  !  140
       0.001D0, &  !  141
       1.00D17, &  !  142
       0.001D0, &  !  143
       0.001D0, &  !  144
       0.500D0, &  !  145
       0.001D0, &  !  146
       0.001D0, &  !  147
       1.00D-8, &  !  148
       0.001D0, &  !  149
<<<<<<< HEAD
       0.000D0, &  !  150
       0.001D0  &  !  151
=======
       0.001D0  &  !  150
>>>>>>> 7daceb52
       /)

  !+ad_vars  boundu(ipnvars) /../ : upper bounds used on ixc variables during
  !+ad_varc                         VMCON optimisation runs
  real(kind(1.0D0)), dimension(ipnvars) :: boundu = (/ &
       10.00D0, &  !  1
       30.00D0, &  !  2
       50.00D0, &  !  3
       150.0D0, &  !  4
       1.000D0, &  !  5
       1.00D21, &  !  6
       1.000D0, &  !  7
       1.000D0, &  !  8
       1.000D0, &  !  9
       3.000D0, &  !  10
       1.000D3, &  !  11
       1.500D8, &  !  12
       5.000D0, &  !  13
       1.000D0, &  !  14
       1.000D0, &  !  15
       10.00D0, &  !  16
       1.000D8, &  !  17
       50.00D0, &  !  18
       1.000D6, &  !  19
       3.000D2, &  !  20   SIM 09/10/18 Lowered to within input limit 
       1.000D0, &  !  21
       1.000D6, &  !  22   KE made tbrnmn obsolete 18/05/18
       0.500D0, &  !  23
       1.000D8, &  !  24
       1.000D0, &  !  25
       1.000D0, &  !  26
       1.000D0, &  !  27
       0.990D0, &  !  28 Issue #219
       10.00D0, &  !  29
       1.000D0, &  !  30
       1.000D1, &  !  31
       1.000D0, &  !  32
       1.000D0, &  !  33
       1.000D0, &  !  34
       1.000D0, &  !  35
       1.000D0, &  !  36
       1.000D8, &  !  37
       1.000D0, &  !  38
       1.000D0, &  !  39
       1.000D0, &  !  40
       1.000D0, &  !  41
       10.00D0, &  !  42
       3.00D-3, &  !  43
       1.000D0, &  !  44
       1.000D0, &  !  45
       1.000D0, &  !  46
       1.000D0, &  !  47
       1.000D0, &  !  48
       1.000D0, &  !  49
       1.000D0, &  !  50
       1.000D0, &  !  51
       1.000D6, &  !  52
       1.000D0, &  !  53
       1.000D0, &  !  54
       100.0D0, &  !  55
       100.0D0, &  !  56
       1.000D0, &  !  57
       0.100D0, &  !  58
       1.000D0, &  !  59
       4.000D4, &  !  60
       10.00D0, &  !  61
       1.000D0, &  !  62
       1.000D0, &  !  63
       1.000D0, &  !  64
       1.000D3, &  !  65
       1.000D0, &  !  66
       1.000D0, &  !  67
       1.000D0, &  !  68
       0.010D0, &  !  69
       1.000D2, &  !  70
       1.000D0, &  !  71
       1.000D0, &  !  72
       10.00D0, &  !  73
       10.00D0, &  !  74
       5.000D0, &  !  75
       1.000D0, &  !  76
       4.000D0, &  !  77
       1.800D0, &  !  78
       1.000D0, &  !  79
       1.000D0, &  !  80
       5.000D7, &  !  81
       1.000D0, &  !  82
       500.0D0, &  !  83
       20.00D0, &  !  84
       200.0D6, &  !  85
       1.000D0, &  !  86
       4.000D3, &  !  87
       4.000D3, &  !  88
       1.000D0, &  !  89
       2.000D0, &  !  90
       2.000D0, &  !  91
       1.000D0, &  !  92
       10.00D0, &  !  93
       10.00D0, &  !  94
       1.000D0, &  !  95
       1.000D0, &  !  96
       1.000D0, &  !  97
       100.0D0, &  !  98
       1.000D0, &  !  99
       1.000D0, &  !  100
       0.010D0, &  !  101
       0.010D0, &  !  102
       1.000D6, &  !  103
       1.000D0, &  !  104
       1.000D0, &  !  105
       1.000D0, &  !  106
       1.000D0, &  !  107
       1.000D0, &  !  108
       0.150D0, &  !  109
       1.000D0, &  !  110
       1.000D0, &  !  111
       1.000D0, &  !  112
       1.000D0, &  !  113
       1.000D3, &  !  114
       1.000D0, &  !  115
       1.000D0, &  !  116
       1.000D0, &  !  117
       1.000D0, &  !  118
       1.000D1, &  !  119
       1.000D4, &  !  120
       1.000D0, &  !  121
       0.950D0, &  !  122
       1.000D0, &  !  123
       1.000D7, &  !  124
       0.010D0, &  !  125
       0.010D0, &  !  126
       0.010D0, &  !  127
       0.010D0, &  !  128
       0.010D0, &  !  129
       0.010D0, &  !  130
       0.010D0, &  !  131
       0.010D0, &  !  132
       0.010D0, &  !  133
       0.010D0, &  !  134
       0.010D0, &  !  135
       0.010D0, &  !  136
       1.000D0, &  !  137
       100.0D-6,&  !  138
       1.00D-3, &  !  139
       2.000D0, &  !  140
       1.000D0, &  !  141
       1.00D20, &  !  142
       1.000D0, &  !  143
       1.000D0, &  !  144
       1.000D0, &  !  145
       1.000D0, &  !  146
       1.000D0, &  !  147
       1.000D0, &  !  148
       1.000D0, &  !  149
<<<<<<< HEAD
       1.000D0, &  !  150
       1.000D0  &  !  151
=======
       1.000D0  &  !  150
>>>>>>> 7daceb52
       /)

  real(kind(1.0D0)), dimension(ipnvars) :: bondl = 0.0D0
  real(kind(1.0D0)), dimension(ipnvars) :: bondu = 0.0D0
  real(kind(1.0D0)), dimension(ipnvars) :: rcm = 0.0D0
  real(kind(1.0D0)), dimension(ipnvars) :: resdl = 0.0D0
  real(kind(1.0D0)), dimension(ipnvars) :: scafc = 0.0D0
  real(kind(1.0D0)), dimension(ipnvars) :: scale = 0.0D0
  real(kind(1.0D0)), dimension(ipnvars) :: xcm = 0.0D0
  real(kind(1.0D0)), dimension(ipnvars) :: xcs = 0.0D0
  real(kind(1.0D0)), dimension(ipvlam)  :: vlam = 0.0D0


contains

  ! !!!!!!!!!!!!!!!!!!!!!!!!!!!!!!!!!!!!!!!!!!!!!!!!!!!!!!!!!!!!!!!!!!

  subroutine eqsolv(fcnhyb,n,x,fvec,tol,epsfcn,factor,nprint,info, &
       wa,lwa,resdl,nfev)

    !+ad_name  eqsolv
    !+ad_summ  Find the non-optimising HYBRD solution to the problem
    !+ad_type  Subroutine
    !+ad_auth  Argonne National Laboratory. Minpack Project. March 1980.
    !+ad_auth  Burton S. Garbow, Kenneth E. Hillstrom, Jorge J. More
    !+ad_auth  P J Knight, CCFE, Culham Science Centre
    !+ad_cont  N/A
    !+ad_args  fcnhyb : external routine name : see below
    !+ad_args  n : input integer : number of functions and variables
    !+ad_args  x(n) : input/output real array : On input X must contain
    !+ad_argc    an initial estimate of the solution vector. On output X
    !+ad_argc    contains the final estimate of the solution vector.
    !+ad_args  fvec(n) : output real array : Functions evaluated at output X
    !+ad_args  tol : input real : Termination occurs when the algorithm
    !+ad_argc    estimates that the relative error between X and the solution
    !+ad_argc    is at most TOL.
    !+ad_args  epsfcn : input real : Used in determining a suitable
    !+ad_argc    step length for the forward-difference approximation
    !+ad_argc    (see <A HREF="hybrd.html">hybrd</A>)
    !+ad_args  factor : input real : Used in determining the initial step bound
    !+ad_argc    (see <A HREF="hybrd.html">hybrd</A>)
    !+ad_args  nprint : input integer : Number of iterations between print-outs
    !+ad_args  info : output integer : If the user has terminated execution,
    !+ad_argc    INFO is set to the (negative) value of IFLAG, see description below.
    !+ad_argc    Otherwise, INFO is set as follows:
    !+ad_argc    <PRE>
    !+ad_argc    INFO = 0   Improper input parameters.
    !+ad_argc    INFO = 1   Algorithm estimates that the relative error
    !+ad_argc               between X and the solution is at most TOL.
    !+ad_argc    INFO = 2   Number of calls to FCNHYB has reached or exceeded
    !+ad_argc               200*(N+1).
    !+ad_argc    INFO = 3   TOL is too small. No further improvement in
    !+ad_argc               the approximate solution X is possible.
    !+ad_argc    INFO = 4   Iteration is not making good progress.
    !+ad_argc    </PRE>
    !+ad_args  wa(lwa) : input/output real array : work array
    !+ad_args  lwa : input integer : work array size, not less than (N*(3*N+13))/2
    !+ad_args  resdl(n) : output real array : residuals
    !+ad_args  nfev : output integer : number of iterations performed
    !+ad_desc  Routine EQSOLV is the Argonne Minpack subroutine HYBRD1
    !+ad_desc  which has been modified by D.T. Blackfield FEDC/TRW.
    !+ad_desc  The routine is the same except some of the arguments are
    !+ad_desc  user supplied rather than 'hardwired'.
    !+ad_desc  <P>The purpose of EQSOLV is to find a zero of a system of
    !+ad_desc  N nonlinear functions in N variables by a modification
    !+ad_desc  of the Powell hybrid method. This is done by using the
    !+ad_desc  more general nonlinear equation solver <A HREF="hybrd.html">HYBRD</A>.
    !+ad_desc  The user must provide a subroutine which calculates the functions.
    !+ad_desc  The Jacobian is then calculated by a forward-difference
    !+ad_desc  approximation.
    !+ad_desc  <P>FCNHYB is the name of a user-supplied subroutine which
    !+ad_desc  calculates the functions. FCNHYB must be declared
    !+ad_desc  in an external statement in the user calling
    !+ad_desc  program, and should be written as follows:
    !+ad_desc  <PRE>
    !+ad_desc  subroutine fcnhyb(n,x,fvec,iflag)
    !+ad_desc  integer n,iflag
    !+ad_desc  double precision x(n),fvec(n)
    !+ad_desc  ----------
    !+ad_desc  calculate the functions at x and
    !+ad_desc  return this vector in fvec.
    !+ad_desc  ---------
    !+ad_desc  return
    !+ad_desc  end
    !+ad_desc  </PRE>
    !+ad_desc  The value of iflag should not be changed by FCNHYB unless
    !+ad_desc  the user wants to terminate execution of EQSOLV.
    !+ad_desc  In this case set IFLAG to a negative integer.
    !+ad_prob  None
    !+ad_call  fcnhyb
    !+ad_call  hybrd
    !+ad_hist  27/07/11 PJK Initial F90 version
    !+ad_stat  Okay
    !+ad_docs  None
    !
    ! !!!!!!!!!!!!!!!!!!!!!!!!!!!!!!!!!!!!!!!!!!!!!!!

    implicit none

    !  Arguments

    external :: fcnhyb
    integer, intent(in) :: n, nprint, lwa
    real(kind(1.0D0)), dimension(n), intent(inout) :: x
    real(kind(1.0D0)), dimension(n), intent(out) :: fvec, resdl
    real(kind(1.0D0)), dimension(lwa), intent(out) :: wa
    real(kind(1.0D0)), intent(in) :: tol, epsfcn, factor
    integer, intent(out) :: info, nfev

    !  Local variables

    integer :: n1,indx,lr,maxfev,ml,mode,mu
    real(kind(1.0D0)), parameter :: one = 1.0D0
    real(kind(1.0D0)), parameter :: zero = 0.0D0
    real(kind(1.0D0)) :: xtol

    ! !!!!!!!!!!!!!!!!!!!!!!!!!!!!!!!!!!!!!!!!!!!!!!!

    info = 0

    !  Check the input parameters for errors

    if ( (n == 0).or.(tol < zero).or.(lwa < ((n*(3*n + 13))/2) ) ) return

    !  Call HYBRD

    maxfev = 200*(n + 1)
    xtol = tol
    ml = n - 1
    mu = n - 1
    mode = 2

    wa(:) = one

    lr = (n*(n + 1))/2
    indx = 6*n + lr
    n1 = n

    !+**PJK 23/10/92 Warning produced by QA Fortran :
    !+**PJK 23/10/92 Arg 16 in call to HYBRD has wrong dimensions.
    !+**PJK 23/10/92 Code works at present, but beware of future
    !+**PJK 23/10/92 modifications.

    call hybrd(fcnhyb,n,x,fvec,xtol,maxfev,ml,mu,epsfcn,wa(1),mode, &
         factor,nprint,info,nfev,wa(indx+1),n1,wa(6*n+1),lr, &
         wa(n+1),wa(2*n+1),wa(3*n+1),wa(4*n+1),wa(5*n+1), &
         resdl)

    if (info == 5) info = 4

  end subroutine eqsolv

  ! !!!!!!!!!!!!!!!!!!!!!!!!!!!!!!!!!!!!!!!!!!!!!!!!!!!!!!!!!!!!!!!!!!

  subroutine optimiz(fcnvmc1,fcnvmc2,ifail,f)

    !+ad_name  optimiz
    !+ad_summ  Calls the minimisation/maximisation routine VMCON
    !+ad_type  Subroutine
    !+ad_auth  P J Knight, CCFE, Culham Science Centre
    !+ad_cont  N/A
    !+ad_args  fcnvmc1 : external routine : objective function evaluator
    !+ad_args  fcnvmc2 : external routine : gradient objective function evaluator
    !+ad_args  ifail   : output integer : error flag
    !+ad_args  f       : output real    : value of objective function at the output point
    !+ad_desc  This routine calls the minimisation/maximisation routine VMCON,
    !+ad_desc  developed by Argonne National Laboratory.
    !+ad_desc  On exit, the (normalised) value of the variable being maximised
    !+ad_desc  or minimised (i.e. the figure of merit) is returned in argument
    !+ad_desc  <CODE>f</CODE>.
    !+ad_prob  None
    !+ad_call  fcnvmc1
    !+ad_call  fcnvmc2
    !+ad_call  vmcon
    !+ad_hist  02/10/96 PJK Initial upgraded version
    !+ad_hist  08/10/12 PJK Initial F90 version
    !+ad_hist  10/10/12 PJK Added arguments fcnvmc1, fcnvmc2
    !+ad_hist  26/02/14 PJK Added nviter argument to vmcon call
    !+ad_hist  27/02/14 PJK Corrected usage of m, meq in case of inequalities
    !+ad_hist  08/07/14 PJK Added attempt to fix problems if VMCON exits with ifail=5
    !+ad_stat  Okay
    !+ad_docs  AEA FUS 251: A User's Guide to the PROCESS Systems Code
    !
    ! !!!!!!!!!!!!!!!!!!!!!!!!!!!!!!!!!!!!!!!!!!!!!!!

    implicit none

    !  Arguments

    external :: fcnvmc1, fcnvmc2
    integer, intent(out) :: ifail
    real(kind(1.0D0)), intent(out) :: f

    !  Local variables

    integer :: ii,lb,lcnorm,ldel,lh,liwa,lwa,m,meq,mode,n
    integer, parameter :: ippn1  = ipnvars+1
    integer, parameter :: ipldel = 7*ippn1
    integer, parameter :: iplh   = 2*ippn1
    integer, parameter :: ipvmu  = ipeqns+2*ipnvars+1
    integer, parameter :: ipliwa = 6*ippn1+ipeqns
    integer, dimension(ipliwa) :: iwa
    integer, dimension(ipnvars) :: ilower,iupper

    real(kind(1.0D0)), parameter :: zero = 0.0D0
    real(kind(1.0D0)), parameter :: bfactor = 2.0D0
    real(kind(1.0D0)) :: xtol
    real(kind(1.0D0)), dimension(ipnvars) :: bdelta,bndl,bndu,etav,fgrd, &
         gammv,glag,glaga,xa,xv
    real(kind(1.0D0)), dimension(ipeqns) :: cm,conf
    real(kind(1.0D0)), dimension(ippn1) :: bdl,bdu,gm
    real(kind(1.0D0)), dimension(ipvmu) :: vmu
    real(kind(1.0D0)), dimension(ipldel) :: delta
    real(kind(1.0D0)), dimension(iplh) :: wa
    real(kind(1.0D0)), dimension(ippn1,ipeqns) :: cnorm
    real(kind(1.0D0)), dimension(ippn1,ippn1) :: b
    real(kind(1.0D0)), dimension(iplh,iplh) :: h

    ! !!!!!!!!!!!!!!!!!!!!!!!!!!!!!!!!!!!!!!!!!!!!!!!

    n = nvar
    m = neqns + nineqns
    meq = neqns
    xtol = epsvmc
    mode = 0
    lb = ippn1
    lcnorm = ippn1
    ldel = ipldel
    lh = iplh
    lwa = iplh
    liwa = ipliwa

    do ii = 1,n
       ilower(ii) = 1
       iupper(ii) = 1
       bndl(ii) = bondl(ii)
       bndu(ii) = bondu(ii)
       xv(ii) = xcm(ii)
    end do

    call vmcon(fcnvmc1,fcnvmc2,mode,n,m,meq,xv,f,fgrd,conf,cnorm, &
         lcnorm,b,lb,xtol,maxcal,ifail,nfev2,nviter,vlam,glag,vmu,cm,glaga, &
         gammv,etav,xa,bdelta,delta,ldel,gm,bdl,bdu,h,lh,wa,lwa,iwa, &
         liwa,ilower,iupper,bndl,bndu,convergence_parameter)

    write(*,*) ""

    ! If fail then alter value of epsfcn - this can be improved
    if (ifail /= 1) then
       write(*,*) 'Trying again with new epsfcn'
       epsfcn = epsfcn * 10.0D0 !try new larger value
       write(*,*) 'new epsfcn = ', epsfcn
       call vmcon(fcnvmc1,fcnvmc2,mode,n,m,meq,xv,f,fgrd,conf,cnorm, &
            lcnorm,b,lb,xtol,maxcal,ifail,nfev2,nviter,vlam,glag,vmu,cm,glaga, &
            gammv,etav,xa,bdelta,delta,ldel,gm,bdl,bdu,h,lh,wa,lwa,iwa, &
            liwa,ilower,iupper,bndl,bndu,convergence_parameter)
       epsfcn = epsfcn / 10.0D0 !reset value
    end if
    if (ifail /= 1) then
       write(*,*) 'Trying again with new epsfcn'
       epsfcn = epsfcn / 10.0D0 !try new smaller value
       write(*,*) 'new epsfcn = ', epsfcn
       call vmcon(fcnvmc1,fcnvmc2,mode,n,m,meq,xv,f,fgrd,conf,cnorm, &
            lcnorm,b,lb,xtol,maxcal,ifail,nfev2,nviter,vlam,glag,vmu,cm,glaga, &
            gammv,etav,xa,bdelta,delta,ldel,gm,bdl,bdu,h,lh,wa,lwa,iwa, &
            liwa,ilower,iupper,bndl,bndu,convergence_parameter)
       epsfcn = epsfcn * 10.0D0 !reset value
    end if
    
    
    !  If VMCON has exited with error code 5 try another run using a multiple of
    !  the identity matrix as input for the Hessian b(n,n).
    !  Only do this if VMCON has not iterated (nviter=1).

    if ((ifail == 5).and.(nviter < 2)) then
       mode = 1
       b(:,:) = zero
       do ii = 1, n
          b(ii,ii) = bfactor
          xv(ii) = xcm(ii)      !  Re-initialise iteration values
       end do
       ! if (verbose == 1) then
       write(*,*) 'VMCON error code = 5.  Rerunning VMCON with a new initial estimate of the second derivative matrix.'
       ! end if

       call vmcon(fcnvmc1,fcnvmc2,mode,n,m,meq,xv,f,fgrd,conf,cnorm, &
            lcnorm,b,lb,xtol,maxcal,ifail,nfev2,nviter,vlam,glag,vmu,cm,glaga, &
            gammv,etav,xa,bdelta,delta,ldel,gm,bdl,bdu,h,lh,wa,lwa,iwa, &
            liwa,ilower,iupper,bndl,bndu,convergence_parameter)
    end if

    do ii = 1,n
       xcm(ii) = xv(ii)
    end do

    do ii = 1,m
       rcm(ii) = conf(ii)
    end do

  end subroutine optimiz

end module numerics<|MERGE_RESOLUTION|>--- conflicted
+++ resolved
@@ -101,11 +101,7 @@
   public
 
   !+ad_vars  ipnvars FIX : total number of variables available for iteration
-<<<<<<< HEAD
-  integer, parameter :: ipnvars = 151
-=======
-  integer, parameter :: ipnvars = 150
->>>>>>> 7daceb52
+  integer, parameter :: ipnvars = 152
   !+ad_vars  ipeqns  FIX : number of constraint equations available
   integer, parameter :: ipeqns = 79
   !+ad_vars  ipnfoms FIX : number of available figures of merit
@@ -681,15 +677,12 @@
        'fzactual      ', &
        !+ad_varc  <LI> (149) fbmaxcs : F-value for max peak CS field (con. 79, itvar 149)
        'fbmaxcs       ', &
-<<<<<<< HEAD
         !+ad_varc  <LI> (150) plasmod_fcdp : (P_CD - Pheat)/(Pmax-Pheat),i.e. ratio of CD power over available power
        'plasmod_fcdp  ', &
-       !+ad_varc  <LI> (151) plasmod_fradc : Pline_Xe / (Palpha + Paux - PlineAr - Psync - Pbrad)</UL>
-       'plasmod_fradc ' &
-=======
-       !+ad_varc  <LI> (150) fbmaxcs : Ratio of separatrix density to Greenwald density</UL>
+       !+ad_varc  <LI> (151) plasmod_fradc : Pline_Xe / (Palpha + Paux - PlineAr - Psync - Pbrad)
+       'plasmod_fradc ', &
+       !+ad_varc  <LI> (152) fbmaxcs : Ratio of separatrix density to Greenwald density</UL>
        'fgwsep        ' &
->>>>>>> 7daceb52
        /)
 
   character(len=14), dimension(:), allocatable :: name_xc
@@ -857,12 +850,9 @@
        0.001D0, &  !  147
        1.00D-8, &  !  148
        0.001D0, &  !  149
-<<<<<<< HEAD
        0.000D0, &  !  150
-       0.001D0  &  !  151
-=======
-       0.001D0  &  !  150
->>>>>>> 7daceb52
+       0.001D0, &  !  151
+       0.001D0  &  !  152
        /)
 
   !+ad_vars  boundu(ipnvars) /../ : upper bounds used on ixc variables during
@@ -1017,12 +1007,9 @@
        1.000D0, &  !  147
        1.000D0, &  !  148
        1.000D0, &  !  149
-<<<<<<< HEAD
        1.000D0, &  !  150
-       1.000D0  &  !  151
-=======
-       1.000D0  &  !  150
->>>>>>> 7daceb52
+       1.000D0, &  !  151
+       1.000D0  &  !  152
        /)
 
   real(kind(1.0D0)), dimension(ipnvars) :: bondl = 0.0D0
