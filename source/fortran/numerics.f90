! !!!!!!!!!!!!!!!!!!!!!!!!!!!!!!!!!!!!!!!!!!!!!!!!!!!!!!!!!!!!!!!!!!

module numerics
  !! Module containing callers to the main equation solvers
  !! HYBRD and VMCON
  !! author: P J Knight, CCFE, Culham Science Centre
  !! This module contains the primary numerics variables and the
  !! calling routines for the two equation solvers in the code.
  !
  ! !!!!!!!!!!!!!!!!!!!!!!!!!!!!!!!!!!!!!!!!!!!!!!!

  use, intrinsic :: iso_fortran_env, only: dp=>real64
  implicit none

  public

  integer, parameter :: ipnvars = 174
  !!  ipnvars FIX : total number of variables available for iteration

  integer, parameter :: ipeqns = 85
  !!  ipeqns  FIX : number of constraint equations available
  
  integer, parameter :: ipnfoms = 19
  !!  ipnfoms FIX : number of available figures of merit

  integer, parameter :: ipvlam  = ipeqns+2*ipnvars+1
  integer, parameter :: iptnt   = (ipeqns*(3*ipeqns+13))/2
  integer, parameter :: ipvp1   = ipnvars+1

  integer :: ioptimz = 1
  !!  ioptimz /1/ : code operation switch:<UL>
  !!           <LI> = -2 for no optimisation, no VMCOM or HYBRD;
  !!           <LI> = -1 for no optimisation, HYBRD only;
  !!           <LI> = 0  for HYBRD and VMCON (not recommended);
  !!           <LI> = 1  for optimisation, VMCON only</UL>

  !!  minmax /7/ : switch for figure-of-merit (see lablmm for descriptions)
  !!               negative => maximise, positive => minimise
  integer :: minmax = 7
  character(len=22), dimension(ipnfoms) :: lablmm = (/ &
  !!  lablmm(ipnfoms) : labels describing figures of merit:<UL>
       'major radius.         ', &
       !!  <LI> ( 1) major radius
       'not used.             ', &
       !!  <LI> ( 2) not used
       'neutron wall load.    ', &
       !!  <LI> ( 3) neutron wall load
       'P_tf + P_pf.          ', &
       !!  <LI> ( 4) P_tf + P_pf
       'fusion gain.          ', &
       !!  <LI> ( 5) fusion gain Q
       'cost of electricity.  ', &
       !!  <LI> ( 6) cost of electricity
       'capital cost.         ', &
       !!  <LI> ( 7) capital cost (direct cost if ireactor=0,
       !!                          constructed cost otherwise)
       'aspect ratio.         ', &
       !!  <LI> ( 8) aspect ratio
       'divertor heat load.   ', &
       !!  <LI> ( 9) divertor heat load
       'toroidal field.       ', &
       !!  <LI> (10) toroidal field
       'total injected power. ', &
       !!  <LI> (11) total injected power
       'H plant capital cost. ', &
       !!  <LI> (12) hydrogen plant capital cost OBSOLETE
       'H production rate.    ', &
       !!  <LI> (13) hydrogen production rate OBSOLETE
       'pulse length.         ', &
       !!  <LI> (14) pulse length
       'plant availability.   ', &
       !!  <LI> (15) plant availability factor (N.B. requires
       !!            iavail=1 to be set)
       'min R0, max tau_burn. ', &
       !!  <LI> (16) linear combination of major radius (minimised) and pulse length (maximised)
       !!              note: FoM should be minimised only!
       'net electrical output.', &
       !!  <LI> (17) net electrical output
       'Null figure of merit. ',  &
       !!  <LI> (18) Null Figure of Merit
       'max Q, max t_burn.    ' &
       !!  <LI> (19) linear combination of big Q and pulse length (maximised)
       !!              note: FoM should be minimised only!</UL>
        /)
  integer :: ncalls = 0
  !!  ncalls : number of function calls during solution
  integer :: neqns = 0
  !!  neqns /0/ : number of equality constraints to be satisfied
  integer :: nfev1 = 0
  !!  nfev1 : number of calls to FCNHYB (HYBRD function caller) made
  integer :: nfev2 = 0
  !!  nfev2 : number of calls to FCNVMC1 (VMCON function caller) made
  integer :: nineqns = 0
  !!  nineqns /0/ : number of inequality constraints VMCON must satisfy
  !!                (leave at zero for now)
  integer :: nvar = 16
  !!  nvar /16/ : number of iteration variables to use
  integer :: nviter = 0
  !!  nviter : number of VMCON iterations performed

  !!  icc(ipeqns) /0/ :
  !!           array defining which constraint equations to activate
  !!           (see lablcc for descriptions)

  ! TODO Check the dictionaries are created correctly.
  ! Issue #491 Default constraints removed.
  integer, dimension(ipeqns) :: icc = 0

  logical, dimension(ipeqns) :: active_constraints = .false.
  !!  active_constraints(ipeqns) : Logical array showing which constraints are active

  character(len=33), dimension(ipeqns) :: lablcc = (/ &
  !!  lablcc(ipeqns) : labels describing constraint equations (corresponding itvs)<UL>
       'Beta consistency                 ', &
       !!  <LI> ( 1) Beta (consistency equation) (itv 5)
       'Global power balance consistency ', &
       !!  <LI> ( 2) Global power balance (consistency equation) (itv 10,1,2,3,4,6,11)
       'Ion power balance                ', &
       !!  <LI> ( 3) Ion power balance DEPRECATED (itv 10,1,2,3,4,6,11)
       'Electron power balance           ', &
       !!  <LI> ( 4) Electron power balance DEPRECATED (itv 10,1,2,3,4,6,11)
       'Density upper limit              ', &
       !!  <LI> ( 5) Density upper limit (itv 9,1,2,3,4,5,6)
       '(Epsilon x beta-pol) upper limit ', &
       !!  <LI> ( 6) (Epsilon x beta poloidal) upper limit (itv 8,1,2,3,4,6)
       'Beam ion density consistency     ', &
       !!  <LI> ( 7) Beam ion density (NBI) (consistency equation) (itv 7)
       'Neutron wall load upper limit    ', &
       !!  <LI> ( 8) Neutron wall load upper limit (itv 14,1,2,3,4,6)
       'Fusion power upper limit         ', &
       !!  <LI> ( 9) Fusion power upper limit (itv 26,1,2,3,4,6)
       'Toroidal field 1/R consistency   ', &
       !!  <LI> (10) NOT USED
       'Radial build consistency         ', &
       !!  <LI> (11) Radial build (consistency equation) (itv 3,1,13,16,29,42,61)
       'Volt second lower limit          ', &
       !!  <LI> (12) Volt second lower limit (STEADY STATE) (itv 15,1,2,3)
       'Burn time lower limit            ', &
       !!  <LI> (13) Burn time lower limit (PULSE) (itv 21,1,16,17,29,42,44,61)
       !+ac_varc            (itv 19,1,2,3,6)
       !!  <LI> (14) Neutral beam decay lengths to plasma centre (NBI) (consistency equation)
       'NBI decay lengths consistency    ', &
       'L-H power threshold limit        ', &
       !!  <LI> (15) LH power threshold limit (itv 103)
       'Net electric power lower limit   ', &
       !!  <LI> (16) Net electric power lower limit (itv 25,1,2,3)
       'Radiation fraction upper limit   ', &
       !!  <LI> (17) Radiation fraction upper limit (itv 28)
       'Divertor heat load upper limit   ', &
       !!  <LI> (18) Divertor heat load upper limit (itv 27)
       'MVA upper limit                  ', &
       !!  <LI> (19) MVA upper limit (itv 30)
       'Beam tangency radius upper limit ', &
       !!  <LI> (20) Neutral beam tangency radius upper limit (NBI) (itv 33,31,3,13)
       'Plasma minor radius lower limit  ', &
       !!  <LI> (21) Plasma minor radius lower limit (itv 32)
       'Divertor collisionality upper lim', &
       !!  <LI> (22) Divertor collisionality upper limit (itv 34,43)
       'Conducting shell radius upper lim', &
       !!  <LI> (23) Conducting shell to plasma minor radius ratio upper limit
       !!            (itv 104,1,74)
       'Beta upper limit                 ', &
       !!  <LI> (24) Beta upper limit (itv 36,1,2,3,4,6,18)
       'Peak toroidal field upper limit  ', &
       !!  <LI> (25) Peak toroidal field upper limit (itv 35,3,13,29)
       'CS coil EOF current density limit', &
       !!  <LI> (26) Central solenoid EOF current density upper limit (ipfres=0)
       !!            (itv 38,37,41,12)
       'CS coil BOP current density limit', &
       !!  <LI> (27) Central solenoid BOP current density upper limit (ipfres=0)
       !!            (itv 39,37,41,12)
       'Fusion gain Q lower limit        ', &
       !!  <LI> (28) Fusion gain Q lower limit (itv 45,47,40)
       'Inboard radial build consistency ', &
       !!  <LI> (29) Inboard radial build consistency (itv 3,1,13,16,29,42,61)
       'Injection power upper limit      ', &
       !!  <LI> (30) Injection power upper limit (itv 46,47,11)
       'TF coil case stress upper limit  ', &
       !!  <LI> (31) TF coil case stress upper limit (SCTF) (itv 48,56,57,58,59,60,24)
       'TF coil conduit stress upper lim ', &
       !!  <LI> (32) TF coil conduit stress upper limit (SCTF) (itv 49,56,57,58,59,60,24)
       'I_op / I_critical (TF coil)      ', &
       !!  <LI> (33) I_op / I_critical (TF coil) (SCTF) (itv 50,56,57,58,59,60,24)
       'Dump voltage upper limit         ', &
       !!  <LI> (34) Dump voltage upper limit (SCTF) (itv 51,52,56,57,58,59,60,24)
       'J_winding pack/J_protection limit', &
       !!  <LI> (35) J_winding pack/J_protection upper limit (SCTF) (itv 53,56,57,58,59,60,24)
       'TF coil temp. margin lower limit ', &
       !!  <LI> (36) TF coil temperature margin lower limit (SCTF) (itv 54,55,56,57,58,59,60,24)
       'Current drive gamma limit        ', &
       !!  <LI> (37) Current drive gamma upper limit (itv 40,47)
       '1st wall coolant temp rise limit ', &
       !!  <LI> (38) First wall coolant temperature rise upper limit (itv 62)
       'First wall peak temperature limit', &
       !!  <LI> (39) First wall peak temperature upper limit (itv 63)
       'Start-up inj. power lower limit  ', &
       !!  <LI> (40) Start-up injection power lower limit (PULSE) (itv 64)
       'Plasma curr. ramp time lower lim ', &
       !!  <LI> (41) Plasma current ramp-up time lower limit (PULSE) (itv  66,65)
       'Cycle time lower limit           ', &
       !!  <LI> (42) Cycle time lower limit (PULSE) (itv 17,67,65)
       'Average centrepost temperature   ', &
       !!  <LI> (43) Average centrepost temperature
       !!            (TART) (consistency equation) (itv 13,20,69,70)
       'Peak centrepost temp. upper limit', &
       !!  <LI> (44) Peak centrepost temperature upper limit (TART) (itv 68,69,70)
       'Edge safety factor lower limit   ', &
       !!  <LI> (45) Edge safety factor lower limit (TART) (itv 71,1,2,3)
       'Ip/Irod upper limit              ', &
       !!  <LI> (46) Ip/Irod upper limit (TART) (itv 72,2,60)
       'TF coil tor. thickness upper lim ', &
       !!  <LI> (47) NOT USED
       'Poloidal beta upper limit        ', &
       !!  <LI> (48) Poloidal beta upper limit (itv 79,2,3,18)
       'RFP reversal parameter < 0       ', &
       !!  <LI> (49) NOT USED
       'IFE repetition rate upper limit  ', &
       !!  <LI> (50) IFE repetition rate upper limit (IFE)
       'Startup volt-seconds consistency ', &
       !!  <LI> (51) Startup volt-seconds consistency (PULSE) (itv 16,29,3,1)
       'Tritium breeding ratio lower lim ', &
       !!  <LI> (52) Tritium breeding ratio lower limit (itv 89,90,91)
       'Neutron fluence on TF coil limit ', &
       !!  <LI> (53) Neutron fluence on TF coil upper limit (itv 92,93,94)
       'Peak TF coil nucl. heating limit ', &
       !!  <LI> (54) Peak TF coil nuclear heating upper limit (itv 95,93,94)
       'Vessel helium concentration limit', &
       !!  <LI> (55) Vacuum vessel helium concentration upper limit iblanket =2 (itv 96,93,94)
       'Psep / R upper limit             ', &
       !!  <LI> (56) Pseparatrix/Rmajor upper limit (itv 97,1,3,102)
       'TF coil leg rad width lower limit', &
       !!  <LI> (57) NOT USED
       'TF coil leg rad width lower limit', &
       !!  <LI> (58) NOT USED
       'NB shine-through frac upper limit', &
       !!  <LI> (59) Neutral beam shine-through fraction upper limit (NBI) (itv 105,6,19,4 )
       'CS temperature margin lower limit', &
       !!  <LI> (60) Central solenoid temperature margin lower limit (SCTF) (itv 106)
       'Minimum availability value       ',  &
       !!  <LI> (61) Minimum availability value (itv 107)
       'taup/taueff                      ', &
       !!  <LI> (62) taup/taueff the ratio of particle to energy confinement times (itv 110)
       'number of ITER-like vacuum pumps ',  &
       !!  <LI> (63) The number of ITER-like vacuum pumps niterpump < tfno (itv 111)
       'Zeff limit                       ',  &
       !!  <LI> (64) Zeff less than or equal to zeffmax (itv 112)
       'Dump time set by VV stress       ',   &
       !!  <LI> (65) Dump time set by VV loads (itv 56, 113)
       'Rate of change of energy in field',   &
       !!  <LI> (66) Limit on rate of change of energy in poloidal field
       !!            (Use iteration variable 65(tohs), 115)
       'Upper Lim. on Radiation Wall load',   &
       !!  <LI> (67) Simple Radiation Wall load limit (itv 116, 102, 4,6)
       'Upper Lim. on Psep * Bt / q A R  ',   &
       !!  <LI> (68) Psep * Bt / qAR upper limit (itv 117)
       'pdivt < psep_kallenbach divertor ',   &
       !!  <LI> (69) ensure separatrix power = the value from Kallenbach divertor (itv 118)
       'Separatrix temp consistency      ',   &
       !!  <LI> (70) ensure that teomp = separatrix temperature in the pedestal profile,
       !!            (itv 119 (tesep))
       'Separatrix density consistency   ',    &
       !!  <LI> (71) ensure that neomp = separatrix density (nesep) x neratio
       'CS Tresca stress limit           ',    &
       !!  <LI> (72) central solenoid Tresca stress limit (itv 123 foh_stress)
       'Psep >= Plh + Paux               ',   &
       !!  <LI> (73) Psep >= Plh + Paux (itv 137 (fplhsep))
       'TFC quench < tmax_croco          ',    &
       !!  <LI> (74) TFC quench < tmax_croco (itv 141 (fcqt))
       'TFC current/copper area < Max    ',    &
       !!  <LI> (75) TFC current/copper area < Maximum (itv 143 f_coppera_m2)
       'Eich critical separatrix density ',   &
       !!  <LI> (76) Eich critical separatrix density
       'TFC current per turn upper limit ',    &
       !!  <LI> (77) TF coil current per turn upper limit
       'Reinke criterion fZ lower limit  ',   &
       !!  <LI> (78) Reinke criterion impurity fraction lower limit (itv  147 freinke)
       'Peak CS field upper limit        ',   &
       !!  <LI> (79) Peak CS field upper limit (itv  149 fbmaxcs)
       'pdivt lower limit                ',   &
       !!  <LI> (80) Divertor power lower limit pdivt (itv  153 fpdivlim)
       'ne0 > neped                      ',   &
       !!  <LI> (81) Ne(0) > ne(ped) constraint (itv  154 fne0)
       'toroidalgap >  tftort            ',   &
       !!  <LI> (82) toroidalgap >  tftort constraint (itv  171 ftoroidalgap)
       'available_space > required_space ',   &
       !!  <LI> (83) Radial build consistency for stellarators (itv 172 f_avspace)
<<<<<<< HEAD
       'beta > betalim_lower             ',    &
       !!  <LI> (84) Lower limit for beta (itv 173 fbetatry_lower)
       'CP lifetime                      '    &
       !!  <LI> (85) Constraint for CP lifetime
=======
       'beta > betalim_lower             '    &
       !!  <LI> (84) Lower limit for beta (itv 173 fbetatry_lower)</UL>
>>>>>>> 62e40e1b
       /)
       ! Please note: All strings between '...' above must be exactly 33 chars long
       ! Each line of code has a comma before the ampersand, except the last one.
       ! The last ad_varc line ends with the html tag "</UL>".

  ! Issue #495.  Remove default iteration variables
  !!  ixc(ipnvars) /0/ :
  !!               array defining which iteration variables to activate
  !!               (see lablxc for descriptions)
  integer, dimension(ipnvars) :: ixc = 0
  
  ! WARNING These labels are used as variable names by write_new_in_dat.py, and possibly
  ! other python utilities, so they cannot easily be changed.
  character(len=14), dimension(ipnvars) :: lablxc = ''
  !! lablxc(ipnvars) : labels describing iteration variables<UL>
  !!  <LI> ( 1) aspect
  !!  <LI> ( 2) bt
  !!  <LI> ( 3) rmajor
  !! <LI> ( 4) te
  !! <LI> ( 5) beta
  !! <LI> ( 6) dene
  !! <LI> ( 7) rnbeam
  !! <LI> ( 8) fbeta (f-value for equation 6)
  !! <LI> ( 9) fdene (f-value for equation 5)
  !! <LI> (10) hfact
  !! <LI> (11) pheat
  !! <LI> (12) oacdcp
  !! <LI> (13) tfcth (NOT RECOMMENDED)
  !! <LI> (14) fwalld (f-value for equation 8)
  !! <LI> (15) fvs (f-value for equation 12)
  !! <LI> (16) ohcth
  !! <LI> (17) tdwell
  !! <LI> (18) q
  !! <LI> (19) enbeam
  !! <LI> (20) tcpav
  !! <LI> (21) ftburn (f-value for equation 13)
  !! <LI> (22) NOT USED
  !! <LI> (23) fcoolcp
  !! <LI> (24) NOT USED
  !! <LI> (25) fpnetel (f-value for equation 16)
  !! <LI> (26) ffuspow (f-value for equation 9)
  !! <LI> (27) fhldiv (f-value for equation 18)
  !! <LI> (28) fradpwr (f-value for equation 17), total radiation fraction
  !! <LI> (29) bore
  !! <LI> (30) fmva (f-value for equation 19)
  !! <LI> (31) gapomin
  !! <LI> (32) frminor (f-value for equation 21)
  !! <LI> (33) fportsz (f-value for equation 20)
  !! <LI> (34) fdivcol (f-value for equation 22)
  !! <LI> (35) fpeakb (f-value for equation 25)
  !! <LI> (36) fbetatry (f-value for equation 24)
  !! <LI> (37) coheof
  !! <LI> (38) fjohc (f-value for equation 26)
  !! <LI> (39) fjohc0 (f-value for equation 27)
  !! <LI> (40) fgamcd (f-value for equation 37)
  !! <LI> (41) fcohbop
  !! <LI> (42) gapoh
  !! <LI> (43) NOT USED
  !! <LI> (44) fvsbrnni
  !! <LI> (45) fqval (f-value for equation 28)
  !! <LI> (46) fpinj (f-value for equation 30)
  !! <LI> (47) feffcd
  !! <LI> (48) fstrcase (f-value for equation 31)
  !! <LI> (49) fstrcond (f-value for equation 32)
  !! <LI> (50) fiooic (f-value for equation 33)
  !! <LI> (51) fvdump (f-value for equation 34)
  !! <LI> (52) vdalw
  !! <LI> (53) fjprot (f-value for equation 35)
  !! <LI> (54) ftmargtf (f-value for equation 36)
  !! <LI> (55) NOT USED
  !! <LI> (56) tdmptf
  !! <LI> (57) thkcas
  !! <LI> (58) thwcndut
  !! <LI> (59) fcutfsu
  !! <LI> (60) cpttf
  !! <LI> (61) gapds
  !! <LI> (62) fdtmp (f-value for equation 38)
  !! <LI> (63) ftpeak (f-value for equation 39)
  !! <LI> (64) fauxmn (f-value for equation 40)
  !! <LI> (65) tohs
  !! <LI> (66) ftohs (f-value for equation 41)
  !! <LI> (67) ftcycl (f-value for equation 42)
  !! <LI> (68) fptemp (f-value for equation 44)
  !! <LI> (69) rcool
  !! <LI> (70) vcool
  !! <LI> (71) fq (f-value for equation 45)
  !! <LI> (72) fipir (f-value for equation 46)
  !! <LI> (73) scrapli
  !! <LI> (74) scraplo
  !! <LI> (75) tfootfi
  !! <LI> (76) NOT USED
  !! <LI> (77) NOT USED
  !! <LI> (78) NOT USED
  !! <LI> (79) fbetap (f-value for equation 48)
  !! <LI> (80) NOT USED
  !! <LI> (81) edrive
  !! <LI> (82) drveff
  !! <LI> (83) tgain
  !! <LI> (84) chrad
  !! <LI> (85) pdrive
  !! <LI> (86) frrmax (f-value for equation 50)
  !! <LI> (87) NOT USED
  !! <LI> (88) NOT USED
  !! <LI> (89) ftbr (f-value for equation 52)
  !! <LI> (90) blbuith
  !! <LI> (91) blbuoth
  !! <LI> (92) fflutf (f-value for equation 53)
  !! <LI> (93) shldith
  !! <LI> (94) shldoth
  !! <LI> (95) fptfnuc (f-value for equation 54)
  !! <LI> (96) fvvhe (f-value for equation 55)
  !! <LI> (97) fpsepr (f-value for equation 56)
  !! <LI> (98) li6enrich
  !! <LI> (99) NOT USED
  !! <LI> (100) NOT USED
  !! <LI> (101) NOT USED
  !! <LI> (102) fimpvar
  !! <LI> (103) flhthresh (f-value for equation 15)
  !! <LI> (104) fcwr (f-value for equation 23)
  !! <LI> (105) fnbshinef (f-value for equation 59)
  !! <LI> (106) ftmargoh (f-value for equation 60)
  !! <LI> (107) favail (f-value for equation 61)
  !! <LI> (108) breeder_f: Volume of Li4SiO4 / (Volume of Be12Ti + Li4SiO4)
  !! <LI> (109) ralpne: thermal alpha density / electron density
  !! <LI> (110) ftaulimit: Lower limit on taup/taueff the ratio of alpha 
  !! <LI> (111) fniterpump: f-value for constraint that number
  !! <LI> (112) fzeffmax: f-value for max Zeff (f-value for equation 64)
  !! <LI> (113) ftaucq: f-value for minimum quench time (f-value for equation 65)
  !! <LI> (114) fw_channel_length: Length of a single first wall channel
  !! <LI> (115) fpoloidalpower: f-value for max rate of change of 
  !! <LI> (116) fradwall: f-value for radiation wall load limit (eq. 67)
  !! <LI> (117) fpsepbqar: f-value for  Psep*Bt/qar upper limit (eq. 68)
  !! <LI> (118) fpsep: f-value to ensure separatrix power is less than
  !! <LI> (119) tesep:  separatrix temperature calculated by the Kallenbach divertor model
  !! <LI> (120) ttarget: Plasma temperature adjacent to divertor sheath [eV]
  !! <LI> (121) neratio: ratio of mean SOL density at OMP to separatrix density at OMP
  !! <LI> (122) oh_steel_frac : streel fraction of Central Solenoid
  !! <LI> (123) foh_stress : f-value for CS coil Tresca stress limit (f-value for eq. 72)
  !! <LI> (124) qtargettotal : Power density on target including surface recombination [W/m2]
  !! <LI> (125) fimp(3) :  Beryllium density fraction relative to electron density
  !! <LI> (126) fimp(4) :  Carbon density fraction relative to electron density
  !! <LI> (127) fimp(5) :  Nitrogen fraction relative to electron density
  !! <LI> (128) fimp(6) :  Oxygen density fraction relative to electron density
  !! <LI> (129) fimp(7) :  Neon density fraction relative to electron density
  !! <LI> (130) fimp(8) :  Silicon density fraction relative to electron density
  !! <LI> (131) fimp(9) :  Argon density fraction relative to electron density
  !! <LI> (132) fimp(10) :  Iron density fraction relative to electron density
  !! <LI> (133) fimp(11) :  Nickel density fraction relative to electron density
  !! <LI> (134) fimp(12) :  Krypton density fraction relative to electron density
  !! <LI> (135) fimp(13) :  Xenon density fraction relative to electron density
  !! <LI> (136) fimp(14) :  Tungsten density fraction relative to electron density
  !! <LI> (137) fplhsep (f-value for equation 73)
  !! <LI> (138) rebco_thickness : thickness of REBCO layer in tape (m)
  !! <LI> (139) copper_thick : thickness of copper layer in tape (m)
  !! <LI> (140) dr_tf_wp : radial thickness of TFC winding pack (m)
  !! <LI> (141) fcqt : TF coil quench temperature < tmax_croco (f-value for equation 74)
  !! <LI> (142) nesep : electron density at separatrix [m-3]
  !! <LI> (143) f_copperA_m2 : TF coil current / copper area < Maximum value
  !! <LI> (144) fnesep : Eich critical electron density at separatrix 
  !! <LI> (145) fgwped :  fraction of Greenwald density to set as pedestal-top density
  !! <LI> (146) fcpttf : F-value for TF coil current per turn limit (constraint equation 77)
  !! <LI> (147) freinke : F-value for Reinke detachment criterion (constraint equation 78)
  !! <LI> (148) fzactual : fraction of impurity at SOL with Reinke detachment criterion
  !! <LI> (149) fbmaxcs : F-value for max peak CS field (con. 79, itvar 149)
  !! <LI> (150) plasmod_fcdp : (P_CD - Pheat)/(Pmax-Pheat) 
  !! <LI> (151) plasmod_fradc : Pline_Xe / (Palpha + Paux - PlineAr - Psync - Pbrad)
  !! <LI> (152) fbmaxcs : Ratio of separatrix density to Greenwald density
  !! <LI> (153) fpdivlim : F-value for minimum pdivt (con. 80)
  !! <LI> (154) fne0 : F-value for ne(0) > ne(ped) (con. 81)
  !! <LI> (155) pfusife : IFE input fusion power (MW) (ifedrv=3 only)
  !! <LI> (156) rrin : Input IFE repetition rate (Hz) (ifedrv=3 only)
  !! <LI> (157) fvssu : F-value for available to required start up flux (con. 51)
  !! <LI> (158) croco_thick : Thickness of CroCo copper tube (m)
  !! <LI> (159) DUMMY : Description
  !! <LI> (160) DUMMY : Description
  !! <LI> (161) DUMMY : Description
  !! <LI> (162) DUMMY : Description
  !! <LI> (163) DUMMY : Description
  !! <LI> (164) DUMMY : Description
  !! <LI> (165) DUMMY : Description
  !! <LI> (166) DUMMY : Description
  !! <LI> (167) DUMMY : Description
  !! <LI> (168) DUMMY : Description
  !! <LI> (169) DUMMY : Description
  !! <LI> (170) DUMMY : Description
  !! <LI> (171) ftoroidalgap : F-value for toroidalgap >  tftort constraint (con. 82)
  !! <LI> (172) f_avspace (f-value for equation 83)
  !! <LI> (173) fbetatry_lower (f-value for equation 84)
  !! <LI> (174) r_cp_top : Top outer radius of the centropost (ST only) (m)</UL>
  ! Issue 287 iteration variables are now defined in module define_iteration_variables in iteration variables.f90

  character(len=14), dimension(:), allocatable :: name_xc

  real(dp) :: sqsumsq = 0.0D0
  !!  sqsumsq : sqrt of the sum of the square of the constraint residuals
  real(dp) :: epsfcn = 1.0D-3
  !!  epsfcn /1.0e-3/ : finite difference step length for HYBRD/VMCON derivatives
  real(dp) :: epsvmc = 1.0D-6
  !!  epsvmc /1.0e-6/ : error tolerance for VMCON
  real(dp) :: factor = 0.1D0
  !!  factor /0.1/ : used in HYBRD for first step size
  real(dp) :: ftol = 1.0D-4
  !!  ftol /1.0e-4/ : error tolerance for HYBRD

  real(dp), dimension(ipnvars) :: boundl = 9.d-99
  !!  boundl(ipnvars) /../ : lower bounds used on ixc variables during
  !!                         VMCON optimisation runs

  ! Issue #287 These bounds now defined in initial.f90
  real(dp), dimension(ipnvars) :: boundu = 9.d99
  ! !!  boundu(ipnvars) /../ : upper bounds used on ixc variables 

  real(dp), dimension(ipnvars) :: bondl = 0.0D0
  real(dp), dimension(ipnvars) :: bondu = 0.0D0
  real(dp), dimension(ipnvars) :: rcm = 0.0D0
  real(dp), dimension(ipnvars) :: resdl = 0.0D0
  real(dp), dimension(ipnvars) :: scafc = 0.0D0
  real(dp), dimension(ipnvars) :: scale = 0.0D0
  real(dp), dimension(ipnvars) :: xcm = 0.0D0
  real(dp), dimension(ipnvars) :: xcs = 0.0D0
  real(dp), dimension(ipvlam)  :: vlam = 0.0D0

contains

  ! !!!!!!!!!!!!!!!!!!!!!!!!!!!!!!!!!!!!!!!!!!!!!!!!!!!!!!!!!!!!!!!!!!

  subroutine eqsolv(fcnhyb,n,x,fvec,tol,epsfcn,factor,nprint,info, &
       wa,lwa,resdl,nfev)

    !! Find the non-optimising HYBRD solution to the problem
    !! author: Argonne National Laboratory. Minpack Project. March 1980.
    !! author: Burton S. Garbow, Kenneth E. Hillstrom, Jorge J. More
    !! author: P J Knight, CCFE, Culham Science Centre
    !! fcnhyb : external routine name : see below
    !! n : input integer : number of functions and variables
    !! x(n) : input/output real array : On input X must contain
    !! an initial estimate of the solution vector. On output X
    !! contains the final estimate of the solution vector.
    !! fvec(n) : output real array : Functions evaluated at output X
    !! tol : input real : Termination occurs when the algorithm
    !! estimates that the relative error between X and the solution
    !! is at most TOL.
    !! epsfcn : input real : Used in determining a suitable
    !! step length for the forward-difference approximation
    !! (see <A HREF="hybrd.html">hybrd</A>)
    !! factor : input real : Used in determining the initial step bound
    !! (see <A HREF="hybrd.html">hybrd</A>)
    !! nprint : input integer : Number of iterations between print-outs
    !! info : output integer : If the user has terminated execution,
    !! INFO is set to the (negative) value of IFLAG, see description below.
    !! Otherwise, INFO is set as follows:
    !! <PRE>
    !! INFO = 0   Improper input parameters.
    !! INFO = 1   Algorithm estimates that the relative error
    !! between X and the solution is at most TOL.
    !! INFO = 2   Number of calls to FCNHYB has reached or exceeded
    !! 200*(N+1).
    !! INFO = 3   TOL is too small. No further improvement in
    !! the approximate solution X is possible.
    !! INFO = 4   Iteration is not making good progress.
    !! </PRE>
    !! wa(lwa) : input/output real array : work array
    !! lwa : input integer : work array size, not less than (N*(3*N+13))/2
    !! resdl(n) : output real array : residuals
    !! nfev : output integer : number of iterations performed
    !! Routine EQSOLV is the Argonne Minpack subroutine HYBRD1
    !! which has been modified by D.T. Blackfield FEDC/TRW.
    !! The routine is the same except some of the arguments are
    !! user supplied rather than 'hardwired'.
    !! <P>The purpose of EQSOLV is to find a zero of a system of
    !! N nonlinear functions in N variables by a modification
    !! of the Powell hybrid method. This is done by using the
    !! more general nonlinear equation solver <A HREF="hybrd.html">HYBRD</A>.
    !! The user must provide a subroutine which calculates the functions.
    !! The Jacobian is then calculated by a forward-difference
    !! approximation.
    !! <P>FCNHYB is the name of a user-supplied subroutine which
    !! calculates the functions. FCNHYB must be declared
    !! in an external statement in the user calling
    !! program, and should be written as follows:
    !! <PRE>
    !! subroutine fcnhyb(n,x,fvec,iflag)
    !! integer n,iflag
    !! double precision x(n),fvec(n)
    !! ----------
    !! calculate the functions at x and
    !! return this vector in fvec.
    !! ---------
    !! return
    !! end
    !! </PRE>
    !! The value of iflag should not be changed by FCNHYB unless
    !! the user wants to terminate execution of EQSOLV.
    !! In this case set IFLAG to a negative integer.
    !! None
    !
    ! !!!!!!!!!!!!!!!!!!!!!!!!!!!!!!!!!!!!!!!!!!!!!!!

		use global_variables, only: icase, verbose, vlabel
    use constants, only: mfile, nout
    use maths_library, only: HYBRD
		use plasmod_variables, only: geom, power_losses, i_flag
    implicit none

    !  Arguments

    external :: fcnhyb
    integer, intent(in) :: n, nprint, lwa
    real(dp), dimension(n), intent(inout) :: x
    real(dp), dimension(n), intent(out) :: fvec, resdl
    real(dp), dimension(lwa), intent(out) :: wa
    real(dp), intent(in) :: tol, epsfcn, factor
    integer, intent(out) :: info, nfev

    !  Local variables

    integer :: n1,indx,lr,maxfev,ml,mode,mu
    real(dp), parameter :: one = 1.0D0
    real(dp), parameter :: zero = 0.0D0
    real(dp) :: xtol

    ! !!!!!!!!!!!!!!!!!!!!!!!!!!!!!!!!!!!!!!!!!!!!!!!

    info = 0

    !  Check the input parameters for errors

    if ( (n == 0).or.(tol < zero).or.(lwa < ((n*(3*n + 13))/2) ) ) return

    !  Call HYBRD

    maxfev = 200*(n + 1)
    xtol = tol
    ml = n - 1
    mu = n - 1
    mode = 2

    wa(:) = one

    lr = (n*(n + 1))/2
    indx = 6*n + lr
    n1 = n

    !+**PJK 23/10/92 Warning produced by QA Fortran :
    !+**PJK 23/10/92 Arg 16 in call to HYBRD has wrong dimensions.
    !+**PJK 23/10/92 Code works at present, but beware of future
    !+**PJK 23/10/92 modifications.

    call hybrd(fcnhyb,n,x,fvec,xtol,maxfev,ml,mu,epsfcn,wa(1),mode, &
         factor,nprint,info,nfev,wa(indx+1),n1,wa(6*n+1),lr, &
         wa(n+1),wa(2*n+1),wa(3*n+1),wa(4*n+1),wa(5*n+1), &
         resdl)

    if (info == 5) info = 4

  end subroutine eqsolv

  ! !!!!!!!!!!!!!!!!!!!!!!!!!!!!!!!!!!!!!!!!!!!!!!!!!!!!!!!!!!!!!!!!!!

  subroutine optimiz(fcnvmc1,fcnvmc2,ifail,f)

    !! Calls the minimisation/maximisation routine VMCON
    !! author: P J Knight, CCFE, Culham Science Centre
    !! fcnvmc1 : external routine : objective function evaluator
    !! fcnvmc2 : external routine : gradient objective function evaluator
    !! ifail   : output integer : error flag
    !! f       : output real    : value of objective function at the output point
    !! This routine calls the minimisation/maximisation routine VMCON,
    !! developed by Argonne National Laboratory.
    !! On exit, the (normalised) value of the variable being maximised
    !! or minimised (i.e. the figure of merit) is returned in argument
    !! <CODE>f</CODE>.
    !! AEA FUS 251: A User's Guide to the PROCESS Systems Code
    !
    ! !!!!!!!!!!!!!!!!!!!!!!!!!!!!!!!!!!!!!!!!!!!!!!!

    use global_variables, only: maxcal, convergence_parameter, iscan_global, &
      xlabel_2
		use constants, only: mfile, nplot, nout, pi, opt_file
		use maths_library, only: vmcon
		use plasmod_variables, only: plasmod_i_impmodel
    implicit none

    !  Arguments

    external :: fcnvmc1, fcnvmc2
    integer, intent(out) :: ifail
    real(dp), intent(out) :: f

    !  Local variables

    integer :: ii,lb,lcnorm,ldel,lh,liwa,lwa,m,meq,mode,n
    integer, parameter :: ippn1  = ipnvars+1
    integer, parameter :: ipldel = 7*ippn1
    integer, parameter :: iplh   = 2*ippn1
    integer, parameter :: ipvmu  = ipeqns+2*ipnvars+1
    integer, parameter :: ipliwa = 6*ippn1+ipeqns
    integer, dimension(ipliwa) :: iwa
    integer, dimension(ipnvars) :: ilower,iupper

    ! Array defined for optimizer data output only
    integer, dimension(nvar)          :: ixc_opt_out
    integer, dimension(neqns+nineqns) :: icc_opt_out

    real(dp), parameter :: zero = 0.0D0
    real(dp), parameter :: bfactor = 2.0D0
    real(dp) :: xtol
    real(dp), dimension(ipnvars) :: bdelta,bndl,bndu,etav,fgrd, &
         gammv,glag,glaga,xa,xv
    real(dp), dimension(ipeqns) :: cm,conf
    real(dp), dimension(ippn1) :: bdl,bdu,gm
    real(dp), dimension(ipvmu) :: vmu
    real(dp), dimension(ipldel) :: delta
    real(dp), dimension(iplh) :: wa
    real(dp), dimension(ippn1,ipeqns) :: cnorm
    real(dp), dimension(ippn1,ippn1) :: b
    real(dp), dimension(iplh,iplh) :: h

    ! !!!!!!!!!!!!!!!!!!!!!!!!!!!!!!!!!!!!!!!!!!!!!!!

    n = nvar
    m = neqns + nineqns
    meq = neqns
    xtol = epsvmc
    mode = 0
    lb = ippn1
    lcnorm = ippn1
    ldel = ipldel
    lh = iplh
    lwa = iplh
    liwa = ipliwa

    do ii = 1,n
       ilower(ii) = 1
       iupper(ii) = 1
       bndl(ii) = bondl(ii)
       bndu(ii) = bondu(ii)
       xv(ii) = xcm(ii)
    end do

    ! Write the VMCON setup in OPT.DAT
    do ii = 1, m
      icc_opt_out(ii) = icc(ii)
    end do
    do ii = 1, n
      ixc_opt_out(ii) = ixc(ii)
    end do
    
    write(opt_file, *) ' number of constrains'
    write(opt_file, '(I4)') m
    write(opt_file, *) ' '
    write(opt_file, *) ' Constrains selection'
    write(opt_file, '(I3,*(I4))') icc_opt_out
    write(opt_file, *) ' '
    write(opt_file, *) ' number of variables'
    write(opt_file, '(I4)') n
    write(opt_file, *) ' '
    write(opt_file, *) ' Variables selection'    
    write(opt_file, '(I3,*(I4))') ixc_opt_out
    write(opt_file, *) ' '
    write(opt_file, *) ' '
    write(opt_file, *) ' n VMCOM iter | Figure of merit | VMCON conv      | constrains quad sum |   residual,   input values &
                    &and  FoM input gradients'
    write(opt_file, '(A,*(I18))') '  niter          abs(objf)         sum                sqsumsq ', icc_opt_out, ixc_opt_out&
                    &, ixc_opt_out
 
    call vmcon(fcnvmc1,fcnvmc2,mode,n,m,meq,xv,f,fgrd,conf,cnorm, &
         lcnorm,b,lb,xtol,maxcal,ifail,nfev2,nviter,vlam,glag,vmu,cm,glaga, &
         gammv,etav,xa,bdelta,delta,ldel,gm,bdl,bdu,h,lh,wa,lwa,iwa, &
         liwa,ilower,iupper,bndl,bndu,convergence_parameter)

    write(*,*) ""

    ! If fail then alter value of epsfcn - this can be improved
    if (ifail /= 1) then
       write(*,*) 'Trying again with new epsfcn'
       epsfcn = epsfcn * 10.0D0 !try new larger value
       write(*,*) 'new epsfcn = ', epsfcn
       call vmcon(fcnvmc1,fcnvmc2,mode,n,m,meq,xv,f,fgrd,conf,cnorm, &
            lcnorm,b,lb,xtol,maxcal,ifail,nfev2,nviter,vlam,glag,vmu,cm,glaga, &
            gammv,etav,xa,bdelta,delta,ldel,gm,bdl,bdu,h,lh,wa,lwa,iwa, &
            liwa,ilower,iupper,bndl,bndu,convergence_parameter)
       epsfcn = epsfcn / 10.0D0 !reset value
    end if
    if (ifail /= 1) then
       write(*,*) 'Trying again with new epsfcn'
       epsfcn = epsfcn / 10.0D0 !try new smaller value
       write(*,*) 'new epsfcn = ', epsfcn
       call vmcon(fcnvmc1,fcnvmc2,mode,n,m,meq,xv,f,fgrd,conf,cnorm, &
            lcnorm,b,lb,xtol,maxcal,ifail,nfev2,nviter,vlam,glag,vmu,cm,glaga, &
            gammv,etav,xa,bdelta,delta,ldel,gm,bdl,bdu,h,lh,wa,lwa,iwa, &
            liwa,ilower,iupper,bndl,bndu,convergence_parameter)
       epsfcn = epsfcn * 10.0D0 !reset value
    end if


    !  If VMCON has exited with error code 5 try another run using a multiple of
    !  the identity matrix as input for the Hessian b(n,n).
    !  Only do this if VMCON has not iterated (nviter=1).

    if ((ifail == 5).and.(nviter < 2)) then
       mode = 1
       b(:,:) = zero
       do ii = 1, n
          b(ii,ii) = bfactor
          xv(ii) = xcm(ii)      !  Re-initialise iteration values
       end do
       ! if (verbose == 1) then
       write(*,*) 'VMCON error code = 5.  Rerunning VMCON with a new initial estimate of the second derivative matrix.'
       ! end if

       call vmcon(fcnvmc1,fcnvmc2,mode,n,m,meq,xv,f,fgrd,conf,cnorm, &
            lcnorm,b,lb,xtol,maxcal,ifail,nfev2,nviter,vlam,glag,vmu,cm,glaga, &
            gammv,etav,xa,bdelta,delta,ldel,gm,bdl,bdu,h,lh,wa,lwa,iwa, &
            liwa,ilower,iupper,bndl,bndu,convergence_parameter)
    end if

    do ii = 1,n
       xcm(ii) = xv(ii)
    end do

    do ii = 1,m
       rcm(ii) = conf(ii)
    end do

  end subroutine optimiz

end module numerics<|MERGE_RESOLUTION|>--- conflicted
+++ resolved
@@ -284,15 +284,10 @@
        !!  <LI> (82) toroidalgap >  tftort constraint (itv  171 ftoroidalgap)
        'available_space > required_space ',   &
        !!  <LI> (83) Radial build consistency for stellarators (itv 172 f_avspace)
-<<<<<<< HEAD
        'beta > betalim_lower             ',    &
        !!  <LI> (84) Lower limit for beta (itv 173 fbetatry_lower)
        'CP lifetime                      '    &
-       !!  <LI> (85) Constraint for CP lifetime
-=======
-       'beta > betalim_lower             '    &
-       !!  <LI> (84) Lower limit for beta (itv 173 fbetatry_lower)</UL>
->>>>>>> 62e40e1b
+       !!  <LI> (85) Constraint for CP lifetime</UL>
        /)
        ! Please note: All strings between '...' above must be exactly 33 chars long
        ! Each line of code has a comma before the ampersand, except the last one.
