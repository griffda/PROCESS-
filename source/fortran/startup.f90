!  $Id:: startup.f90 258 2014-04-24 12:28:55Z pknight                   $
! !!!!!!!!!!!!!!!!!!!!!!!!!!!!!!!!!!!!!!!!!!!!!!!!!!!!!!!!!!!!!!!!!!

module startup_module

  !! Module containing plasma start-up routines
  !! author: P J Knight, CCFE, Culham Science Centre
  !! N/A
  !! This module contains routines for calculating the
  !! parameters of the plasma start-up phase.
  !! AEA FUS 251: A User's Guide to the PROCESS Systems Code
  !
  ! !!!!!!!!!!!!!!!!!!!!!!!!!!!!!!!!!!!!!!!!!!!!!!!
<<<<<<< HEAD
=======

  use, intrinsic :: iso_fortran_env, only: dp=>real64
  use constraint_variables
  use current_drive_variables
  use maths_library
  use physics_module
  use physics_variables
  use process_output
  use startup_variables

>>>>>>> f4536883
  implicit none

  private
  public :: startup

contains

  ! !!!!!!!!!!!!!!!!!!!!!!!!!!!!!!!!!!!!!!!!!!!!!!!!!!!!!!!!!!!!!!!!!!

  subroutine startup(outfile,iprint)

    !! NEVER CALLED
    !! Routine to find the minimum auxiliary power required for start-up
    !! author: C A Gardner, AEA Fusion, Culham Laboratory
    !! author: P J Knight, CCFE, Culham Science Centre
    !! outfile : input integer : Fortran output unit identifier
    !! iprint : input integer : switch for writing to output file (1=yes)
    !! This routine finds the minimum auxiliary power required in start-up.
    !! This is accomplished by calling the non-linear optimisation routine
    !! VMCON, so this subroutine simply sets up the equations to be solved.
    !! <P>PROCESS assumes that all the ion temperatures and profile
    !! parameters are identical and utilises charge neutrality in
    !! order to calculate DENI.
    !! <P>ZEFF is assumed to remain constant, in other words the
    !! ion/electron ratios are invariant.
    !! <P>The most general form for the energy confinement time is :
    !! <PRE>
    !! ptaue   qtaue                   rtaue
    !! ____      __
    !! taue =  gtaue + ftaue   dene      te     ( <Paux>  +  palpmw )
    !! ____     __
    !! where DENE and TE are the electron density (10**20 m**-3) and
    !! electron temperature (10 keV) respectively.
    !! </PRE>
    !! The equation defining ignition has the form
    !! <PRE>
    !! 2   s                2   1/2      -3/2
    !! A n   T      =   B n   T    +  P    - C n   T    + D T
    !! e20 e10          e20 e10     aux      e20 e10      e10
    !! ----------
    !! tau
    !! E
    !! =    P         +  P    -  P         +  P
    !! alpha        aux     rad          ohm
    !! 
    !! p   q                                  r
    !! tau    =  gg  + ff n   T    ( P      + P    + P    + P    )
    !! E                e20 e10    alpha    ohm    rad    ohm
    !! </PRE>
    !! We solve this equation for (ne20, Te10) subject to the constraints,
    !! <PRE>
    !! d P
    !! aux
    !! -----  =  0.
    !! d T
    !! e10
    !! </PRE>
    !! to find the minimum auxiliary power required in start-up.
    !! Work File Notes F/MPE/MOD/CAG/PROCESS/PULSE
    !! AEA FUS 251: A User's Guide to the PROCESS Systems Code
    !
    ! !!!!!!!!!!!!!!!!!!!!!!!!!!!!!!!!!!!!!!!!!!!!!!!
    use constraint_variables, only: auxmin
    use physics_variables, only: alphan, alphat, dene, deni, ftrit, kappa, &
      pcoef, plascur, ralpne, rmajor, rminor, rncne, rnfene, rnone, rpfac, &
      te, ti, vol, zeff, facoh
    use process_output, only: oheadr, ovarre
    use startup_variables, only: nign, tign, ftaue, ftaue, ptaue, qtaue, &
      rtaue, gtaue

    
		use maths_library, only: vmcon
    implicit none

    !  Arguments

    integer, intent(in) :: iprint,outfile

    !  Local variables

    real(dp) :: aa,bb,cc,dd,ne20,te10,ti10,fd,fdt,rrplas,objf,tol
    integer :: meq,maxfev,info,nfev,niter,mode,s

    integer, parameter :: n = 2
    integer, parameter :: m = 2
    integer, parameter :: lcnorm = n+1
    integer, parameter :: lb = n+1
    integer, parameter :: ldel = 7*(n+1)
    integer, parameter :: lh = 2*(n+1)
    integer, parameter :: lwa = 2*(n+1)
    integer, parameter :: liwa = 6*(n+1)+m

    real(dp), dimension(n) :: x,fgrd,glag,glaga,gamma1, &
         eta,xa,bdelta,bndl,bndu
    real(dp), dimension(m) :: conf,cm
    real(dp), dimension(lcnorm,m) :: cnorm
    real(dp), dimension(lb,lb) :: b
    real(dp), dimension(m+2*n+1) :: vlam1,vmu
    real(dp), dimension(ldel) :: delta
    real(dp), dimension(n+1) :: gm,bdl,bdu
    real(dp), dimension(lh,lh) :: h
    real(dp), dimension(lwa) :: wa
    integer, dimension(liwa) :: iwa
    integer, dimension(n) :: ilower,iupper

    ! !!!!!!!!!!!!!!!!!!!!!!!!!!!!!!!!!!!!!!!!!!!!!!!

    !  Define normalised temperature and densities

    ne20 = dene/1.0D20
    te10 = te/10.0D0
    ti10 = ti/10.0D0

    aa = 0.24D0*(1.0D0 + (deni/dene + ralpne + rncne + rnone + rnfene)*ti/te)

    if ((ti10 > 0.4D0).and.(ti10 <= 1.0D0)) then
       s = 3
    else if ((ti10 > 1.0D0).and.(ti10 <= 2.0D0)) then
       s = 2

       !  Outside the above ranges of ti10, the value of s is not known
       !  (by PJK), so s is set according to whether ti10 is above
       !  or below unity...

    else if (ti10 <= 1.0D0) then
       s = 3
    else
       s = 2
    end if

    fd = 1.0D0 - ftrit
    fdt = deni/dene

    !  Alpha power multiplier

    bb = 0.155D0 * (4.0D0*fd*(1.0D0 - fd)*fdt**2) * &
         (1.0D0 + alphan + alphat)**s / &
         ((1.0D0 + alphan)**(s-2) * (1.0D0 + 2.0D0*alphan + dble(s)*alphat))

    !  Radiation power multiplier

    cc = 1.68D-2 * ( sqrt((1.0D0 + alphan)**3) &
         * sqrt(1.0D0 + alphan + alphat) / &
         (1.0D0 + 2.0D0*alphan + 0.5D0*alphat) )*zeff

    !  Ohmic power multiplier
    !  If the ohmic power density calculated in subroutine POHM is
    !  changed in the future then the constant DD must be changed
    !  accordingly.

    !  The following lines come directly from the formulae within
    !  routine POHM, but with t10 replaced by pcoef

    rrplas = 2.15D-9*zeff*rmajor/(kappa*rminor**2*pcoef**1.5D0)
    rrplas = rrplas*rpfac

    dd = (facoh*plascur)**2 * rrplas * 1.0D-6/vol

    !  Multiply coefficients by plasma volume

    aa = aa*vol
    bb = bb*vol
    cc = cc*vol
    dd = dd*vol

    !  Initial values for the density and temperature

    x(1) = ne20
    x(2) = te10

    !  Initialise variables for VMCON

    meq = 1
    mode = 0
    tol = 1.0D-3
    maxfev = 100

    ilower(1) = 1
    ilower(2) = 1
    iupper(1) = 1
    iupper(2) = 1
    bndl(1) = 0.1D0
    bndl(2) = 0.5D0
    bndu(1) = 100.0D0
    bndu(2) = 50.0D0

    call vmcon(start1,start2,mode,n,m,meq,x,objf,fgrd,conf, &
         cnorm,lcnorm,b,lb,tol,maxfev,info,nfev,niter,vlam1,glag,vmu, &
         cm,glaga,gamma1,eta,xa,bdelta,delta,ldel,gm,bdl,bdu, &
         h,lh,wa,lwa,iwa,liwa,ilower,iupper,bndl,bndu)
    if(info /= 1)write(*,*)'Subroutine startup failed: VMCON call failed.'

    auxmin = objf
    nign = x(1)*1.0D20
    tign = x(2)*10.0D0

    !  Output Section

    if (iprint == 1) then

       call oheadr(outfile,'Start-up')

       call ovarre(outfile,'Minimum auxiliary power requirement (MW)', &
            '(auxmin)',auxmin)
       call ovarre(outfile,'Start-up electron density (/m3)', &
            '(nign))',nign)
       call ovarre(outfile,'Start-up electron temperature (keV)', &
            '(tign)',tign)

    end if

  contains

    ! !!!!!!!!!!!!!!!!!!!!!!!!!!!!!!!!!!!!!!!!!!!!!!!!!!!!!!!!!!!!!!!!!!

    subroutine start1(n,m,x,objf,conf,info)

      !! Calculates the auxiliary power and the constraint equations
      !! relevant to the minimisation of the auxiliary power
      !! author: C A Gardner, AEA Fusion, Culham Laboratory
      !! author: P J Knight, CCFE, Culham Science Centre
      !! n       : input integer : number of equations
      !! m       : input integer : number of constraints
      !! x(n)    : input real array : current values of the
      !! density and temperature
      !! objf    : output real : auxiliary power (MW)
      !! conf(m) : output real array : contraints
      !! info    : in/out integer : error status flag
      !! This routine calculates the auxiliary power and the
      !! constraint equations relevant to its minimisation.
      !! Work File Notes F/MPE/MOD/CAG/PROCESS/PULSE
      !! AEA FUS 251: A User's Guide to the PROCESS Systems Code
      !
      ! !!!!!!!!!!!!!!!!!!!!!!!!!!!!!!!!!!!!!!!!!!!!!!!

      implicit none

      !  Arguments

      integer, intent(in) :: n,m
      integer, intent(inout) :: info
      real(dp), dimension(n), intent(in) :: x
      real(dp), dimension(m), intent(out) :: conf
      real(dp), intent(out) :: objf

      !  Local variables

      ! !!!!!!!!!!!!!!!!!!!!!!!!!!!!!!!!!!!!!!!!!!!!!!!

      call cudrv1(n,x,objf)
      call constr(n,m,x,objf,conf)

      info = info*1

    end subroutine start1

    ! !!!!!!!!!!!!!!!!!!!!!!!!!!!!!!!!!!!!!!!!!!!!!!!!!!!!!!!!!!!!!!!!!!

    subroutine start2(n,m,x,fgrd,cnorm,lcnorm,info)

      !! Calculates the first derivative of the auxiliary power
      !! and the constraint equations relevant to the minimisation
      !! of the auxiliary power
      !! author: C A Gardner, AEA Fusion, Culham Laboratory
      !! author: P J Knight, CCFE, Culham Science Centre
      !! n       : input integer : number of equations
      !! m       : input integer : number of constraints
      !! x(n)    : input real array : current values of the density and temperature
      !! fgrd(n) : output real array : first derivative of auxiliary power
      !! cnorm(m,lcnorm) : output real array : constraints
      !! lcnorm  : input integer : array index
      !! info    : in/out integer : error status flag
      !! This routine calculates the first derivative of the
      !! auxiliary power and the constraint equations relevant
      !! to the minimisation of the auxiliary power.
      !! Work File Notes F/MPE/MOD/CAG/PROCESS/PULSE
      !! AEA FUS 251: A User's Guide to the PROCESS Systems Code
      !
      ! !!!!!!!!!!!!!!!!!!!!!!!!!!!!!!!!!!!!!!!!!!!!!!!

      implicit none

      !  Arguments

      integer, intent(in) :: n,m,lcnorm
      integer, intent(inout) :: info
      real(dp), dimension(n), intent(in) :: x
      real(dp), dimension(n), intent(out) :: fgrd
      real(dp), dimension(lcnorm,m), intent(out) :: cnorm

      !  Local variables

      real(dp), dimension(2) :: xfor,xbac,cfor,cbac
      real(dp) :: ffor,fbac
      real(dp) :: epsfcn = 1.0D-3
      integer :: i,j

      ! !!!!!!!!!!!!!!!!!!!!!!!!!!!!!!!!!!!!!!!!!!!!!!!

      do i = 1,n
         do j = 1,n
            xfor(j) = x(j)
            xbac(j) = x(j)
            if (i == j) then
               xfor(i) = x(j) * (1.0D0 + epsfcn)
               xbac(i) = x(j) * (1.0D0 - epsfcn)
            end if
         end do

         call cudrv1(n,xfor,ffor)
         call constr(n,m,xfor,ffor,cfor)

         call cudrv1(n,xbac,fbac)
         call constr(n,m,xbac,fbac,cbac)

         fgrd(i) = (ffor-fbac)/(xfor(i)-xbac(i))

         do j = 1,m
            cnorm(i,j) = (cfor(j)-cbac(j)) / (xfor(i)-xbac(i))
         end do
      end do

      info = info*1

    end subroutine start2

    ! !!!!!!!!!!!!!!!!!!!!!!!!!!!!!!!!!!!!!!!!!!!!!!!!!!!!!!!!!!!!!!!!!!

    subroutine cudrv1(n,x,paux)

      !! Routine acting as interface between the start-up routines
      !! and CUDRIV
      !! author: C A Gardner, AEA Fusion, Culham Laboratory
      !! author: P J Knight, CCFE, Culham Science Centre
      !! n       : input integer : number of equations
      !! x(n)    : input real array : current values of the density and temperature
      !! paux    : output real : auxiliary power (MW)
      !! This routine acts as the interface between the start-up routines
      !! and <A HREF="cudriv.html">CUDRIV</A>.
      !! Work File Notes F/MPE/MOD/CAG/PROCESS/PULSE
      !! AEA FUS 251: A User's Guide to the PROCESS Systems Code
      !
      ! !!!!!!!!!!!!!!!!!!!!!!!!!!!!!!!!!!!!!!!!!!!!!!!
      use current_drive_variables, only: pinjmw
      use physics_module, only: physics

      implicit none

      !  Arguments

      integer, intent(in) :: n
      real(dp), dimension(n), intent(in) :: x
      real(dp), intent(out) :: paux

      !  Local variables

      real(dp) :: storen,storet

      ! !!!!!!!!!!!!!!!!!!!!!!!!!!!!!!!!!!!!!!!!!!!!!!!

      !  Set electron density, temperature for this iteration, but
      !  store original values to allow them to be reset later

      storen = dene
      storet = te

      dene = x(1)*1.0D20
      te   = x(2)*10.0D0

      !  Call the physics routines with these values - PHYSICS calls
      !  routine CUDRIV itself.

      call physics

      !  Total injection power (MW)

      paux = pinjmw

      !  Reset density and temperature to pre-call values

      dene = storen
      te = storet

      !  Call physics routines again to reset all values

      call physics

    end subroutine cudrv1

    ! !!!!!!!!!!!!!!!!!!!!!!!!!!!!!!!!!!!!!!!!!!!!!!!!!!!!!!!!!!!!!!!!!!

    subroutine constr(n,m,x,paux,conf)

      !! Calculates the constraint equations relevant to the
      !! minimisation of the auxiliary power
      !! author: C A Gardner, AEA Fusion, Culham Laboratory
      !! author: P J Knight, CCFE, Culham Science Centre
      !! n       : input integer : number of equations
      !! m       : input integer : number of constraints
      !! x(n)    : input real array : current values of the density and temperature
      !! paux    : input real : auxiliary power (MW)
      !! conf(m) : output real array : constraints
      !! This routine calculates the constraint equations relevant
      !! to the minimisation of the auxiliary power.
      !! Work File Notes F/MPE/MOD/CAG/PROCESS/PULSE
      !! AEA FUS 251: A User's Guide to the PROCESS Systems Code
      !
      ! !!!!!!!!!!!!!!!!!!!!!!!!!!!!!!!!!!!!!!!!!!!!!!!

      implicit none

      !  Arguments

      integer, intent(in) :: n,m
      real(dp), intent(in) :: paux
      real(dp), dimension(n), intent(in) :: x
      real(dp), dimension(m), intent(out) :: conf

      !  Local variables

      real(dp) :: eta,detadt

      ! !!!!!!!!!!!!!!!!!!!!!!!!!!!!!!!!!!!!!!!!!!!!!!!

      eta = bb*x(1)**2*x(2)**s + paux - cc*x(1)**2*sqrt(x(2)) &
           + dd / sqrt(x(2)**3)
      detadt = dble(s)*bb*x(1)**2*x(2)**(s-1) - 0.5D0*cc*x(1)**2 &
           / sqrt(x(2)) - 1.5D0*dd/sqrt(x(2)**5)

      conf(1) = aa*x(1) - (gtaue + ftaue*(1.0D0+rtaue)*x(1)**ptaue &
           * x(2)**qtaue*eta**rtaue)*detadt &
           - qtaue*ftaue*x(1)**ptaue*x(2)**(qtaue-1.0D0)*eta**(rtaue+1.0D0)
      conf(2) = paux

    end subroutine constr

  end subroutine startup

end module startup_module<|MERGE_RESOLUTION|>--- conflicted
+++ resolved
@@ -11,19 +11,7 @@
   !! AEA FUS 251: A User's Guide to the PROCESS Systems Code
   !
   ! !!!!!!!!!!!!!!!!!!!!!!!!!!!!!!!!!!!!!!!!!!!!!!!
-<<<<<<< HEAD
-=======
-
   use, intrinsic :: iso_fortran_env, only: dp=>real64
-  use constraint_variables
-  use current_drive_variables
-  use maths_library
-  use physics_module
-  use physics_variables
-  use process_output
-  use startup_variables
-
->>>>>>> f4536883
   implicit none
 
   private
