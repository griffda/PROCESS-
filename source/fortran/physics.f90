 ! !!!!!!!!!!!!!!!!!!!!!!!!!!!!!!!!!!!!!!!!!!!!!!!!!!!!!!!!!!!!!!!!!

module physics_module

  !! Module containing tokamak plasma physics routines
  !! author: P J Knight, CCFE, Culham Science Centre
  !! N/A
  !! This module contains all the primary plasma physics routines
  !! for a tokamak device.
  !! AEA FUS 251: A User's Guide to the PROCESS Systems Code
  !
  ! !!!!!!!!!!!!!!!!!!!!!!!!!!!!!!!!!!!!!!!!!!!!!!!
#ifndef dp
  use, intrinsic :: iso_fortran_env, only: dp=>real64
#endif
  implicit none

  !  Module-level variables

  integer :: iscz
  integer :: err242, err243
  real(dp) :: rad_fraction_LCFS
  real(dp) :: total_plasma_internal_energy  ! [J]
  real(dp) :: total_loss_power        ! [W]
  real(dp) :: total_energy_conf_time  ! [s]
  real(dp) :: ptarmw, lambdaio, drsep
  real(dp) :: fio, fLI, fLO, fUI, fUO, pLImw, pLOmw, pUImw, pUOmw
  real(dp) :: rho_star
  real(dp) :: nu_star
  real(dp) :: beta_mcdonald
  real(dp) :: itart_r

  ! Var in subroutine plasma_composition which requires re-initialisation on
  ! each new run
  integer :: first_call

  contains

  subroutine init_physics_module
    !! Initialise module variables
    implicit none

    first_call = 1
    iscz = 0
    err242 = 0
    err243 = 0
    rad_fraction_LCFS = 0.0D0
    total_plasma_internal_energy = 0.0D0
    total_loss_power = 0.0D0
    total_energy_conf_time = 0.0D0
    ptarmw = 0.0D0
    lambdaio = 0.0D0
    drsep = 0.0D0
    fio = 0.0D0
    fLI = 0.0D0
    fLO = 0.0D0
    fUI = 0.0D0
    fUO = 0.0D0
    pLImw = 0.0D0
    pLOmw = 0.0D0
    pUImw = 0.0D0
    pUOmw = 0.0D0
    rho_star   = 0.0D0
    nu_star   = 0.0D0
    beta_mcdonald = 0.0D0
    itart_r = 0.0D0
  end subroutine init_physics_module

  subroutine subr(a, b)
     implicit none
     real, intent(in) :: a
     real, intent(out) :: b
     b = a
  end subroutine subr

  ! !!!!!!!!!!!!!!!!!!!!!!!!!!!!!!!!!!!!!!!!!!!!!!!!!!!!!!!!!!!!!!!!!!


<<<<<<< HEAD
    !! Routine to calculate tokamak plasma physics information
    !! author: P J Knight, CCFE, Culham Science Centre
    !! None
    !! This routine calculates all the primary plasma physics
    !! characteristics for a tokamak device.
    !! AEA FUS 251: A User's Guide to the PROCESS Systems Code
    !! T. Hartmann and H. Zohm: Towards a 'Physics Design Guidelines for a
    !! DEMO Tokamak' Document, March 2012, EFDA Report
    !
    ! !!!!!!!!!!!!!!!!!!!!!!!!!!!!!!!!!!!!!!!!!!!!!!!
    use div_kal_vars, only: impurity_enrichment, netau_sol

    use build_variables, only: fwarea
    use constraint_variables, only: peakradwallload, flhthresh, peakfactrad
    use current_drive_module, only: cudriv
    use current_drive_variables, only: irfcd, bscf_nevins, bscfmax, cboot, &
      cnbeam, ftritbm, bscf_wilson, bscf_sauter, pinjmw, bootipf, pinjimw, &
      bscf_iter89, pinjemw, enbeam, psipf, pscf_scene, plasipf, diaipf, &
      diacf_scene, diacf_hender
    use divertor_variables, only: prn1
    use error_handling, only: idiags, report_error
    use fwbs_variables, only: fhcd, fdiv
    use impurity_radiation_module, only: fimp, impurity_arr_frac
    use physics_functions_module, only: plasma_elongation_ipb, &
      total_mag_field, res_diff_time, t_eped_scaling, beta_poloidal, palph2, &
      radpwr, pthresh, beamfus, palph
    use physics_variables, only: ptremw, idensl, res_time, ignite, vol, dnalp, &
      teped, beta, dnelimt, taup, pradpv, fgwped, photon_wall, kappaa_ipb, &
      kappaa, gamma, plhthresh, betap, fvsbrnni, btot, hfact, nesep, palpfwmw, &
      betanb, pradmw, rad_fraction_total, q95, wallmw, zeffai, dnla, vsstt, &
      pouterzoneradmw, falpi, tin, ralpne, triang95, ti, tesep, ibss, dene, p0, &
      psyncpv, pscalingmw, rad_fraction_sol, pradsolmw, pinnerzoneradmw, rplas, zeff, &
      normalised_total_beta, pdhe3, pdivmax, pdivl, fgwsep, pdt, pdd, xarea, &
      faccd, iwalld, itart, pdivu, gtscale, idivrt, pneutmw, neped, ipedestal, &
      icurr, betalim, pdivt, te0, dlamie, dnbeta, ptrimw, facoh, te, &
      protonrate, powfmw, rndfuel, csawth, q, ealphadt, falpha, &
      pfuscmw, sarea, fusionrate, ilhthresh, pneutpv, isc, vsres, ftar, &
      pedgeradpv, betbm0, palpnb, kappa95, rpfac, tauei, plinepv, ieped, &
      aspect, falpe, piepv, pchargemw, alphat, triang, ne0, ten, aion, betaft, &
      afuel, vsind, sf, palpipv, taueff, pcoreradpv, eps, &
      dlimit, qfuel, pchargepv, pbrempv, pohmpv, alpharate, dnbeam2, ffwal, &
      iinvqd, dnitot, alphan, beamfus0, palpmw, kappa, figmer, tauee, iprofile, &
      rminor, vsbrn, ifalphap, palppv, palpepv, pohmmw, rlp, rmajor, ptripv, &
      dntau, ftrit, bt, fhe3, rli, pthrmw, burnup, phiint, ptrepv, alphap, &
      qstar, powerht, alphaj, fdeut, deni, q0, pperim, plascur, bp, idia, ips
    use plasmod_module, only: convert_plasmod2process, setupplasmod
    use profiles_module, only: plasma_profiles
    use numerics, only: icc
    use pulse_variables, only: lpulse
    use reinke_variables, only: lhat, fzactual, impvardiv, fzmin
    use times_variables, only: tramp, theat, tcycle, tpulse, tohs, tburn0, &
      tdwell, pulsetimings, tqnch, tohsin, tburn, tdown
    use reinke_module, only: reinke_tsep, reinke_fzmin
    use global_variables, only: verbose
    use constants, only: rmu0, pi, nout, echarge
    use plasmod_variables, only: mhd, radp, loss, num, geom, ped, inp0, &
       i_flag, comp
    implicit none
    !  Local variables
=======
>>>>>>> 825f1b1e


   subroutine plasmodphysics

      use plasmod_variables, only: mhd, radp, loss, num, geom, ped, inp0, &
      i_flag, comp
      use plasmod_module, only: convert_plasmod2process, setupplasmod
      use global_variables, only: verbose
      use times_variables, only: tramp, theat, tcycle, tpulse, tohs, tburn0, &
     tdwell, pulsetimings, tqnch, tohsin, tburn, tdown
      implicit none
   !  Local variables

      real(dp) :: betat,betpth,fusrat,pddpv,pdtpv,pdhe3pv, &
         pinj,sbar,sigvdt,zion, fsep, fgw

      call setupPlasmod(i_flag, &
         geom%k, geom%d, geom%ip, geom%k95, geom%d95, &
         geom%r, geom%a, geom%q95, geom%bt, geom%counter, &
         comp%fcoreraditv, comp%qdivt, comp%pradfrac, &
         comp%pradpos, comp%psep_r, comp%psepb_q95AR, comp%protium, &
         comp%psepplh_inf, comp%psepplh_sup, comp%c_car, comp%fuelmix, &
         comp%comparray, comp%globtau, comp%imptype, &
         inp0%car_qdivt, inp0%chisaw, inp0%chisawpos, inp0%contrpovr, &
         inp0%contrpovs, inp0%cxe_psepfac, &
         inp0%eccdeff, inp0%f_gw, inp0%f_gws, &
         inp0%f_ni, inp0%fcdp, inp0%fpellet, inp0%fpion, inp0%gamcdothers, &
         inp0%Hfac_inp, inp0%maxpauxor, inp0%nbcdeff, inp0%nbi_energy, &
         inp0%pech, inp0%pfus, inp0%pheatmax, inp0%PLH, inp0%pnbi, &
         inp0%q_control, inp0%qcd, inp0%qfus, inp0%qheat, inp0%qnbi_psepfac, &
         inp0%sawpertau, inp0%spellet, inp0%V_loop, &
         inp0%x_heat, inp0%x_cd, inp0%x_fus, inp0%x_control, &
         inp0%dx_heat, inp0%dx_cd, inp0%dx_fus, inp0%dx_control, &
         num%Ainc, num%capA, num%dgy, num%dt, num%dtinc, num%dtmax, num%dtmaxmax, &
         num%dtmaxmin, num%dtmin, num%eopt, num%i_equiltype, num%i_impmodel, &
         num%i_modeltype, num%ipedestal, num%iprocess, num%isawt, num%maxA, &
         num%nchannels, num%nx, num%nxt, num%test, num%tol, num%tolmin, &
         ped%tesep, ped%rho_t, ped%rho_n, ped%pedscal, ped%teped &
   )

      if(verbose == 1) then

         open(32,file='plasmodsolprima.dat')
         write(32,*) 'num ',num
         write(32,*) 'geom ',geom
         write(32,*) 'comp ',comp
         write(32,*) 'ped ',ped
         write(32,*) 'inp0 ',inp0
         write(32,*) 'mhd ',mhd
         write(32,*) 'loss ',loss
         close(32)

      endif

      call plasmod_EF(num,geom,comp,ped,inp0,radp,mhd,loss,i_flag)

      if (verbose == 1) then
         open(32,file='plasmodsoldopo.dat')
         write(32,*) 'num ',num
         write(32,*) 'geom ',geom
         write(32,*) 'comp ',comp
         write(32,*) 'ped ',ped
         write(32,*) 'inp0 ',inp0
         write(32,*) 'mhd ',mhd
         write(32,*) 'loss ',loss
         close(32)
      endif

      call convert_Plasmod2PROCESS(theat, tburn, fusrat, &
         geom%k, geom%d, geom%perim, geom%ip, geom%q95, &
         comp%comparray, comp%globtau, comp%cxe, comp%che, comp%car, &
         ped%teped, ped%nped, ped%nsep, ped%tesep, &
         radp%te, radp%ti, radp%av_te, radp%av_ten, radp%av_ti, radp%av_ne, &
         radp%ne, radp%av_ni, radp%av_nhe, radp%av_nd, radp%av_nz, radp%zeff, &
         radp%jcd, radp%jpar, radp%ipol, radp%qprof, radp%Volum, radp%vp, &
         radp%cc, radp%palph, radp%nions, radp%psi, &
         loss%alpharate, loss%betaft, loss%dfuelreq, loss%fusionrate, loss%h, &
         loss%palpe, loss%palpi, loss%pbrehms, loss%pdiv, loss%peaux, loss%pfus, &
         loss%pfusdd, loss%piaux, loss%piepv, loss%plh, loss%pline, loss%pnbi, &
         loss%pohm, loss%prad, loss%pradcore, loss%pradedge, loss%psep, &
         loss%psepe, loss%psepi, loss%psync, loss%qcd, loss%qfus, loss%qheat, &
         loss%qtot, loss%rplas, loss%tauee, loss%taueff, loss%tauei, loss%wth, &
         mhd%betan, mhd%bp, mhd%equilcheck, mhd%f_ni, mhd%fbs, mhd%ip_out, &
         mhd%q, mhd%q_sep, mhd%qstar, mhd%rli, mhd%sp, mhd%torsurf, mhd%vloop, &
         mhd%vp &
<<<<<<< HEAD
       )

    endif

    ! Calculate total magnetic field [T]
    btot = total_mag_field()

    ! Calculate beta poloidal [-]
    betap = beta_poloidal()

    !  Set PF coil ramp times
    if (lpulse /= 1) then

       if (tohsin == 0.0D0) then
          tohs = plascur/5.0D5
          tramp = tohs
          tqnch = tohs
       else
          tohs = tohsin
       end if

    else

       if (pulsetimings == 0.0D0) then
         ! tramp is input
         tohs = plascur/1.0D5
         tqnch = tohs

       else
         !  tohs is set either in INITIAL or INPUT, or by being
         !  iterated using limit equation 41.
         tramp = max(tramp,tohs)
         !tqnch = max(tqnch,tohs)
         tqnch = tohs
       end if

    end if

    !  Reset second tburn value (tburn0).
    !  This is used to ensure that the burn time is used consistently;
    !  see convergence loop in fcnvmc1, evaluators.f90
    tburn0 = tburn

    !  Pulse and down times : The reactor is assumed to be 'down'
    !  at all times outside of the plasma current flat-top period.
    !  The pulse length is the duration of non-zero plasma current
    tpulse = tohs + theat + tburn + tqnch
    tdown  = tramp + tohs + tqnch + tdwell

    !  Total cycle time
    tcycle = tramp + tohs + theat + tburn + tqnch + tdwell

    !  Calculate bootstrap current fraction using various models
    bscf_iter89 = bootstrap_fraction_iter89(aspect,beta,btot,cboot,plascur, &
         q95,q0,rmajor,vol)

    !Profile parameters are meaningless with ipedestal=3
    if (ipedestal.ne.3) then
       betat = beta * btot**2 / bt**2
       bscf_nevins = cboot * bootstrap_fraction_nevins(alphan,alphat,betat,bt,dene, &
            plascur,q95,q0,rmajor,rminor,ten,zeff)

       !  Wilson scaling uses thermal poloidal beta, not total
       betpth = (beta-betaft-betanb) * ( btot/bp )**2

       bscf_wilson = cboot * bootstrap_fraction_wilson(alphaj,alphap,alphat,betpth, &
            q0,q95,rmajor,rminor)

       ! Hender scaling for diamagnetic current at tight aspect ratio
       call diamagnetic_fraction_hender(beta,diacf_hender)

       ! SCENE scaling for diamagnetic current
       call diamagnetic_fraction_scene(beta,q95,q0,diacf_scene)

       ! Pfirsch-Schlüter scaling for diamagnetic current
       call ps_fraction_scene(beta,pscf_scene)
    endif

    bscf_sauter = cboot * bootstrap_fraction_sauter()

    if (ipedestal .ne. 3) then
       if (bscfmax < 0.0D0) then
          bootipf = abs(bscfmax)
          plasipf = bootipf
       else
          if (ibss == 1) then
             bootipf = bscf_iter89
          else if (ibss == 2) then
             bootipf = bscf_nevins
          else if (ibss == 3) then
             bootipf = bscf_wilson
          else if (ibss == 4) then
             bootipf = bscf_sauter
          else
             idiags(1) = ibss ; call report_error(75)
          end if

          err242 = 0
          if (bootipf.gt.bscfmax)then
             bootipf = min(bootipf,bscfmax)
             err242 = 1
          end if

          if (idia == 1) then
             diaipf = diacf_hender
          else if (idia == 2) then
             diaipf = diacf_scene
          end if

          if (ips == 1) then
             psipf = pscf_scene
          end if

          plasipf = bootipf + diaipf + psipf

       end if

       !  Plasma driven current fraction (Bootstrap + Diamagnetic
       !  + Pfirsch-Schlüter) constrained to be less than
       !  or equal to the total fraction of the plasma current
       !  produced by non-inductive means (which also includes
       !  the current drive proportion)
       err243 = 0
       if (plasipf.gt.fvsbrnni)then
          plasipf = min(plasipf,fvsbrnni)
          err243 = 1
       end if

    endif

    !  Fraction of plasma current produced by inductive means
    if (ipedestal .ne. 3) then
      facoh = max( 1.0D-10, (1.0D0 - fvsbrnni) )
    !   Fraction of plasma current produced by auxiliary current drive
      faccd = fvsbrnni - plasipf
    endif

    !  Auxiliary current drive power calculations

    if (irfcd /= 0) call cudriv(nout,0)

    if (ipedestal .ne. 3) then  ! otherwise replaced by PLASMOD variables

       !  Calculate fusion power + components
       call palph(alphan,alphat,deni,fdeut,fhe3,ftrit,ti,palppv,pchargepv,pneutpv, &
            sigvdt,fusionrate,alpharate,protonrate,pdtpv,pdhe3pv,pddpv)

       pdt = pdtpv * vol
       pdhe3 = pdhe3pv * vol
       pdd = pddpv * vol


       !  Calculate neutral beam slowing down effects
       !  If ignited, then ignore beam fusion effects

       if ((cnbeam /= 0.0D0).and.(ignite == 0)) then
          call beamfus(beamfus0,betbm0,bp,bt,cnbeam,dene,deni,dlamie, &
               ealphadt,enbeam,fdeut,ftrit,ftritbm,sigvdt,ten,tin,vol, &
               zeffai,betanb,dnbeam2,palpnb)
          fusionrate = fusionrate + 1.0D6*palpnb / (1.0D3*ealphadt*echarge) / vol
          alpharate = alpharate + 1.0D6*palpnb / (1.0D3*ealphadt*echarge) / vol
       end if

       pdt = pdt + 5.0D0*palpnb

       ! Create some derived values and add beam contribution to fusion power
       call palph2(bt,bp,dene,deni,dnitot,falpe,falpi,palpnb, &
            ifalphap,pchargepv,pneutpv,ten,tin,vol,palpmw,pneutmw,pchargemw,betaft, &
            palppv,palpipv,palpepv,pfuscmw,powfmw)

    endif

    !  Nominal mean neutron wall load on entire first wall area including divertor and beam holes
    !  Note that 'fwarea' excludes these, so they have been added back in.
    if (iwalld == 1) then
       wallmw = ffwal * pneutmw / sarea
    else
       if (idivrt == 2) then
         !Double null configuration
         wallmw = (1.0D0-fhcd-2.0D0*fdiv)*pneutmw / fwarea
       else
         ! Single null Configuration
         wallmw = (1.0D0-fhcd-fdiv)*pneutmw / fwarea
       end if
    end if

    if (ipedestal .ne. 3) then ! otherwise replaced by PLASMOD variables

        !  Calculate ion/electron equilibration power

        call rether(alphan,alphat,dene,dlamie,te,ti,zeffai,piepv)


       !  Calculate radiation power

       call radpwr(pbrempv,plinepv,psyncpv, &
            pcoreradpv,pedgeradpv,pradpv)

       pinnerzoneradmw = pcoreradpv*vol ! This is probably wrong. It probably should be vol_core
       pouterzoneradmw = pedgeradpv*vol ! And here it should be vol_edge
       pradmw = pradpv*vol
    endif

    if (ipedestal .ne. 3) then
       !  Calculate ohmic power
       call pohm(facoh,kappa95,plascur,rmajor,rminor,ten,vol,zeff, &
            pohmpv,pohmmw,rpfac,rplas)

       !  Calculate L- to H-mode power threshold for different scalings

       call pthresh(dene,dnla,bt,rmajor,kappa,sarea,aion,aspect,pthrmw)

       !  Enforced L-H power threshold value (if constraint 15 is turned on)

       plhthresh = pthrmw(ilhthresh)

       !  Power transported to the divertor by charged particles,
       !  i.e. excludes neutrons and radiation, and also NBI orbit loss power,
       !  which is assumed to be absorbed by the first wall
       if (ignite == 0) then
          pinj = pinjmw
       else
          pinj = 0.0D0
       end if
       pdivt = falpha*palpmw + pchargemw + pinj + pohmmw - pradmw

       !  The following line is unphysical, but prevents -ve sqrt argument
       !  Should be obsolete if constraint eqn 17 is turned on
       pdivt = max(0.001D0, pdivt)

       ! if double null configuration share the power
       ! over the upper and lower divertor, where ftar gives
       ! the factor of power conducted to the lower divertor
       if (idivrt == 2) then
         pdivl = ftar * pdivt
         pdivu = (1.0D0-ftar) * pdivt
         pdivmax = max(pdivl, pdivu)
       end if
    end if
=======
      )
>>>>>>> 825f1b1e




   end subroutine plasmodphysics





  ! !!!!!!!!!!!!!!!!!!!!!!!!!!!!!!!!!!!!!!!!!!!!!!!!!!!!!!!!!!!!!!!!!!

  function eped_warning()
      ! Issue #413.  MDK 26/2/18: improved output
    use physics_variables, only: rminor, tesep, triang, rmajor, kappa, &
      normalised_total_beta, plascur
    implicit none
      character(len=100) :: eped_warning, info_string
      eped_warning=''
      info_string = ''

      if((triang<0.399d0).or.(triang>0.601d0)) then
          write(info_string , '(1pe13.4)') triang
          eped_warning='triang = '//trim(info_string)
      endif
      if((kappa<1.499d0).or.(kappa>2.001d0)) then
          write(info_string , '(1pe13.4)') kappa
          eped_warning=trim(eped_warning)//'  kappa = '//trim(info_string)
      endif
      if((plascur<9.99d6).or.(plascur>20.01d6)) then
          write(info_string , '(1pe13.4)') plascur
          eped_warning=trim(eped_warning)//'  plascur = '//trim(info_string)
      endif
      if((rmajor<6.99d0).or.(rmajor>11.01d0)) then
          write(info_string , '(1pe13.4)') rmajor
          eped_warning=trim(eped_warning)//'  rmajor = '//trim(info_string)
      endif
      if((rminor<1.99d0).or.(rminor>3.501d0))then
          write(info_string , '(1pe13.4)') rminor
          eped_warning=trim(eped_warning)//'  rminor = '//trim(info_string)
      endif
      if((normalised_total_beta<1.99d0).or.(normalised_total_beta>3.01d0))then
          write(info_string , '(1pe13.4)') normalised_total_beta
          eped_warning=trim(eped_warning)//'  normalised_total_beta = '//trim(info_string)
      endif
      if(tesep>0.5)then
          write(info_string , '(1pe13.4)') tesep
          eped_warning=trim(eped_warning)//'  tesep = '//trim(info_string)
      endif
  end function eped_warning

 ! !!!!!!!!!!!!!!!!!!!!!!!!!!!!!!!!!!!!!!!!!!!!!!!!!!!!!!!!!!!!!!!!!!!!!!!

  function bootstrap_fraction_iter89(aspect,beta,bt,cboot,plascur,q95,q0,rmajor,vol)

    !! Original ITER calculation of bootstrap-driven fraction
    !! of the plasma current.
    !! author: P J Knight, CCFE, Culham Science Centre
    !! aspect  : input real : plasma aspect ratio
    !! beta    : input real : plasma total beta
    !! bt      : input real : toroidal field on axis (T)
    !! cboot   : input real : bootstrap current fraction multiplier
    !! plascur : input real : plasma current (A)
    !! q95     : input real : safety factor at 95% surface
    !! q0      : input real : central safety factor
    !! rmajor  : input real : plasma major radius (m)
    !! vol     : input real : plasma volume (m3)
    !! This routine performs the original ITER calculation of the
    !! plasma current bootstrap fraction.
    !! ITER Physics Design Guidelines: 1989 [IPDG89], N. A. Uckan et al,
    !! ITER Documentation Series No.10, IAEA/ITER/DS/10, IAEA, Vienna, 1990
    !
    ! !!!!!!!!!!!!!!!!!!!!!!!!!!!!!!!!!!!!!!!!!!!!!!!


    use constants, only: pi, rmu0
    implicit none

    real(dp) :: bootstrap_fraction_iter89

    !  Arguments

    real(dp), intent(in) :: aspect, beta, bt, cboot, &
         plascur, q95, q0, rmajor, vol

    !  Local variables

    real(dp) :: betapbs, bpbs, cbs, xbs, bootipf

    ! !!!!!!!!!!!!!!!!!!!!!!!!!!!!!!!!!!!!!!!!!!!!!!!

    xbs = min(10.0D0, q95/q0)
    cbs = cboot * (1.32D0 - 0.235D0*xbs + 0.0185D0*xbs**2)
    bpbs = rmu0*plascur/(2.0D0*pi*sqrt(vol/(2.0D0* pi**2 *rmajor)) )
    betapbs = beta*bt**2 / bpbs**2

    if (betapbs <= 0.0D0) then  !  only possible if beta <= 0.0
       bootipf = 0.0D0
    else
       bootipf = cbs * ( betapbs/sqrt(aspect) )**1.3D0
    end if

    bootstrap_fraction_iter89 = bootipf

  end function bootstrap_fraction_iter89

  ! !!!!!!!!!!!!!!!!!!!!!!!!!!!!!!!!!!!!!!!!!!!!!!!!!!!!!!!!!!!!!!!!!!

  function bootstrap_fraction_nevins(alphan,alphat,betat,bt,dene,plascur, &
       q95,q0,rmajor,rminor,ten,zeff)

    !! Bootstrap current fraction from Nevins et al scaling
    !! author: P J Knight, CCFE, Culham Science Centre
    !! alphan : input real :  density profile index
    !! alphat : input real :  temperature profile index
    !! betat  : input real :  total plasma beta (with respect to the toroidal
    !! field)
    !! bt     : input real :  toroidal field on axis (T)
    !! dene   : input real :  electron density (/m3)
    !! plascur: input real :  plasma current (A)
    !! q0     : input real :  central safety factor
    !! q95    : input real :  safety factor at 95% surface
    !! rmajor : input real :  plasma major radius (m)
    !! rminor : input real :  plasma minor radius (m)
    !! ten    : input real :  density weighted average plasma temperature (keV)
    !! zeff   : input real :  plasma effective charge
    !! This function calculates the bootstrap current fraction,
    !! using the Nevins et al method, 4/11/90.
    !! AEA FUS 251: A User's Guide to the PROCESS Systems Code
    !
    ! !!!!!!!!!!!!!!!!!!!!!!!!!!!!!!!!!!!!!!!!!!!!!!!

		use physics_variables, only: te0, ne0
      use constants, only: rmu0, echarge
      use maths_library, only: quanc8
    implicit none

    real(dp) :: bootstrap_fraction_nevins

    !  Arguments

    real(dp), intent(in) :: alphan,alphat,betat,bt,dene,plascur, &
         q0,q95,rmajor,rminor,ten,zeff

    !  Local variables

    integer :: nofun
    real(dp) :: aibs,ainteg,betae0,dum1,fibs,flag

    ! !!!!!!!!!!!!!!!!!!!!!!!!!!!!!!!!!!!!!!!!!!!!!!!

    !  Calculate peak electron beta

    betae0 = ne0 * te0 * 1.0D3*echarge / ( bt**2 /(2.0D0*rmu0) )

    !  Call integration routine

    call quanc8(bsinteg,0.0D0,0.999D0,0.001D0,0.001D0,ainteg,dum1, &
         nofun,flag)

    !  Calculate bootstrap current and fraction

    aibs = 2.5D0 * betae0 * rmajor * bt * q95 * ainteg
    fibs = 1.0D6 * aibs / plascur

    bootstrap_fraction_nevins = fibs

  contains

    ! !!!!!!!!!!!!!!!!!!!!!!!!!!!!!!!!!!!!!!!!!!!!!!!!!!!!!!!!!!!!!!!!!!

    function bsinteg(y)

      !! Integrand function for Nevins et al bootstrap current scaling
      !! author: P J Knight, CCFE, Culham Science Centre
      !! y : input real : abscissa of integration, = normalised minor radius
      !! This function calculates the integrand function for the
      !! Nevins et al bootstrap current scaling, 4/11/90.
      !! AEA FUS 251: A User's Guide to the PROCESS Systems Code
      !
      ! !!!!!!!!!!!!!!!!!!!!!!!!!!!!!!!!!!!!!!!!!!!!!!!

      implicit none

      real(dp) :: bsinteg

      !  Arguments

      real(dp), intent(in) :: y

      !  Local variables

      real(dp) :: alphai,al1,al2,a1,a2,betae,c1,c2,c3, &
           d,del,pratio,q,x,z

      ! !!!!!!!!!!!!!!!!!!!!!!!!!!!!!!!!!!!!!!!!!!!!!!!

      !  Constants for fit to q-profile

      c1 = 1.0D0
      c2 = 1.0D0
      c3 = 1.0D0

      !  Compute average electron beta

      betae = dene*ten*1.0D3*echarge/(bt**2/(2.0D0*rmu0))

      del = rminor*sqrt(y)/rmajor
      x = (1.46D0*sqrt(del) + 2.4D0*del)/(1.0D0 - del)**1.5D0
      z = zeff
      d = 1.414D0*z + z*z + x*(0.754D0 + 2.657D0*z + 2.0D0*z*z) &
           + x*x*(0.348D0 + 1.243D0*z + z*z)
      al2 = -x*(0.884D0 + 2.074D0*z)/d
      a2 = alphat*(1.0D0-y)**(alphan+alphat-1.0D0)
      alphai = -1.172D0/(1.0D0 + 0.462D0*x)
      a1 = (alphan+alphat)*(1.0D0-y)**(alphan+alphat-1.0D0)
      al1 = x*(0.754D0+2.21D0*z+z*z+x*(0.348D0+1.243D0*z+z*z))/d

      !  q-profile

      q = q0 + (q95-q0)*(c1*y + c2*y*y + c3*y**3)/(c1+c2+c3)

      pratio = (betat - betae) / betae

      bsinteg = (q/q95)*(al1*(a1 + pratio*(a1+alphai*a2) ) + al2*a2 )

    end function bsinteg

  end function bootstrap_fraction_nevins

  ! !!!!!!!!!!!!!!!!!!!!!!!!!!!!!!!!!!!!!!!!!!!!!!!!!!!!!!!!!!!!!!!!!!

  function bootstrap_fraction_wilson(alphaj,alphap,alphat,betpth, &
       q0,qpsi,rmajor,rminor)

    !! Bootstrap current fraction from Wilson et al scaling
    !! author: P J Knight, CCFE, Culham Science Centre
    !! alphaj  : input real :  current profile index
    !! alphap  : input real :  pressure profile index
    !! alphat  : input real :  temperature profile index
    !! beta    : input real :  total beta
    !! betpth  : input real :  thermal component of poloidal beta
    !! q0      : input real :  safety factor on axis
    !! qpsi    : input real :  edge safety factor
    !! rmajor  : input real :  major radius (m)
    !! rminor  : input real :  minor radius (m)
    !! This function calculates the bootstrap current fraction
    !! using the numerically fitted algorithm written by Howard Wilson.
    !! AEA FUS 172: Physics Assessment for the European Reactor Study
    !! H. R. Wilson, Nuclear Fusion <B>32</B> (1992) 257
    !
    ! !!!!!!!!!!!!!!!!!!!!!!!!!!!!!!!!!!!!!!!!!!!!!!!

		use error_handling, only: fdiags, report_error
		use maths_library, only: linesolv
    implicit none

    real(dp) :: bootstrap_fraction_wilson

    !  Arguments

    real(dp), intent(in) :: alphaj,alphap,alphat,betpth, &
         q0,qpsi,rmajor,rminor

    !  Local variables

    integer :: i
    real(dp), dimension(12) :: a, b
    real(dp) :: aj,alfpnw,alftnw,eps1,r1,r2, &
         saj,seps1,sss,termj,termp,termt,term1,term2,z

    ! !!!!!!!!!!!!!!!!!!!!!!!!!!!!!!!!!!!!!!!!!!!!!!!

    !  alphap, alphat and alphaj are indices relevant to profiles of
    !  the form
    !             p = p0.(1-(r/a)**2)**alphap, etc.
    !
    !  Convert these indices to those relevant to profiles of the form
    !             p = p0.psi**alfpnw, etc.

    term1 = log(0.5D0)
    term2 = log(q0/qpsi)

    termp = 1.0D0-0.5D0**(1.0D0/alphap)
    termt = 1.0D0-0.5D0**(1.0D0/alphat)
    termj = 1.0D0-0.5D0**(1.0D0/alphaj)

    alfpnw = term1/log( log( (q0+(qpsi-q0)*termp)/qpsi )/term2)
    alftnw = term1/log( log( (q0+(qpsi-q0)*termt)/qpsi )/term2)
    aj     = term1/log( log( (q0+(qpsi-q0)*termj)/qpsi )/term2)

    !  Crude check for NaN errors or other illegal values...

    if ((aj /= aj).or.(alfpnw /= alfpnw).or.(alftnw /= alftnw).or.(aj <= 0.0D0)) then
       fdiags(1) = aj ; fdiags(2) = alfpnw ; fdiags(3) = alftnw ; fdiags(4) = aj
       call report_error(76)
    end if

    !  Ratio of ionic charge to electron charge

    z = 1.0D0

    !  Inverse aspect ratio: r2 = maximum plasma radius, r1 = minimum

    r2 = rmajor+rminor
    r1 = rmajor-rminor
    eps1 = (r2-r1)/(r2+r1)

    !  Coefficients fitted using least squares techniques

    saj = sqrt(aj)

    a(1)  =    1.41D0*(1.0D0-0.28D0*saj)*(1.0D0+0.12D0/z)
    a(2)  =    0.36D0*(1.0D0-0.59D0*saj)*(1.0D0+0.8D0/z)
    a(3)  =   -0.27D0*(1.0D0-0.47D0*saj)*(1.0D0+3.0D0/z)
    a(4)  =  0.0053D0*(1.0D0+5.0D0/z)
    a(5)  =   -0.93D0*(1.0D0-0.34D0*saj)*(1.0D0+0.15D0/z)
    a(6)  =   -0.26D0*(1.0D0-0.57D0*saj)*(1.0D0-0.27D0*z)
    a(7)  =   0.064D0*(1.0D0-0.6D0*aj+0.15D0*aj*aj)*(1.0D0+7.6D0/z)
    a(8)  = -0.0011D0*(1.0D0+9.0D0/z)
    a(9)  =   -0.33D0*(1.0D0-aj+0.33D0*aj*aj)
    a(10) =   -0.26D0*(1.0D0-0.87D0/saj-0.16D0*aj)
    a(11) =   -0.14D0*(1.0D0-1.14D0/saj-0.45D0*saj)
    a(12) = -0.0069D0

    seps1 = sqrt(eps1)

    b(1)  = 1.0D0
    b(2)  = alfpnw
    b(3)  = alftnw
    b(4)  = alfpnw*alftnw
    b(5)  = seps1
    b(6)  = alfpnw*seps1
    b(7)  = alftnw*seps1
    b(8)  = alfpnw*alftnw*seps1
    b(9)  = eps1
    b(10) = alfpnw*eps1
    b(11) = alftnw*eps1
    b(12) = alfpnw*alftnw*eps1

    sss = 0.0D0
    do i = 1,12
       sss = sss + a(i)*b(i)
    end do

    !  Empirical bootstrap current fraction

    bootstrap_fraction_wilson = seps1 * betpth * sss

  end function bootstrap_fraction_wilson

  ! !!!!!!!!!!!!!!!!!!!!!!!!!!!!!!!!!!!!!!!!!!!!!!!!!!!!!!!!!!!!!!!!!!

  function bootstrap_fraction_sauter()

    !! Bootstrap current fraction from Sauter et al scaling
    !! author: P J Knight, CCFE, Culham Science Centre
    !! None
    !! This function calculates the bootstrap current fraction
    !! using the Sauter, Angioni and Lin-Liu scaling.
    !! <P>The code was extracted from the ASTRA code, and was
    !! supplied by Emiliano Fable, IPP Garching
    !! (private communication).
    !! O. Sauter, C. Angioni and Y. R. Lin-Liu,
    !! Physics of Plasmas <B>6</B> (1999) 2834
    !! O. Sauter, C. Angioni and Y. R. Lin-Liu, (ERRATA)
    !! Physics of Plasmas <B>9</B> (2002) 5140
    !
    ! !!!!!!!!!!!!!!!!!!!!!!!!!!!!!!!!!!!!!!!!!!!!!!!

    use physics_variables, only: dnitot, rminor, tesep, ti, triang, q0, afuel, &
      zeff, rhopedn, bt, plascur, xarea, fhe3, teped, dene, te, rmajor, q, &
      nesep, te0, neped, tbeta, ne0, alphan, rhopedt, alphat
		use profiles_module, only: tprofile, nprofile
		use constants, only: pi
		use plasmod_variables, only: radp, ped
    implicit none

    real(dp) :: bootstrap_fraction_sauter

    !  Arguments

    !  Local variables

    integer, parameter :: nr = 200
    integer :: ir
    real(dp) :: da,drho,iboot,jboot,roa
    real(dp) :: dlogne_drho,dlogte_drho,dlogti_drho
    real(dp), dimension(nr) :: amain,mu,ne,ni,rho,sqeps,tempe,tempi,zef,zmain

    ! !!!!!!!!!!!!!!!!!!!!!!!!!!!!!!!!!!!!!!!!!!!!!!!

    !  Populate profile arrays

    do ir = 1,nr
       roa = dble(ir)/nr
       rho(ir) = sqrt(xarea/pi) * roa !  local circularised minor radius (m)
       sqeps(ir) = sqrt(roa * rminor/rmajor)

       ne(ir) = 1.0D-19 * nprofile(roa,rhopedn,ne0,neped,nesep,alphan)
       ni(ir) = dnitot/dene * ne(ir)
       tempe(ir) = tprofile(roa,rhopedt,te0,teped,tesep,alphat,tbeta)
       tempi(ir) = ti/te * tempe(ir)

       zef(ir) = zeff  !  Flat Zeff profile assumed

       !  mu = 1/safety factor
       !  Parabolic q profile assumed

       mu(ir) = 1.0D0 / (q0 + (q-q0)*roa**2)
       amain(ir) = afuel  !  fuel ion mass
       zmain(ir) = 1.0D0 + fhe3  !  sum(Zi.ni)/sum(ni) over fuel ions i
    end do

    !  Ensure that density and temperature values are not zero at edge

    if (ne(nr) == 0.0D0) then
       ne(nr) = 1.0D-4*ne(nr-1)
       ni(nr) = 1.0D-4*ni(nr-1)
    end if

    if (tempe(nr) == 0.0D0) then
       tempe(nr) = 1.0D-4*tempe(nr-1)
       tempi(nr) = 1.0D-4*tempi(nr-1)
    end if

    !  Calculate total bootstrap current (MA) by summing along profiles

    iboot = 0.0D0
    do ir = 1,nr

       if (ir == nr) then
          jboot = 0.0D0
          da = 0.0D0
       else
          drho = rho(ir+1) - rho(ir)
          da = 2.0D0*pi*rho(ir)*drho  !  area of annulus

          dlogte_drho = (log(tempe(ir+1)) - log(tempe(ir))) / drho
          dlogti_drho = (log(tempi(ir+1)) - log(tempi(ir))) / drho
          dlogne_drho = (log(ne(ir+1)) - log(ne(ir))) / drho

          !  The factor of 0.5 below arises because in ASTRA the logarithms
          !  are coded as (e.g.):  (Te(j+1)-Te(j))/(Te(j+1)+Te(j)), which
          !  actually corresponds to grad(log(Te))/2. So the factors dcsa etc.
          !  are a factor two larger than one might otherwise expect.

          jboot = 0.5D0 * ( dcsa(ir,nr) * dlogne_drho &
               + hcsa(ir,nr) * dlogte_drho &
               + xcsa(ir,nr) * dlogti_drho )
          jboot = -bt/(0.2D0*pi*rmajor) * rho(ir)*mu(ir) * jboot  !  MA/m2
       end if

       iboot = iboot + da*jboot  !  MA

    end do

    bootstrap_fraction_sauter = 1.0D6 * iboot/plascur

  contains

    ! !!!!!!!!!!!!!!!!!!!!!!!!!!!!!!!!!!!!!!!!!!!!!!!!!!!!!!!!!!!!!!!!!!

    function beta_poloidal_local(j,nr)

      !! Local beta poloidal calculation
      !! author: P J Knight, CCFE, Culham Science Centre
      !! j  : input integer : radial element index in range 1 to nr
      !! nr : input integer : maximum value of j
      !! This function calculates the local beta poloidal.
      !! <P>The code was extracted from the ASTRA code, and was
      !! supplied by Emiliano Fable, IPP Garching
      !! (private communication).
      !! <P>beta poloidal = 4*pi*ne*Te/Bpo**2
      !! Pereverzev, 25th April 1989 (?)
      !
      ! !!!!!!!!!!!!!!!!!!!!!!!!!!!!!!!!!!!!!!!!!!!!!!!

      implicit none

      real(dp) :: beta_poloidal_local

      !  Arguments

      integer, intent(in) :: j, nr

      !  Local variables

      ! !!!!!!!!!!!!!!!!!!!!!!!!!!!!!!!!!!!!!!!!!!!!!!!

      if (j /= nr)  then
         beta_poloidal_local = 1.6D-4*pi * (ne(j+1)+ne(j)) * (tempe(j+1)+tempe(j))
      else
         beta_poloidal_local = 6.4D-4*pi * ne(j)*tempe(j)
      end if

      beta_poloidal_local = beta_poloidal_local * &
           ( rmajor/(bt*rho(j)*abs(mu(j)+1.0D-4)) )**2

    end function beta_poloidal_local

    ! !!!!!!!!!!!!!!!!!!!!!!!!!!!!!!!!!!!!!!!!!!!!!!!!!!!!!!!!!!!!!!!!!!

    function beta_poloidal_local_total(j,nr)

      !! Local beta poloidal calculation, including ion pressure
      !! author: P J Knight, CCFE, Culham Science Centre
      !! j  : input integer : radial element index in range 1 to nr
      !! nr : input integer : maximum value of j
      !! This function calculates the local total beta poloidal.
      !! <P>The code was extracted from the ASTRA code, and was
      !! supplied by Emiliano Fable, IPP Garching
      !! (private communication).
      !! <P>beta poloidal = 4*pi*(ne*Te+ni*Ti)/Bpo**2
      !! where ni is the sum of all ion densities (thermal)
      !! Pereverzev, 25th April 1989 (?)
      !! E Fable, private communication, 15th May 2014
      !
      ! !!!!!!!!!!!!!!!!!!!!!!!!!!!!!!!!!!!!!!!!!!!!!!!

      implicit none

      real(dp) :: beta_poloidal_local_total

      !  Arguments

      integer, intent(in) :: j, nr

      !  Local variables

      ! !!!!!!!!!!!!!!!!!!!!!!!!!!!!!!!!!!!!!!!!!!!!!!!

      if (j /= nr)  then
         beta_poloidal_local_total = 1.6D-4*pi * ( &
              ( (ne(j+1)+ne(j)) * (tempe(j+1)+tempe(j)) ) + &
              ( (ni(j+1)+ni(j)) * (tempi(j+1)+tempi(j)) ) )
      else
         beta_poloidal_local_total = 6.4D-4*pi * (ne(j)*tempe(j) + ni(j)*tempi(j))
      end if

      beta_poloidal_local_total = beta_poloidal_local_total * &
           ( rmajor/(bt*rho(j)*abs(mu(j)+1.0D-4)) )**2

    end function beta_poloidal_local_total

    ! !!!!!!!!!!!!!!!!!!!!!!!!!!!!!!!!!!!!!!!!!!!!!!!!!!!!!!!!!!!!!!!!!!

    function nues(j)

      !! Relative frequency of electron collisions
      !! author: P J Knight, CCFE, Culham Science Centre
      !! j  : input integer : radial element index in range 1 to nr
      !! This function calculates the relative frequency of electron
      !! collisions: <I>NU* = Nuei*q*Rt/eps**1.5/Vte</I>
      !! The electron-ion collision frequency NUEI=NUEE*1.4*ZEF is
      !! used.
      !! <P>The code was extracted from the ASTRA code, and was
      !! supplied by Emiliano Fable, IPP Garching
      !! (private communication).
      !! Yushmanov, 30th April 1987 (?)
      !
      ! !!!!!!!!!!!!!!!!!!!!!!!!!!!!!!!!!!!!!!!!!!!!!!!

      implicit none

      real(dp) :: nues

      !  Arguments

      integer, intent(in) :: j

      !  Local variables

      ! !!!!!!!!!!!!!!!!!!!!!!!!!!!!!!!!!!!!!!!!!!!!!!!

      nues = nuee(j) * 1.4D0*zef(j)*rmajor / &
           abs(mu(j)*(sqeps(j)**3)*sqrt(tempe(j))*1.875D7)

    end function nues

    ! !!!!!!!!!!!!!!!!!!!!!!!!!!!!!!!!!!!!!!!!!!!!!!!!!!!!!!!!!!!!!!!!!!

    function nuee(j)

      !! Frequency of electron-electron collisions
      !! author: P J Knight, CCFE, Culham Science Centre
      !! j  : input integer : radial element index in range 1 to nr
      !! This function calculates the frequency of electron-electron
      !! collisions (Hz): <I>NUEE = 4*SQRT(pi)/3*Ne*e**4*lambd/
      !! SQRT(Me)/Te**1.5</I>
      !! <P>The code was extracted from the ASTRA code, and was
      !! supplied by Emiliano Fable, IPP Garching
      !! (private communication).
      !! Yushmanov, 25th April 1987 (?),
      !! updated by Pereverzev, 9th November 1994 (?)
      !
      ! !!!!!!!!!!!!!!!!!!!!!!!!!!!!!!!!!!!!!!!!!!!!!!!

      implicit none

      real(dp) :: nuee

      !  Arguments

      integer, intent(in) :: j

      !  Local variables

      ! !!!!!!!!!!!!!!!!!!!!!!!!!!!!!!!!!!!!!!!!!!!!!!!

      nuee = 670.0D0 * coulg(j) * ne(j) / ( tempe(j)*sqrt(tempe(j)) )

    end function nuee

    ! !!!!!!!!!!!!!!!!!!!!!!!!!!!!!!!!!!!!!!!!!!!!!!!!!!!!!!!!!!!!!!!!!!

    function coulg(j)

      !! Coulomb logarithm
      !! author: P J Knight, CCFE, Culham Science Centre
      !! j  : input integer : radial element index in range 1 to nr
      !! This function calculates the Coulomb logarithm, valid
      !! for e-e collisions (T_e > 0.01 keV), and for
      !! e-i collisions (T_e > 0.01*Zeff^2) (Alexander, 9/5/1994).
      !! <P>The code was extracted from the ASTRA code, and was
      !! supplied by Emiliano Fable, IPP Garching
      !! (private communication).
      !! C. A. Ordonez and M. I. Molina, Phys. Plasmas <B>1</B> (1994) 2515
      !! Rev. Mod. Phys., V.48, Part 1 (1976) 275
      !
      ! !!!!!!!!!!!!!!!!!!!!!!!!!!!!!!!!!!!!!!!!!!!!!!!

      implicit none

      real(dp) :: coulg

      !  Arguments

      integer, intent(in) :: j

      !  Local variables

      ! !!!!!!!!!!!!!!!!!!!!!!!!!!!!!!!!!!!!!!!!!!!!!!!

      coulg = 15.9D0 - 0.5D0*log(ne(j)) + log(tempe(j))

    end function coulg

    ! !!!!!!!!!!!!!!!!!!!!!!!!!!!!!!!!!!!!!!!!!!!!!!!!!!!!!!!!!!!!!!!!!!

    function nuis(j)

      !! Relative frequency of ion collisions
      !! author: P J Knight, CCFE, Culham Science Centre
      !! j  : input integer : radial element index in range 1 to nr
      !! This function calculates the relative frequency of ion
      !! collisions: <I>NU* = Nui*q*Rt/eps**1.5/Vti</I>
      !! The full ion collision frequency NUI is used.
      !! <P>The code was extracted from the ASTRA code, and was
      !! supplied by Emiliano Fable, IPP Garching
      !! (private communication).
      !! Yushmanov, 30th April 1987 (?)
      !
      ! !!!!!!!!!!!!!!!!!!!!!!!!!!!!!!!!!!!!!!!!!!!!!!!

      implicit none

      real(dp) :: nuis

      !  Arguments

      integer, intent(in) :: j

      !  Local variables

      ! !!!!!!!!!!!!!!!!!!!!!!!!!!!!!!!!!!!!!!!!!!!!!!!

      nuis = 3.2D-6 * nui(j)*rmajor / ( abs(mu(j)+1.0D-4) * &
           sqeps(j)**3 * sqrt(tempi(j)/amain(j)) )

    end function nuis

    ! !!!!!!!!!!!!!!!!!!!!!!!!!!!!!!!!!!!!!!!!!!!!!!!!!!!!!!!!!!!!!!!!!!

    function nui(j)

      !! Full frequency of ion collisions
      !! author: P J Knight, CCFE, Culham Science Centre
      !! j  : input integer : radial element index in range 1 to nr
      !! This function calculates the full frequency of ion
      !! collisions (Hz).
      !! <P>The code was extracted from the ASTRA code, and was
      !! supplied by Emiliano Fable, IPP Garching
      !! (private communication).
      !! None
      !
      ! !!!!!!!!!!!!!!!!!!!!!!!!!!!!!!!!!!!!!!!!!!!!!!!

      real(dp) :: nui

      !  Arguments

      integer, intent(in) :: j

      !  Local variables

      ! !!!!!!!!!!!!!!!!!!!!!!!!!!!!!!!!!!!!!!!!!!!!!!!

      !	Coulomb logarithm = 15 is used

      nui = zmain(j)**4 * ni(j) * 322.0D0 / ( tempi(j)*sqrt(tempi(j)*amain(j)) )

    end function nui

    ! !!!!!!!!!!!!!!!!!!!!!!!!!!!!!!!!!!!!!!!!!!!!!!!!!!!!!!!!!!!!!!!!!!

    function dcsa(j,nr)

      !! Grad(ln(ne)) coefficient in the Sauter bootstrap scaling
      !! author: P J Knight, CCFE, Culham Science Centre
      !! j  : input integer : radial element index in range 1 to nr
      !! nr : input integer : maximum value of j
      !! This function calculates the coefficient scaling grad(ln(ne))
      !! in the Sauter bootstrap current scaling.
      !! Code by Angioni, 29th May 2002.
      !! <P>The code was extracted from the ASTRA code, and was
      !! supplied by Emiliano Fable, IPP Garching
      !! (private communication).
      !! O. Sauter, C. Angioni and Y. R. Lin-Liu,
      !! Physics of Plasmas <B>6</B> (1999) 2834
      !! O. Sauter, C. Angioni and Y. R. Lin-Liu, (ERRATA)
      !! Physics of Plasmas <B>9</B> (2002) 5140
      !
      ! !!!!!!!!!!!!!!!!!!!!!!!!!!!!!!!!!!!!!!!!!!!!!!!

      !  DCSA $\equiv \mathcal{L}_{31}$, Eq.14a, Sauter et al, 1999

      implicit none

      real(dp) :: dcsa

      !  Arguments

      integer, intent(in) :: j,nr

      !  Local variables

      real(dp) :: zz,zft,zdf

      ! !!!!!!!!!!!!!!!!!!!!!!!!!!!!!!!!!!!!!!!!!!!!!!!

      if (j == 1) then
         dcsa = 0.0D0
      else
         zz = zef(j)
         zft = tpf(j)
         zdf = 1.0D0 + (1.0D0 - 0.1D0*zft)*sqrt(nues(j))
         zdf = zdf + 0.5D0*(1.0D0-zft)*nues(j)/zz
         zft = zft/zdf  !  $f^{31}_{teff}(\nu_{e*})$, Eq.14b
         dcsa = (1.0D0 + 1.4D0/(zz+1.0D0))*zft - 1.9D0/(zz+1.0D0)*zft*zft
         dcsa = dcsa + (0.3D0*zft*zft + 0.2D0*zft*zft*zft)*zft / (zz+1.0D0)

         !  Corrections suggested by Fable, 15/05/2015
         !dcsa = dcsa*beta_poloidal_local(j,nr) * (1.0D0+tempi(j)/(zz*tempe(j)))
         dcsa = dcsa*beta_poloidal_local_total(j,nr)
      end if

    end function dcsa

    ! !!!!!!!!!!!!!!!!!!!!!!!!!!!!!!!!!!!!!!!!!!!!!!!!!!!!!!!!!!!!!!!!!!

    function hcsa(j,nr)

      !! Grad(ln(Te)) coefficient in the Sauter bootstrap scaling
      !! author: P J Knight, CCFE, Culham Science Centre
      !! j  : input integer : radial element index in range 1 to nr
      !! nr : input integer : maximum value of j
      !! This function calculates the coefficient scaling grad(ln(Te))
      !! in the Sauter bootstrap current scaling.
      !! Code by Angioni, 29th May 2002.
      !! <P>The code was extracted from the ASTRA code, and was
      !! supplied by Emiliano Fable, IPP Garching
      !! (private communication).
      !! O. Sauter, C. Angioni and Y. R. Lin-Liu,
      !! Physics of Plasmas <B>6</B> (1999) 2834
      !! O. Sauter, C. Angioni and Y. R. Lin-Liu, (ERRATA)
      !! Physics of Plasmas <B>9</B> (2002) 5140
      !
      ! !!!!!!!!!!!!!!!!!!!!!!!!!!!!!!!!!!!!!!!!!!!!!!!

      !  HCSA $\equiv ?$, Sauter et al, 1999

      implicit none

      real(dp) :: hcsa

      !  Arguments

      integer, intent(in) :: j,nr

      !  Local variables

      real(dp) :: zz,zft,zdf,zfte,zfte2,zfte3,zfte4
      real(dp) :: zfti,zfti2,zfti3,zfti4,hcee,hcei

      ! !!!!!!!!!!!!!!!!!!!!!!!!!!!!!!!!!!!!!!!!!!!!!!!

      if (j == 1) then
         hcsa = 0.0D0
      else
         zz = zef(j)
         zft = tpf(j)
         zdf = 1.0D0 + 0.26D0*(1.0D0-zft)*sqrt(nues(j))
         zdf = zdf + 0.18D0*(1.0D0-0.37D0*zft)*nues(j)/sqrt(zz)
         zfte = zft/zdf  !  $f^{32\_ee}_{teff}(\nu_{e*})$, Eq.15d
         zfte2 = zfte*zfte
         zfte3 = zfte*zfte2
         zfte4 = zfte2*zfte2

         zdf = 1.0D0 + (1.0D0 + 0.6D0*zft)*sqrt(nues(j))
         zdf = zdf + 0.85D0*(1.0D0 - 0.37D0*zft)*nues(j)*(1.0D0+zz)
         zfti = zft/zdf  !  $f^{32\_ei}_{teff}(\nu_{e*})$, Eq.15e
         zfti2 = zfti*zfti
         zfti3 = zfti*zfti2
         zfti4 = zfti2*zfti2

         hcee = (0.05D0 + 0.62D0*zz) / zz / (1.0D0 + 0.44D0*zz) * (zfte-zfte4)
         hcee = hcee + (zfte2 - zfte4 - 1.2D0*(zfte3-zfte4)) / (1.0D0 + 0.22D0*zz)
         hcee = hcee + 1.2D0/(1.0D0 + 0.5D0*zz)*zfte4  !  $F_{32\_ee}(X)$, Eq.15b

         hcei = -(0.56D0 + 1.93D0*zz) / zz / (1.0D0 + 0.44*zz) * (zfti-zfti4)
         hcei = hcei + 4.95D0/(1.0D0 + 2.48D0*zz) * &
              (zfti2 - zfti4 - 0.55D0*(zfti3-zfti4))
         hcei = hcei - 1.2D0/(1.0D0 + 0.5D0*zz)*zfti4  !  $F_{32\_ei}(Y)$, Eq.15c

         !  Corrections suggested by Fable, 15/05/2015
         !hcsa = beta_poloidal_local(j,nr)*(hcee + hcei) + dcsa(j,nr) &
         !     / (1.0D0 + tempi(j)/(zz*tempe(j)))
         hcsa = beta_poloidal_local(j,nr)*(hcee + hcei) + dcsa(j,nr) &
              * beta_poloidal_local(j,nr)/beta_poloidal_local_total(j,nr)
      end if

    end function hcsa

    ! !!!!!!!!!!!!!!!!!!!!!!!!!!!!!!!!!!!!!!!!!!!!!!!!!!!!!!!!!!!!!!!!!!

    function xcsa(j,nr)

      !! Grad(ln(Ti)) coefficient in the Sauter bootstrap scaling
      !! author: P J Knight, CCFE, Culham Science Centre
      !! j  : input integer : radial element index in range 1 to nr
      !! nr : input integer : maximum value of j
      !! This function calculates the coefficient scaling grad(ln(Ti))
      !! in the Sauter bootstrap current scaling.
      !! Code by Angioni, 29th May 2002.
      !! <P>The code was extracted from the ASTRA code, and was
      !! supplied by Emiliano Fable, IPP Garching
      !! (private communication).
      !! O. Sauter, C. Angioni and Y. R. Lin-Liu,
      !! Physics of Plasmas <B>6</B> (1999) 2834
      !! O. Sauter, C. Angioni and Y. R. Lin-Liu, (ERRATA)
      !! Physics of Plasmas <B>9</B> (2002) 5140
      !
      ! !!!!!!!!!!!!!!!!!!!!!!!!!!!!!!!!!!!!!!!!!!!!!!!

      implicit none

      real(dp) :: xcsa

      !  Arguments

      integer, intent(in) :: j,nr

      !  Local variables

      real(dp) :: zz,zft,zdf,a0,alp,a1,zfte

      ! !!!!!!!!!!!!!!!!!!!!!!!!!!!!!!!!!!!!!!!!!!!!!!!

      if (j == 1) then
         xcsa = 0.0D0
      else
         zz = zef(j)
         zft = tpf(j)
         zdf = 1.0D0 + (1.0D0 - 0.1D0*zft)*sqrt(nues(j))
         zdf = zdf + 0.5D0*(1.0D0 - 0.5D0*zft)*nues(j)/zz
         zfte = zft/zdf  !  $f^{34}_{teff}(\nu_{e*})$, Eq.16b

         xcsa = (1.0D0 + 1.4D0/(zz+1.0D0))*zfte - 1.9D0/(zz+1.0D0)*zfte*zfte
         xcsa = xcsa + (0.3D0*zfte*zfte + 0.2D0*zfte*zfte*zfte)*zfte &
              / (zz+1.0D0)  !  Eq.16a

         a0 = -1.17D0*(1.0D0-zft)
         a0 = a0 / (1.0D0 - 0.22D0*zft - 0.19D0*zft*zft)  !  $\alpha_0$, Eq.17a

         alp = (a0 + 0.25D0*(1.0D0 - zft*zft)*sqrt(nuis(j))) / &
              (1.0D0 + 0.5*sqrt(nuis(j)))
         a1 = nuis(j)*nuis(j) * zft**6
         alp = (alp + 0.315D0*a1) / (1.0D0 + 0.15D0*a1)  !  $\alpha(\nu_{i*})$, Eq.17b

         !  Corrections suggested by Fable, 15/05/2015
         !xcsa = beta_poloidal_local(j,nr) * (xcsa*alp)*tempi(j)/zz/tempe(j)
         !xcsa = xcsa + dcsa(j,nr) / (1.0D0 + zz*tempe(j)/tempi(j))

         xcsa = (beta_poloidal_local_total(j,nr)-beta_poloidal_local(j,nr)) &
              * (xcsa*alp)
         xcsa = xcsa + dcsa(j,nr) * &
              (1.0D0 - beta_poloidal_local(j,nr)/beta_poloidal_local_total(j,nr))
      end if

    end function xcsa

    ! !!!!!!!!!!!!!!!!!!!!!!!!!!!!!!!!!!!!!!!!!!!!!!!!!!!!!!!!!!!!!!!!!!

    function tpf(j)

      !! Trapped particle fraction
      !! author: P J Knight, CCFE, Culham Science Centre
      !! j  : input integer : radial element index in range 1 to nr
      !! This function calculates the trapped particle fraction at
      !! a given radius.
      !! <P>A number of different fits are provided, but the one
      !! to be used is hardwired prior to run-time.
      !! <P>The ASTRA fit was supplied by Emiliano Fable, IPP Garching
      !! (private communication).
      !! O. Sauter et al, Plasma Phys. Contr. Fusion <B>44</B> (2002) 1999
      !! O. Sauter, 2013:
      !! http://infoscience.epfl.ch/record/187521/files/lrp_012013.pdf
      !
      ! !!!!!!!!!!!!!!!!!!!!!!!!!!!!!!!!!!!!!!!!!!!!!!!

      implicit none

      real(dp) :: tpf

      !  Arguments

      integer, intent(in) :: j

      !  Local variables

      integer, parameter :: ASTRA=1, SAUTER2002=2, SAUTER2013=3

      real(dp) :: eps,epseff,g,s,zz

      integer, parameter :: fit = ASTRA

      ! !!!!!!!!!!!!!!!!!!!!!!!!!!!!!!!!!!!!!!!!!!!!!!!

      s = sqeps(j)
      eps = s*s

      select case (fit)

      case (ASTRA)

         !  ASTRA method, from Emiliano Fable, private communication
         !  (Excluding h term which dominates for inverse aspect ratios < 0.5,
         !  and tends to take the trapped particle fraction to 1)

         zz = 1.0D0 - eps

         g = 1.0D0 - zz*sqrt(zz) / (1.0D0 + 1.46D0*s)

         !  Advised by Emiliano to ignore ASTRA's h below
         !
         !h = 0.209D0 * (sqrt(tempi(j)*amain(j))/zmain(j)*mu(j)*rmajor*bt)**0.3333D0
         !tpf = min(1.0D0, max(g, h))

         tpf = g

      case (SAUTER2002)

         !  Equation 4 of Sauter 2002
         !  Similar to, but not quite identical to g above

         tpf = 1.0D0 - (1.0D0-eps)**2 / (1.0D0 + 1.46D0*s) / sqrt(1.0D0 - eps*eps)

      case (SAUTER2013)

         !  Includes correction for triangularity

         epseff = 0.67D0*(1.0D0 - 1.4D0*triang*abs(triang)) * eps

         tpf = 1.0D0 - sqrt( (1.0D0-eps)/(1.0D0+eps) ) * &
              (1.0D0 - epseff) / (1.0D0 + 2.0D0*sqrt(epseff))

      end select

    end function tpf

    ! !!!!!!!!!!!!!!!!!!!!!!!!!!!!!!!!!!!!!!!!!!!!!!!!!!!!!!!!!!!!!!!!!!

    !subroutine fast_alpha_bs()

      !  BSALP (local per index J) is in MA/m^2

      !  Required... before we can use this routine:
      !  fast alpha pressure profile
      !  poloidal flux profile vs local minor radius  (and grad(psi))
      !  Shafranov shift vs local minor radius

      !  all lengths in meters,
      !  temperatures in keV where j is the radial index,
      !  IPOL is R*Bphi / (R0*Bphi0)  (i.e. the normalized poloidal current integral)
      !  PFAST is the alpha pressure
      !  TE is the electron temperature
      !  SHIF is the Shafranov shift (defined with respect to the geom. major radius)
      !  AMETR is the minor radius
      !  RTOR = R0
      !  ZEF = Z effective
      !  FP = PSI (magnetic flux, poloidal) defined such that
      !    B_pol = grad(PSI) / (2*PI*R)

      ! ZBIRTH = 1.

      ! !MeV already included in PFAST ,convert PFAST from keV*1e19 to J
      ! ZDPDPSI = 3./2.*1.60218*1.e3* &
      !      (PFAST(J)-PFAST(J-1))/((FP(J)-FP(J-1))/GP2)
      ! ZSB=(0.027*ZEF(J-1)*(TE(J-1)/20.)**(3./2.))**(1./3.)
      ! ZSB1=(0.027*ZEF(J)*(TE(J)/20.)**(3./2.))**(1./3.)
      ! ZSC=(5./3.)**(1./3.)*ZSB
      ! ZSC1=(5./3.)**(1./3.)*ZSB1
      ! ZDSC3DPSI = 3./2.*1.60218*1.e3*PFAST(J)* &
      !      (ZSC1**3.-ZSC**3.)/((FP(J)-FP(J-1))/GP2)
      ! ZEPS=AMETR(J)/RTOR
      ! ZFP=1.-1.46*(1.+0.67/ZEF(J))*ZEPS**0.5+ 0.46*(1.+2.1/ZEF(J))*ZEPS

      ! ZDR0DR=(SHIF(J)-SHIF(J-1))/(AMETR(J)-AMETR(J-1))

      ! ZY=(1.-ZDR0DR/ZEPS*(1.-(1.-ZEPS**2.)**0.5)) &
      !      /(1.+ZEPS*ZDR0DR/2.)/(1.-ZEPS**2.)**.5

      ! ZA11=-ZSB**(3./2.)*(0.12+2.24*ZSB**(3./2.)-0.9*ZSB**3.) &
      !      /(0.7+18.4*ZSB**(3./2.)+ &
      !      23.5*ZSB**3.+101.*ZSB**(9./2.))*ZY

      ! ZA12=-2./3.*(0.5+0.8*ZSC**(3./2.)+0.4*ZSC**3.) &
      !      /(1.+2.3*ZSC**(3./2.)+4.*ZSC**3.)

      ! ZA21=(7.e-4+0.02*ZSB**(3./2.)+0.4*ZSB**3.)/ &
      !      (0.01-0.61*ZSB**(3./2.)+ &
      !      24.8*ZSB**3.-53.4*ZSB**(9./2.)+118.*ZSB**6.)*ZY

      ! ZA22=2./3.*(0.1+3.25*ZSC**(3./2.)-1.1*ZSC**3.)/ &
      !      (1.e-3+0.6*ZSC**(3./2.)+ &
      !      8.6*ZSC**3.+3.1*ZSC**(9./2.)+15.1*ZSC**6.)

      ! ZB1=(0.155+3.9*ZSB**(3./2.)-3.1*ZSB**3.+0.3*ZSB**6.) &
      !      /(0.1+3.*ZSB**(3./2.)-2.1*ZSB**3.)*ZY

      ! ZB2=(1.3-0.5*ZSB**(3./2.)+5.9*ZSB**3.)/ &
      !      (1.-0.34*ZSB**(3./2.)+4.9*ZSB**3.)*ZY

      ! ZA1 = -ZA11+(2.*ZA11+(2.*ZB1-3.)*ZA12)*ZEPS**.5 &
      !      -(ZA11+2.*(ZB1-1.)*ZA12)*ZEPS

      ! ZA2 = -ZA21+(2.*ZA21+(2.*ZB2-3.)*ZA22)*ZEPS**.5 &
      !      -(ZA21+2.*(ZB2-1.)*ZA22)*ZEPS

      ! !bootstrap current by alphas
      ! BSALP=-ZEPS**.5*(1.-2./ZEF(J)*ZFP)*IPOL(J)* &
      !      RTOR*ZBIRTH*(ZA1*ZDPDPSI+ZA2*ZDSC3DPSI)
      ! BSALP=BSALP/1.e6

    !end subroutine fast_alpha_bs

  end function bootstrap_fraction_sauter

  ! !!!!!!!!!!!!!!!!!!!!!!!!!!!!!!!!!!!!!!!!!!!!!!!!!!!!!!!!!!!!!!!!!!

  subroutine diamagnetic_fraction_hender(beta,diacf)

    !! author: S.I. Muldrew, CCFE, Culham Science Centre
    !! Diamagnetic contribution at tight aspect ratio.
    !! Tim Hender fit
    !
    ! !!!!!!!!!!!!!!!!!!!!!!!!!!!!!!!!!!!!!!!!!!!!!!!

   implicit none

   !  Arguments

   real(dp), intent(in) ::  beta
   real(dp), intent(out) :: diacf

   ! !!!!!!!!!!!!!!!!!!!!!!!!!!!!!!!!!!!!!!!!!!!!!!!

   diacf = beta / 2.8D0


  end subroutine diamagnetic_fraction_hender

  ! !!!!!!!!!!!!!!!!!!!!!!!!!!!!!!!!!!!!!!!!!!!!!!!!!!!!!!!!!!!!!!!!!!

  subroutine diamagnetic_fraction_scene(beta,q95,q0,diacf)

    !! author: S.I. Muldrew, CCFE, Culham Science Centre
    !! Diamagnetic fraction based on SCENE fit by Tim Hender
    !! See Issue #992
    !
    ! !!!!!!!!!!!!!!!!!!!!!!!!!!!!!!!!!!!!!!!!!!!!!!!

    implicit none

    !  Arguments

    real(dp), intent(in) ::  beta, q95, q0
    real(dp), intent(out) :: diacf

    ! !!!!!!!!!!!!!!!!!!!!!!!!!!!!!!!!!!!!!!!!!!!!!!!

    diacf = beta * (0.1D0*q95/q0+0.44D0) * 4.14D-1

  end subroutine diamagnetic_fraction_scene

   ! !!!!!!!!!!!!!!!!!!!!!!!!!!!!!!!!!!!!!!!!!!!!!!!!!!!!!!!!!!!!!!!!!!

  subroutine ps_fraction_scene(beta,pscf)

    !! author: S.I. Muldrew, CCFE, Culham Science Centre
    !! Pfirsch-Schlüter fraction based on SCENE fit by Tim Hender
    !! See Issue #992

    ! !!!!!!!!!!!!!!!!!!!!!!!!!!!!!!!!!!!!!!!!!!!!!!!

    implicit none

    !  Arguments

    real(dp), intent(in) ::  beta
    real(dp), intent(out) :: pscf

    ! !!!!!!!!!!!!!!!!!!!!!!!!!!!!!!!!!!!!!!!!!!!!!!!

    pscf = -9.0D-2 * beta

  end subroutine ps_fraction_scene

  ! !!!!!!!!!!!!!!!!!!!!!!!!!!!!!!!!!!!!!!!!!!!!!!!!!!!!!!!!!!!!!!!!!!

  subroutine culcur(alphaj,alphap,bt,eps,icurr,iprofile,kappa,kappa95, &
       p0,pperim,q0,qpsi,rli,rmajor,rminor,sf,triang,triang95,bp,qstar,plascur)

    !! Routine to calculate the plasma current
    !! author: P J Knight, CCFE, Culham Science Centre
    !! alphaj   : input/output real : current profile index
    !! alphap   : input real :  pressure profile index
    !! bt       : input real :  toroidal field on axis (T)
    !! eps      : input real :  inverse aspect ratio
    !! icurr    : input integer : current scaling model to use
    !! 1 = Peng analytic fit
    !! 2 = Peng divertor scaling (TART)
    !! 3 = simple ITER scaling
    !! 4 = revised ITER scaling
    !! 5 = Todd empirical scaling I
    !! 6 = Todd empirical scaling II
    !! 7 = Connor-Hastie model
    !! iprofile : input integer : switch for current profile consistency
    !! 0 = use input alphaj, rli
    !! 1 = make these consistent with q, q0
    !! kappa    : input real :  plasma elongation
    !! kappa95  : input real :  plasma elongation at 95% surface
    !! p0       : input real :  central plasma pressure (Pa)
    !! pperim   : input real :  plasma perimeter length (m)
    !! q0       : input real :  plasma safety factor on axis
    !! qpsi     : input real :  plasma edge safety factor (= q-bar for icurr=2)
    !! rli      : input/output real : plasma normalised internal inductance
    !! rmajor   : input real :  major radius (m)
    !! rminor   : input real :  minor radius (m)
    !! sf       : input real :  shape factor for icurr=1 (=A/pi in documentation)
    !! triang   : input real :  plasma triangularity
    !! triang95 : input real :  plasma triangularity at 95% surface
    !! bp       : output real : poloidal field (T)
    !! qstar    : output real : equivalent cylindrical safety factor (shaped)
    !! plascur  : output real : plasma current (A)
    !! This routine performs the calculation of the
    !! plasma current, with a choice of formula for the edge
    !! safety factor. It will also make the current profile parameters
    !! consistent with the q-profile if required.
    !! AEA FUS 251: A User's Guide to the PROCESS Systems Code
    !! J D Galambos, STAR Code : Spherical Tokamak Analysis and Reactor Code,
    !! unpublished internal Oak Ridge document
    !! Y.-K. M. Peng, J. Galambos and P.C. Shipe, 1992,
    !! Fusion Technology, 21, 1729
    !! ITER Physics Design Guidelines: 1989 [IPDG89], N. A. Uckan et al,
    !! ITER Documentation Series No.10, IAEA/ITER/DS/10, IAEA, Vienna, 1990
    !! T. Hartmann and H. Zohm: Towards a 'Physics Design Guidelines for a
    !! DEMO Tokamak' Document, March 2012, EFDA Report
    !! Sauter, Geometric formulas for systems codes..., FED 2016
    !
    ! !!!!!!!!!!!!!!!!!!!!!!!!!!!!!!!!!!!!!!!!!!!!!!!

		use error_handling, only: idiags, report_error
		use physics_variables, only: normalised_total_beta, beta
		use global_variables, only: run_tests
		use constants, only: pi, rmu0
    implicit none

    !  Arguments

    integer, intent(in) :: icurr, iprofile
    real(dp), intent(inout) :: alphaj, rli
    real(dp), intent(in) :: alphap, bt, eps, kappa, &
         kappa95, p0, pperim, q0, qpsi, rmajor, rminor, sf, triang, triang95
    real(dp), intent(out) :: bp, qstar, plascur

    !  Local variables

    real(dp) :: asp, curhat, fq, w07

    ! !!!!!!!!!!!!!!!!!!!!!!!!!!!!!!!!!!!!!!!!!!!!!!!

    !  Aspect ratio

    asp = 1.0D0/eps

    !  Calculate the function Fq that scales the edge q from the
    !  circular cross-section cylindrical case

    !  First check for negative triangularity using unsuitable current scaling

    if ((icurr.ne.8).and.(triang.lt.0.0)) then
     write(*,*) 'Triangularity is negative without icurr = 8.'
     write(*,*) 'Please check and try again.'
     write(*,*) 'PROCESS stopping'
     stop 1
    end if

    select case (icurr)

    case (1)  !  Peng analytical fit
       fq = (1.22D0-0.68D0*eps)/((1.0D0-eps*eps)**2) * sf**2

    case (2)  !  Peng scaling for double null divertor; TARTs [STAR Code]
       curhat = 1.0D6 * plasc(qpsi,asp,rminor,bt,kappa,triang)/bt

    case (3)  !  Simple ITER scaling (simply the cylindrical case)
       fq = 1.0D0

    case (4)  !  ITER formula (IPDG89)
       fq = 0.5D0 * (1.17D0-0.65D0*eps)/((1.0D0-eps*eps)**2) * &
            (1.0D0 + kappa95**2 * &
            (1.0D0 + 2.0D0*triang95**2 - 1.2D0*triang95**3) )

    case (5, 6) !  Todd empirical scalings

       fq = (1.0D0+2.0D0*eps*eps) * 0.5D0*(1.0D0+kappa95**2) * &
            (1.24D0-0.54D0*kappa95+0.3D0*(kappa95**2 + triang95**2) + &
            0.125D0*triang95)

       if (icurr == 6) fq = fq * (1.0D0 + ( abs(kappa95-1.2D0) )**3)

    case (7)  !  Connor-Hastie asymptotically-correct expression

       !  N.B. If iprofile=1, alphaj will be wrong during the first call (only)

       call conhas(alphaj,alphap,bt,triang95,eps,kappa95,p0,fq)

    case (8)  !  Sauter scaling allowing negative triangularity [FED May 2016]

        ! Assumes zero squareness, note takes kappa, delta at separatrix not _95

        w07 = 1.0d0    ! zero squareness - can be modified later if required

        fq = (1.0d0 + 1.2d0*(kappa - 1.0d0) + 0.56d0*(kappa-1.0d0)**2) * &
             (1.0d0 + 0.09d0 * triang + 0.16d0 * triang**2) * &
       (1.0d0 + 0.45d0 * triang * eps)/(1.0d0 - 0.74d0 * eps) * &
       (1.0d0 + 0.55d0 * (w07 - 1.0d0))

    case (9) ! FIESTA ST fit

       fq = 0.538D0 * (1.0D0 + 2.440D0*eps**2.736D0) * kappa**2.154D0 * triang**0.060D0

    case default
       idiags(1) = icurr ; call report_error(77)

    end select

    !  Calculate the ratio of plasma current to toroidal field

    if (icurr /= 2) then
       curhat = 5.0D6 * rminor**2 / (rmajor*qpsi) * fq
    end if
    if (icurr == 8) then
       curhat = 4.1d6 * rminor**2 / (rmajor*qpsi) * fq
    end if

    !  Calculate the equivalent edge safety factor (= qcyl)

    qstar = 5.0D6 * rminor**2 / (rmajor*curhat) * 0.5D0 * &
         (1.0D0 + kappa95**2 * &
         (1.0D0 + 2.0D0*triang95**2 - 1.2D0*triang95**3) )

    !  Calculate plasma current

    plascur = curhat * bt

    normalised_total_beta = 1.0D8*beta*rminor*bt/plascur

    !  Calculate the poloidal field

    bp = bpol(icurr,plascur,qpsi,asp,bt,kappa,triang,pperim)

    !  Ensure current profile consistency, if required
    !  This is as described in Hartmann and Zohm only if icurr = 4 as well...

    if (iprofile == 1) then
       alphaj = qstar/q0 - 1.0D0
       rli = log(1.65D0 + 0.89D0*alphaj)  !  Tokamaks 4th Edition, Wesson, page 116
    end if

  contains

  ! !!!!!!!!!!!!!!!!!!!!!!!!!!!!!!!!!!!!!!!!!!!!!!!!!!!!!!!!!!!!!!!!!!

    function plasc(qbar,aspect,rminor,bt,kappa,delta)

      !! Function to calculate plasma current (Peng scaling)
      !! author: J Galambos, FEDC/ORNL
      !! author: P J Knight, CCFE, Culham Science Centre
      !! aspect : input real :  plasma aspect ratio
      !! bt     : input real :  toroidal field on axis (T)
      !! delta  : input real :  plasma triangularity
      !! kappa  : input real :  plasma elongation
      !! qbar   : input real :  edge q-bar
      !! rminor : input real :  plasma minor radius (m)
      !! This function calculates the plasma current in MA,
      !! using a scaling from Peng, Galambos and Shipe (1992).
      !! It is primarily used for Tight Aspect Ratio Tokamaks and is
      !! selected via <CODE>icurr=2</CODE>.
      !! J D Galambos, STAR Code : Spherical Tokamak Analysis and Reactor Code,
      !! unpublished internal Oak Ridge document
      !! Y.-K. M. Peng, J. Galambos and P.C. Shipe, 1992,
      !! Fusion Technology, 21, 1729
      !
      ! !!!!!!!!!!!!!!!!!!!!!!!!!!!!!!!!!!!!!!!!!!!!!!!

      implicit none

      real(dp) :: plasc

      !  Arguments

      real(dp), intent(in) :: aspect,bt,delta,kappa,qbar,rminor

      !  Local variables

      real(dp) :: c1,c2,d1,d2,eps,e1,e2,f1,f2,ff1,ff2,g,h1,h2,y1,y2

      ! !!!!!!!!!!!!!!!!!!!!!!!!!!!!!!!!!!!!!!!!!!!!!!!

      eps = 1.0D0/aspect

      c1 = kappa**2/(1.0D0+delta) + delta
      c2 = kappa**2/(1.0D0-delta) - delta

      d1 = (kappa/(1.0D0+delta))**2 + 1.0D0
      d2 = (kappa/(1.0D0-delta))**2 + 1.0D0

      if (aspect < c1) then
         y1 = sqrt( (c1*eps - 1.0D0)/(1.0D0+eps) ) * (1.0D0 + delta)/kappa
      else
         y1 = sqrt( (1.0D0 - c1*eps)/(1.0D0+eps) ) * (1.0D0 + delta)/kappa
      end if
      y2 = sqrt( (c2*eps+1.0D0)/(1.0D0-eps) ) * (1.0D0-delta)/kappa

      e1 = 2.0D0*kappa/(d1*(1.0D0+delta))
      e2 = 2.0D0*kappa/(d2*(1.0D0-delta))

      h2 = (1.0D0 + (c2-1.0D0)*eps/2.0D0) / &
           sqrt( (1.0D0-eps)*(c2*eps+1.0D0) )
      f2 = (d2*(1.0D0-delta)*eps) / ( (1.0D0-eps)*(c2*eps+1.0D0) )
      g = eps*kappa / (1.0D0 - eps*delta)
      ff2 = f2 * (g + 2.0D0*h2*atan(y2) )

      if (aspect < c1) then
         h1 = (1.0D0 + (1.0D0-c1)*eps/2.0D0) / &
              sqrt( (1.0D0+eps)*(c1*eps-1.0D0) )
         f1 = (d1*(1.0D0+delta)*eps) / ( (1.0D0+eps)*(c1*eps-1.0D0) )
         ff1 = f1*(g - h1*log( (1.0D0+y1)/(1.0D0-y1) ) )
      else
         h1 = (1.0D0 + (1.0D0-c1)*eps/2.0D0) / &
              sqrt( (1.0D0+eps)*(1.0D0-c1*eps) )
         f1 = -(d1*(1.0D0+delta)*eps) / ( (1.0D0+eps)*(c1*eps-1.0D0) )
         ff1 = f1*( -g + 2.0D0*h1*atan(y1) )
      end if

      plasc = rminor*bt/qbar * 5.0D0*kappa/(2.0D0*pi**2) * &
           ( asin(e1)/e1 + asin(e2)/e2 ) * (ff1 + ff2)

    end function plasc

    ! !!!!!!!!!!!!!!!!!!!!!!!!!!!!!!!!!!!!!!!!!!!!!!!!!!!!!!!!!!!!!!!!!!

    subroutine conhas(alphaj,alphap,bt,delta95,eps,kappa95,p0,fq)

      !! Routine to calculate the F coefficient used for scaling the
      !! plasma current
      !! author: P J Knight, CCFE, Culham Science Centre
      !! alphaj   : input real :  current profile index
      !! alphap   : input real :  pressure profile index
      !! bt       : input real :  toroidal field on axis (T)
      !! delta95  : input real :  plasma triangularity 95%
      !! eps      : input real :  inverse aspect ratio
      !! kappa95  : input real :  plasma elongation 95%
      !! p0       : input real :  central plasma pressure (Pa)
      !! fq       : output real : scaling for edge q from circular
      !! cross-section cylindrical case
      !! This routine calculates the F coefficient used for scaling the
      !! plasma current, using the Connor-Hastie scaling given in
      !! AEA FUS 172.
      !! AEA FUS 172: Physics Assessment for the European Reactor Study
      !! AEA FUS 251: A User's Guide to the PROCESS Systems Code
      !
      ! !!!!!!!!!!!!!!!!!!!!!!!!!!!!!!!!!!!!!!!!!!!!!!!

      implicit none

      !  Arguments

      real(dp), intent(in) :: alphaj,alphap,bt,delta95,eps,kappa95,p0
      real(dp), intent(out) :: fq

      !  Local variables

      real(dp) :: beta0, deltap, deltar, eprime, er, kap1, &
           lambda, lamp1, li, nu, tprime, tr

      ! !!!!!!!!!!!!!!!!!!!!!!!!!!!!!!!!!!!!!!!!!!!!!!!

      !  Exponent in Connor-Hastie current profile - matching total
      !  current gives the following trivial relation

      lambda = alphaj

      !  Exponent in Connor-Hastie pressure profile

      nu = alphap

      !  Central plasma beta

      beta0 = 2.0D0 * rmu0 * p0 / (bt**2)

      !  Plasma internal inductance

      lamp1 = 1.0D0 + lambda
      li = lamp1/lambda * (lamp1/lambda * log(lamp1) - 1.0D0)

      !  T/r in AEA FUS 172

      kap1 = kappa95 + 1.0D0
      tr = kappa95 * delta95 / kap1**2

      !  E/r in AEA FUS 172

      er = (kappa95-1.0D0)/kap1

      !  T primed in AEA FUS 172

      tprime = 2.0D0 * tr * lamp1/(1.0D0 + 0.5D0*lambda)

      !  E primed in AEA FUS 172

      eprime = er * lamp1/(1.0D0 + lambda/3.0D0)

      !  Delta primed in AEA FUS 172

      deltap = 0.5D0*kap1 * eps * 0.5D0*li + &
           beta0/(0.5D0*kap1*eps) * lamp1**2 / (1.0D0+nu)

      !  Delta/R0 in AEA FUS 172

      deltar = beta0/6.0D0 * (1.0D0 + 5.0D0*lambda/6.0D0 + 0.25D0*lambda**2) &
           + (0.5D0*kap1*eps)**2 * 0.125D0*(1.0D0-(lambda**2)/3.0D0)

      !  F coefficient

      fq = (0.5D0*kap1)**2 * &
           ( 1.0D0 + eps**2 * (0.5D0*kap1)**2 + 0.5D0*deltap**2 + &
           2.0D0*deltar + 0.5D0*(eprime**2 + er**2) + &
           0.5D0*(tprime**2 + 4.0D0*tr**2) )

    end subroutine conhas

  end subroutine culcur

  ! !!!!!!!!!!!!!!!!!!!!!!!!!!!!!!!!!!!!!!!!!!!!!!!!!!!!!!!!!!!!!!!!!!

  function bpol(icurr,ip,qbar,aspect,bt,kappa,delta,perim)

    !! Function to calculate poloidal field
    !! author: J Galambos, FEDC/ORNL
    !! author: P J Knight, CCFE, Culham Science Centre
    !! icurr  : input integer : current scaling model to use
    !! ip     : input real :  plasma current (A)
    !! qbar   : input real :  edge q-bar
    !! aspect : input real :  plasma aspect ratio
    !! bt     : input real :  toroidal field on axis (T)
    !! kappa  : input real :  plasma elongation
    !! delta  : input real :  plasma triangularity
    !! perim  : input real :  plasma perimeter (m)
    !! This function calculates the poloidal field in Tesla,
    !! using a simple calculation using Stoke's Law for conventional
    !! tokamaks, or for TARTs, a scaling from Peng, Galambos and
    !! Shipe (1992).
    !! J D Galambos, STAR Code : Spherical Tokamak Analysis and Reactor Code,
    !! unpublished internal Oak Ridge document
    !! Y.-K. M. Peng, J. Galambos and P.C. Shipe, 1992,
    !! Fusion Technology, 21, 1729
    !
    ! !!!!!!!!!!!!!!!!!!!!!!!!!!!!!!!!!!!!!!!!!!!!!!!

		use constants, only: pi, rmu0
    implicit none

    real(dp) :: bpol

    !  Arguments

    integer, intent(in) :: icurr
    real(dp), intent(in) :: aspect,bt,delta,ip,kappa,perim,qbar

    !  Local variables

    real(dp) :: c1,c2,d1,d2,eps,f1,f2,ff1,ff2,g,h1,h2,y1,y2

    ! !!!!!!!!!!!!!!!!!!!!!!!!!!!!!!!!!!!!!!!!!!!!!!!

    if (icurr /= 2) then

       !  Stoke's Law

       bpol = rmu0 * ip / perim

    else  !  Original coding, only suitable for TARTs [STAR Code]

       eps = 1.0D0/aspect

       c1 = kappa**2/(1.0D0+delta) + delta
       c2 = kappa**2/(1.0D0-delta) - delta

       d1 = (kappa/(1.0D0+delta))**2 + 1.0D0
       d2 = (kappa/(1.0D0-delta))**2 + 1.0D0

       if (aspect < c1) then
          y1 = sqrt( (c1*eps - 1.0D0)/(1.0D0+eps) ) * (1.0D0 + delta)/kappa
       else
          y1 = sqrt( (1.0D0 - c1*eps)/(1.0D0+eps) ) * (1.0D0 + delta)/kappa
       end if
       y2 = sqrt( (c2*eps+1.0D0)/(1.0D0-eps) ) * (1.0D0-delta)/kappa

       h2 = (1.0D0 + (c2-1.0D0)*eps/2.0D0) / &
            sqrt( (1.0D0-eps)*(c2*eps+1.0D0) )
       f2 = (d2*(1.0D0-delta)*eps) / ( (1.0D0-eps)*(c2*eps+1.0D0) )
       g = eps*kappa / (1.0D0 - eps*delta)
       ff2 = f2 * (g + 2.0D0*h2*atan(y2) )

       if (aspect < c1) then
          h1 = (1.0D0 + (1.0D0-c1)*eps/2.0D0) / &
               sqrt( (1.0D0+eps)*(c1*eps-1.0D0) )
          f1 = (d1*(1.0D0+delta)*eps) / ( (1.0D0+eps)*(c1*eps-1.0D0) )
          ff1 = f1*(g - h1*log( (1.0D0+y1)/(1.0D0-y1) ) )
       else
          h1 = (1.0D0 + (1.0D0-c1)*eps/2.0D0) / &
               sqrt( (1.0D0+eps)*(1.0D0-c1*eps) )
          f1 = -(d1*(1.0D0+delta)*eps) / ( (1.0D0+eps)*(c1*eps-1.0D0) )
          ff1 = f1*( -g + 2.0D0*h1*atan(y1) )
       end if

       bpol = bt * (ff1 + ff2) / (2.0D0 * pi * qbar)

    end if

  end function bpol

  ! !!!!!!!!!!!!!!!!!!!!!!!!!!!!!!!!!!!!!!!!!!!!!!!!!!!!!!!!!!!!!!!!!!

  subroutine culblm(bt,dnbeta,plascur,rminor,betalim)

    !! Beta scaling limit
    !! author: P J Knight, CCFE, Culham Science Centre
    !! bt      : input real :  toroidal B-field on plasma axis (T)
    !! dnbeta  : input real :  Troyon-like g coefficient
    !! plascur : input real :  plasma current (A)
    !! rminor  : input real :  plasma minor axis (m)
    !! betalim : output real : beta limit as defined below
    !! This subroutine calculates the beta limit, using
    !! the algorithm documented in AEA FUS 172.
    !! <P>The limit applies to beta defined with respect to the total B-field.
    !! Switch ICULBL determines which components of beta to include (see
    !! routine <A HREF="constraints.html">constraints</A> for coding):
    !! <UL>
    !! <P><LI>If ICULBL = 0, then the limit is applied to the total beta
    !! <P><LI>If ICULBL = 1, then the limit is applied to the thermal beta only
    !! <P><LI>If ICULBL = 2, then the limit is applied to the thermal +
    !! neutral beam beta components
    !! </UL>
    !! The default value for the g coefficient is DNBETA = 3.5
    !! AEA FUS 172: Physics Assessment for the European Reactor Study
    !! AEA FUS 251: A User's Guide to the PROCESS Systems Code
    !
    ! !!!!!!!!!!!!!!!!!!!!!!!!!!!!!!!!!!!!!!!!!!!!!!!

    implicit none

    !  Arguments

    real(dp), intent(in) :: bt, dnbeta, plascur, rminor
    real(dp), intent(out) :: betalim

    !  Local variables

    ! !!!!!!!!!!!!!!!!!!!!!!!!!!!!!!!!!!!!!!!!!!!!!!!

    betalim = 0.01D0 * dnbeta * (plascur/1.0D6) / (rminor*bt)

  end subroutine culblm

  ! !!!!!!!!!!!!!!!!!!!!!!!!!!!!!!!!!!!!!!!!!!!!!!!!!!!!!!!!!!!!!!!!!!

  subroutine plasma_composition

    !! Calculates various plasma component fractional makeups
    !! author: P J Knight, CCFE, Culham Science Centre
    !! None
    !! This subroutine determines the various plasma component
    !! fractional makeups. It is the replacement for the original
    !! It is the replacement for the original routine <CODE>betcom</CODE>,
    !! and is used in conjunction with the new impurity radiation model
    !! None
    !
    ! !!!!!!!!!!!!!!!!!!!!!!!!!!!!!!!!!!!!!!!!!!!!!!!

		use current_drive_variables, only: ftritbm
		use error_handling, only: fdiags, report_error
    use impurity_radiation_module, only: nimp, impurity_arr_frac, element2index, &
      zav_of_te, impurity_arr_Z, impurity_arr_amass
    use physics_variables, only: alphat, ignite, falpe, afuel, ftrit, deni, &
      aion, dnitot, protium, zeffai, rncne, rnone, falpi, ralpne, dlamee, &
      rnbeam, zeff, dnz, pcoef, alpharate, rnfene, abeam, dlamie, te, &
      protonrate, fdeut, alphan, dnbeam, fhe3, dnalp, dene, dnprot
		use maths_library, only: secant_solve
    implicit none

    !  Arguments

    !  Local variables

    real(dp) :: znimp, pc, znfuel
    integer :: imp

    ! !!!!!!!!!!!!!!!!!!!!!!!!!!!!!!!!!!!!!!!!!!!!!!!

    !  Ion density components
    !  ======================

    !  Alpha ash portion

    dnalp = dene * ralpne

    !  Protons
    !  This calculation will be wrong on the first call as the particle
    !  production rates are evaluated later in the calling sequence
    !  Issue #557 Allow protium impurity to be specified: 'protium'
    !  This will override the calculated value which is a minimum.

    if (alpharate < 1.0D-6) then  !  not calculated yet...
       dnprot = max(protium*dene, dnalp * (fhe3 + 1.0D-3)) !  rough estimate
    else
       dnprot = max(protium*dene, dnalp * protonrate/alpharate)
    end if

    !  Beam hot ion component
    !  If ignited, prevent beam fusion effects

    if (ignite == 0) then
       dnbeam = dene * rnbeam
    else
       dnbeam = 0.0D0
    end if

    !  Sum of Zi.ni for all impurity ions (those with charge > helium)

    znimp = 0.0D0
    do imp = 1,nimp
       if (impurity_arr_Z(imp) > 2) then
         ! znimp = znimp + impurity_arr(imp)%Z*(impurity_arr_frac(imp) * dene)
          znimp = znimp + Zav_of_te(imp,te)*(impurity_arr_frac(imp) * dene)
       end if
    end do

    !  Fuel portion - conserve charge neutrality
    !  znfuel is the sum of Zi.ni for the three fuel ions

    znfuel = dene - 2.0D0*dnalp - dnprot - dnbeam - znimp

    !  Fuel ion density, deni
    !  For D-T-He3 mix, deni = nD + nT + nHe3, while znfuel = nD + nT + 2*nHe3
    !  So deni = znfuel - nHe3 = znfuel - fhe3*deni

    deni = znfuel/(1.0D0+fhe3)

    !  Ensure that deni is never negative or zero

    if (deni < 0.0D0) then
       fdiags(1) = deni ; call report_error(78)
       deni = max(deni,1.0D0)
    end if

    !  Set hydrogen and helium impurity fractions for
    !  radiation calculations

    impurity_arr_frac(element2index('H_')) = &
         (dnprot + (fdeut+ftrit)*deni + dnbeam)/dene

    impurity_arr_frac(element2index('He')) = fhe3*deni/dene + ralpne

    !  Total impurity density

    dnz = 0.0D0
    do imp = 1,nimp
       if (impurity_arr_Z(imp) > 2) then
          dnz = dnz + impurity_arr_frac(imp)*dene
       end if
    end do

    !  Total ion density

    dnitot = deni + dnalp + dnprot + dnbeam + dnz

    !  Set some (obsolescent) impurity fraction variables
    !  for the benefit of other routines

    rncne = impurity_arr_frac(element2index('C_'))
    rnone = impurity_arr_frac(element2index('O_'))
    ! Issue #261 Remove zfear.  Use the sum of Fe and Ar concentrations
    ! if (zfear == 0) then
    !    rnfene = impurity_arr(element2index('Fe'))%frac
    ! else
    !    rnfene = impurity_arr(element2index('Ar'))%frac
    ! end if
    rnfene = impurity_arr_frac(element2index('Fe')) + impurity_arr_frac(element2index('Ar'))

    !  Effective charge
    !  Calculation should be sum(ni.Zi^2) / sum(ni.Zi),
    !  but ne = sum(ni.Zi) through quasineutrality

    zeff = 0.0D0
    do imp = 1,nimp
       !zeff = zeff + impurity_arr_frac(imp) * (impurity_arr(imp)%Z)**2
       zeff = zeff + impurity_arr_frac(imp) * Zav_of_te(imp,te)**2
    end do

    !  Define coulomb logarithm
    !  (collisions: ion-electron, electron-electron)

    dlamee = 31.0D0 - (log(dene)/2.0D0) + log(te*1000.0D0)
    dlamie = 31.3D0 - (log(dene)/2.0D0) + log(te*1000.0D0)

    !  Fraction of alpha energy to ions and electrons
    !  From Max Fenstermacher
    !  (used with electron and ion power balance equations only)
    !  No consideration of pchargepv here...

    !  pcoef now calculated in plasma_profiles, after the very first
    !  call of plasma_composition; use old parabolic profile estimate
    !  in this case

    if (first_call == 1) then
       pc = (1.0D0 + alphan)*(1.0D0 + alphat)/(1.0D0+alphan+alphat)
       first_call = 0
    else
       pc = pcoef
    end if

    falpe = 0.88155D0 * exp(-te*pc/67.4036D0)
    falpi = 1.0D0 - falpe

    !  Average atomic masses

    afuel = 2.0D0*fdeut + 3.0D0*ftrit + 3.0D0*fhe3
    abeam = 2.0D0*(1.0D0-ftritbm) + 3.0D0*ftritbm

    !  Density weighted mass

    aion = afuel*deni + 4.0D0*dnalp + dnprot + abeam*dnbeam
    do imp = 1,nimp
       if (impurity_arr_Z(imp) > 2) then
          aion = aion + dene*impurity_arr_frac(imp)*impurity_arr_amass(imp)
       end if
    end do
    aion = aion/dnitot

    !  Mass weighted plasma effective charge

    zeffai = ( fdeut*deni/2.0D0 + ftrit*deni/3.0D0 + 4.0D0*fhe3*deni/3.0D0 + &
         dnalp + dnprot + (1.0D0-ftritbm)*dnbeam/2.0D0 + ftritbm*dnbeam/3.0D0 &
         ) / dene
    do imp = 1,nimp
       if (impurity_arr_Z(imp) > 2) then
          zeffai = zeffai + impurity_arr_frac(imp) &
          !     * (impurity_arr(imp)%Z)**2 / impurity_arr_amass(imp)
               * Zav_of_te(imp,te)**2 / impurity_arr_amass(imp)
       end if
    end do

  end subroutine plasma_composition

  ! !!!!!!!!!!!!!!!!!!!!!!!!!!!!!!!!!!!!!!!!!!!!!!!!!!!!!!!!!!!!!!!!!!

  subroutine culdlm(bt,idensl,pdivt,plascur,prn1,qcyl,q95, &
       rmajor,rminor,sarea,zeff,dlimit,dnelimt)

    !! Density limit calculation
    !! author: P J Knight, CCFE, Culham Science Centre
    !! bt       : input real :  toroidal field on axis (T)
    !! idensl   : input/output integer : switch denoting which formula to enforce
    !! pdivt    : input real :  power flowing to the edge plasma via
    !! charged particles (MW)
    !! plascur  : input real :  plasma current (A)
    !! prn1     : input real :  edge density / average plasma density
    !! qcyl     : input real :  equivalent cylindrical safety factor (qstar)
    !! q95      : input real :  safety factor at 95% surface
    !! rmajor   : input real :  plasma major radius (m)
    !! rminor   : input real :  plasma minor radius (m)
    !! sarea    : input real :  plasma surface area (m**2)
    !! zeff     : input real :  plasma effective charge
    !! dlimit(7): output real array : average plasma density limit using
    !! seven different models (m**-3)
    !! dnelimt  : output real : enforced average plasma density limit (m**-3)
    !! This routine calculates several different formulae for the
    !! density limit, and enforces the one chosen by the user.
    !! AEA FUS 172: Physics Assessment for the European Reactor Study
    !! AEA FUS 251: A User's Guide to the PROCESS Systems Code
    !
    ! !!!!!!!!!!!!!!!!!!!!!!!!!!!!!!!!!!!!!!!!!!!!!!!

		use error_handling, only: fdiags, idiags, report_error
		use constants, only: pi
    implicit none

    !  Arguments

    integer, intent(inout) :: idensl
    real(dp), intent(in) :: bt, pdivt, plascur, prn1, q95, &
         qcyl, rmajor, rminor, sarea, zeff
    real(dp), intent(out) :: dnelimt
    real(dp), dimension(7), intent(out) :: dlimit

    !  Local variables

    real(dp) :: denom, dlim, qperp

    ! !!!!!!!!!!!!!!!!!!!!!!!!!!!!!!!!!!!!!!!!!!!!!!!

    !  Check for illegal values of IDENSL

    if ((idensl < 1).or.(idensl > 7)) then
       idiags(1) = idensl ; call report_error(79)
    end if

    dlimit(:) = 0.0D0

    !  Power per unit area crossing the plasma edge
    !  (excludes radiation and neutrons)

      qperp = pdivt/sarea

    !  Old ASDEX density limit formula
    !  This applies to the density at the plasma edge, so must be scaled
    !  to give the density limit applying to the average plasma density.

    dlim = 1.54D20 * qperp**0.43D0 * bt**0.31D0 /(q95*rmajor)**0.45D0
    dlimit(1) = dlim/prn1

    !  Borrass density limit model for ITER (I)
    !  This applies to the density at the plasma edge, so must be scaled
    !  to give the density limit applying to the average plasma density.
    !  Borrass et al, ITER-TN-PH-9-6 (1989)

    dlim = 1.8D20 * qperp**0.53D0 * bt**0.31D0 /(q95*rmajor)**0.22D0
    dlimit(2) = dlim/prn1

    !  Borrass density limit model for ITER (II)
    !  This applies to the density at the plasma edge, so must be scaled
    !  to give the density limit applying to the average plasma density.
    !  This formula is (almost) identical to that in the original routine
    !  denlim (now deleted).

    dlim = 0.5D20 * qperp**0.57D0 * bt**0.31D0 /(q95*rmajor)**0.09D0
    dlimit(3) = dlim/prn1

    !  JET edge radiation density limit model
    !  This applies to the density at the plasma edge, so must be scaled
    !  to give the density limit applying to the average plasma density.
    !  qcyl=qstar here, but literature is not clear.

    denom = (zeff-1.0D0)*( 1.0D0-4.0D0/(3.0D0*qcyl) )
    if (denom <= 0.0D0) then
       if (idensl == 4) then
          fdiags(1) = denom ; fdiags(2) = qcyl
          call report_error(80)
          idensl = 5
       end if
       dlimit(4) = 0.0D0
    else
       dlim = 1.0D20 * sqrt(pdivt/denom)
       dlimit(4) = dlim/prn1
    end if

    !  JET simplified density limit model
    !  This applies to the density at the plasma edge, so must be scaled
    !  to give the density limit applying to the average plasma density.

    dlim = 0.237D20 * bt * sqrt(pdivt)/rmajor
    dlimit(5) = dlim/prn1

    !  Hugill-Murakami M.q limit
    !  qcyl=qstar here, which is okay according to the literature

    dlimit(6) = 3.0D20 * bt / (rmajor*qcyl)

    !  Greenwald limit

    dlimit(7) = 1.0D14 * plascur/(pi*rminor*rminor)

    !  Enforce the chosen density limit

    dnelimt = dlimit(idensl)

  end subroutine culdlm

  ! !!!!!!!!!!!!!!!!!!!!!!!!!!!!!!!!!!!!!!!!!!!!!!!!!!!!!!!!!!!!!!!!!!

  subroutine pcond(afuel,palpmw,aspect,bt,dnitot,dene,dnla,eps,hfact, &
       iinvqd,isc,ignite,kappa,kappa95,kappaa,pchargemw,pinjmw,&
       plascur,pcoreradpv,rmajor,rminor,te,ten,tin,q,qstar,vol, &
       xarea,zeff,ptrepv,ptripv,tauee,tauei,taueff,powerht)

    !! Routine to calculate the confinement times and
    !! the transport power loss terms.
    !! author: P J Knight, CCFE, Culham Science Centre
    !! afuel     : input real :  average mass of fuel (amu)
    !! palpmw    : input real :  alpha particle power (MW)
    !! aspect    : input real :  aspect ratio
    !! bt        : input real :  toroidal field on axis (T)
    !! dene      : input real :  volume averaged electron density (/m3)
    !! dnitot    : input real :  total ion density (/m3)
    !! dnla      : input real :  line-averaged electron density (/m3)
    !! eps       : input real :  inverse aspect ratio
    !! hfact     : input real :  H factor on energy confinement scalings
    !! iinvqd    : input integer :  switch for inverse quadrature
    !! isc       : input integer :  switch for energy confinement scaling to use
    !! ignite    : input integer :  switch for ignited calculation
    !! kappa     : input real :  plasma elongation
    !! kappa95   : input real :  plasma elongation at 95% surface
    !! kappaa    : output real : plasma elongation calculated using area ratio
    !! pchargemw : input real :  non-alpha charged particle fusion power (MW)
    !! pinjmw    : input real :  auxiliary power to ions and electrons (MW)
    !! plascur   : input real :  plasma current (A)
    !! pcoreradpv: input real :  total core radiation power (MW/m3)
    !! q         : input real :  edge safety factor (tokamaks), or
    !! rotational transform iotabar (stellarators)
    !! qstar     : input real :  equivalent cylindrical edge safety factor
    !! rmajor    : input real :  plasma major radius (m)
    !! rminor    : input real :  plasma minor radius (m)
    !! te        : input real :  average electron temperature (keV)
    !! ten       : input real :  density weighted average electron temp. (keV)
    !! tin       : input real :  density weighted average ion temperature (keV)
    !! vol       : input real :  plasma volume (m3)
    !! xarea     : input real :  plasma cross-sectional area (m2)
    !! zeff      : input real :  plasma effective charge
    !! ptrepv    : output real : electron transport power (MW/m3)
    !! ptripv    : output real : ion transport power (MW/m3)
    !! tauee     : output real : electron energy confinement time (s)
    !! taueff    : output real : global energy confinement time (s)
    !! tauei     : output real : ion energy confinement time (s)
    !! powerht   : output real : heating power (MW) assumed in calculation
    !! This subroutine calculates the energy confinement time
    !! using one of a large number of scaling laws, and the
    !! transport power loss terms.
    !! AEA FUS 251: A User's Guide to the PROCESS Systems Code
    !! N. A. Uckan and ITER Physics Group,
    !! "ITER Physics Design Guidelines: 1989",
    !! ITER Documentation Series, No. 10, IAEA/ITER/DS/10 (1990)
    !! ITER Documentation Series, No. 10, IAEA/ITER/DS/10 (1990)
    !! A. Murari et al 2015 Nucl. Fusion, 55, 073009
    !! C.C. Petty 2008 Phys. Plasmas, 15, 080501
    !! P.T. Lang et al. 2012 IAEA conference proceeding EX/P4-01
    !! ITER physics basis Chapter 2, 1999 Nuclear Fusion 39 2175
    !! Nuclear Fusion corrections, 2008 Nuclear Fusion 48 099801
    !! Menard 2019, Phil. Trans. R. Soc. A 377:20170440
    !! Kaye et al. 2006, Nucl. Fusion 46 848
    !
    ! !!!!!!!!!!!!!!!!!!!!!!!!!!!!!!!!!!!!!!!!!!!!!!!

		use error_handling, only: idiags, report_error
    use physics_variables, only: iradloss, tauee_in, pradpv, kappaa_ipb, &
      pohmmw, falpha
		use startup_variables, only: ptaue, gtaue, ftaue, rtaue, qtaue
		use constants, only: pi
    implicit none

    !  Arguments
    integer, intent(in) :: iinvqd, isc, ignite
    real(dp), intent(in) :: afuel, palpmw, aspect, bt, dene, &
         dnitot, dnla, eps, hfact, kappa, kappa95, pchargemw, pinjmw, &
         plascur, pcoreradpv, q, qstar, rmajor, rminor, te, &
         ten, tin, vol, xarea, zeff
    real(dp), intent(out) :: kappaa, powerht, ptrepv, ptripv, &
         tauee, taueff, tauei

    !  Local variables
    real(dp) :: chii,ck2,denfac,dnla19,dnla20,eps2,gjaeri,iotabar, &
         n20,pcur,qhat,ratio,rll,str2,str5,taueena,tauit1,tauit2, &
         term1,term2, h, qratio, nratio, nGW, taunstx,taupetty

    ! !!!!!!!!!!!!!!!!!!!!!!!!!!!!!!!!!!!!!!!!!!!!!!!

    !  Neoclassical ion transport loss
    !  Calculate ion energy confinement time
    !
    !  N.B. This calculation is superseded later in the routine

    eps2 = eps/2.0D0
    str5 = (2.0D0/(1.0D0+(kappa**2)))
    ck2 = (0.66D0+(1.88D0*(sqrt(eps2)))-(1.54D0*eps2))* &
         (1.0D0+(1.5D0*(eps2**2)))
    chii = (6.5D-22)*ck2*zeff*(aspect**1.5D0)*dene*(q**2)*str5/ &
         ((sqrt(tin))*(bt**2))
    str2 = (2.0D0*(kappa**2)/(1.0D0+(kappa**2)))
    tauei = 0.375D0*rminor**2/chii*str2

    !  Calculate heating power (MW)
    powerht = falpha*palpmw + pchargemw + pohmmw

    !  If the device is not ignited, add the injected auxiliary power
    if (ignite == 0) powerht = powerht + pinjmw

    !  Include the radiation as a loss term if requested
    if (iradloss == 0) then
       powerht = powerht - pradpv*vol
    else if (iradloss == 1) then
       powerht = powerht - pcoreradpv*vol ! shouldn't this be vol_core instead of vol?
    else
       continue  !  do not adjust powerht for radiation
    end if

    !  Ensure heating power is positive (shouldn't be necessary)
    powerht = max(powerht,1.0D-3)

    !  Line averaged electron density in scaled units
    dnla20 = dnla * 1.0D-20
    dnla19 = dnla * 1.0D-19

    !  Volume averaged electron density in units of 10**20 m**-3
    n20 = dene / 1.0D20

    !  Plasma current in MA
    pcur = plascur / 1.0D6

    ! Separatrix kappa defined with X-section for general use
    kappaa = xarea/(pi*rminor*rminor)

    ! Separatrix kappa defined with plasma volume for IPB scalings
    kappaa_IPB = vol / ( 2.0D0 * pi*pi * rminor*rminor * rmajor )

    !  Calculate Neo-Alcator confinement time (used in several scalings)
    taueena = 0.07D0 * n20 * rminor * rmajor*rmajor * qstar

    !  For reference (see startup.f90):
    !  gtaue = offset term in tauee scaling
    !  ptaue = exponent for density term in tauee scaling
    !  qtaue = exponent for temperature term in tauee scaling
    !  rtaue = exponent for power term in tauee scaling

    !  Electron energy confinement times

    select case (isc)

    case (1)  !  Neo-Alcator scaling (ohmic)
       !tauee = taueena
       tauee = hfact * taueena
       gtaue = 0.0D0
       ptaue = 1.0D0
       qtaue = 0.0D0
       rtaue = 0.0D0

    case (2)  !  Mirnov scaling (H-mode)
       tauee = hfact * 0.2D0 * rminor * sqrt(kappa95) * pcur
       gtaue = 0.0D0
       ptaue = 0.0D0
       qtaue = 0.0D0
       rtaue = 0.0D0

    case (3)  !  Merezhkin-Muhkovatov scaling (L-mode)
       tauee = hfact * 3.5D-3 * rmajor**2.75D0 * rminor**0.25D0 * &
            kappa95**0.125D0 * qstar * dnla20 * sqrt(afuel) / &
            sqrt(ten/10.0D0)
       gtaue = 0.0D0
       ptaue = 1.0D0
       qtaue = -0.5D0
       rtaue = 0.0D0

    case (4)  !  Shimomura scaling (H-mode)
       tauee = hfact * 0.045D0 * rmajor * rminor * bt * sqrt(kappa95) &
            * sqrt(afuel)
       gtaue = 0.0D0
       ptaue = 0.0D0
       qtaue = 0.0D0
       rtaue = 0.0D0

    case (5)  !  Kaye-Goldston scaling (L-mode)
       tauee = hfact * 0.055D0 * kappa95**0.28D0 * pcur**1.24D0 * &
            n20**0.26D0 * rmajor**1.65D0 * sqrt(afuel/1.5D0) / &
            ( bt**0.09D0 * rminor**0.49D0 * powerht**0.58D0 )
       gtaue = 0.0D0
       ptaue = 0.26D0
       qtaue = 0.0D0
       rtaue = -0.58D0
       if (iinvqd /= 0) tauee = 1.0D0 / &
            sqrt(1.0D0/taueena**2 + 1.0D0/tauee**2)

    case (6)  !  ITER Power scaling - ITER 89-P (L-mode)
       tauee = hfact * 0.048D0 * pcur**0.85D0 * rmajor**1.2D0 * &
            rminor**0.3D0 * sqrt(kappa) * dnla20**0.1D0 * bt**0.2D0 * &
            sqrt(afuel) / sqrt(powerht)
       gtaue = 0.0D0
       ptaue = 0.1D0
       qtaue = 0.0D0
       rtaue = -0.5D0

    case (7)  !  ITER Offset linear scaling - ITER 89-O (L-mode)

       term1 = 0.04D0 * pcur**0.5D0 * rmajor**0.3D0 * &
            rminor**0.8D0 * kappa**0.6D0 * afuel**0.5D0
       term2 = 0.064D0 * pcur**0.8D0 * rmajor**1.6D0 * &
            rminor**0.6D0 * kappa**0.5D0 * dnla20**0.6D0 * &
            bt**0.35D0 * afuel**0.2D0 / powerht
       tauee = hfact * (term1 + term2)
       gtaue = hfact*term1
       ptaue = 0.6D0
       qtaue = 0.0D0
       rtaue = -1.0D0

    case (8)  !  Rebut-Lallia offset linear scaling (L-mode)
       rll = (rminor**2 * rmajor * kappa95)**0.333D0
       tauee = hfact * 1.65D0 * sqrt(afuel/2.0D0) * &
            ( 1.2D-2 * pcur * rll**1.5D0 / sqrt(zeff) + &
            0.146D0 * dnla20**0.75D0 * sqrt(pcur) * sqrt(bt) * &
            rll**2.75D0 * zeff**0.25D0 /powerht )
       gtaue = hfact * 1.65D0 * sqrt(afuel/2.0D0) * &
            (1.2D-2 * pcur * rll**1.5D0 / sqrt(zeff))
       ptaue = 0.75D0
       qtaue = 0.0D0
       rtaue = -1.0D0

    case (9)  !  Goldston scaling (L-mode)
       tauee = hfact * 0.037D0 * pcur * rmajor**1.75D0 * &
            rminor**(-0.37D0) * sqrt(kappa95) * sqrt(afuel/1.5D0) / &
            sqrt(powerht)
       gtaue = 0.0D0
       ptaue = 0.0D0
       qtaue = 0.0D0
       rtaue = -0.5D0
       if (iinvqd /= 0) tauee = 1.0D0 / &
            sqrt(1.0D0/taueena**2 + 1.0D0/tauee**2)

    case (10)  !  T10 scaling
       denfac = dnla20 * rmajor * qstar / (1.3D0*bt)
       denfac = min(1.0D0,denfac)
       tauee = hfact * 0.095D0 * rmajor * rminor * bt * &
            sqrt(kappa95) * denfac / powerht**0.4D0 * &
            ( zeff**2 * pcur**4 / &
            (rmajor * rminor * qstar**3 * kappa95**1.5D0) )**0.08D0
       gtaue = 0.0D0
       ptaue = 1.0D0
       qtaue = 0.0D0
       rtaue = -0.4D0

    case (11)  !  JAERI scaling
       gjaeri = zeff**0.4D0 * ((15.0D0-zeff)/20.0D0)**0.6D0 * &
            (3.0D0 * qstar * (qstar+5.0D0) / ((qstar+2.0D0) * &
            (qstar+7.0D0)))**0.6D0
       tauee = hfact * (0.085D0 * kappa95 * rminor**2 * sqrt(afuel) + &
            0.069D0 * n20**0.6D0 * pcur * bt**0.2D0 * rminor**0.4D0 * &
            rmajor**1.6D0 * sqrt(afuel) * gjaeri * kappa95**0.2D0 / &
            powerht)
       gtaue = hfact * 0.085D0 * kappa95 * rminor**2 * sqrt(afuel)
       ptaue = 0.6D0
       qtaue = 0.0D0
       rtaue = -1.0D0

    case (12)  !  Kaye-Big scaling
       tauee = hfact * 0.105D0 * sqrt(rmajor) * rminor**0.8D0 * &
            bt**0.3D0 * kappa95**0.25D0 * pcur**0.85D0 * &
            n20**0.1D0 * afuel**0.5D0 / powerht**0.5D0
       gtaue = 0.0D0
       ptaue = 0.1D0
       qtaue = 0.0D0
       rtaue = -0.5D0

    case (13)  !  ITER H-mode scaling - ITER H90-P
       tauee = hfact * 0.064D0 * pcur**0.87D0 * rmajor**1.82D0 * &
            rminor**(-0.12D0) * kappa**0.35D0 * dnla20**0.09D0 * &
            bt**0.15D0 * sqrt(afuel) / sqrt(powerht)
       gtaue = 0.0D0
       ptaue = 0.09D0
       qtaue = 0.0D0
       rtaue = -0.5D0

    case (14)  !  Minimum of ITER 89-P (isc=6) and ITER 89-O (isc=7)
       tauit1 = hfact * 0.048D0 * pcur**0.85D0 * rmajor**1.2D0 * &
            rminor**0.3D0 * sqrt(kappa) * dnla20**0.1D0 * bt**0.2D0 * &
            sqrt(afuel) / sqrt(powerht)
       term1 = 0.04D0 * pcur**0.5D0 * rmajor**0.3D0 * &
            rminor**0.8D0 * kappa**0.6D0 * afuel**0.5D0
       term2 = 0.064D0 * pcur**0.8D0 * rmajor**1.6D0 * &
            rminor**0.6D0 * kappa**0.5D0 * dnla20**0.6D0 * &
            bt**0.35D0 * afuel**0.2D0 / powerht
       tauit2 = hfact * (term1 + term2)
       tauee = min(tauit1,tauit2)

       if (tauit1 < tauit2) then
          gtaue = 0.0D0
          ptaue = 0.1D0
          qtaue = 0.0D0
          rtaue = -0.5D0
       else
          gtaue = hfact*term1
          ptaue = 0.6D0
          qtaue = 0.0D0
          rtaue = -1.0D0
       end if

    case (15)  !  Riedel scaling (L-mode)
       tauee = hfact * 0.044D0 * pcur**0.93D0 * rmajor**1.37D0 * &
            rminor**(-0.049D0) * kappa95**0.588D0 * dnla20**0.078D0 * &
            bt**0.152D0 / powerht**0.537D0
       gtaue = 0.0D0
       ptaue = 0.078D0
       qtaue = 0.0D0
       rtaue = -0.537D0

    case (16)  !  Christiansen et al scaling (L-mode)
       tauee = hfact * 0.24D0 * pcur**0.79D0 * rmajor**0.56D0 * &
            rminor**1.46D0 * kappa95**0.73D0 * dnla20**0.41D0 * &
            bt**0.29D0 / (powerht**0.79D0 * afuel**0.02D0)
       gtaue = 0.0D0
       ptaue = 0.41D0
       qtaue = 0.0D0
       rtaue = -0.79D0

    case (17)  !  Lackner-Gottardi scaling (L-mode)
       qhat = (1.0D0+kappa95**2) * rminor**2 * bt /(0.4D0 * pcur * rmajor)
       tauee = hfact * 0.12D0 * pcur**0.8D0 * rmajor**1.8D0 * &
            rminor**0.4D0 * kappa95 * (1.0D0+kappa95)**(-0.8D0) * &
            dnla20**0.6D0 * qhat**0.4D0 / powerht**0.6D0
       gtaue = 0.0D0
       ptaue = 0.6D0
       qtaue = 0.0D0
       rtaue = -0.6D0

    case (18)  !  Neo-Kaye scaling (L-mode)
       tauee = hfact * 0.063D0 * pcur**1.12D0 * rmajor**1.3D0 * &
            rminor**(-0.04D0) * kappa95**0.28D0 * dnla20**0.14D0 * &
            bt**0.04D0 * sqrt(afuel) / powerht**0.59D0
       gtaue = 0.0D0
       ptaue = 0.14D0
       qtaue = 0.0D0
       rtaue = -0.59D0

    case (19)  !  Riedel scaling (H-mode)
       tauee = hfact * 0.1D0 * sqrt(afuel) * pcur**0.884D0 * &
            rmajor**1.24D0 * rminor**(-0.23D0) * kappa95**0.317D0 * &
            bt**0.207D0 * dnla20**0.105D0 / powerht**0.486D0
       gtaue = 0.0D0
       ptaue = 0.105D0
       qtaue = 0.0D0
       rtaue = -0.486D0

    case (20)  !  Amended version of ITER H90-P law
       !  Nuclear Fusion 32 (1992) 318
       tauee = hfact * 0.082D0 * pcur**1.02D0 * &
            bt**0.15D0 * sqrt(afuel) * rmajor**1.60D0 / &
            (powerht**0.47D0 * kappa**0.19D0)
       gtaue = 0.0D0
       ptaue = 0.0D0
       qtaue = 0.0D0
       rtaue = -0.47D0

    case (21)  !  Large Helical Device scaling (stellarators)
       !  S.Sudo, Y.Takeiri, H.Zushi et al., Nuclear Fusion 30 (1990) 11
       tauee = hfact * 0.17D0 * rmajor**0.75D0 * rminor**2 * &
            dnla20**0.69D0 * bt**0.84D0 * powerht**(-0.58D0)
       gtaue = 0.0D0
       ptaue = 0.69D0
       qtaue = 0.0D0
       rtaue = 0.58D0

    case (22)  !  Gyro-reduced Bohm scaling
       !  R.J.Goldston, H.Biglari, G.W.Hammett et al., Bull.Am.Phys.Society,
       !  volume 34, 1964 (1989)
       tauee = hfact * 0.25D0 * bt**0.8D0 * dnla20**0.6D0 * &
            powerht**(-0.6D0) * rminor**2.4D0 * rmajor**0.6D0
       gtaue = 0.0D0
       ptaue = 0.6D0
       qtaue = 0.0D0
       rtaue = -0.6D0

    case (23)  !  Lackner-Gottardi stellarator scaling
       !  K.Lackner and N.A.O.Gottardi, Nuclear Fusion, 30, p.767 (1990)
       iotabar = q  !  dummy argument q is actual argument iotabar for stellarators
       tauee = hfact * 0.17D0 * rmajor * rminor**2 * dnla20**0.6D0 * &
            bt**0.8D0 * powerht**(-0.6D0) * iotabar**0.4D0
       gtaue = 0.0D0
       ptaue = 0.6D0
       qtaue = 0.0D0
       rtaue = -0.6D0

    case (24)  !  ITER-93H scaling (ELM-free; multiply by 0.85 for ELMy version)
       !  S.Kaye and the ITER Joint Central Team and Home Teams, in Plasma
       !  Physics and Controlled Nuclear Fusion Research (Proc. 15th
       !  Int. Conf., Seville, 1994) IAEA-CN-60/E-P-3
       tauee = hfact * 0.053D0 * pcur**1.06D0 * bt**0.32D0 * &
            powerht**(-0.67D0) * afuel**0.41D0 * rmajor**1.79D0 * &
            dnla20**0.17D0 * aspect**0.11D0 * kappa**0.66D0
       gtaue = 0.0D0
       ptaue = 0.17D0
       qtaue = 0.0D0
       rtaue = -0.67D0

   case (25)  !  Issue #508 Remove RFP option.

       !  Next two are ITER-97 H-mode scalings
       !  J. G. Cordey et al., EPS Berchtesgaden, 1997

    case (26)  !  ELM-free: ITERH-97P
       tauee = hfact * 0.031D0 * pcur**0.95D0 * bt**0.25D0 * &
            powerht**(-0.67D0) * dnla19**0.35D0 * &
            rmajor**1.92D0 * aspect**(-0.08D0) * kappa**0.63D0 * &
            afuel**0.42D0
       gtaue = 0.0D0
       ptaue = 0.35D0
       qtaue = 0.0D0
       rtaue = -0.67D0

    case (27)  !  ELMy: ITERH-97P(y)
       tauee = hfact * 0.029D0 * pcur**0.90D0 * bt**0.20D0 * &
            powerht**(-0.66D0) * dnla19**0.40D0 * &
            rmajor**2.03D0 * aspect**(-0.19D0) * kappa**0.92D0 * &
            afuel**0.2D0
       gtaue = 0.0D0
       ptaue = 0.4D0
       qtaue = 0.0D0
       rtaue = -0.66D0

    case (28)  !  ITER-96P (= ITER-97L) L-mode scaling
       !  S.M.Kaye and the ITER Confinement Database Working Group,
       !  Nuclear Fusion 37 (1997) 1303
       !  N.B. tau_th formula used
       tauee = hfact * 0.023D0 * pcur**0.96D0 * bt**0.03D0 * &
            kappa95**0.64D0 * rmajor**1.83D0 * aspect**0.06D0 * &
            dnla19**0.40D0 * afuel**0.20D0 * powerht**(-0.73D0)
       gtaue = 0.0D0
       ptaue = 0.4D0
       qtaue = 0.0D0
       rtaue = -0.73D0

    case (29)  !  Valovic modified ELMy-H mode scaling
       tauee = hfact * 0.067D0 * pcur**0.9D0 * bt**0.17D0 * &
            dnla19**0.45D0 * afuel**0.05D0 * rmajor**1.316D0 * &
            rminor**0.79D0 * kappa**0.56D0 * powerht**(-0.68D0)
       gtaue = 0.0D0
       ptaue = 0.45D0
       qtaue = 0.0D0
       rtaue = -0.68D0

    case (30)  !  Kaye PPPL Workshop April 1998 L-mode scaling
       tauee = hfact * 0.021D0 * pcur**0.81D0 * bt**0.14D0 * &
            kappa**0.7D0 * rmajor**2.01D0 * aspect**(-0.18D0) * &
            dnla19**0.47D0 * afuel**0.25D0 * powerht**(-0.73D0)
       gtaue = 0.0D0
       ptaue = 0.47D0
       qtaue = 0.0D0
       rtaue = -0.73D0

    case (31)  !  ITERH-PB98P(y), ELMy H-mode scaling
       tauee = hfact * 0.0615D0 * pcur**0.9D0 * bt**0.1D0 * &
            dnla19**0.4D0 * powerht**(-0.66D0) * rmajor**2 * &
            kappaa**0.75D0 * aspect**(-0.66D0) * afuel**0.2D0
       gtaue = 0.0D0
       ptaue = 0.4D0
       qtaue = 0.0D0
       rtaue = -0.66D0

    case (32)  !  IPB98(y), ELMy H-mode scaling
       !  Data selection : full ITERH.DB3
       !  Nuclear Fusion 39 (1999) 2175, Table 5
       tauee = hfact * 0.0365D0 * pcur**0.97D0 * bt**0.08D0 * &
            dnla19**0.41D0 * powerht**(-0.63D0) * rmajor**1.93D0 * &
            kappa**0.67D0 * aspect**(-0.23D0) * afuel**0.2D0
       gtaue = 0.0D0
       ptaue = 0.41D0
       qtaue = 0.0D0
       rtaue = -0.63D0

    case (33)  !  IPB98(y,1), ELMy H-mode scaling
       !  Data selection : full ITERH.DB3
       !  Nuclear Fusion 39 (1999) 2175, Table 5
       tauee = hfact * 0.0503D0 * pcur**0.91D0 * bt**0.15D0 * &
            dnla19**0.44D0 * powerht**(-0.65D0) * rmajor**2.05D0 * &
            kappaa_IPB**0.72D0 * aspect**(-0.57D0) * afuel**0.13D0
       gtaue = 0.0D0
       ptaue = 0.44D0
       qtaue = 0.0D0
       rtaue = -0.65D0

    case (34)  !  IPB98(y,2), ELMy H-mode scaling
       !  Data selection : ITERH.DB3, NBI only
       !  Nuclear Fusion 39 (1999) 2175, Table 5
       tauee = hfact * 0.0562D0 * pcur**0.93D0 * bt**0.15D0 * &
            dnla19**0.41D0 * powerht**(-0.69D0) * rmajor**1.97D0 * &
            kappaa_IPB**0.78D0 * aspect**(-0.58D0) * afuel**0.19D0
       gtaue = 0.0D0
       ptaue = 0.41D0
       qtaue = 0.0D0
       rtaue = -0.69D0

    case (35)  !  IPB98(y,3), ELMy H-mode scaling
       !  Data selection : ITERH.DB3, NBI only, no C-Mod
       !  Nuclear Fusion 39 (1999) 2175, Table 5
       tauee = hfact * 0.0564D0 * pcur**0.88D0 * bt**0.07D0 * &
            dnla19**0.40D0 * powerht**(-0.69D0) * rmajor**2.15D0 * &
            kappaa_IPB**0.78D0 * aspect**(-0.64D0) * afuel**0.20D0
       gtaue = 0.0D0
       ptaue = 0.4D0
       qtaue = 0.0D0
       rtaue = -0.69D0

    case (36)  !  IPB98(y,4), ELMy H-mode scaling
       !  Data selection : ITERH.DB3, NBI only, ITER like devices
       !  Nuclear Fusion 39 (1999) 2175, Table 5
       tauee = hfact * 0.0587D0 * pcur**0.85D0 * bt**0.29D0 * &
            dnla19**0.39D0 * powerht**(-0.70D0) * rmajor**2.08D0 * &
            kappaa_IPB**0.76D0 * aspect**(-0.69D0) * afuel**0.17D0
       gtaue = 0.0D0
       ptaue = 0.39D0
       qtaue = 0.0D0
       rtaue = -0.70D0

    case (37)  !  ISS95 stellarator scaling
       !  U. Stroth et al., Nuclear Fusion, 36, p.1063 (1996)
       !  Assumes kappa = 1.0, triang = 0.0
       iotabar = q  !  dummy argument q is actual argument iotabar for stellarators
       tauee = hfact * 0.079D0 * rminor**2.21D0 * rmajor**0.65D0 * dnla19**0.51D0 * &
            bt**0.83D0 * powerht**(-0.59D0) * iotabar**0.4D0
       gtaue = 0.0D0
       ptaue = 0.51D0
       qtaue = 0.0D0
       rtaue = -0.59D0

    case (38)  !  ISS04 stellarator scaling
       !  H. Yamada et al., Nuclear Fusion, 45, p.1684 (2005)
       !  Assumes kappa = 1.0, triang = 0.0
       iotabar = q  !  dummy argument q is actual argument iotabar for stellarators
       tauee = hfact * 0.134D0 * rminor**2.28D0 * rmajor**0.64D0 * dnla19**0.54D0 * &
            bt**0.84D0 * powerht**(-0.61D0) * iotabar**0.41D0
       gtaue = 0.0D0
       ptaue = 0.54D0
       qtaue = 0.0D0
       rtaue = -0.61D0

    case (39)  !  DS03 beta-independent H-mode scaling
       !  T. C. Luce, C. C. Petty and J. G. Cordey,
       !  Plasma Phys. Control. Fusion 50 (2008) 043001, eqn.4.13, p.67
       tauee = hfact * 0.028D0 * pcur**0.83D0 * bt**0.07D0 * &
            dnla19**0.49D0 * powerht**(-0.55D0) * rmajor**2.11D0 * &
            kappa95**0.75D0 * aspect**(-0.3D0) * afuel**0.14D0
       gtaue = 0.0D0
       ptaue = 0.49D0
       qtaue = 0.0D0
       rtaue = -0.55D0

    case (40)  !  "Non-power law" (NPL) Murari energy confinement scaling
       !   Based on the ITPA database of H-mode discharges
       !   A new approach to the formulation and validation of scaling expressions for plasma confinement in tokamaks
       !   A. Murari et al 2015 Nucl. Fusion 55 073009, doi:10.1088/0029-5515/55/7/073009
       !   Table 4.  (Issue #311)
       !  Note that aspect ratio and M (afuel) do not appear, and B (bt) only
       !  appears in the "saturation factor" h.
       h = dnla19**0.448D0 / (1.0D0 + exp(-9.403D0*(bt/dnla19)**1.365D0))
       tauee = hfact * 0.0367D0 * pcur**1.006D0 * rmajor**1.731D0 * kappaa**1.450D0 * &
               powerht**(-0.735D0) * h

       gtaue = 0.0D0
       ptaue = 0.448D0
       qtaue = 0.0D0
       rtaue = -0.735D0

    case (41) ! Beta independent dimensionless confinement scaling
       ! C.C. Petty 2008 Phys. Plasmas 15, 080501, equation 36
       ! Note that there is no dependence on the average fuel mass 'afuel'
       tauee = hfact * 0.052D0 * pcur**0.75D0 * bt**0.3D0 * &
            dnla19**0.32D0 * powerht**(-0.47D0) * rmajor**2.09D0 * &
            kappaa**0.88D0 * aspect**(-0.84D0)

       gtaue = 0.0D0
       ptaue = 0.32D0
       qtaue = 0.0D0
       rtaue = -0.47D0

    case (42) ! High density relevant confinement scaling
       ! P.T. Lang et al. 2012, IAEA conference proceeding EX/P4-01
       ! q should be q95: incorrect if icurr = 2 (ST current scaling)
       qratio = q/qstar
       ! Greenwald density in m^-3
       nGW = 1.0D14 * plascur/(pi*rminor*rminor)
       nratio = dnla/nGW
       tauee = hfact * 6.94D-7 * plascur**1.3678D0 * bt**0.12D0 * &
            dnla**0.032236D0 * (powerht*1.0D6)**(-0.74D0) * rmajor**1.2345D0 * &
            kappaa_IPB**0.37D0 * aspect**2.48205D0 * afuel**0.2D0 * &
            qratio**0.77D0 * aspect**(-0.9D0*log(aspect)) * &
            nratio**(-0.22D0*log(nratio))

       gtaue = 0.0D0
       ptaue = 0.032236D0 -0.22D0*log(nratio)
       qtaue = 0.0D0
       rtaue = -0.74D0

    case (43)  !  Hubbard et al. 2017 I-mode confinement time scaling - nominal
      tauee = hfact * 0.014D0 * (plascur/1.0D6)**0.68D0 * bt**0.77D0 * dnla20**0.02D0 &
              * powerht**(-0.29D0)
      gtaue = 0.0D0
      ptaue = 0.02D0
      qtaue = 0.0D0
      rtaue = -0.29D0

    case (44)  !  Hubbard et al. 2017 I-mode confinement time scaling - lower
      tauee = hfact * 0.014D0 * (plascur/1.0D6)**0.60D0 * bt**0.70D0 * dnla20**(-0.03D0) &
              * powerht**(-0.33D0)
      gtaue = 0.0D0
      ptaue = -0.03D0
      qtaue = 0.0D0
      rtaue = -0.33D0

    case (45)  !  Hubbard et al. 2017 I-mode confinement time scaling - upper
      tauee = hfact * 0.014D0 * (plascur/1.0D6)**0.76D0 * bt**0.84D0  * dnla20**0.07 &
              * powerht**(-0.25D0)
      gtaue = 0.0D0
      ptaue = 0.07D0
      qtaue = 0.0D0
      rtaue = -0.25D0

    case (46)  !  NSTX, ELMy H-mode scaling
      !  NSTX scaling with IPB98(y,2) for other variables
      !  Menard 2019, Phil. Trans. R. Soc. A 377:20170440
      !  Kaye et al. 2006, Nucl. Fusion 46 848
      tauee = hfact * 0.095D0 * pcur**0.57D0 * bt**1.08D0 * &
           dnla19**0.44D0 * powerht**(-0.73D0) * rmajor**1.97D0 * &
           kappaa_IPB**0.78D0 * aspect**(-0.58D0) * afuel**0.19D0
      gtaue = 0.0D0
      ptaue = 0.44D0
      qtaue = 0.0D0
      rtaue = -0.73D0

    case (47) ! NSTX-Petty08 Hybrid
      ! Linear interpolation between NSTX and Petty08 in eps
      ! Menard 2019, Phil. Trans. R. Soc. A 377:20170440
      if ((1.0D0/aspect).le.0.4D0) then
      ! Petty08, i.e. case (41)
        tauee = hfact * 0.052D0 * pcur**0.75D0 * bt**0.3D0 * &
              dnla19**0.32D0 * powerht**(-0.47D0) * rmajor**2.09D0 * &
              kappaa**0.88D0 * aspect**(-0.84D0)

        gtaue = 0.0D0
        ptaue = 0.32D0
        qtaue = 0.0D0
        rtaue = -0.47D0

      else if ((1.0D0/aspect).ge.0.6D0) then
        ! NSTX, i.e.case (46)
        tauee = hfact * 0.095D0 * pcur**0.57D0 * bt**1.08D0 * &
              dnla19**0.44D0 * powerht**(-0.73D0) * rmajor**1.97D0 * &
              kappaa_IPB**0.78D0 * aspect**(-0.58D0) * afuel**0.19D0

        gtaue = 0.0D0
        ptaue = 0.44D0
        qtaue = 0.0D0
        rtaue = -0.73D0

      else
        taupetty = 0.052D0 * pcur**0.75D0 * bt**0.3D0 * &
                dnla19**0.32D0 * powerht**(-0.47D0) * rmajor**2.09D0 * &
                kappaa**0.88D0 * aspect**(-0.84D0)
        taunstx= 0.095D0 * pcur**0.57D0 * bt**1.08D0 * &
                dnla19**0.44D0 * powerht**(-0.73D0) * rmajor**1.97D0 * &
                kappaa_IPB**0.78D0 * aspect**(-0.58D0) * afuel**0.19D0

        tauee = hfact*((((1.0D0/aspect)-0.4D0)/(0.6D0-0.4D0))*taunstx + &
                 ((0.6D0-(1.0D0/aspect))/(0.6D0-0.4D0))*taupetty)

        gtaue = 0.0D0
        ptaue = ((((1.0D0/aspect)-0.4D0)/(0.6D0-0.4D0))*0.32D0 + &
                ((0.6D0-(1.0D0/aspect))/(0.6D0-0.4D0))*0.44D0)
        qtaue = 0.0D0
        rtaue = ((((1.0D0/aspect)-0.4D0)/(0.6D0-0.4D0))*(-0.47D0) + &
                ((0.6D0-(1.0D0/aspect))/(0.6D0-0.4D0))*(-0.73D0))
      end if

    case (48) ! tauee is an input
      tauee = hfact * tauee_in

      gtaue = 0.0D0
      ptaue = 0.0D0
      qtaue = 0.0D0
      rtaue = 0.0D0

    case default
       idiags(1) = isc ; call report_error(81)

    end select

    !  Ion energy confinement time
    !  N.B. Overwrites earlier calculation above

    tauei = tauee

    !  Calculation of the transport power loss terms
    !  Transport losses in Watts/m3 are 3/2 * n.e.T / tau , with T in eV
    !  (here, tin and ten are in keV, and ptrepv and ptripv are in MW/m3)

    ptripv = 2.403D-22 * dnitot*tin/tauei
    ptrepv = 2.403D-22 * dene*ten/tauee

    ratio = dnitot/dene * tin/ten

    !  Global energy confinement time
    taueff = ((ratio + 1.0D0)/(ratio/tauei + 1.0D0/tauee))

    ! This is used only in subroutine startup, which is currently (r400)
    ! not used.
    ftaue = (tauee-gtaue) / &
         (n20**ptaue * (te/10.0D0)**qtaue * powerht**rtaue)

  end subroutine pcond

  ! !!!!!!!!!!!!!!!!!!!!!!!!!!!!!!!!!!!!!!!!!!!!!!!!!!!!!!!!!!!!!!!!!!

  subroutine vscalc(csawth,eps,facoh,gamma,kappa,rmajor,rplas, &
       plascur,theat,tburn,phiint,rli,rlp,vsbrn,vsind,vsres,vsstt)

    !! Volt-second requirements
    !! author: P J Knight, CCFE, Culham Science Centre
    !! csawth : input real :  coefficient for sawteeth effects
    !! eps    : input real :  inverse aspect ratio
    !! facoh  : input real :  fraction of plasma current produced inductively
    !! gamma  : input real :  Ejima coeff for resistive start-up V-s component
    !! kappa  : input real :  plasma elongation
    !! plascur: input real :  plasma current (A)
    !! rli    : input real :  plasma normalised inductivity
    !! rmajor : input real :  plasma major radius (m)
    !! rplas  : input real :  plasma resistance (ohm)
    !! theat  : input real :  heating time (s)
    !! tburn  : input real :  burn time (s)
    !! phiint : output real : internal plasma volt-seconds (Wb)
    !! rlp    : output real : plasma inductance (H)
    !! vsbrn  : output real : volt-seconds needed during flat-top (heat+burn) (Wb)
    !! vsind  : output real : internal and external plasma inductance V-s (Wb)
    !! vsres  : output real : resistive losses in start-up volt-seconds (Wb)
    !! vsstt  : output real : total volt-seconds needed (Wb)
    !! This subroutine calculates the volt-second requirements and some
    !! other related items.
    !! AEA FUS 251: A User's Guide to the PROCESS Systems Code
    !
    ! !!!!!!!!!!!!!!!!!!!!!!!!!!!!!!!!!!!!!!!!!!!!!!!

		use constants, only: rmu0
    implicit none

    !  Arguments

    real(dp), intent(in) :: csawth, eps, facoh, gamma, kappa, &
         plascur, rli, rmajor, rplas, tburn, theat
    real(dp), intent(out) :: phiint, rlp, vsbrn, vsind, vsres, vsstt

    !  Local variables

    real(dp) :: aeps,beps,rlpext,rlpint,vburn

    ! !!!!!!!!!!!!!!!!!!!!!!!!!!!!!!!!!!!!!!!!!!!!!!!

    !  Internal inductance

    rlpint = rmu0 * rmajor * rli/2.0D0
    phiint = rlpint*plascur

    !  Start-up resistive component
    !  Uses ITER formula without the 10 V-s add-on

    vsres = gamma * rmu0*plascur*rmajor

    !  Hirshman, Neilson: Physics of Fluids, 29 (1986) p790
    !  fit for external inductance

    aeps = (1.0D0 + 1.81D0*sqrt(eps)+2.05D0*eps)*log(8.0D0/eps) &
         - (2.0D0 + 9.25D0*sqrt(eps)-1.21D0*eps)
    beps = 0.73D0 * sqrt(eps) *(1.0D0 + 2.0D0*eps**4-6.0D0*eps**5 &
         + 3.7D0*eps**6)
    rlpext = rmajor*rmu0 * aeps*(1.0D0-eps)/(1.0D0-eps+beps*kappa)

    rlp = rlpext + rlpint

    !  Inductive V-s component

    vsind = rlp * plascur
    vsstt = vsres + vsind

    !  Loop voltage during flat-top
    !  Include enhancement factor in flattop V-s requirement
    !  to account for MHD sawtooth effects.

    vburn = plascur * rplas * facoh * csawth

    !  N.B. tburn on first iteration will not be correct
    !  if the pulsed reactor option is used, but the value
    !  will be correct on subsequent calls.

    vsbrn = vburn*(theat + tburn)
    vsstt = vsstt + vsbrn

  end subroutine vscalc

  ! !!!!!!!!!!!!!!!!!!!!!!!!!!!!!!!!!!!!!!!!!!!!!!!!!!!!!!!!!!!!!!!!!!

  subroutine phyaux(aspect,dene,deni,fusionrate,alpharate,plascur,sbar,dnalp, &
       taueff,vol,burnup,dntau,figmer,fusrat,qfuel,rndfuel,taup)

    !! Auxiliary physics quantities
    !! author: P J Knight, CCFE, Culham Science Centre
    !! aspect : input real :  plasma aspect ratio
    !! dene   : input real :  electron density (/m3)
    !! deni   : input real :  fuel ion density (/m3)
    !! dnalp  : input real :  alpha ash density (/m3)
    !! fusionrate : input real :  fusion reaction rate (/m3/s)
    !! alpharate  : input real :  alpha particle production rate (/m3/s)
    !! plascur: input real :  plasma current (A)
    !! sbar   : input real :  exponent for aspect ratio (normally 1)
    !! taueff : input real :  global energy confinement time (s)
    !! vol    : input real :  plasma volume (m3)
    !! burnup : output real : fractional plasma burnup
    !! dntau  : output real : plasma average n-tau (s/m3)
    !! figmer : output real : physics figure of merit
    !! fusrat : output real : number of fusion reactions per second
    !! qfuel  : output real : fuelling rate for D-T (nucleus-pairs/sec)
    !! rndfuel: output real : fuel burnup rate (reactions/s)
    !! taup   : output real : (alpha) particle confinement time (s)
    !! This subroutine calculates extra physics related items
    !! needed by other parts of the code
    !! AEA FUS 251: A User's Guide to the PROCESS Systems Code
    !
    ! !!!!!!!!!!!!!!!!!!!!!!!!!!!!!!!!!!!!!!!!!!!!!!!

		use physics_variables, only: tauratio
    implicit none

    !  Arguments

    real(dp), intent(in) :: aspect, dene, deni, dnalp, &
         fusionrate, alpharate, plascur, sbar, taueff, vol
    real(dp), intent(out) :: burnup, dntau, figmer, fusrat, &
         qfuel, rndfuel, taup

    !  Local variables

    ! !!!!!!!!!!!!!!!!!!!!!!!!!!!!!!!!!!!!!!!!!!!!!!!

    figmer = 1.0D-6 * plascur * aspect**sbar

    dntau = taueff*dene

    !  Fusion reactions per second

    fusrat = fusionrate*vol

    !  Alpha particle confinement time (s)
    !  Number of alphas / alpha production rate

    if (alpharate /= 0.0D0) then
      taup = dnalp / alpharate
    else  !  only likely if DD is only active fusion reaction
      taup = 0.0D0
    end if

    !  Fractional burnup

    !  (Consider detailed model in: G. L. Jackson, V. S. Chan, R. D. Stambaugh,
    !  Fusion Science and Technology, vol.64, no.1, July 2013, pp.8-12)

    !  The ratio of ash to fuel particle confinement times is given by
    !  tauratio
    !  Possible logic...
    !  burnup = fuel ion-pairs burned/m3 / initial fuel ion-pairs/m3;
    !  fuel ion-pairs burned/m3 = alpha particles/m3 (for both D-T and D-He3 reactions)
    !  initial fuel ion-pairs/m3 = burnt fuel ion-pairs/m3 + unburnt fuel-ion pairs/m3
    !  Remember that unburnt fuel-ion pairs/m3 = 0.5 * unburnt fuel-ions/m3

    burnup = dnalp / (dnalp + 0.5D0*deni) / tauratio

    !  Fuel burnup rate (reactions/second) (previously Amps)

    rndfuel = fusrat

    !  Required fuelling rate (fuel ion pairs/second) (previously Amps)

    qfuel = rndfuel/burnup

  end subroutine phyaux

  ! !!!!!!!!!!!!!!!!!!!!!!!!!!!!!!!!!!!!!!!!!!!!!!!!!!!!!!!!!!!!!!!!!!

  subroutine rether(alphan,alphat,dene,dlamie,te,ti,zeffai,piepv)

    !! Routine to find the equilibration power between the
    !! ions and electrons
    !! author: P J Knight, CCFE, Culham Science Centre
    !! alphan : input real :  density profile index
    !! alphat : input real :  temperature profile index
    !! dene   : input real :  electron density (/m3)
    !! dlamie : input real :  ion-electron coulomb logarithm
    !! te     : input real :  electron temperature (keV)
    !! ti     : input real :  ion temperature (keV)
    !! zeffai : input real :  mass weighted plasma effective charge
    !! piepv  : output real : ion/electron equilibration power (MW/m3)
    !! This routine calculates the equilibration power between the
    !! ions and electrons.
    !! Unknown origin
    !
    ! !!!!!!!!!!!!!!!!!!!!!!!!!!!!!!!!!!!!!!!!!!!!!!!

    implicit none

    !  Arguments

    real(dp), intent(in) :: alphan, alphat, dene, dlamie, &
         te, ti, zeffai
    real(dp), intent(out) :: piepv

    !  Local variables

    real(dp) :: conie, profie

    ! !!!!!!!!!!!!!!!!!!!!!!!!!!!!!!!!!!!!!!!!!!!!!!!

    profie = (1.0D0+alphan)**2 / &
         ( (2.0D0*alphan - 0.5D0*alphat + 1.0D0) * sqrt(1.0D0+alphat) )

    conie = 2.42165D-41 * dlamie * dene**2 * zeffai * profie

    piepv = conie*(ti-te)/(te**1.5D0)

  end subroutine rether

  ! !!!!!!!!!!!!!!!!!!!!!!!!!!!!!!!!!!!!!!!!!!!!!!!!!!!!!!!!!!!!!!!!!!

  subroutine pohm(facoh,kappa95,plascur,rmajor,rminor,ten,vol, &
       zeff,pohmpv,pohmmw,rpfac,rplas)

    !! Ohmic power calculation
    !! author: P J Knight, CCFE, Culham Science Centre
    !! facoh  : input real :  fraction of plasma current produced inductively
    !! kappa95: input real :  plasma elongation at 95% flux
    !! plascur: input real :  plasma current (A)
    !! rmajor : input real :  plasma major radius (m)
    !! rminor : input real :  plasma minor radius (m)
    !! ten    : input real :  density weighted average electron temperature (keV)
    !! vol    : input real :  plasma volume (m3)
    !! zeff   : input real :  plasma effective charge
    !! pohmpv : output real : ohmic heating power per unit volume (MW/m3)
    !! pohmmw : output real : ohmic heating power (MW)
    !! rpfac  : output real : neoclassical resistivity enhancement factor
    !! rplas  : output real : plasma resistance (ohm)
    !! This routine finds the ohmic heating power per unit volume.
    !! The expression is a good fit for alphan = 0.5, alphat = 1.0,
    !! alphaj = 1.5, aspect = 2.5 -- 4.
    !! AEA FUS 251: A User's Guide to the PROCESS Systems Code
    !! ITER Physics Design Guidelines: 1989 [IPDG89], N. A. Uckan et al,
    !! ITER Documentation Series No.10, IAEA/ITER/DS/10, IAEA, Vienna, 1990
    !
    ! !!!!!!!!!!!!!!!!!!!!!!!!!!!!!!!!!!!!!!!!!!!!!!!

		use error_handling, only: fdiags, report_error
		use physics_variables, only: aspect, plasma_res_factor
    implicit none

    !  Arguments

    real(dp), intent(in) :: facoh, kappa95, plascur, rmajor, &
         rminor, ten, vol, zeff
    real(dp), intent(out) :: pohmpv, pohmmw, rpfac, rplas

    !  Local variables

    real(dp) :: t10

    ! !!!!!!!!!!!!!!!!!!!!!!!!!!!!!!!!!!!!!!!!!!!!!!!

    !  Density weighted electron temperature in 10 keV units

    t10 = ten/10.0D0

    !  Plasma resistance, from loop voltage calculation in IPDG89

    rplas = plasma_res_factor * 2.15D-9 * zeff*rmajor / (kappa95*rminor**2 * t10**1.5D0)

    !  Neo-classical resistivity enhancement factor
    !  Taken from  N. A. Uckan et al, Fusion Technology 13 (1988) p.411.
    !  The expression is valid for aspect ratios in the range 2.5--4.

    rpfac = 4.3D0 - 0.6D0*rmajor/rminor
    rplas = rplas * rpfac

    !  Check to see if plasma resistance is negative
    !  (possible if aspect ratio is too high)

    if (rplas <= 0.0D0) then
       fdiags(1) = rplas ; fdiags(2) = aspect
       call report_error(83)
    end if

    !  Ohmic heating power per unit volume
    !  Corrected from: pohmpv = (facoh*plascur)**2 * ...

    pohmpv = facoh * plascur**2 * rplas * 1.0D-6/vol

    !  Total ohmic heating power

    pohmmw = pohmpv*vol

  end subroutine pohm

  ! !!!!!!!!!!!!!!!!!!!!!!!!!!!!!!!!!!!!!!!!!!!!!!!!!!!!!!!!!!!!!!!!!!

  subroutine igmarcal(outfile)

    !! Routine to calculate ignition margin
    !! author: P J Knight, CCFE, Culham Science Centre
    !! outfile   : input integer : Fortran output unit identifier
    !! This routine calculates the ignition margin at the final point
    !! with different scalings.
    !! AEA FUS 251: A User's Guide to the PROCESS Systems Code
    !
    ! !!!!!!!!!!!!!!!!!!!!!!!!!!!!!!!!!!!!!!!!!!!!!!!

		use current_drive_variables, only: pinjmw
    use physics_variables, only: vol, palpmw, zeff, pchargemw, hfac, xarea, &
      tin, tauscl, eps, kappaa, dnla, kappa95, ten, te, kappa, dnitot, dene, &
      iinvqd, rminor, bt, rmajor, ignite, aspect, qstar, q, afuel, plascur, &
      pcoreradpv
		use process_output, only: oheadr, oblnkl
    implicit none

    !  Arguments

    integer, intent(in) :: outfile

    !  Local variables

    integer :: iisc
    real(dp), parameter :: d1 = 1.0D0
    real(dp) :: powerhtz, ptrez, ptriz, &
         taueez, taueffz, taueiz

    ! !!!!!!!!!!!!!!!!!!!!!!!!!!!!!!!!!!!!!!!!!!!!!!!

    call oheadr(outfile,'Energy confinement times, and required H-factors :')

    write(outfile,10)
10  format(t5,'scaling law', t30,'confinement time (s)', &
         t55,'H-factor for')

    write(outfile,20)
20  format(t34,'for H = 1',t54,'power balance')

    call oblnkl(outfile)

    !  Calculate power balances for all scaling laws assuming H = 1

    do iisc = 32,47
       call pcond(afuel,palpmw,aspect,bt,dnitot,dene,dnla,eps,d1, &
            iinvqd,iisc,ignite,kappa,kappa95,kappaa,pchargemw,pinjmw, &
            plascur,pcoreradpv,rmajor,rminor,te,ten,tin,q,qstar,vol, &
            xarea,zeff,ptrez,ptriz,taueez,taueiz,taueffz,powerhtz)
       hfac(iisc) = fhfac(iisc)

       write(outfile,30) tauscl(iisc),taueez,hfac(iisc)
    end do
30  format(t2,a24,t34,f7.3,t58,f7.3)

  end subroutine igmarcal

  ! !!!!!!!!!!!!!!!!!!!!!!!!!!!!!!!!!!!!!!!!!!!!!!!!!!!!!!!!!!!!!!!!!!

  function fhfac(is)

    !! Function to find H-factor for power balance
    !! author: P J Knight, CCFE, Culham Science Centre
    !! is : input integer : confinement time scaling law of interest
    !! This function calculates the H-factor required for power balance,
    !! using the given energy confinement scaling law.
    !! AEA FUS 251: A User's Guide to the PROCESS Systems Code
    !
    ! !!!!!!!!!!!!!!!!!!!!!!!!!!!!!!!!!!!!!!!!!!!!!!!

		use maths_library, only: zeroin
    implicit none

    real(dp) :: fhfac

    !  Arguments

    integer, intent(in) :: is

    !  Local variables

    real(dp), parameter :: abserr = 0.003D0  !  numerical tolerance
    real(dp), parameter :: xlow = 0.01D0     !  minimum bound on H-factor
    real(dp), parameter :: xhigh = 100.0D0   !  maximum bound on H-factor

    ! !!!!!!!!!!!!!!!!!!!!!!!!!!!!!!!!!!!!!!!!!!!!!!!

    iscz = is

    !  Find value of H-factor for which function FHZ is zero
    !  (this occurs at power balance)

    fhfac = zeroin(xlow,xhigh,fhz,abserr)

  end function fhfac

  ! !!!!!!!!!!!!!!!!!!!!!!!!!!!!!!!!!!!!!!!!!!!!!!!!!!!!!!!!!!!!!!!!!!

  function fhz(hhh)

    !! Function used to find power balance
    !! author: P J Knight, CCFE, Culham Science Centre
    !! hhh : input real : test value for confinement time H-factor
    !! This function is used to find power balance.
    !! <CODE>FHZ</CODE> is zero at power balance, which is achieved
    !! using routine <A HREF="zeroin.html">ZEROIN</A> to adjust the
    !! value of <CODE>hhh</CODE>, the confinement time H-factor.
    !! AEA FUS 251: A User's Guide to the PROCESS Systems Code
    !
    ! !!!!!!!!!!!!!!!!!!!!!!!!!!!!!!!!!!!!!!!!!!!!!!!

		use current_drive_variables, only: pinjmw
    use physics_variables, only: iradloss, vol, palpmw, pradpv, pchargemw, &
      zeff, pohmpv, pchargepv, xarea, tin, eps, kappaa, dnla, palppv, kappa95, &
      ten, te, kappa, falpha, dnitot, dene, iinvqd, rminor, bt, rmajor, &
      ignite, aspect, qstar, q, afuel, plascur, pcoreradpv
    implicit none

    real(dp) :: fhz

    !  Arguments

    real(dp), intent(in) :: hhh

    !  Local variables

    real(dp) :: powerhtz,ptrez,ptriz,taueezz,taueiz,taueffz

    ! !!!!!!!!!!!!!!!!!!!!!!!!!!!!!!!!!!!!!!!!!!!!!!!

    call pcond(afuel,palpmw,aspect,bt,dnitot,dene,dnla,eps,hhh, &
         iinvqd,iscz,ignite,kappa,kappa95,kappaa,pchargemw,pinjmw, &
         plascur,pcoreradpv,rmajor,rminor,te,ten,tin,q,qstar,vol, &
         xarea,zeff,ptrez,ptriz,taueezz,taueiz,taueffz,powerhtz)

    ! MDK All the scaling laws now contain hfact, so this code no longer required.
    !if (iscz < 3) then  !  only laws 1 and 2 are affected???
    !   ptrez = ptrez/hhh
    !   ptriz = ptriz/hhh
    !end if

    !  At power balance, fhz is zero.

    fhz = ptrez + ptriz - falpha*palppv - pchargepv - pohmpv

    !  Take into account whether injected power is included in tau_e
    !  calculation (i.e. whether device is ignited)

    if (ignite == 0) fhz = fhz - pinjmw/vol

    !  Include the radiation power if requested

    if (iradloss == 0) then
       fhz = fhz + pradpv
    else if (iradloss == 1) then
       fhz = fhz + pcoreradpv
    else
       continue
    end if

  end function fhz

  ! !!!!!!!!!!!!!!!!!!!!!!!!!!!!!!!!!!!!!!!!!!!!!!!!!!!!!!!!!!!!!!!!!!

  subroutine outplas(outfile)

    !! Subroutine to output the plasma physics information
    !! author: P J Knight, CCFE, Culham Science Centre
    !! outfile : input integer : Fortran output unit identifier
    !! This routine writes the plasma physics information
    !! to a file, in a tidy format.
    !! AEA FUS 251: A User's Guide to the PROCESS Systems Code
    !
    ! !!!!!!!!!!!!!!!!!!!!!!!!!!!!!!!!!!!!!!!!!!!!!!!

    use constraint_variables, only: maxradwallload, peakradwallload, fbetatry, &
      taulimit, peakfactrad
    use current_drive_variables, only: bscf_nevins, bscfmax, cboot, &
      bscf_wilson, bscf_sauter, pinjmw, bscf_iter89, bootipf, pinjimw, pinjemw, &
      psipf, pscf_scene, diacf_hender, diacf_scene, diaipf
		use error_handling, only: fdiags, idiags, report_error
    use impurity_radiation_module, only: nimp, coreradiationfraction, &
      coreradius, fimp, impurity_arr_frac, impurity_arr_Label
    use physics_variables, only: ieped, ftar, dnelimt, fgwped, kappaa, deni, &
      betap, iculbl, rad_fraction_total, palpnb, ten, falpi, iradloss, pthrmw, &
      ralpne, taueff, dntau, dene, rad_fraction_sol, iprofile, rhopedn, &
      xarea, itart, epbetmax, neped, te0, ptrimw, dnbeta, powerht, psyncpv, &
      res_time, ignite, vol, bvert, tbeta, photon_wall, burnup, kappaa_ipb, &
      hfact, ilhthresh, alphan, fkzohm, alpha_crit, pohmmw, pouterzoneradmw, qlim, &
      qfuel, triang95, rplas, zeff, pdhe3, plascur, pdt, pdd, pbrempv, &
      ipedestal, dlamie, vsres, falpe, rli, ptremw, alphat, rminor, isc, &
      teped, fdeut, gamma, dnprot, ftrit, aion, btot, vsbrn, betanb, protium, &
      pchargemw, wallmw, vsstt, aspect, ti, q0, pinnerzoneradmw, &
      normalised_total_beta, pdivmax, dnbeam, kappa95, nesep_crit, fhe3, &
      triang, pneutmw, tauee, betalim, rlp, te, dlimit, ne0, qstar, dnalp, &
      taup, sarea, ti0, plhthresh, bp, dnitot, pradmw, pradsolmw, csawth, rndfuel, q95, &
      rhopedt, tauratio, pperim, tesep, vsind, ibss, alphaj, dnz, q, ssync, &
      psolradmw, tauei, ishape, plinepv, palpmw, palpfwmw, icurr, pdivt, &
      gammaft, powfmw
    use physics_variables, only: betaft, tauscl, fgwsep, rmajor, falpha, &
      nesep, facoh, kappa, dlimit, beta, dlimit, eps, pthrmw, dnla, bt, &
      pthrmw, pthrmw, pthrmw, idivrt, ips, idia
    use process_output, only: int_to_string2, ovarre, ovarrf, oheadr, &
      oblnkl, ovarin, ocmmnt, osubhd, ovarst
    use numerics, only: active_constraints, boundu, icc, &
        boundl, ioptimz
    use reinke_variables, only: fzactual, impvardiv, fzmin
		use stellarator_variables, only: iotabar, istell
		use constants, only: rmu0, mproton, mfile, echarge, pi, epsilon0
    use div_kal_vars, only: kallenbach_switch
    implicit none

    !  Arguments

    integer, intent(in) :: outfile

    !  Local variables

    real(dp) :: betath, tot_power_plasma, normalised_toroidal_beta
    ! pinj
    integer :: imp
    character(len=30) :: tauelaw
    character(len=30) :: str1,str2
    real(dp) :: fgwped_out ! neped/dlimit(7)
    real(dp) :: fgwsep_out ! nesep/dlimit(7)

    ! !!!!!!!!!!!!!!!!!!!!!!!!!!!!!!!!!!!!!!!!!!!!!!!
    ! Dimensionless plasma parameters. See reference below.
    nu_star = 1/rmu0  * (15.d0*echarge**4 * dlamie) / (4.d0*pi**1.5d0 * epsilon0**2) * &
              vol**2 * rmajor**2 * bt * sqrt(eps) * dnla**3 * kappa           / &
              (total_plasma_internal_energy**2 * plascur)

   rho_star = sqrt(2.d0* mproton * aion * total_plasma_internal_energy / (3.d0 * vol * dnla) ) / &
              (echarge * bt * eps * rmajor)

   beta_mcdonald = 4.d0/3.d0 *rmu0 * total_plasma_internal_energy / (vol * bt**2)

    call oheadr(outfile,'Plasma')
    if (istell == 0) then
       select case (idivrt)
       case (0)
          call ocmmnt(outfile,'Plasma configuration = limiter')
       case (1)
          call ocmmnt(outfile,'Plasma configuration = single null divertor')
       case (2)
          call ocmmnt(outfile,'Plasma configuration = double null divertor')
       case default
          idiags(1) = idivrt ; call report_error(85)
       end select
    else
       call ocmmnt(outfile,'Plasma configuration = stellarator')
    end if

    if (istell == 0) then
      if (itart == 0) then
        itart_r = itart
        call ovarrf(outfile,'Tokamak aspect ratio = Conventional, itart = 0','(itart)',itart_r)
      else if (itart == 1) then
        itart_r = itart
        call ovarrf(outfile,'Tokamak aspect ratio = Spherical, itart = 1','(itart)',itart_r)
      end if
    end if

    call osubhd(outfile,'Plasma Geometry :')
    call ovarrf(outfile,'Major radius (m)','(rmajor)',rmajor)
    call ovarrf(outfile,'Minor radius (m)','(rminor)',rminor, 'OP ')
    call ovarrf(outfile,'Aspect ratio','(aspect)',aspect)

    if (istell == 0) then

       select case (ishape)
       case (0,6,8)
          call ovarrf(outfile,'Elongation, X-point (input value used)', '(kappa)',kappa, 'IP ')
       case (1)
          call ovarrf(outfile,'Elongation, X-point (TART scaling)', '(kappa)',kappa, 'OP ')
       case (2,3)
          call ovarrf(outfile,'Elongation, X-point (Zohm scaling)', '(kappa)',kappa, 'OP ')
          call ovarrf(outfile,'Zohm scaling adjustment factor', '(fkzohm)',fkzohm)
       case (4,5,7)
          call ovarrf(outfile,'Elongation, X-point (calculated from kappa95)', '(kappa)',kappa, 'OP ')
       case (9)
          call ovarrf(outfile,'Elongation, X-point (calculated from aspect ratio and li(3))', &
               '(kappa)',kappa, 'OP ')
       case (10)
         call ovarrf(outfile,'Elongation, X-point (calculated from aspect ratio and stability margin)', &
         '(kappa)',kappa, 'OP ')
       case (11)
         call ovarrf(outfile,'Elongation, X-point (calculated from aspect ratio via Menard 2016)', &
         '(kappa)',kappa, 'OP ')
       case default
          idiags(1) = ishape ; call report_error(86)
       end select

       select case (ishape)
       case (4,5,7)
          call ovarrf(outfile,'Elongation, 95% surface (input value used)', &
               '(kappa95)',kappa95, 'IP ')
       case default
          call ovarrf(outfile,'Elongation, 95% surface (calculated from kappa)', &
               '(kappa95)',kappa95, 'OP ')
       end select

       call ovarrf(outfile,'Elongation, area ratio calc.','(kappaa)',kappaa, 'OP ')

       select case (ishape)
       case (0,2,6,8,9,10,11)
          call ovarrf(outfile,'Triangularity, X-point (input value used)', &
               '(triang)',triang, 'IP ')
       case (1)
          call ovarrf(outfile,'Triangularity, X-point (TART scaling)', &
               '(triang)',triang, 'OP ')
       case (3,4,5,7)
          call ovarrf(outfile,'Triangularity, X-point (calculated from triang95)', &
               '(triang)',triang, 'OP ')
       end select

       select case (ishape)
       case (3,4,5,7)
          call ovarrf(outfile,'Triangularity, 95% surface (input value used)', &
               '(triang95)',triang95, 'IP ')
       case default
          call ovarrf(outfile,'Triangularity, 95% surface (calculated from triang)', &
               '(triang95)',triang95, 'OP ')
       end select

       call ovarrf(outfile,'Plasma poloidal perimeter (m)','(pperim)',pperim, 'OP ')

    end if

    call ovarrf(outfile,'Plasma cross-sectional area (m2)','(xarea)',xarea, 'OP ')
    call ovarre(outfile,'Plasma surface area (m2)','(sarea)',sarea, 'OP ')
    call ovarre(outfile,'Plasma volume (m3)','(vol)',vol, 'OP ')

    call osubhd(outfile,'Current and Field :')

    if (istell == 0) then
       if (iprofile == 0) then
          call ocmmnt(outfile, &
               'Consistency between q0,q,alphaj,rli,dnbeta is not enforced')
       else
          call ocmmnt(outfile, &
               'Consistency between q0,q,alphaj,rli,dnbeta is enforced')
       end if
       call oblnkl(outfile)
       call ovarin(outfile,'Plasma current scaling law used','(icurr)',icurr)
    end if

    if (istell == 0) then
       call ovarrf(outfile,'Plasma current (MA)','(plascur/1D6)',plascur/1.0D6, 'OP ')
       !call ovarrf(outfile,'Plasma current (A)','(plascur)',plascur, 'OP ')
       if (iprofile == 1) then
            call ovarrf(outfile,'Current density profile factor','(alphaj)',alphaj, 'OP ')
       else
            call ovarrf(outfile,'Current density profile factor','(alphaj)',alphaj)
       end if

       call ovarrf(outfile,'Plasma internal inductance, li','(rli)',rli, 'OP ')
       call ovarrf(outfile,'Vertical field at plasma (T)','(bvert)',bvert, 'OP ')
    end if

    call ovarrf(outfile,'Vacuum toroidal field at R (T)','(bt)',bt)
    call ovarrf(outfile,'Average poloidal field (T)','(bp)',bp, 'OP ')

    call ovarrf(outfile,'Total field (sqrt(bp^2 + bt^2)) (T)','(btot)',btot, 'OP ')

    if (istell == 0) then
       call ovarrf(outfile,'Safety factor on axis','(q0)',q0)

       if (icurr == 2) then
          call ovarrf(outfile,'Mean edge safety factor','(q)',q)
       end if

       call ovarrf(outfile,'Safety factor at 95% flux surface','(q95)',q95)

       call ovarrf(outfile,'Cylindrical safety factor (qcyl)','(qstar)',qstar, 'OP ')

       if (ishape == 1) then
          call ovarrf(outfile,'Lower limit for edge safety factor q', '(qlim)',qlim, 'OP ')
       end if
    else
       call ovarrf(outfile,'Rotational transform','(iotabar)',iotabar)
    end if

    call osubhd(outfile,'Beta Information :')

    betath = beta-betaft-betanb
    gammaft = (betaft + betanb)/betath
    if (ipedestal == 3) then
       call ovarre(outfile,'Total plasma beta','(beta)',beta, 'OP ')
    else
       call ovarre(outfile,'Total plasma beta','(beta)',beta)
    endif
    call ovarre(outfile,'Total poloidal beta','(betap)',betap, 'OP ')
    call ovarre(outfile,'Total toroidal beta',' ',beta*(btot/bt)**2, 'OP ')
    call ovarre(outfile,'Fast alpha beta','(betaft)',betaft, 'OP ')
    call ovarre(outfile,'Beam ion beta','(betanb)',betanb, 'OP ')
    call ovarre(outfile,'(Fast alpha + beam beta)/(thermal beta)','(gammaft)',gammaft, 'OP ')

    call ovarre(outfile,'Thermal beta',' ',betath, 'OP ')
    call ovarre(outfile,'Thermal poloidal beta',' ',betath*(btot/bp)**2, 'OP ')
    call ovarre(outfile,'Thermal toroidal beta (= beta-exp)',' ', betath*(btot/bt)**2, 'OP ')

    call ovarrf(outfile,'2nd stability beta : beta_p / (R/a)', '(eps*betap)',eps*betap, 'OP ')
    call ovarrf(outfile,'2nd stability beta upper limit','(epbetmax)', epbetmax)

    if (istell == 0) then
       if (iprofile == 1) then
            call ovarrf(outfile,'Beta g coefficient','(dnbeta)',dnbeta, 'OP ')
       else
            call ovarrf(outfile,'Beta g coefficient','(dnbeta)',dnbeta)
       end if

       call ovarrf(outfile,'Normalised thermal beta',' ',1.0D8*betath*rminor*bt/plascur, 'OP ')
       !call ovarrf(outfile,'Normalised total beta',' ',1.0D8*beta*rminor*bt/plascur, 'OP ')
       call ovarrf(outfile,'Normalised total beta',' ',normalised_total_beta, 'OP ')
       !call ovarrf(outfile,'Normalised toroidal beta',' ',normalised_total_beta*(btot/bt)**2, 'OP ')
       normalised_toroidal_beta=normalised_total_beta*(btot/bt)**2
       call ovarrf(outfile,'Normalised toroidal beta','(normalised_toroidal_beta)',normalised_toroidal_beta, 'OP ')
    end if

    if (iculbl == 0) then
       call ovarrf(outfile,'Limit on total beta','(betalim)',betalim, 'OP ')
    else if (iculbl == 1) then
       call ovarrf(outfile,'Limit on thermal beta','(betalim)',betalim, 'OP ')
    else
       call ovarrf(outfile,'Limit on thermal + NB beta','(betalim)', betalim, 'OP ')
    end if

    call ovarre(outfile,'Plasma thermal energy (J)',' ', 1.5D0*betath*btot*btot/(2.0D0*rmu0)*vol, 'OP ')

	call ovarre(outfile,'Total plasma internal energy (J)','(total_plasma_internal_energy)', total_plasma_internal_energy, 'OP ')

    call osubhd(outfile,'Temperature and Density (volume averaged) :')
    call ovarrf(outfile,'Electron temperature (keV)','(te)',te)
    call ovarrf(outfile,'Electron temperature on axis (keV)','(te0)',te0, 'OP ')
    call ovarrf(outfile,'Ion temperature (keV)','(ti)',ti)
    call ovarrf(outfile,'Ion temperature on axis (keV)','(ti0)',ti0, 'OP ')
    call ovarrf(outfile,'Electron temp., density weighted (keV)','(ten)',ten, 'OP ')
    call ovarre(outfile,'Electron density (/m3)','(dene)',dene)
    call ovarre(outfile,'Electron density on axis (/m3)','(ne0)',ne0, 'OP ')
    call ovarre(outfile,'Line-averaged electron density (/m3)','(dnla)',dnla, 'OP ')
    if (istell == 0) then
       call ovarre(outfile,'Line-averaged electron density / Greenwald density', &
            '(dnla_gw)',dnla/dlimit(7), 'OP ')
    end if

    call ovarre(outfile,'Ion density (/m3)','(dnitot)',dnitot, 'OP ')
    call ovarre(outfile,'Fuel density (/m3)','(deni)',deni, 'OP ')
    call ovarre(outfile,'Total impurity density with Z > 2 (no He) (/m3)','(dnz)',dnz, 'OP ')
    call ovarre(outfile,'Helium ion density (thermalised ions only) (/m3)','(dnalp)',dnalp, 'OP ')
    call ovarre(outfile,'Proton density (/m3)','(dnprot)',dnprot, 'OP ')
    if(protium > 1.0d-10)then
        call ovarre(outfile,'Seeded protium density / electron density','(protium)',protium)
    end if

    call ovarre(outfile,'Hot beam density (/m3)','(dnbeam)',dnbeam, 'OP ')
    call ovarre(outfile,'Density limit from scaling (/m3)','(dnelimt)',dnelimt, 'OP ')
    if ((ioptimz > 0).and.(active_constraints(5))) then
        call ovarre(outfile,'Density limit (enforced) (/m3)','(boundu(9)*dnelimt)',boundu(9)*dnelimt, 'OP ')
    end if
    call ovarre(outfile,'Helium ion density (thermalised ions only) / electron density','(ralpne)',ralpne)
    call oblnkl(outfile)


   call ocmmnt(outfile,'Impurities')
   call oblnkl(outfile)
   call ocmmnt(outfile,'Plasma ion densities / electron density:')
   do imp = 1,nimp
      ! MDK Update fimp, as this will make the ITV output work correctly.
      fimp(imp) = impurity_arr_frac(imp)
      str1 = impurity_arr_Label(imp) // ' concentration'
      str2 = '(fimp('//int_to_string2(imp)//')'
      ! MDK Add output flag for H which is calculated
      if (imp==1) then
        !call ovarre(outfile,str1,str2,impurity_arr_frac(imp), 'OP ')
        call ovarre(outfile,str1,str2,fimp(imp), 'OP ')
      else
        call ovarre(outfile,str1,str2,fimp(imp))
      end if
   end do

    call ovarre(outfile,'Average mass of all ions (amu)','(aion)',aion, 'OP ')
    ! MDK Say which impurity is varied, if iteration variable fimpvar (102) is turned on
    !if (any(ixc == 102)) then
    !    call ovarst(outfile,'Impurity used as an iteration variable' , '', '"' // impurity_arr(impvar)%label // '"')
    !    call ovarre(outfile,'Fractional density of variable impurity (ion / electron density)','(fimpvar)',fimpvar)
    !end if
    call oblnkl(outfile)
    if (ipedestal==3) then
       call ocmmnt(outfile, 'PLASMOD does not calculate a temperature dependent Zeff and zeffai!')
    endif
    call ovarrf(outfile,'Effective charge','(zeff)',zeff, 'OP ')

    ! Issue #487.  No idea what zeffai is.
    ! I haven't removed it as it is used in subroutine rether,
    !   (routine to find the equilibration power between the ions and electrons)
    ! call ovarrf(outfile,'Mass weighted effective charge','(zeffai)',zeffai, 'OP ')

    call ovarrf(outfile,'Density profile factor','(alphan)',alphan)
    call ovarin(outfile,'Plasma profile model','(ipedestal)',ipedestal)

    if(ipedestal.ge.1)then
        if (ne0<neped) then
            call report_error(213)
        end if
        call ocmmnt(outfile,'Pedestal profiles are used.')
        call ovarrf(outfile,'Density pedestal r/a location','(rhopedn)',rhopedn)
        if(fgwped >= 0d0)then
            call ovarre(outfile,'Electron density pedestal height (/m3)','(neped)',neped, 'OP ')
        else
            call ovarre(outfile,'Electron density pedestal height (/m3)','(neped)',neped)
        end if

        ! This code is ODD! Don't change it! No explanation why fgwped and fgwsep
        ! must be assigned to their exisiting values!
        fgwped_out = neped/dlimit(7)
        fgwsep_out = nesep/dlimit(7)
        if(fgwped >= 0d0) fgwped = neped/dlimit(7)
        if(fgwsep >= 0d0) fgwsep = nesep/dlimit(7)

        call ovarre(outfile,'Electron density at pedestal / nGW','(fgwped_out)',fgwped_out)
        call ovarrf(outfile,'Temperature pedestal r/a location','(rhopedt)',rhopedt)
        ! Issue #413 Pedestal scaling
        call ovarin(outfile,'Pedestal scaling switch','(ieped)',ieped)
        if(ieped==1)then
            call ocmmnt(outfile,'Saarelma 6-parameter pedestal temperature scaling is ON')

            if(eped_warning() /= '')then
                call ocmmnt(outfile,'WARNING: Pedestal parameters are outside the range of applicability of the scaling:')
                call ocmmnt(outfile,'triang: 0.4 - 0.6; kappa: 1.5 - 2.0;   plascur: 10 - 20 MA, rmajor: 7 - 11 m;')
                call ocmmnt(outfile,'rminor: 2 - 3.5 m; tesep: 0 - 0.5 keV; normalised_total_beta: 2 - 3; ')
                write(*,*)'WARNING: Pedestal parameters are outside the range of applicability of the scaling:'
                write(*,*)'triang: 0.4 - 0.6; kappa: 1.5 - 2.0;   plascur: 10 - 20 MA, rmajor: 7 - 11 m;'
                write(*,*)'rminor: 2 - 3.5 m; tesep: 0 - 0.5 keV; normalised_total_beta: 2 - 3'
                write(*,*)trim(eped_warning())
            endif
        endif
        call ovarrf(outfile,'Electron temp. pedestal height (keV)','(teped)',teped)
        if (any(icc == 78)) then
           call ovarrf(outfile,'Electron temp. at separatrix (keV)','(tesep)',tesep, 'OP ')
        else
           call ovarrf(outfile,'Electron temp. at separatrix (keV)','(tesep)',tesep)
        endif
        call ovarre(outfile,'Electron density at separatrix (/m3)','(nesep)',nesep)
        call ovarre(outfile,'Electron density at separatrix / nGW','(fgwsep_out)',fgwsep_out)

    endif

    ! Issue 558 - addition of constraint 76 to limit the value of nesep, in proportion with the ballooning parameter and Greenwald density
    if(any(icc==76))then
       call ovarre(outfile,'Critical ballooning parameter value','(alpha_crit)',alpha_crit)
       call ovarre(outfile,'Critical electron density at separatrix (/m3)','(nesep_crit)',nesep_crit)
    endif

    call ovarrf(outfile,'Temperature profile index','(alphat)',alphat)
    call ovarrf(outfile,'Temperature profile index beta','(tbeta)',tbeta)

    if (istell == 0) then
       call osubhd(outfile,'Density Limit using different models :')
       call ovarre(outfile,'Old ASDEX model','(dlimit(1))',dlimit(1), 'OP ')
       call ovarre(outfile,'Borrass ITER model I','(dlimit(2))',dlimit(2), 'OP ')
       call ovarre(outfile,'Borrass ITER model II','(dlimit(3))',dlimit(3), 'OP ')
       call ovarre(outfile,'JET edge radiation model','(dlimit(4))',dlimit(4), 'OP ')
       call ovarre(outfile,'JET simplified model','(dlimit(5))',dlimit(5), 'OP ')
       call ovarre(outfile,'Hugill-Murakami Mq model','(dlimit(6))',dlimit(6), 'OP ')
       call ovarre(outfile,'Greenwald model','(dlimit(7))',dlimit(7), 'OP ')
    end if

    call osubhd(outfile,'Fuel Constituents :')
    call ovarrf(outfile,'Deuterium fuel fraction','(fdeut)',fdeut)
    call ovarrf(outfile,'Tritium fuel fraction','(ftrit)',ftrit)
    if (fhe3 > 1.0D-3) call ovarrf(outfile,'3-Helium fuel fraction','(fhe3)',fhe3)

    call osubhd(outfile,'Fusion Power :')
    call ovarre(outfile,'Total fusion power (MW)','(powfmw)',powfmw, 'OP ')
    call ovarre(outfile,' =    D-T fusion power (MW)','(pdt)',pdt, 'OP ')
    call ovarre(outfile,'  +   D-D fusion power (MW)','(pdd)',pdd, 'OP ')
    call ovarre(outfile,'  + D-He3 fusion power (MW)','(pdhe3)',pdhe3, 'OP ')
    call ovarre(outfile,'Alpha power: total (MW)','(palpmw)',palpmw, 'OP ')
    call ovarre(outfile,'Alpha power: beam-plasma (MW)','(palpnb)',palpnb, 'OP ')
    call ovarre(outfile,'Neutron power (MW)','(pneutmw)',pneutmw, 'OP ')
    call ovarre(outfile,'Charged particle power (excluding alphas) (MW)', '(pchargemw)',pchargemw, 'OP ')
    tot_power_plasma=falpha*palpmw+pchargemw+pohmmw+pinjmw
    call ovarre(outfile,'Total power deposited in plasma (MW)','(tot_power_plasma)',tot_power_plasma, 'OP ')
    !call ovarre(outfile,'Total power deposited in plasma (MW)','()',falpha*palpmw+pchargemw+pohmmw+pinjmw, 'OP ')

    call osubhd(outfile,'Radiation Power (excluding SOL):')
    call ovarre(outfile,'Bremsstrahlung radiation power (MW)','(pbrempv*vol)', pbrempv*vol, 'OP ')
    call ovarre(outfile,'Line radiation power (MW)','(plinepv*vol)', plinepv*vol, 'OP ')
    call ovarre(outfile,'Synchrotron radiation power (MW)','(psyncpv*vol)', psyncpv*vol, 'OP ')
    call ovarrf(outfile,'Synchrotron wall reflectivity factor','(ssync)',ssync)
    call ovarre(outfile,"Normalised minor radius defining 'core'", '(coreradius)',coreradius)
    call ovarre(outfile,"Fraction of core radiation subtracted from P_L", &
         '(coreradiationfraction)',coreradiationfraction)
    call ovarre(outfile,'Radiation power from inner zone (MW)', '(pinnerzoneradmw)',pinnerzoneradmw, 'OP ')
    call ovarre(outfile,'Radiation power from outer zone (MW)','(pouterzoneradmw)', pouterzoneradmw, 'OP ')
    if (istell/=0) then
        call ovarre(outfile,'SOL radiation power as imposed by f_rad (MW)','(psolradmw)', psolradmw, 'OP ')
    end if
    call ovarre(outfile,'Total radiation power from inside LCFS (MW)','(pradmw)',pradmw, 'OP ')
    call ovarre(outfile,'LCFS radiation fraction = total radiation in LCFS / total power deposited in plasma', &
        '(rad_fraction_LCFS)', rad_fraction_LCFS, 'OP ')
    call ovarre(outfile,'Nominal mean radiation load on inside surface of reactor (MW/m2)', &
        '(photon_wall)', photon_wall, 'OP ')
    call ovarre(outfile,'Peaking factor for radiation wall load', &
        '(peakfactrad)', peakfactrad, 'IP ')
    call ovarre(outfile,'Maximum permitted radiation wall load (MW/m^2)', &
        '(maxradwallload)', maxradwallload, 'IP ')
    call ovarre(outfile,'Peak radiation wall load (MW/m^2)', &
        '(peakradwallload)', peakradwallload, 'OP ')
    call ovarre(outfile,'Fast alpha particle power incident on the first wall (MW)', &
        '(palpfwmw)', palpfwmw, 'OP ')
    call ovarre(outfile,'Nominal mean neutron load on inside surface of reactor (MW/m2)', &
        '(wallmw)', wallmw, 'OP ')
    if (istell == 0) then
    call oblnkl(outfile)
    if (kallenbach_switch == 0) then
         call ovarre(outfile,'Radiation power from SoL (MW)','(pradsolmw)',pradsolmw, 'OP ')
         call ovarre(outfile,'SoL radiation fraction = total radiation in SoL / total power accross separatrix', &
         '(rad_fraction_sol)', rad_fraction_sol, 'IP ')
         call ovarre(outfile,'Radiation fraction total = SoL + LCFS radiation / total power deposited in plasma', &
         '(rad_fraction_total)', rad_fraction_total, 'OP ')
    end if

    call ovarre(outfile,'Power incident on the divertor targets (MW)', &
        '(ptarmw)',ptarmw, 'OP ')
    call ovarre(outfile, 'Fraction of power to the lower divertor', &
        '(ftar)', ftar, 'IP ')
    call ovarre(outfile,'Outboard side heat flux decay length (m)', &
        '(lambdaio)',lambdaio, 'OP ')
    if (idivrt == 2) then
      call ovarre(outfile,'Midplane seperation of the two magnetic closed flux surfaces (m)', &
           '(drsep)',drsep, 'OP ')
    end if
    call ovarre(outfile,'Fraction of power on the inner targets', &
        '(fio)',fio, 'OP ')
    call ovarre(outfile,'Fraction of power incident on the lower inner target', &
        '(fLI)',fLI, 'OP ')
    call ovarre(outfile,'Fraction of power incident on the lower outer target', &
        '(fLO)',fLO, 'OP ')
    if (idivrt == 2 ) then
      call ovarre(outfile,'Fraction of power incident on the upper inner target', &
       '(fUI)',fUI, 'OP ')
      call ovarre(outfile,'Fraction of power incident on the upper outer target', &
       '(fUO)',fUO, 'OP ')
    end if
    call ovarre(outfile,'Power incident on the lower inner target (MW)', &
        '(pLImw)',pLImw, 'OP ')
    call ovarre(outfile,'Power incident on the lower outer target (MW)', &
        '(pLOmw)',pLOmw, 'OP ')
    if (idivrt == 2) then
      call ovarre(outfile,'Power incident on the upper innner target (MW)', &
           '(pUImw)',pUImw, 'OP ')
      call ovarre(outfile,'Power incident on the upper outer target (MW)', &
           '(pUOmw)',pUOmw, 'OP ')
    end if
    end if
    call oblnkl(outfile)
    call ovarre(outfile,'Ohmic heating power (MW)','(pohmmw)',pohmmw, 'OP ')
    call ovarrf(outfile,'Fraction of alpha power deposited in plasma','(falpha)',falpha, 'OP ')
    call ovarrf(outfile,'Fraction of alpha power to electrons','(falpe)',falpe, 'OP ')
    call ovarrf(outfile,'Fraction of alpha power to ions','(falpi)',falpi, 'OP ')
    call ovarre(outfile,'Ion transport (MW)','(ptrimw)',ptrimw, 'OP ')
    call ovarre(outfile,'Electron transport (MW)','(ptremw)',ptremw, 'OP ')
    call ovarre(outfile,'Injection power to ions (MW)','(pinjimw)',pinjimw, 'OP ')
    call ovarre(outfile,'Injection power to electrons (MW)','(pinjemw)',pinjemw, 'OP ')
    if (ignite == 1) then
       call ocmmnt(outfile,'  (Injected power only used for start-up phase)')
    end if
    call ovarin(outfile,'Ignited plasma switch (0=not ignited, 1=ignited)', '(ignite)',ignite)

    call oblnkl(outfile)
    call ovarre(outfile,'Power into divertor zone via charged particles (MW)','(pdivt)',pdivt, 'OP ')

    if (pdivt <= 0.001D0) then
       fdiags(1) = pdivt ; call report_error(87)
       call oblnkl(outfile)
       call ocmmnt(outfile,'  BEWARE: possible problem with high radiation power')
       call ocmmnt(outfile,'          Power into divertor zone is unrealistic;')
       call ocmmnt(outfile,'          divertor calculations will be nonsense!')
       call ocmmnt(outfile,'  Set constraint 17 (Radiation fraction upper limit).')
       call oblnkl(outfile)
    end if

    if (idivrt == 2) then
      ! Double null divertor configuration
      call ovarre(outfile,'Pdivt / R ratio (MW/m) (On peak divertor)','(pdivmax/rmajor)',pdivmax/rmajor, 'OP ')
      call ovarre(outfile,'Pdivt Bt / qAR ratio (MWT/m) (On peak divertor)','(pdivmaxbt/qar)', ((pdivmax*bt)/(q95*aspect*rmajor)), 'OP ')
    else
      ! Single null divertor configuration
      call ovarre(outfile,'Psep / R ratio (MW/m)','(pdivt/rmajor)',pdivt/rmajor, 'OP ')
      call ovarre(outfile,'Psep Bt / qAR ratio (MWT/m)','(pdivtbt/qar)', ((pdivt*bt)/(q95*aspect*rmajor)), 'OP ')
    end if

    if (istell == 0) then
       call osubhd(outfile,'H-mode Power Threshold Scalings :')

       call ovarre(outfile,'ITER 1996 scaling: nominal (MW)','(pthrmw(1))', pthrmw(1), 'OP ')
       call ovarre(outfile,'ITER 1996 scaling: upper bound (MW)','(pthrmw(2))', pthrmw(2), 'OP ')
       call ovarre(outfile,'ITER 1996 scaling: lower bound (MW)','(pthrmw(3))', pthrmw(3), 'OP ')
       call ovarre(outfile,'ITER 1997 scaling (1) (MW)','(pthrmw(4))',pthrmw(4), 'OP ')
       call ovarre(outfile,'ITER 1997 scaling (2) (MW)','(pthrmw(5))',pthrmw(5), 'OP ')
       call ovarre(outfile,'Martin 2008 scaling: nominal (MW)', '(pthrmw(6))',pthrmw(6), 'OP ')
       call ovarre(outfile,'Martin 2008 scaling: 95% upper bound (MW)', '(pthrmw(7))',pthrmw(7), 'OP ')
       call ovarre(outfile,'Martin 2008 scaling: 95% lower bound (MW)', '(pthrmw(8))',pthrmw(8), 'OP ')
       call ovarre(outfile,'Snipes 2000 scaling: nominal (MW)', '(pthrmw(9))',pthrmw(9), 'OP ')
       call ovarre(outfile,'Snipes 2000 scaling: upper bound (MW)', '(pthrmw(10))',pthrmw(10), 'OP ')
       call ovarre(outfile,'Snipes 2000 scaling: lower bound (MW)', '(pthrmw(11))',pthrmw(11), 'OP ')
       call ovarre(outfile,'Snipes 2000 scaling (closed divertor): nominal (MW)', '(pthrmw(12))',pthrmw(12), 'OP ')
       call ovarre(outfile,'Snipes 2000 scaling (closed divertor): upper bound (MW)', '(pthrmw(13))',pthrmw(13), 'OP ')
       call ovarre(outfile,'Snipes 2000 scaling (closed divertor): lower bound (MW)', '(pthrmw(14))',pthrmw(14), 'OP ')
       call ovarre(outfile,'Hubbard 2012 L-I threshold - nominal (MW)', '(pthrmw(15))',pthrmw(15), 'OP ')
       call ovarre(outfile,'Hubbard 2012 L-I threshold - lower bound (MW)', '(pthrmw(16))',pthrmw(16), 'OP ')
       call ovarre(outfile,'Hubbard 2012 L-I threshold - upper bound (MW)', '(pthrmw(17))',pthrmw(17), 'OP ')
       call ovarre(outfile,'Hubbard 2017 L-I threshold', '(pthrmw(18))',pthrmw(18), 'OP ')
       call ovarre(outfile,'Martin 2008 aspect ratio corrected scaling: nominal (MW)', '(pthrmw(19))',pthrmw(19), 'OP ')
       call ovarre(outfile,'Martin 2008 aspect ratio corrected scaling: 95% upper bound (MW)', '(pthrmw(20))',pthrmw(20), 'OP ')
       call ovarre(outfile,'Martin 2008 aspect ratio corrected scaling: 95% lower bound (MW)', '(pthrmw(21))',pthrmw(21), 'OP ')
       call oblnkl(outfile)
       if ((ilhthresh.eq.9).or.(ilhthresh.eq.10).or.(ilhthresh.eq.11)) then
           if ((bt < 0.78D0).or.(bt > 7.94D0)) then
               call ocmmnt(outfile,'(bt outside Snipes 2000 fitted range)')
               call report_error(201)
           end if
           if ((rminor < 0.15D0).or.(rminor > 1.15D0)) then
               call ocmmnt(outfile,'(rminor outside Snipes 2000 fitted range)')
               call report_error(202)
           end if
           if ((rmajor < 0.55D0).or.(rmajor > 3.37D0)) then
               call ocmmnt(outfile,'(rmajor outside Snipes 2000 fitted range)')
               call report_error(203)
           end if
           if ((dnla < 0.09D20).or.(dnla > 3.16D20)) then
               call ocmmnt(outfile,'(dnla outside Snipes 2000 fitted range)')
               call report_error(204)
           end if
           if ((kappa < 1.0D0).or.(kappa > 2.04D0)) then
               call ocmmnt(outfile,'(kappa outside Snipes 2000 fitted range)')
               call report_error(205)
           end if
           if ((triang < 0.07D0).or.(triang > 0.74D0)) then
               call ocmmnt(outfile,'(triang outside Snipes 2000 fitted range)')
               call report_error(206)
           end if
       call oblnkl(outfile)
       end if
       if ((ilhthresh.eq.12).or.(ilhthresh.eq.13).or.(ilhthresh.eq.14)) then
           call ocmmnt(outfile,'(L-H threshold for closed divertor only. Limited data used in Snipes fit)')
           call oblnkl(outfile)
           call report_error(207)
       end if
       if ((ioptimz > 0).and.(active_constraints(15))) then
          call ovarre(outfile,'L-H threshold power (enforced) (MW)', '(boundl(103)*plhthresh)',boundl(103)*plhthresh, 'OP ')
          call ovarre(outfile,'L-H threshold power (MW)', '(plhthresh)',plhthresh, 'OP ')
       else
          call ovarre(outfile,'L-H threshold power (NOT enforced) (MW)', '(plhthresh)',plhthresh, 'OP ')
       end if
    end if

    call osubhd(outfile,'Confinement :')

    if (ignite == 1) then
       call ocmmnt(outfile, &
            'Device is assumed to be ignited for the calculation of confinement time')
       call oblnkl(outfile)
    end if

    write(outfile,200) tauscl(isc)
200 format(' Confinement scaling law',T45,A24)

    if (index(tauscl(isc),'(') /= 0) then
       tauelaw = '"'//trim(tauscl(isc)(1:index(tauscl(isc),'(',.true.)-1))//'"'
    else
       tauelaw = '"'//trim(tauscl(isc))//'"'
    end if
    call ovarst(mfile,'Confinement scaling law','(tauelaw)',trim(tauelaw))

    call ovarrf(outfile,'Confinement H factor','(hfact)',hfact)
    call ovarrf(outfile,'Global thermal energy confinement time (s)','(taueff)',taueff, 'OP ')
    call ovarrf(outfile,'Ion energy confinement time (s)','(tauei)',tauei, 'OP ')
    call ovarrf(outfile,'Electron energy confinement time (s)','(tauee)',tauee, 'OP ')
    call ovarre(outfile,'n.tau = Volume-average electron density x Energy confinement time (s/m3)', &
        '(dntau)', dntau, 'OP ')
    call ocmmnt(outfile,'Triple product = Vol-average electron density x Vol-average&
        & electron temperature x Energy confinement time:')
    call ovarre(outfile,'Triple product  (keV s/m3)','(dntau*te)',dntau*te, 'OP ')
    call ovarre(outfile,'Transport loss power assumed in scaling law (MW)', '(powerht)',powerht, 'OP ')
    call ovarin(outfile,'Switch for radiation loss term usage in power balance', '(iradloss)',iradloss)
    if (iradloss == 0) then
       call ovarre(outfile,'Radiation power subtracted from plasma power balance (MW)', '',pradmw, 'OP ')
       call ocmmnt(outfile,'  (Radiation correction is total radiation power)')
    else if (iradloss == 1) then
       call ovarre(outfile,'Radiation power subtracted from plasma power balance (MW)', '',pinnerzoneradmw, 'OP ')
       call ocmmnt(outfile,'  (Radiation correction is core radiation power)')
    else
       call ovarre(outfile,'Radiation power subtracted from plasma power balance (MW)', '',0.0D0)
       call ocmmnt(outfile,'  (No radiation correction applied)')
    end if
    call ovarrf(outfile,'Alpha particle confinement time (s)','(taup)',taup, 'OP ')
    ! Note alpha confinement time is no longer equal to fuel particle confinement time.
    call ovarrf(outfile,'Alpha particle/energy confinement time ratio','(taup/taueff)',taup/taueff, 'OP ')
    call ovarrf(outfile,'Lower limit on taup/taueff','(taulimit)',taulimit)
    call ovarrf(outfile,'Total energy confinement time including radiation loss (s)', &
         '(total_energy_conf_time)', total_energy_conf_time, 'OP ')
    call ocmmnt(outfile,'  (= stored energy including fast particles / loss power including radiation')

    if (istell == 0) then
    ! Issues 363 Output dimensionless plasma parameters MDK
    call osubhd(outfile,'Dimensionless plasma parameters')
    call ocmmnt(outfile,'For definitions see')
    call ocmmnt(outfile,'Recent progress on the development and analysis of the ITPA global H-mode confinement database')
    call ocmmnt(outfile,'D.C. McDonald et al, 2007 Nuclear Fusion v47, 147. (nu_star missing 1/mu0)')
    call ovarre(outfile,'Normalized plasma pressure beta as defined by McDonald et al', '(beta_mcdonald)',beta_mcdonald,'OP ')
    call ovarre(outfile,'Normalized ion Larmor radius', '(rho_star)', rho_star,'OP ')
    call ovarre(outfile,'Normalized collisionality', '(nu_star)',nu_star,'OP ')
    call ovarre(outfile,'Volume measure of elongation','(kappaa_IPB)',kappaa_IPB,'OP ')
    end if

    if (istell == 0) then
       call osubhd(outfile,'Plasma Volt-second Requirements :')
       call ovarre(outfile,'Total volt-second requirement (Wb)','(vsstt)',vsstt, 'OP ')
       call ovarre(outfile,'Inductive volt-seconds (Wb)','(vsind)',vsind, 'OP ')
       call ovarrf(outfile,'Ejima coefficient','(gamma)',gamma)
       call ovarre(outfile,'Start-up resistive (Wb)','(vsres)',vsres, 'OP ')
       call ovarre(outfile,'Flat-top resistive (Wb)','(vsbrn)',vsbrn, 'OP ')

       call ovarrf(outfile,'bootstrap current fraction multiplier', '(cboot)',cboot)
       call ovarrf(outfile,'Bootstrap fraction (ITER 1989)', '(bscf_iter89)',bscf_iter89, 'OP ')


       call ovarrf(outfile,'Bootstrap fraction (Sauter et al)', '(bscf_sauter)',bscf_sauter, 'OP ')

       if (ipedestal==3) then
          call ocmmnt(outfile,'if ipedestal==3, bscf_nevins and bscf_wilson are meaningless')
          call ocmmnt(outfile,'(PLASMOD bootstrap current fraction used)')
       else
          call ovarrf(outfile,'Bootstrap fraction (Nevins et al)', '(bscf_nevins)',bscf_nevins, 'OP ')
          call ovarrf(outfile,'Bootstrap fraction (Wilson)', '(bscf_wilson)',bscf_wilson, 'OP ')
          call ovarrf(outfile,'Diamagnetic fraction (Hender)', '(diacf_hender)',diacf_hender, 'OP ')
          call ovarrf(outfile,'Diamagnetic fraction (SCENE)', '(diacf_scene)',diacf_scene, 'OP ')
          call ovarrf(outfile,'Pfirsch-Schlueter fraction (SCENE)', '(pscf_scene)',pscf_scene, 'OP ')
          ! Error to catch if bootstap fraction limit has been enforced
          if (err242==1)then
              call report_error(242)
          end if
          ! Error to catch if self-driven current fraction limit has been enforced
          if (err243==1)then
              call report_error(243)
          end if

          if (bscfmax < 0.0D0) then
             call ocmmnt(outfile,'  (User-specified bootstrap current fraction used)')
          else if (ibss == 1) then
             call ocmmnt(outfile,'  (ITER 1989 bootstrap current fraction model used)')
          else if (ibss == 2) then
             call ocmmnt(outfile,'  (Nevins et al bootstrap current fraction model used)')
          else if (ibss == 3) then
             call ocmmnt(outfile,'  (Wilson bootstrap current fraction model used)')
          else if (ibss == 4) then
             call ocmmnt(outfile,'  (Sauter et al bootstrap current fraction model used)')
          end if

          if (idia == 0) then
             call ocmmnt(outfile,'  (Diamagnetic current fraction not calculated)')
             ! Error to show if diamagnetic current is above 1% but not used
             if (diacf_scene.gt.0.01D0) then
               call report_error(244)
             end if
          else if (idia == 1) then
             call ocmmnt(outfile,'  (Hender diamagnetic current fraction scaling used)')
          else if (idia == 2) then
             call ocmmnt(outfile,'  (SCENE diamagnetic current fraction scaling used)')
         end if

         if (ips == 0) then
              call ocmmnt(outfile,'  (Pfirsch-Schlüter current fraction not calculated)')
         else if (ips == 1) then
              call ocmmnt(outfile,'  (SCENE Pfirsch-Schlüter current fraction scaling used)')
         end if

       endif

       call ovarrf(outfile,'Bootstrap fraction (enforced)','(bootipf.)',bootipf, 'OP ')
       call ovarrf(outfile,'Diamagnetic fraction (enforced)','(diaipf.)',diaipf, 'OP ')
       call ovarrf(outfile,'Pfirsch-Schlueter fraction (enforced)','(psipf.)',psipf, 'OP ')

       call ovarre(outfile,'Loop voltage during burn (V)','(vburn)', plascur*rplas*facoh, 'OP ')
       call ovarre(outfile,'Plasma resistance (ohm)','(rplas)',rplas, 'OP ')

       call ovarre(outfile,'Resistive diffusion time (s)','(res_time)',res_time, 'OP ')
       call ovarre(outfile,'Plasma inductance (H)','(rlp)',rlp, 'OP ')
       call ovarrf(outfile,'Coefficient for sawtooth effects on burn V-s requirement','(csawth)',csawth)
    end if

    call osubhd(outfile,'Fuelling :')
    call ovarre(outfile,'Ratio of He and pellet particle confinement times','(tauratio)',tauratio)
    call ovarre(outfile,'Fuelling rate (nucleus-pairs/s)','(qfuel)',qfuel, 'OP ')
    call ovarre(outfile,'Fuel burn-up rate (reactions/s)','(rndfuel)',rndfuel, 'OP ')
    call ovarrf(outfile,'Burn-up fraction','(burnup)',burnup, 'OP ')


    if (any(icc == 78)) then
       call osubhd(outfile,'Reinke Criterion :')
       call ovarin(outfile,'index of impurity to be iterated for divertor detachment', '(impvardiv)',impvardiv)
       call ovarre(outfile,'Minimum Impurity fraction from Reinke','(fzmin)',fzmin, 'OP ')
       call ovarre(outfile,'Actual Impurity fraction','(fzactual)',fzactual)
    endif
  end subroutine outplas

  ! !!!!!!!!!!!!!!!!!!!!!!!!!!!!!!!!!!!!!!!!!!!!!!!!!!!!!!!!!!!!!!!!!!

  subroutine outtim(outfile)

    !! Routine to print out the times of the various stages
    !! during a single plant cycle
    !! author: P J Knight, CCFE, Culham Science Centre
    !! outfile : input integer : Fortran output unit identifier
    !! This routine writes out the times of the various stages
    !! during a single plant cycle.
    !! AEA FUS 251: A User's Guide to the PROCESS Systems Code
    !
    ! !!!!!!!!!!!!!!!!!!!!!!!!!!!!!!!!!!!!!!!!!!!!!!!

		use process_output, only: ovarrf, ovarre, oheadr, oblnkl
		use times_variables, only: tramp, theat, tcycle, tohs, tdwell, tqnch, tburn
    implicit none

    !  Arguments

    integer, intent(in) :: outfile

    !  Local variables

    ! !!!!!!!!!!!!!!!!!!!!!!!!!!!!!!!!!!!!!!!!!!!!!!!

    call oheadr(outfile,'Times')

    call ovarrf(outfile,'Initial charge time for CS from zero current (s)','(tramp)', tramp)
    call ovarrf(outfile,'Plasma current ramp-up time (s)','(tohs)',tohs)
    call ovarrf(outfile,'Heating time (s)','(theat)',theat)
    call ovarre(outfile,'Burn time (s)','(tburn)',tburn, 'OP ')
    call ovarrf(outfile,'Reset time to zero current for CS (s)','(tqnch)',tqnch)
    call ovarrf(outfile,'Time between pulses (s)','(tdwell)',tdwell)
    call oblnkl(outfile)
    !call ovarre(outfile,'Pulse time (s)','(tpulse)',tpulse, 'OP ')
    !call ovarrf(outfile,'Down time (s)','(tdown)',tdown, 'OP ')
    call ovarre(outfile,'Total plant cycle time (s)','(tcycle)',tcycle, 'OP ')

  end subroutine outtim

end module physics_module<|MERGE_RESOLUTION|>--- conflicted
+++ resolved
@@ -76,68 +76,6 @@
   ! !!!!!!!!!!!!!!!!!!!!!!!!!!!!!!!!!!!!!!!!!!!!!!!!!!!!!!!!!!!!!!!!!!
 
 
-<<<<<<< HEAD
-    !! Routine to calculate tokamak plasma physics information
-    !! author: P J Knight, CCFE, Culham Science Centre
-    !! None
-    !! This routine calculates all the primary plasma physics
-    !! characteristics for a tokamak device.
-    !! AEA FUS 251: A User's Guide to the PROCESS Systems Code
-    !! T. Hartmann and H. Zohm: Towards a 'Physics Design Guidelines for a
-    !! DEMO Tokamak' Document, March 2012, EFDA Report
-    !
-    ! !!!!!!!!!!!!!!!!!!!!!!!!!!!!!!!!!!!!!!!!!!!!!!!
-    use div_kal_vars, only: impurity_enrichment, netau_sol
-
-    use build_variables, only: fwarea
-    use constraint_variables, only: peakradwallload, flhthresh, peakfactrad
-    use current_drive_module, only: cudriv
-    use current_drive_variables, only: irfcd, bscf_nevins, bscfmax, cboot, &
-      cnbeam, ftritbm, bscf_wilson, bscf_sauter, pinjmw, bootipf, pinjimw, &
-      bscf_iter89, pinjemw, enbeam, psipf, pscf_scene, plasipf, diaipf, &
-      diacf_scene, diacf_hender
-    use divertor_variables, only: prn1
-    use error_handling, only: idiags, report_error
-    use fwbs_variables, only: fhcd, fdiv
-    use impurity_radiation_module, only: fimp, impurity_arr_frac
-    use physics_functions_module, only: plasma_elongation_ipb, &
-      total_mag_field, res_diff_time, t_eped_scaling, beta_poloidal, palph2, &
-      radpwr, pthresh, beamfus, palph
-    use physics_variables, only: ptremw, idensl, res_time, ignite, vol, dnalp, &
-      teped, beta, dnelimt, taup, pradpv, fgwped, photon_wall, kappaa_ipb, &
-      kappaa, gamma, plhthresh, betap, fvsbrnni, btot, hfact, nesep, palpfwmw, &
-      betanb, pradmw, rad_fraction_total, q95, wallmw, zeffai, dnla, vsstt, &
-      pouterzoneradmw, falpi, tin, ralpne, triang95, ti, tesep, ibss, dene, p0, &
-      psyncpv, pscalingmw, rad_fraction_sol, pradsolmw, pinnerzoneradmw, rplas, zeff, &
-      normalised_total_beta, pdhe3, pdivmax, pdivl, fgwsep, pdt, pdd, xarea, &
-      faccd, iwalld, itart, pdivu, gtscale, idivrt, pneutmw, neped, ipedestal, &
-      icurr, betalim, pdivt, te0, dlamie, dnbeta, ptrimw, facoh, te, &
-      protonrate, powfmw, rndfuel, csawth, q, ealphadt, falpha, &
-      pfuscmw, sarea, fusionrate, ilhthresh, pneutpv, isc, vsres, ftar, &
-      pedgeradpv, betbm0, palpnb, kappa95, rpfac, tauei, plinepv, ieped, &
-      aspect, falpe, piepv, pchargemw, alphat, triang, ne0, ten, aion, betaft, &
-      afuel, vsind, sf, palpipv, taueff, pcoreradpv, eps, &
-      dlimit, qfuel, pchargepv, pbrempv, pohmpv, alpharate, dnbeam2, ffwal, &
-      iinvqd, dnitot, alphan, beamfus0, palpmw, kappa, figmer, tauee, iprofile, &
-      rminor, vsbrn, ifalphap, palppv, palpepv, pohmmw, rlp, rmajor, ptripv, &
-      dntau, ftrit, bt, fhe3, rli, pthrmw, burnup, phiint, ptrepv, alphap, &
-      qstar, powerht, alphaj, fdeut, deni, q0, pperim, plascur, bp, idia, ips
-    use plasmod_module, only: convert_plasmod2process, setupplasmod
-    use profiles_module, only: plasma_profiles
-    use numerics, only: icc
-    use pulse_variables, only: lpulse
-    use reinke_variables, only: lhat, fzactual, impvardiv, fzmin
-    use times_variables, only: tramp, theat, tcycle, tpulse, tohs, tburn0, &
-      tdwell, pulsetimings, tqnch, tohsin, tburn, tdown
-    use reinke_module, only: reinke_tsep, reinke_fzmin
-    use global_variables, only: verbose
-    use constants, only: rmu0, pi, nout, echarge
-    use plasmod_variables, only: mhd, radp, loss, num, geom, ped, inp0, &
-       i_flag, comp
-    implicit none
-    !  Local variables
-=======
->>>>>>> 825f1b1e
 
 
    subroutine plasmodphysics
@@ -223,249 +161,7 @@
          mhd%betan, mhd%bp, mhd%equilcheck, mhd%f_ni, mhd%fbs, mhd%ip_out, &
          mhd%q, mhd%q_sep, mhd%qstar, mhd%rli, mhd%sp, mhd%torsurf, mhd%vloop, &
          mhd%vp &
-<<<<<<< HEAD
-       )
-
-    endif
-
-    ! Calculate total magnetic field [T]
-    btot = total_mag_field()
-
-    ! Calculate beta poloidal [-]
-    betap = beta_poloidal()
-
-    !  Set PF coil ramp times
-    if (lpulse /= 1) then
-
-       if (tohsin == 0.0D0) then
-          tohs = plascur/5.0D5
-          tramp = tohs
-          tqnch = tohs
-       else
-          tohs = tohsin
-       end if
-
-    else
-
-       if (pulsetimings == 0.0D0) then
-         ! tramp is input
-         tohs = plascur/1.0D5
-         tqnch = tohs
-
-       else
-         !  tohs is set either in INITIAL or INPUT, or by being
-         !  iterated using limit equation 41.
-         tramp = max(tramp,tohs)
-         !tqnch = max(tqnch,tohs)
-         tqnch = tohs
-       end if
-
-    end if
-
-    !  Reset second tburn value (tburn0).
-    !  This is used to ensure that the burn time is used consistently;
-    !  see convergence loop in fcnvmc1, evaluators.f90
-    tburn0 = tburn
-
-    !  Pulse and down times : The reactor is assumed to be 'down'
-    !  at all times outside of the plasma current flat-top period.
-    !  The pulse length is the duration of non-zero plasma current
-    tpulse = tohs + theat + tburn + tqnch
-    tdown  = tramp + tohs + tqnch + tdwell
-
-    !  Total cycle time
-    tcycle = tramp + tohs + theat + tburn + tqnch + tdwell
-
-    !  Calculate bootstrap current fraction using various models
-    bscf_iter89 = bootstrap_fraction_iter89(aspect,beta,btot,cboot,plascur, &
-         q95,q0,rmajor,vol)
-
-    !Profile parameters are meaningless with ipedestal=3
-    if (ipedestal.ne.3) then
-       betat = beta * btot**2 / bt**2
-       bscf_nevins = cboot * bootstrap_fraction_nevins(alphan,alphat,betat,bt,dene, &
-            plascur,q95,q0,rmajor,rminor,ten,zeff)
-
-       !  Wilson scaling uses thermal poloidal beta, not total
-       betpth = (beta-betaft-betanb) * ( btot/bp )**2
-
-       bscf_wilson = cboot * bootstrap_fraction_wilson(alphaj,alphap,alphat,betpth, &
-            q0,q95,rmajor,rminor)
-
-       ! Hender scaling for diamagnetic current at tight aspect ratio
-       call diamagnetic_fraction_hender(beta,diacf_hender)
-
-       ! SCENE scaling for diamagnetic current
-       call diamagnetic_fraction_scene(beta,q95,q0,diacf_scene)
-
-       ! Pfirsch-Schlüter scaling for diamagnetic current
-       call ps_fraction_scene(beta,pscf_scene)
-    endif
-
-    bscf_sauter = cboot * bootstrap_fraction_sauter()
-
-    if (ipedestal .ne. 3) then
-       if (bscfmax < 0.0D0) then
-          bootipf = abs(bscfmax)
-          plasipf = bootipf
-       else
-          if (ibss == 1) then
-             bootipf = bscf_iter89
-          else if (ibss == 2) then
-             bootipf = bscf_nevins
-          else if (ibss == 3) then
-             bootipf = bscf_wilson
-          else if (ibss == 4) then
-             bootipf = bscf_sauter
-          else
-             idiags(1) = ibss ; call report_error(75)
-          end if
-
-          err242 = 0
-          if (bootipf.gt.bscfmax)then
-             bootipf = min(bootipf,bscfmax)
-             err242 = 1
-          end if
-
-          if (idia == 1) then
-             diaipf = diacf_hender
-          else if (idia == 2) then
-             diaipf = diacf_scene
-          end if
-
-          if (ips == 1) then
-             psipf = pscf_scene
-          end if
-
-          plasipf = bootipf + diaipf + psipf
-
-       end if
-
-       !  Plasma driven current fraction (Bootstrap + Diamagnetic
-       !  + Pfirsch-Schlüter) constrained to be less than
-       !  or equal to the total fraction of the plasma current
-       !  produced by non-inductive means (which also includes
-       !  the current drive proportion)
-       err243 = 0
-       if (plasipf.gt.fvsbrnni)then
-          plasipf = min(plasipf,fvsbrnni)
-          err243 = 1
-       end if
-
-    endif
-
-    !  Fraction of plasma current produced by inductive means
-    if (ipedestal .ne. 3) then
-      facoh = max( 1.0D-10, (1.0D0 - fvsbrnni) )
-    !   Fraction of plasma current produced by auxiliary current drive
-      faccd = fvsbrnni - plasipf
-    endif
-
-    !  Auxiliary current drive power calculations
-
-    if (irfcd /= 0) call cudriv(nout,0)
-
-    if (ipedestal .ne. 3) then  ! otherwise replaced by PLASMOD variables
-
-       !  Calculate fusion power + components
-       call palph(alphan,alphat,deni,fdeut,fhe3,ftrit,ti,palppv,pchargepv,pneutpv, &
-            sigvdt,fusionrate,alpharate,protonrate,pdtpv,pdhe3pv,pddpv)
-
-       pdt = pdtpv * vol
-       pdhe3 = pdhe3pv * vol
-       pdd = pddpv * vol
-
-
-       !  Calculate neutral beam slowing down effects
-       !  If ignited, then ignore beam fusion effects
-
-       if ((cnbeam /= 0.0D0).and.(ignite == 0)) then
-          call beamfus(beamfus0,betbm0,bp,bt,cnbeam,dene,deni,dlamie, &
-               ealphadt,enbeam,fdeut,ftrit,ftritbm,sigvdt,ten,tin,vol, &
-               zeffai,betanb,dnbeam2,palpnb)
-          fusionrate = fusionrate + 1.0D6*palpnb / (1.0D3*ealphadt*echarge) / vol
-          alpharate = alpharate + 1.0D6*palpnb / (1.0D3*ealphadt*echarge) / vol
-       end if
-
-       pdt = pdt + 5.0D0*palpnb
-
-       ! Create some derived values and add beam contribution to fusion power
-       call palph2(bt,bp,dene,deni,dnitot,falpe,falpi,palpnb, &
-            ifalphap,pchargepv,pneutpv,ten,tin,vol,palpmw,pneutmw,pchargemw,betaft, &
-            palppv,palpipv,palpepv,pfuscmw,powfmw)
-
-    endif
-
-    !  Nominal mean neutron wall load on entire first wall area including divertor and beam holes
-    !  Note that 'fwarea' excludes these, so they have been added back in.
-    if (iwalld == 1) then
-       wallmw = ffwal * pneutmw / sarea
-    else
-       if (idivrt == 2) then
-         !Double null configuration
-         wallmw = (1.0D0-fhcd-2.0D0*fdiv)*pneutmw / fwarea
-       else
-         ! Single null Configuration
-         wallmw = (1.0D0-fhcd-fdiv)*pneutmw / fwarea
-       end if
-    end if
-
-    if (ipedestal .ne. 3) then ! otherwise replaced by PLASMOD variables
-
-        !  Calculate ion/electron equilibration power
-
-        call rether(alphan,alphat,dene,dlamie,te,ti,zeffai,piepv)
-
-
-       !  Calculate radiation power
-
-       call radpwr(pbrempv,plinepv,psyncpv, &
-            pcoreradpv,pedgeradpv,pradpv)
-
-       pinnerzoneradmw = pcoreradpv*vol ! This is probably wrong. It probably should be vol_core
-       pouterzoneradmw = pedgeradpv*vol ! And here it should be vol_edge
-       pradmw = pradpv*vol
-    endif
-
-    if (ipedestal .ne. 3) then
-       !  Calculate ohmic power
-       call pohm(facoh,kappa95,plascur,rmajor,rminor,ten,vol,zeff, &
-            pohmpv,pohmmw,rpfac,rplas)
-
-       !  Calculate L- to H-mode power threshold for different scalings
-
-       call pthresh(dene,dnla,bt,rmajor,kappa,sarea,aion,aspect,pthrmw)
-
-       !  Enforced L-H power threshold value (if constraint 15 is turned on)
-
-       plhthresh = pthrmw(ilhthresh)
-
-       !  Power transported to the divertor by charged particles,
-       !  i.e. excludes neutrons and radiation, and also NBI orbit loss power,
-       !  which is assumed to be absorbed by the first wall
-       if (ignite == 0) then
-          pinj = pinjmw
-       else
-          pinj = 0.0D0
-       end if
-       pdivt = falpha*palpmw + pchargemw + pinj + pohmmw - pradmw
-
-       !  The following line is unphysical, but prevents -ve sqrt argument
-       !  Should be obsolete if constraint eqn 17 is turned on
-       pdivt = max(0.001D0, pdivt)
-
-       ! if double null configuration share the power
-       ! over the upper and lower divertor, where ftar gives
-       ! the factor of power conducted to the lower divertor
-       if (idivrt == 2) then
-         pdivl = ftar * pdivt
-         pdivu = (1.0D0-ftar) * pdivt
-         pdivmax = max(pdivl, pdivu)
-       end if
-    end if
-=======
       )
->>>>>>> 825f1b1e
 
 
 
