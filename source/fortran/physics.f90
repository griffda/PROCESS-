--- conflicted
+++ resolved
@@ -463,13 +463,8 @@
        call radpwr(pbrempv,plinepv,psyncpv, &
             pcoreradpv,pedgeradpv,pradpv)
 
-<<<<<<< HEAD
-       pcoreradmw = pcoreradpv*vol ! This is probably wrong. It probably should be vol_core
-       pedgeradmw = pedgeradpv*vol ! And here it should be vol_edge
-=======
-       pinnerzoneradmw = pcoreradpv*vol
-       pouterzoneradmw = pedgeradpv*vol
->>>>>>> b4f8c8a7
+       pinnerzoneradmw = pcoreradpv*vol ! This is probably wrong. It probably should be vol_core
+       pouterzoneradmw = pedgeradpv*vol ! And here it should be vol_edge
        pradmw = pradpv*vol
     endif
 
@@ -4259,13 +4254,13 @@
     if (istell == 0) then
     call oblnkl(outfile)
     if (kallenbach_switch == 0) then
-         call ovarre(outfile,'Radiation power from SoL (MW)','(pradsolmw)',pradsolmw, 'OP ')   
+         call ovarre(outfile,'Radiation power from SoL (MW)','(pradsolmw)',pradsolmw, 'OP ')
          call ovarre(outfile,'SoL radiation fraction = total radiation in SoL / total power accross separatrix', &
          '(rad_fraction_sol)', rad_fraction_sol, 'IP ')
          call ovarre(outfile,'Radiation fraction total = SoL + LCFS radiation / total power deposited in plasma', &
          '(rad_fraction_total)', rad_fraction_total, 'OP ')
     end if
-    
+
     call ovarre(outfile,'Power incident on the divertor targets (MW)', &
         '(ptarmw)',ptarmw, 'OP ')
     call ovarre(outfile, 'Fraction of power to the lower divertor', &
