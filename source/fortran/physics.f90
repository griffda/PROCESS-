 !!!!!!!!!!!!!!!!!!!!!!!!!!!!!!!!!!!!!!!!!!!!!!!!!!!!!!!!!!!!!!!!!!

module physics_module

  !+ad_name  physics_module
  !+ad_summ  Module containing tokamak plasma physics routines
  !+ad_type  Module
  !+ad_auth  P J Knight, CCFE, Culham Science Centre
  !+ad_cont  physics
  !+ad_cont  betcom
  !+ad_cont  bootstrap_fraction_iter89
  !+ad_cont  bootstrap_fraction_nevins
  !+ad_cont  bootstrap_fraction_sauter
  !+ad_cont  bootstrap_fraction_wilson
  !+ad_cont  bpol
  !+ad_cont  culblm
  !+ad_cont  culcur
  !+ad_cont  culdlm
  !+ad_cont  fhfac
  !+ad_cont  fhz
  !+ad_cont  igmarcal
  !+ad_cont  outplas
  !+ad_cont  outtim
  !+ad_cont  pcond
  !+ad_cont  phyaux
  !+ad_cont  plasma_composition
  !+ad_cont  pohm
  !+ad_cont  radpwr
  !+ad_cont  rether
  !+ad_cont  vscalc
  !+ad_args  N/A
  !+ad_desc  This module contains all the primary plasma physics routines
  !+ad_desc  for a tokamak device.
  !+ad_prob  None
  !+ad_call  build_variables
  !+ad_call  constants
  !+ad_call  constraint_variables
  !+ad_call  current_drive_module
  !+ad_call  current_drive_variables
  !+ad_call  divertor_kallenbach_variables
  !+ad_call  divertor_variables
  !+ad_call  error_handling
  !+ad_call  fwbs_variables
  !+ad_call  grad_func
  !+ad_call  heat_transport_variables
  !+ad_call  impurity_radiation_module
  !+ad_call  maths_library
  !+ad_call  numerics
  !+ad_call  physics_variables
  !+ad_call  plasmod_module
  !+ad_call  plasmod_variables
  !+ad_call  profiles_module
  !+ad_call  process_output
  !+ad_call  pulse_variables
  !+ad_call  startup_variables
  !+ad_call  stellarator_variables
  !+ad_call  tfcoil_variables
  !+ad_call  times_variables
  !+ad_hist  16/10/12 PJK Initial version of module
  !+ad_hist  16/10/12 PJK Added constants
  !+ad_hist  16/10/12 PJK Added current_drive_variables
  !+ad_hist  17/10/12 PJK Added current_drive_module
  !+ad_hist  17/10/12 PJK Added divertor_variables
  !+ad_hist  30/10/12 PJK Added times_variables
  !+ad_hist  30/10/12 PJK Added build_variables
  !+ad_hist  31/10/12 PJK Changed private/public lists
  !+ad_hist  31/10/12 PJK Moved local common variables into module header
  !+ad_hist  05/11/12 PJK Added pulse_variables
  !+ad_hist  05/11/12 PJK Added startup_variables
  !+ad_hist  06/11/12 PJK Inserted routines outplas, outtim from outplas.f90
  !+ad_hist  03/01/13 PJK Removed denlim routine
  !+ad_hist  23/01/13 PJK Added stellarator_variables
  !+ad_hist  10/06/13 PJK Added tfcoil_variables
  !+ad_hist  12/09/13 PJK Removed svfdt,svfdt_orig,fpower,ffus; added bosch_hale
  !+ad_hist  19/02/14 PJK Added plasma_profiles
  !+ad_hist  24/02/14 PJK Moved plasma_profiles etc into new profiles_module
  !+ad_hist  26/03/14 PJK Renamed bootstrap fraction routines; added Sauter model
  !+ad_hist  13/05/14 PJK Added plasma_composition routine, impurity_radiation_module
  !+ad_hist  26/06/14 PJK Added error_handling
  !+ad_hist  01/10/14 PJK Added numerics
  !+ad_hist  20/05/15 RK  Added iscdens, fgwped for pedestal density scaling
  !+ad_hist  08/02/17 JM  Added Kallenbach model parameters
  !+ad_stat  Okay
  !+ad_docs  AEA FUS 251: A User's Guide to the PROCESS Systems Code
  !
  ! !!!!!!!!!!!!!!!!!!!!!!!!!!!!!!!!!!!!!!!!!!!!!!!

  use build_variables
  use constants
  use constraint_variables
  use current_drive_module
  use current_drive_variables
  use divertor_variables
  use error_handling
  use fwbs_variables
  use grad_func
  use heat_transport_variables
  use impurity_radiation_module
  use maths_library
  use numerics
  use physics_functions_module
  use physics_variables
  use plasmod_module
  use plasmod_variables
  use profiles_module
  use process_output
  use pulse_variables
  use reinke_variables
  use startup_variables
  use stellarator_variables
  use tfcoil_variables
  use times_variables
  use reinke_module

  implicit none

  private
  public :: betcom,bpol,fhfac,igmarcal,outplas,outtim,pcond,phyaux, &
       physics,plasma_composition,pohm,radpwr,rether, subr

  !  Module-level variables

  integer :: iscz
  real(kind(1.0D0)) :: photon_wall, rad_fraction
  real(kind(1.0D0)) :: total_plasma_internal_energy  ! [J]
  real(kind(1.0D0)) :: total_loss_power        ! [W]
  real(kind(1.0D0)) :: total_energy_conf_time  ! [s]


contains
!!!!!!!!!!!!!!!!!!!!!!!!!!!!!!!!!!!!!
subroutine subr(a, b)
   implicit none
   real, intent(in) :: a 
   real, intent(out) :: b
   b = a
end subroutine subr

  ! !!!!!!!!!!!!!!!!!!!!!!!!!!!!!!!!!!!!!!!!!!!!!!!!!!!!!!!!!!!!!!!!!!

  subroutine physics

    !+ad_name  physics
    !+ad_summ  Routine to calculate tokamak plasma physics information
    !+ad_type  Subroutine
    !+ad_auth  P J Knight, CCFE, Culham Science Centre
    !+ad_cont  N/A
    !+ad_args  None
    !+ad_desc  This routine calculates all the primary plasma physics
    !+ad_desc  characteristics for a tokamak device.
    !+ad_prob  None
    !+ad_call  beamfus
    !+ad_call  betcom
    !+ad_call  bootstrap_fraction_iter89
    !+ad_call  bootstrap_fraction_nevins
    !+ad_call  bootstrap_fraction_sauter
    !+ad_call  bootstrap_fraction_wilson
    !+ad_call  convert_Plasmod2PROCESS
    !+ad_call  cudriv
    !+ad_call  culblm
    !+ad_call  culcur
    !+ad_call  culdlm
    !+ad_call  palph
    !+ad_call  palph2
    !+ad_call  pcond
    !+ad_call  phyaux
    !+ad_call  plasma_composition
    !+ad_call  plasma_profiles
    !+ad_call  plasmod_EF
    !+ad_call  pohm
    !+ad_call  pthresh
    !+ad_call  radpwr
    !+ad_call  report_error
    !+ad_call  rether
    !+ad_call  setupPlasmod
    !+ad_call  vscalc
    !+ad_hist  20/06/94 PJK Upgrade to higher standard of coding
    !+ad_hist  04/12/95 PJK Added D-He3 relevant coding
    !+ad_hist  14/05/96 PJK Modified poloidal beta used in bootstrap formula
    !+ad_hisc               and added diamagnetic contribution
    !+ad_hist  10/06/96 PJK Added use of IWALLD in wall load calculation
    !+ad_hist  07/10/96 PJK Added new ICULBL=2 option
    !+ad_hist  17/09/97 PJK Added Greenwald density limit (added arguments
    !+ad_hisc               to CULDLM)
    !+ad_hist  01/04/98 PJK Changed PBREM to PRAD in argument list of PCOND,
    !+ad_hisc               added DNLA and IGNITE to arguments of BETCOM
    !+ad_hisc               and PCOND, and added other effects of IGNITE
    !+ad_hist  24/04/98 PJK Added IMPC, IMPFE, IMPO to arguments of BETCOM
    !+ad_hist  30/06/98 PJK Added XAREA to arguments of PCOND
    !+ad_hist  17/07/98 PJK Added call to PTHRESH
    !+ad_hist  19/01/99 PJK Added POWERHT to argument list of PCOND
    !+ad_hist  16/07/01 PJK Added KAPPAA to argument list of PCOND
    !+ad_hist  22/05/06 PJK Added IFALPHAP to argument list of PALPH2
    !+ad_hist  10/11/11 PJK Initial F90 version; retired routine CURREN
    !+ad_hisc               and switch ICULCR
    !+ad_hist  09/10/12 PJK Modified to use new process_output module
    !+ad_hist  15/10/12 PJK Added physics_variables
    !+ad_hist  17/12/12 PJK Added ZFEAR to argument lists of BETCOM, RADPWR
    !+ad_hist  18/12/12 PJK Added SAREA,AION to argument list of PTHRESH
    !+ad_hist  03/01/13 PJK Removed switch ICULDL and call to DENLIM
    !+ad_hist  11/04/13 PJK Removed switch IRES from POHM call
    !+ad_hist  12/06/13 PJK TAUP now global
    !+ad_hist  10/09/13 PJK Added FUSIONRATE,ALPHARATE,PROTONRATE to PALPH arguments
    !+ad_hist  11/09/13 PJK Removed idhe3, ftr, iiter usage
    !+ad_hist  27/11/13 PJK Added THEAT to VSCALC arguments
    !+ad_hist  27/11/13 PJK Added PPERIM to CULCUR arguments
    !+ad_hist  28/11/13 PJK Added PDTPV, PDHE3PV, PDDPV to PALPH arguments
    !+ad_hist  28/11/13 PJK Added current profile consistency option;
    !+ad_hist               Added IPROFILE, Q0, RLI to CULCUR arguments
    !+ad_hist  19/02/14 PJK Added pedestal profile model
    !+ad_hist  24/02/14 PJK Modified CULBST arguments
    !+ad_hist  26/03/14 PJK Converted BOOTST to a function;
    !+ad_hisc               introduced Sauter et al bootstrap model
    !+ad_hist  08/05/14 PJK Modified PHYAUX arguments
    !+ad_hist  14/05/14 PJK Added call to plasma_composition and new
    !+ad_hisc               impurity radiation calculations
    !+ad_hist  15/05/14 PJK Removed ffwal from iwalld=2 calculation
    !+ad_hist  19/05/14 PJK Clarified pcorerad vs pbrem; plrad --> pedgerad
    !+ad_hist  21/05/14 PJK Added ignite clause to pinj calculation
    !+ad_hist  22/05/14 PJK Name changes to power quantities
    !+ad_hist  03/06/14 PJK Modifications for new power flow model
    !+ad_hist  24/06/14 PJK Corrected neutron wall load to account for gaps
    !+ad_hisc               in first wall
    !+ad_hist  26/06/14 PJK Added error handling
    !+ad_hist  19/08/14 PJK Removed impfe usage
    !+ad_hist  01/10/14 PJK Added plhthresh
    !+ad_hist  01/04/15 JM  Added total transport power from scaling law
    !+ad_hist  11/09/15 MDK Resistive diffusion time
    !+ad_hist  10/11/16 HL  Added peakradwallload calculation
    !+ad_stat  Okay
    !+ad_docs  AEA FUS 251: A User's Guide to the PROCESS Systems Code
    !+ad_docs  T. Hartmann and H. Zohm: Towards a 'Physics Design Guidelines for a
    !+ad_docc  DEMO Tokamak' Document, March 2012, EFDA Report
    !
    ! !!!!!!!!!!!!!!!!!!!!!!!!!!!!!!!!!!!!!!!!!!!!!!!

implicit none

    !  Arguments

    !  Local variables

    real(kind(1.0D0)) :: betat,betpth,fusrat,pddpv,pdtpv,pdhe3pv, &
         pinj,sbar,sigvdt,zion, fsep, fgw

    ! !!!!!!!!!!!!!!!!!!!!!!!!!!!!!!!!!!!!!!!!!!!!!!!


    if (icurr == 2) then
       q95 = q * 1.3D0 * (1.0D0 - eps)**0.6D0
    else
       q95 = q  !  i.e. input (or iteration variable) value
    end if



    if (ipedestal .ne. 3) then

       !  Calculate plasma composition
       if (imprad_model == 0) then
          call betcom(cfe0,dene,fdeut,ftrit,fhe3,ftritbm,ignite,impc,impo, &
               ralpne,rnbeam,te,zeff,abeam,afuel,aion,deni,dlamee,dlamie,dnalp, &
               dnbeam,dnitot,dnprot,dnz,falpe,falpi,rncne,rnone,rnfene,zeffai, &
               zion,zfear)
       else
          call plasma_composition
       end if

       !  Calculate plasma current
       call culcur(alphaj,alphap,bt,eps,icurr,iprofile,kappa,kappa95,p0, &
            pperim,q0,q,rli,rmajor,rminor,sf,triang,triang95,bp,qstar,plascur)

       !  Calculate density and temperature profile quantities
       !  If ipedestal = 1 and iscdens = 1 then set pedestal density to
       !    fgwped * Greenwald density limit
       !  Note: this used to be done before plasma current
       ! Issue #589 remove iscdens
       if (((ipedestal == 1).or.(ipedestal==2)).and.(fgwped >=0d0)) then
          neped = fgwped * 1.0D14 * plascur/(pi*rminor*rminor)
       endif
       if (((ipedestal == 1).or.(ipedestal==2)).and.(fgwsep >=0d0)) then
          nesep = fgwsep * 1.0D14 * plascur/(pi*rminor*rminor)
       end if

    else if (geom%counter.eq.0.d0) then
       !if plasmod_i_equiltype = 2 plascur is an input
       !This is not yet consistently implemented though and contradicts
       !usual PROCESS workflows where q is an input/interation variable


       !Note that alphap is 0 here!
       !alphap is only used for icurr=7 (Connor-Hastie model)
       call culcur(alphaj,alphap,bt,eps,icurr,iprofile,kappa,kappa95,p0, &
            pperim,q0,q,rli,rmajor,rminor,sf,triang,triang95,bp,qstar,plascur)

    endif

    ! Issue #413 Dependence of Pedestal Properties on Plasma Parameters
    ! ieped : switch for scaling pedestal-top temperature with plasma parameters
    if ((ipedestal >= 1) .and. (ieped == 1)) teped = t_eped_scaling()

    if (ipedestal .ne. 3)then

       call plasma_profiles

    else  ! Run PLASMOD

       call setupPlasmod(num,geom,comp,ped,inp0,i_flag)

       if(verbose == 1) then

          open(32,file='plasmodsolprima.dat')
          write(32,*) 'num ',num
          write(32,*) 'geom ',geom
          write(32,*) 'comp ',comp
          write(32,*) 'ped ',ped
          write(32,*) 'inp0 ',inp0
          write(32,*) 'mhd ',mhd
          write(32,*) 'loss ',loss
          close(32)

       endif

       call plasmod_EF(num,geom,comp,ped,inp0,radp,mhd,loss,i_flag)

       if (verbose == 1) then
          open(32,file='plasmodsoldopo.dat')
          write(32,*) 'num ',num
          write(32,*) 'geom ',geom
          write(32,*) 'comp ',comp
          write(32,*) 'ped ',ped
          write(32,*) 'inp0 ',inp0
          write(32,*) 'mhd ',mhd
          write(32,*) 'loss ',loss
          close(32)
       endif

       call convert_Plasmod2PROCESS(geom,comp,ped,radp,mhd,loss,theat,tburn,&
							& fusrat)

    endif

    btot = sqrt(bt**2 + bp**2)
    betap = beta * ( btot/bp )**2

    !  Set PF coil ramp times

    if (lpulse /= 1) then

       if (tohsin == 0.0D0) then
          tohs = plascur/5.0D5
          tramp = tohs
          tqnch = tohs
       else
          tohs = tohsin
       end if

    else

       if (pulsetimings == 0.0D0) then
         ! tramp is input
         tohs = plascur/1.0D5
         tqnch = tohs

       else
         !  tohs is set either in INITIAL or INPUT, or by being
         !  iterated using limit equation 41.
         tramp = max(tramp,tohs)
         !tqnch = max(tqnch,tohs)
         tqnch = tohs
       end if

    end if

    !  Reset second tburn value (tburn0).
    !  This is used to ensure that the burn time is used consistently;
    !  see convergence loop in fcnvmc1, evaluators.f90

    tburn0 = tburn

    !  Pulse and down times : The reactor is assumed to be 'down'
    !  at all times outside of the plasma current flat-top period.
    !  The pulse length is the duration of non-zero plasma current

    tpulse = tohs + theat + tburn + tqnch
    tdown  = tramp + tohs + tqnch + tdwell

    !  Total cycle time

    tcycle = tramp + tohs + theat + tburn + tqnch + tdwell

    !  Calculate bootstrap current fraction using various models

    bscf_iter89 = bootstrap_fraction_iter89(aspect,beta,btot,cboot,plascur, &
         q95,q0,rmajor,vol)

    !Profile parameters are meaningless with ipedestal=3
    if (ipedestal.ne.3) then
       betat = beta * btot**2 / bt**2
       bscf_nevins = cboot * bootstrap_fraction_nevins(alphan,alphat,betat,bt,dene, &
            plascur,q95,q0,rmajor,rminor,ten,zeff)

       !  Wilson scaling uses thermal poloidal beta, not total
       betpth = (beta-betaft-betanb) * ( btot/bp )**2
       bscf_wilson = cboot * bootstrap_fraction_wilson(alphaj,alphap,alphat,beta,betpth, &
            q0,q95,rmajor,rminor,itart)
    endif

    bscf_sauter = cboot * bootstrap_fraction_sauter()

    if (ipedestal .ne. 3) then
       if (bscfmax < 0.0D0) then
          bootipf = abs(bscfmax)
       else
          if (ibss == 1) then
             bootipf = bscf_iter89
          else if (ibss == 2) then
             bootipf = bscf_nevins
          else if (ibss == 3) then
             bootipf = bscf_wilson
          else if (ibss == 4) then
             bootipf = bscf_sauter
          else
             idiags(1) = ibss ; call report_error(75)
          end if

          bootipf = min(bootipf,bscfmax)

       end if

       !  Bootstrap current fraction constrained to be less than
       !  or equal to the total fraction of the plasma current
       !  produced by non-inductive means (which also includes
       !  the current drive proportion)

       bootipf = min(bootipf,fvsbrnni)

    endif

    !  Fraction of plasma current produced by inductive means
    if (ipedestal .ne. 3) then
      facoh = max( 1.0D-10, (1.0D0 - fvsbrnni) )
    !   Fraction of plasma current produced by auxiliary current drive
      faccd = fvsbrnni - bootipf
    endif

    !  Auxiliary current drive power calculations

    if (irfcd /= 0) call cudriv(nout,0)

    if (ipedestal .ne. 3) then  ! otherwise replaced by PLASMOD variables

       !  Calculate fusion power + components
       call palph(alphan,alphat,deni,fdeut,fhe3,ftrit,ti,palppv,pchargepv,pneutpv, &
            sigvdt,fusionrate,alpharate,protonrate,pdtpv,pdhe3pv,pddpv)

       pdt = pdtpv * vol
       pdhe3 = pdhe3pv * vol
       pdd = pddpv * vol


       !  Calculate neutral beam slowing down effects
       !  If ignited, then ignore beam fusion effects

       if ((cnbeam /= 0.0D0).and.(ignite == 0)) then
          call beamfus(beamfus0,betbm0,bp,bt,cnbeam,dene,deni,dlamie, &
               ealphadt,enbeam,fdeut,ftrit,ftritbm,sigvdt,ten,tin,vol, &
               zeffai,betanb,dnbeam2,palpnb)
          fusionrate = fusionrate + 1.0D6*palpnb / (1.0D3*ealphadt*echarge) / vol
          alpharate = alpharate + 1.0D6*palpnb / (1.0D3*ealphadt*echarge) / vol
       end if

       pdt = pdt + 5.0D0*palpnb

       ! Create some derived values and add beam contribution to fusion power
       call palph2(bt,bp,dene,deni,dnitot,falpe,falpi,palpnb, &
            ifalphap,pchargepv,pneutpv,ten,tin,vol,palpmw,pneutmw,pchargemw,betaft, &
            palppv,palpipv,palpepv,pfuscmw,powfmw)

    endif

    !  Nominal mean neutron wall load on entire first wall area including divertor and beam holes
    !  Note that 'fwarea' excludes these, so they have been added back in.
    if (iwalld == 1) then
       wallmw = ffwal * pneutmw / sarea
    else
       wallmw = (1.0D0-fhcd-fdiv)*pneutmw / fwarea
    end if

    if (ipedestal .ne. 3) then ! otherwise replaced by PLASMOD variables

        !  Calculate ion/electron equilibration power

        call rether(alphan,alphat,dene,dlamie,te,ti,zeffai,piepv)


       !  Calculate radiation power

       call radpwr(imprad_model,pbrempv,plinepv,psyncpv, &
            pcoreradpv,pedgeradpv,pradpv)

       pcoreradmw = pcoreradpv*vol
       pedgeradmw = pedgeradpv*vol
       pradmw = pradpv*vol

    endif

    ! MDK
    !  Nominal mean photon wall load on entire first wall area including divertor and beam holes
    !  Note that 'fwarea' excludes these, so they have been added back in.
    if (iwalld == 1) then
       photon_wall = ffwal * pradmw / sarea
    else
       photon_wall = (1.0D0-fhcd-fdiv)*pradmw / fwarea
    end if

    peakradwallload = photon_wall * peakfactrad

    if (ipedestal .ne. 3) then
       !  Calculate ohmic power
       call pohm(facoh,kappa95,plascur,rmajor,rminor,ten,vol,zeff, &
            pohmpv,pohmmw,rpfac,rplas)

       !  Calculate L- to H-mode power threshold for different scalings

       call pthresh(dene,dnla,bt,rmajor,kappa,sarea,aion,pthrmw)

       !  Enforced L-H power threshold value (if constraint 15 is turned on)

       plhthresh = pthrmw(ilhthresh)

       !  Power transported to the divertor by charged particles,
       !  i.e. excludes neutrons and radiation, and also NBI orbit loss power,
       !  which is assumed to be absorbed by the first wall
       if (ignite == 0) then
          pinj = pinjmw
       else
          pinj = 0.0D0
       end if
       pdivt = falpha*palpmw + pchargemw + pinj + pohmmw - pradmw

       !  The following line is unphysical, but prevents -ve sqrt argument
       !  Should be obsolete if constraint eqn 17 is turned on
       pdivt = max(0.001D0, pdivt)

    endif

    ! Resistive diffusion time = current penetration time ~ mu0.a^2/resistivity
    res_time = 2.0D0*rmu0*rmajor / (rplas*kappa95)

    !  Power transported to the first wall by escaped alpha particles

    palpfwmw = palpmw * (1.0D0-falpha)

    !  Density limit

    call culdlm(bt,idensl,pdivt,plascur,prn1,qstar,q95, &
         rmajor,rminor,sarea,zeff,dlimit,dnelimt)


    if (ipedestal .ne. 3) then

       !  Calculate transport losses and energy confinement time using the
       !  chosen scaling law
       call pcond(afuel,palpmw,aspect,bt,dnitot,dene,dnla,eps,hfact, &
            iinvqd,isc,ignite,kappa,kappa95,kappaa,pchargemw,pinjmw, &
            plascur,pcoreradpv,rmajor,rminor,te,ten,tin,q95,qstar,vol, &
            xarea,zeff,ptrepv,ptripv,tauee,tauei,taueff,powerht)

       ptremw = ptrepv*vol
       ptrimw = ptripv*vol
       !  Total transport power from scaling law (MW)
       !pscalingmw = ptremw + ptrimw !KE - why is this commented?

       ! Calculate Volt-second requirements
       call vscalc(csawth,eps,facoh,gamma,kappa,rmajor,rplas, &
            plascur,theat,tburn,phiint,rli,rlp,vsbrn,vsind,vsres,vsstt)

       !  Calculate auxiliary physics related information
       sbar = 1.0D0
       call phyaux(aspect,dene,deni,fusionrate,alpharate,plascur,sbar,dnalp, &
            taueff,vol,burnup,dntau,figmer,fusrat,qfuel,rndfuel,taup)

    endif

    !ptremw = ptrepv*vol
    !ptrimw = ptripv*vol
    !  Total transport power from scaling law (MW)
    pscalingmw = ptremw + ptrimw

    !!!!vscal and phyaux should be replaced by PLASMOD output ipedestal 3 - is this done?

    !  Calculate beta limit

    if (iprofile == 0) then

       if (gtscale == 1) then
          dnbeta = 2.7D0 * (1.0D0 + 5.0D0*eps**3.5D0)
          !... otherwise use input value for dnbeta
       end if

    else
       !  Relation between beta limit and plasma internal inductance
       !  Hartmann and Zohm

       dnbeta = 4.0D0 * rli
    end if

    call culblm(bt,dnbeta,plascur,rminor,betalim)

    ! Calculate some derived quantities that may not have been defined earlier
    total_loss_power = 1d6 * (falpha*palpmw+pchargemw+pohmmw+pinjmw)
    rad_fraction = 1.0D6*pradmw / total_loss_power
    total_plasma_internal_energy = 1.5D0*beta*btot*btot/(2.0D0*rmu0)*vol
    total_energy_conf_time = total_plasma_internal_energy / total_loss_power

    if (any(icc == 78)) then
       write(*,*) 'reinke t and fz, physics = ', tesep, ', ', fzmin
       fsep = nesep/dene
       fgw = dlimit(7)/dene
       !calculate separatrix temperature, if Reinke criterion is used
       tesep = reinke_tsep(bt, flhthresh, q95, rmajor, eps, fgw, kappa, lhat)
       fzmin =  reinke_fzmin(bt, flhthresh, q95, rmajor, eps, fsep, fgw, kappa, lhat, &
            netau_sol, tesep, impvardiv, impurity_arr, impurity_enrichment)

       if (fzmin >= 1.0D0) then
          call report_error(216)
       endif

       write(*,*) 'fzactual, frac, impvardiv = ', fzactual, ', ', impurity_arr(impvardiv)%frac, ', ',  impvardiv

       ! frac is zero, impvardiv is 9 which is default. However, the initial set value of impurity 9 is zero...need to set that impurity fraction to AT LEAST the min value, i.e. fzmin, see above

    endif

    if (verbose == 1) then
       !write some PROCESS outputs that have been generated by PLASMOD
       open(32,file='processOutput_plasmod.dat')
       write(32,*) 'te0 ',te0, ' ne0 ',ne0
       write(32,*) 'teped ',teped, ' neped ',neped
       write(32,*) 'nesep ',nesep, ' vol ',vol
       write(32,*) 'plascur ',plascur, ' bootipf ',bootipf
       write(32,*) 'q95 ',q95, ' qstar ',qstar
       write(32,*) 'kappaa ',kappaa
       write(32,*) 'FIELDS -----'
       write(32,*) 'bp ',bp, ' bt ',bt
       write(32,*) 'btot ', btot
       write(32,*) 'BETA -----'
       write(32,*) 'betap ', betap, ' betaft ',betaft
       write(32,*) 'normalised_total_beta ',normalised_total_beta
       write(32,*) 'RATES -----'
       write(32,*) 'fusionrate ',fusionrate, ' alpharate ',alpharate
       write(32,*) 'POWERS -----'
       write(32,*) 'palpmw ',palpmw, ' pchargemw ',pchargemw, ' pneutmw ',pneutmw
       write(32,*) 'palppv ',palppv, ' pchargepv ',pchargepv, ' pneutpv ',pneutpv
       write(32,*) 'pdt ',pdt, ' pdhe3 ',pdhe3, ' pdd ',pdd
       write(32,*) 'palpepv ',palpepv, ' palpipv ',palpipv
       write(32,*) 'powfmw ',powfmw, ' pfuscmw ',pfuscmw, ' hfact ',hfact
       write(32,*) 'ptrepv ',ptrepv, ' ptripv ',ptripv
       write(32,*) 'powerht ',powerht
       write(32,*) 'CONFINEMENT -----'
       write(32,*) 'tauee ',tauee, ' tauei ',tauei
       write(32,*) 'taueff ',taueff, ' taup ',taup, ' dntau ',dntau
       write(32,*) 'NEUTRAL BEAM -----'
       write(32,*) 'betanb ',betanb, ' dnbeam2 ',dnbeam2, ' palpnb ',palpnb
       write(32,*) 'IMPURITIES -----'
       write(32,*) 'ralpne ',ralpne, ' fimp_13 ',fimp(13)
       write(32,*) 'RADIATION -----'
       write(32,*) 'rad_fraction ', rad_fraction, ' pradmw ',pradmw
       write(32,*) 'pcoreradmw ', pcoreradmw, ' pedgeradmw ',pedgeradmw
       write(32,*) 'psyncpv ', psyncpv, ' pbrempv ',pbrempv
       write(32,*) 'plinepv ', plinepv, ' piepv ',piepv
       write(32,*) 'pinjemw ', pinjemw, ' pinjimw ',pinjimw
       write(32,*) 'FUELLING -----'
       write(32,*) 'qfuel ',qfuel, ' burnup ',burnup, ' rndfuel ',rndfuel
       write(32,*) 'PLASMA INDUCTANCE -----'
       write(32,*) 'phiint ', phiint, ' rlp ',rlp
       write(32,*) 'vsbrn ', vsbrn, ' vsind ',vsind
       write(32,*) 'vsres ', vsres, ' vsstt ',vsstt
       write(32,*) 'PLASMA RESISTANCE -----'
       write(32,*) 'pohmpv ', pohmpv, ' pohmmw ',pohmmw
       write(32,*) 'rpfac ', rpfac, ' rplas ',rplas
       close(32)
    endif

  end subroutine physics


     ! !!!!!!!!!!!!!!!!!!!!!!!!!!!!!!!!!!!!!!!!!!!!!!!!!!!!!!!!!!!!!!!!!!
  function eped_warning()
      ! Issue #413.  MDK 26/2/18: improved output
      character(len=100) :: eped_warning, info_string
      eped_warning=''
      info_string = ''

      if((triang<0.399d0).or.(triang>0.601d0)) then
          write(info_string , '(1pe13.4)') triang
          eped_warning='triang = '//trim(info_string)
      endif
      if((kappa<1.499d0).or.(kappa>2.001d0)) then
          write(info_string , '(1pe13.4)') kappa
          eped_warning=trim(eped_warning)//'  kappa = '//trim(info_string)
      endif
      if((plascur<9.99d6).or.(plascur>20.01d6)) then
          write(info_string , '(1pe13.4)') plascur
          eped_warning=trim(eped_warning)//'  plascur = '//trim(info_string)
      endif
      if((rmajor<6.99d0).or.(rmajor>11.01d0)) then
          write(info_string , '(1pe13.4)') rmajor
          eped_warning=trim(eped_warning)//'  rmajor = '//trim(info_string)
      endif
      if((rminor<1.99d0).or.(rminor>3.501d0))then
          write(info_string , '(1pe13.4)') rminor
          eped_warning=trim(eped_warning)//'  rminor = '//trim(info_string)
      endif
      if((normalised_total_beta<1.99d0).or.(normalised_total_beta>3.01d0))then
          write(info_string , '(1pe13.4)') normalised_total_beta
          eped_warning=trim(eped_warning)//'  normalised_total_beta = '//trim(info_string)
      endif
      if(tesep>0.5)then
          write(info_string , '(1pe13.4)') tesep
          eped_warning=trim(eped_warning)//'  tesep = '//trim(info_string)
      endif
  end function eped_warning

 !!!!!!!!!!!!!!!!!!!!!!!!!!!!!!!!!!!!!!!!!!!!!!!!!!!!!!!!!!!!!!!!!!!!!!!!

  function bootstrap_fraction_iter89(aspect,beta,bt,cboot,plascur,q95,q0,rmajor,vol)

    !+ad_name  bootstrap_fraction_iter89
    !+ad_summ  Original ITER calculation of bootstrap-driven fraction
    !+ad_summ  of the plasma current.
    !+ad_type  Function returning real
    !+ad_auth  P J Knight, CCFE, Culham Science Centre
    !+ad_cont  N/A
    !+ad_args  aspect  : input real : plasma aspect ratio
    !+ad_args  beta    : input real : plasma total beta
    !+ad_args  bt      : input real : toroidal field on axis (T)
    !+ad_args  cboot   : input real : bootstrap current fraction multiplier
    !+ad_args  plascur : input real : plasma current (A)
    !+ad_args  q95     : input real : safety factor at 95% surface
    !+ad_args  q0      : input real : central safety factor
    !+ad_args  rmajor  : input real : plasma major radius (m)
    !+ad_args  vol     : input real : plasma volume (m3)
    !+ad_desc  This routine performs the original ITER calculation of the
    !+ad_desc  plasma current bootstrap fraction.
    !+ad_prob  None
    !+ad_call  None
    !+ad_hist  20/06/94 PJK Upgrade to higher standard of coding
    !+ad_hist  23/05/06 PJK Prevented negative square roots from being attempted
    !+ad_hist  09/11/11 PJK Initial F90 version
    !+ad_hist  16/10/12 PJK Removed pi from argument list
    !+ad_hist  26/03/14 PJK Converted to a function; renamed from BOOTST
    !+ad_hist  01/10/14 PJK Renamed argument q to q95
    !+ad_stat  Okay
    !+ad_docs  ITER Physics Design Guidelines: 1989 [IPDG89], N. A. Uckan et al,
    !+ad_docc  ITER Documentation Series No.10, IAEA/ITER/DS/10, IAEA, Vienna, 1990
    !
    ! !!!!!!!!!!!!!!!!!!!!!!!!!!!!!!!!!!!!!!!!!!!!!!!

    implicit none

    real(kind(1.0D0)) :: bootstrap_fraction_iter89

    !  Arguments

    real(kind(1.0D0)), intent(in) :: aspect, beta, bt, cboot, &
         plascur, q95, q0, rmajor, vol

    !  Local variables

    real(kind(1.0D0)) :: betapbs, bpbs, cbs, xbs, bootipf

    ! !!!!!!!!!!!!!!!!!!!!!!!!!!!!!!!!!!!!!!!!!!!!!!!

    xbs = min(10.0D0, q95/q0)
    cbs = cboot * (1.32D0 - 0.235D0*xbs + 0.0185D0*xbs**2)
    bpbs = rmu0*plascur/(2.0D0*pi*sqrt(vol/(2.0D0* pi**2 *rmajor)) )
    betapbs = beta*bt**2 / bpbs**2

    if (betapbs <= 0.0D0) then  !  only possible if beta <= 0.0
       bootipf = 0.0D0
    else
       bootipf = cbs * ( betapbs/sqrt(aspect) )**1.3D0
    end if

    bootstrap_fraction_iter89 = bootipf

  end function bootstrap_fraction_iter89

  ! !!!!!!!!!!!!!!!!!!!!!!!!!!!!!!!!!!!!!!!!!!!!!!!!!!!!!!!!!!!!!!!!!!

  function bootstrap_fraction_nevins(alphan,alphat,betat,bt,dene,plascur, &
       q95,q0,rmajor,rminor,ten,zeff)

    !+ad_name  bootstrap_fraction_nevins
    !+ad_summ  Bootstrap current fraction from Nevins et al scaling
    !+ad_type  Function returning real
    !+ad_auth  P J Knight, CCFE, Culham Science Centre
    !+ad_cont  bsinteg
    !+ad_args  alphan : input real :  density profile index
    !+ad_args  alphat : input real :  temperature profile index
    !+ad_args  betat  : input real :  total plasma beta (with respect to the toroidal
    !+ad_argc                         field)
    !+ad_args  bt     : input real :  toroidal field on axis (T)
    !+ad_args  dene   : input real :  electron density (/m3)
    !+ad_args  plascur: input real :  plasma current (A)
    !+ad_args  q0     : input real :  central safety factor
    !+ad_args  q95    : input real :  safety factor at 95% surface
    !+ad_args  rmajor : input real :  plasma major radius (m)
    !+ad_args  rminor : input real :  plasma minor radius (m)
    !+ad_args  ten    : input real :  density weighted average plasma temperature (keV)
    !+ad_args  zeff   : input real :  plasma effective charge
    !+ad_desc  This function calculates the bootstrap current fraction,
    !+ad_desc  using the Nevins et al method, 4/11/90.
    !+ad_prob  None
    !+ad_call  bsinteg
    !+ad_call  quanc8
    !+ad_hist  22/06/94 PJK Upgrade to higher standard of coding
    !+ad_hist  10/11/11 PJK Initial F90 version
    !+ad_hist  20/02/14 PJK Removed unnecessary use of shared variables;
    !+ad_hist               Corrected error in peak electron beta
    !+ad_hist  24/02/14 PJK Re-corrected peak electron beta (version prior to
    !+ad_hisc               previous change was correct after all!)
    !+ad_hist  26/03/14 PJK Renamed from FNEWBS
    !+ad_stat  Okay
    !+ad_docs  AEA FUS 251: A User's Guide to the PROCESS Systems Code
    !
    ! !!!!!!!!!!!!!!!!!!!!!!!!!!!!!!!!!!!!!!!!!!!!!!!

    implicit none

    real(kind(1.0D0)) :: bootstrap_fraction_nevins

    !  Arguments

    real(kind(1.0D0)), intent(in) :: alphan,alphat,betat,bt,dene,plascur, &
         q0,q95,rmajor,rminor,ten,zeff

    !  Local variables

    integer :: nofun
    real(kind(1.0D0)) :: aibs,ainteg,betae0,dum1,fibs,flag

    ! !!!!!!!!!!!!!!!!!!!!!!!!!!!!!!!!!!!!!!!!!!!!!!!

    !  Calculate peak electron beta

    betae0 = ne0 * te0 * 1.0D3*echarge / ( bt**2 /(2.0D0*rmu0) )

    !  Call integration routine

    call quanc8(bsinteg,0.0D0,0.999D0,0.001D0,0.001D0,ainteg,dum1, &
         nofun,flag)

    !  Calculate bootstrap current and fraction

    aibs = 2.5D0 * betae0 * rmajor * bt * q95 * ainteg
    fibs = 1.0D6 * aibs / plascur

    bootstrap_fraction_nevins = fibs

  contains

    ! !!!!!!!!!!!!!!!!!!!!!!!!!!!!!!!!!!!!!!!!!!!!!!!!!!!!!!!!!!!!!!!!!!

    function bsinteg(y)

      !+ad_name  bsinteg
      !+ad_summ  Integrand function for Nevins et al bootstrap current scaling
      !+ad_type  Function returning real
      !+ad_auth  P J Knight, CCFE, Culham Science Centre
      !+ad_cont  N/A
      !+ad_args  y : input real : abscissa of integration, = normalised minor radius
      !+ad_desc  This function calculates the integrand function for the
      !+ad_desc  Nevins et al bootstrap current scaling, 4/11/90.
      !+ad_prob  No account is taken of pedestal profiles.
      !+ad_call  None
      !+ad_hist  22/06/94 PJK Upgrade to higher standard of coding
      !+ad_hist  10/11/11 PJK Initial F90 version
      !+ad_hist  20/02/14 PJK Removed unnecessary use of shared variables
      !+ad_stat  Okay
      !+ad_docs  AEA FUS 251: A User's Guide to the PROCESS Systems Code
      !
      ! !!!!!!!!!!!!!!!!!!!!!!!!!!!!!!!!!!!!!!!!!!!!!!!

      implicit none

      real(kind(1.0D0)) :: bsinteg

      !  Arguments

      real(kind(1.0D0)), intent(in) :: y

      !  Local variables

      real(kind(1.0D0)) :: alphai,al1,al2,a1,a2,betae,c1,c2,c3, &
           d,del,pratio,q,x,z

      ! !!!!!!!!!!!!!!!!!!!!!!!!!!!!!!!!!!!!!!!!!!!!!!!

      !  Constants for fit to q-profile

      c1 = 1.0D0
      c2 = 1.0D0
      c3 = 1.0D0

      !  Compute average electron beta

      betae = dene*ten*1.0D3*echarge/(bt**2/(2.0D0*rmu0))

      del = rminor*sqrt(y)/rmajor
      x = (1.46D0*sqrt(del) + 2.4D0*del)/(1.0D0 - del)**1.5D0
      z = zeff
      d = 1.414D0*z + z*z + x*(0.754D0 + 2.657D0*z + 2.0D0*z*z) &
           + x*x*(0.348D0 + 1.243D0*z + z*z)
      al2 = -x*(0.884D0 + 2.074D0*z)/d
      a2 = alphat*(1.0D0-y)**(alphan+alphat-1.0D0)
      alphai = -1.172D0/(1.0D0 + 0.462D0*x)
      a1 = (alphan+alphat)*(1.0D0-y)**(alphan+alphat-1.0D0)
      al1 = x*(0.754D0+2.21D0*z+z*z+x*(0.348D0+1.243D0*z+z*z))/d

      !  q-profile

      q = q0 + (q95-q0)*(c1*y + c2*y*y + c3*y**3)/(c1+c2+c3)

      pratio = (betat - betae) / betae

      bsinteg = (q/q95)*(al1*(a1 + pratio*(a1+alphai*a2) ) + al2*a2 )

    end function bsinteg

  end function bootstrap_fraction_nevins

  ! !!!!!!!!!!!!!!!!!!!!!!!!!!!!!!!!!!!!!!!!!!!!!!!!!!!!!!!!!!!!!!!!!!

  function bootstrap_fraction_wilson(alphaj,alphap,alphat,beta,betpth, &
       q0,qpsi,rmajor,rminor,itart)

    !+ad_name  bootstrap_fraction_wilson
    !+ad_summ  Bootstrap current fraction from Wilson et al scaling
    !+ad_type  Function returning real
    !+ad_auth  P J Knight, CCFE, Culham Science Centre
    !+ad_cont  N/A
    !+ad_args  alphaj  : input real :  current profile index
    !+ad_args  alphap  : input real :  pressure profile index
    !+ad_args  alphat  : input real :  temperature profile index
    !+ad_args  beta    : input real :  total beta
    !+ad_args  betpth  : input real :  thermal component of poloidal beta
    !+ad_args  q0      : input real :  safety factor on axis
    !+ad_args  qpsi    : input real :  edge safety factor
    !+ad_args  rmajor  : input real :  major radius (m)
    !+ad_args  rminor  : input real :  minor radius (m)
    !+ad_args  itart   : input integer :  switch denoting tight aspect ratio option
    !+ad_desc  This function calculates the bootstrap current fraction
    !+ad_desc  using the numerically fitted algorithm written by Howard Wilson.
    !+ad_prob  No account is taken of pedestal profiles.
    !+ad_call  report_error
    !+ad_hist  22/06/94 PJK Upgrade to higher standard of coding
    !+ad_hist  14/05/96 PJK Modified to use THERMAL poloidal beta, and
    !+ad_hisc               added diamagnetic term at tight aspect ratio
    !+ad_hist  10/11/11 PJK Initial F90 version
    !+ad_hist  20/02/14 PJK alphap now calculated elsewhere
    !+ad_hist  24/02/14 PJK Swapped alphan for alphap in argument list
    !+ad_hist  26/03/14 PJK Renamed from CULBST
    !+ad_hist  26/06/14 PJK Added error handling
    !+ad_stat  Okay
    !+ad_docs  AEA FUS 172: Physics Assessment for the European Reactor Study
    !+ad_docs  H. R. Wilson, Nuclear Fusion <B>32</B> (1992) 257
    !
    ! !!!!!!!!!!!!!!!!!!!!!!!!!!!!!!!!!!!!!!!!!!!!!!!

    implicit none

    real(kind(1.0D0)) :: bootstrap_fraction_wilson

    !  Arguments

    integer, intent(in) :: itart
    real(kind(1.0D0)), intent(in) :: alphaj,alphap,alphat,beta,betpth, &
         q0,qpsi,rmajor,rminor

    !  Local variables

    integer :: i
    real(kind(1.0D0)), dimension(12) :: a, b
    real(kind(1.0D0)) :: aj,alfpnw,alftnw,eps1,r1,r2, &
         saj,seps1,sss,termj,termp,termt,term1,term2,z

    ! !!!!!!!!!!!!!!!!!!!!!!!!!!!!!!!!!!!!!!!!!!!!!!!

    !  alphap, alphat and alphaj are indices relevant to profiles of
    !  the form
    !             p = p0.(1-(r/a)**2)**alphap, etc.
    !
    !  Convert these indices to those relevant to profiles of the form
    !             p = p0.psi**alfpnw, etc.

    term1 = log(0.5D0)
    term2 = log(q0/qpsi)

    termp = 1.0D0-0.5D0**(1.0D0/alphap)
    termt = 1.0D0-0.5D0**(1.0D0/alphat)
    termj = 1.0D0-0.5D0**(1.0D0/alphaj)

    alfpnw = term1/log( log( (q0+(qpsi-q0)*termp)/qpsi )/term2)
    alftnw = term1/log( log( (q0+(qpsi-q0)*termt)/qpsi )/term2)
    aj     = term1/log( log( (q0+(qpsi-q0)*termj)/qpsi )/term2)

    !  Crude check for NaN errors or other illegal values...

    if ((aj /= aj).or.(alfpnw /= alfpnw).or.(alftnw /= alftnw).or.(aj <= 0.0D0)) then
       fdiags(1) = aj ; fdiags(2) = alfpnw ; fdiags(3) = alftnw ; fdiags(4) = aj
       call report_error(76)
    end if

    !  Ratio of ionic charge to electron charge

    z = 1.0D0

    !  Inverse aspect ratio: r2 = maximum plasma radius, r1 = minimum

    r2 = rmajor+rminor
    r1 = rmajor-rminor
    eps1 = (r2-r1)/(r2+r1)

    !  Coefficients fitted using least squares techniques

    saj = sqrt(aj)

    a(1)  =    1.41D0*(1.0D0-0.28D0*saj)*(1.0D0+0.12D0/z)
    a(2)  =    0.36D0*(1.0D0-0.59D0*saj)*(1.0D0+0.8D0/z)
    a(3)  =   -0.27D0*(1.0D0-0.47D0*saj)*(1.0D0+3.0D0/z)
    a(4)  =  0.0053D0*(1.0D0+5.0D0/z)
    a(5)  =   -0.93D0*(1.0D0-0.34D0*saj)*(1.0D0+0.15D0/z)
    a(6)  =   -0.26D0*(1.0D0-0.57D0*saj)*(1.0D0-0.27D0*z)
    a(7)  =   0.064D0*(1.0D0-0.6D0*aj+0.15D0*aj*aj)*(1.0D0+7.6D0/z)
    a(8)  = -0.0011D0*(1.0D0+9.0D0/z)
    a(9)  =   -0.33D0*(1.0D0-aj+0.33D0*aj*aj)
    a(10) =   -0.26D0*(1.0D0-0.87D0/saj-0.16D0*aj)
    a(11) =   -0.14D0*(1.0D0-1.14D0/saj-0.45D0*saj)
    a(12) = -0.0069D0

    seps1 = sqrt(eps1)

    b(1)  = 1.0D0
    b(2)  = alfpnw
    b(3)  = alftnw
    b(4)  = alfpnw*alftnw
    b(5)  = seps1
    b(6)  = alfpnw*seps1
    b(7)  = alftnw*seps1
    b(8)  = alfpnw*alftnw*seps1
    b(9)  = eps1
    b(10) = alfpnw*eps1
    b(11) = alftnw*eps1
    b(12) = alfpnw*alftnw*eps1

    sss = 0.0D0
    do i = 1,12
       sss = sss + a(i)*b(i)
    end do

    !  Empirical bootstrap current fraction

    bootstrap_fraction_wilson = seps1 * betpth * sss

    !  Diamagnetic contribution to the bootstrap fraction
    !  at tight aspect ratio.
    !  Tim Hender fit

    if (itart == 1) then
       bootstrap_fraction_wilson = bootstrap_fraction_wilson + beta/2.8D0
    end if

  end function bootstrap_fraction_wilson

  ! !!!!!!!!!!!!!!!!!!!!!!!!!!!!!!!!!!!!!!!!!!!!!!!!!!!!!!!!!!!!!!!!!!

  function bootstrap_fraction_sauter()

    !+ad_name  bootstrap_fraction_sauter
    !+ad_summ  Bootstrap current fraction from Sauter et al scaling
    !+ad_type  Function returning real
    !+ad_auth  P J Knight, CCFE, Culham Science Centre
    !+ad_cont  beta_poloidal_local
    !+ad_cont  beta_poloidal_local_total
    !+ad_cont  nues
    !+ad_cont  nuee
    !+ad_cont  coulg
    !+ad_cont  nuis
    !+ad_cont  nui
    !+ad_cont  dcsa
    !+ad_cont  hcsa
    !+ad_cont  xcsa
    !+ad_cont  tpf
    !+ad_args  None
    !+ad_desc  This function calculates the bootstrap current fraction
    !+ad_desc  using the Sauter, Angioni and Lin-Liu scaling.
    !+ad_desc  <P>The code was extracted from the ASTRA code, and was
    !+ad_desc  supplied by Emiliano Fable, IPP Garching
    !+ad_desc  (private communication).
    !+ad_prob  None
    !+ad_call  nprofile
    !+ad_call  tprofile
    !+ad_call  dcsa
    !+ad_call  hcsa
    !+ad_call  xcsa
    !+ad_hist  26/03/14 PJK Initial version
    !+ad_hist  15/05/14 PJK Corrections made as per Fable's e-mail, 15/05/2014
    !+ad_stat  Okay
    !+ad_docs  O. Sauter, C. Angioni and Y. R. Lin-Liu,
    !+ad_docc    Physics of Plasmas <B>6</B> (1999) 2834
    !+ad_docs  O. Sauter, C. Angioni and Y. R. Lin-Liu, (ERRATA)
    !+ad_docc    Physics of Plasmas <B>9</B> (2002) 5140
    !
    ! !!!!!!!!!!!!!!!!!!!!!!!!!!!!!!!!!!!!!!!!!!!!!!!

    implicit none

    real(kind(1.0D0)) :: bootstrap_fraction_sauter

    !  Arguments

    !  Local variables

    integer, parameter :: nr = 200
    integer :: ir
    real(kind(1.0D0)) :: da,drho,iboot,jboot,roa
    real(kind(1.0D0)) :: dlogne_drho,dlogte_drho,dlogti_drho
    real(kind(1.0D0)), dimension(nr) :: amain,mu,ne,ni,rho,sqeps,tempe,tempi,zef,zmain

    ! !!!!!!!!!!!!!!!!!!!!!!!!!!!!!!!!!!!!!!!!!!!!!!!

    !  Populate profile arrays

    do ir = 1,nr
       roa = dble(ir)/nr
       rho(ir) = sqrt(xarea/pi) * roa !  local circularised minor radius (m)
       sqeps(ir) = sqrt(roa * rminor/rmajor)

       ne(ir) = 1.0D-19 * nprofile(roa,rhopedn,ne0,neped,nesep,alphan)
       ni(ir) = dnitot/dene * ne(ir)
       tempe(ir) = tprofile(roa,rhopedt,te0,teped,tesep,alphat,tbeta)
       tempi(ir) = ti/te * tempe(ir)

       zef(ir) = zeff  !  Flat Zeff profile assumed

       !  mu = 1/safety factor
       !  Parabolic q profile assumed

       mu(ir) = 1.0D0 / (q0 + (q-q0)*roa**2)
       amain(ir) = afuel  !  fuel ion mass
       zmain(ir) = 1.0D0 + fhe3  !  sum(Zi.ni)/sum(ni) over fuel ions i
    end do

    !  Ensure that density and temperature values are not zero at edge

    if (ne(nr) == 0.0D0) then
       ne(nr) = 1.0D-4*ne(nr-1)
       ni(nr) = 1.0D-4*ni(nr-1)
    end if

    if (tempe(nr) == 0.0D0) then
       tempe(nr) = 1.0D-4*tempe(nr-1)
       tempi(nr) = 1.0D-4*tempi(nr-1)
    end if

    !  Calculate total bootstrap current (MA) by summing along profiles

    iboot = 0.0D0
    do ir = 1,nr

       if (ir == nr) then
          jboot = 0.0D0
          da = 0.0D0
       else
          drho = rho(ir+1) - rho(ir)
          da = 2.0D0*pi*rho(ir)*drho  !  area of annulus

          dlogte_drho = (log(tempe(ir+1)) - log(tempe(ir))) / drho
          dlogti_drho = (log(tempi(ir+1)) - log(tempi(ir))) / drho
          dlogne_drho = (log(ne(ir+1)) - log(ne(ir))) / drho

          !  The factor of 0.5 below arises because in ASTRA the logarithms
          !  are coded as (e.g.):  (Te(j+1)-Te(j))/(Te(j+1)+Te(j)), which
          !  actually corresponds to grad(log(Te))/2. So the factors dcsa etc.
          !  are a factor two larger than one might otherwise expect.

          jboot = 0.5D0 * ( dcsa(ir,nr) * dlogne_drho &
               + hcsa(ir,nr) * dlogte_drho &
               + xcsa(ir,nr) * dlogti_drho )
          jboot = -bt/(0.2D0*pi*rmajor) * rho(ir)*mu(ir) * jboot  !  MA/m2
       end if

       iboot = iboot + da*jboot  !  MA

    end do

    bootstrap_fraction_sauter = 1.0D6 * iboot/plascur

  contains

    ! !!!!!!!!!!!!!!!!!!!!!!!!!!!!!!!!!!!!!!!!!!!!!!!!!!!!!!!!!!!!!!!!!!

    function beta_poloidal_local(j,nr)

      !+ad_name  beta_poloidal_local
      !+ad_summ  Local beta poloidal calculation
      !+ad_type  Function returning real
      !+ad_auth  P J Knight, CCFE, Culham Science Centre
      !+ad_cont  None
      !+ad_args  j  : input integer : radial element index in range 1 to nr
      !+ad_args  nr : input integer : maximum value of j
      !+ad_desc  This function calculates the local beta poloidal.
      !+ad_desc  <P>The code was extracted from the ASTRA code, and was
      !+ad_desc  supplied by Emiliano Fable, IPP Garching
      !+ad_desc  (private communication).
      !+ad_desc  <P>beta poloidal = 4*pi*ne*Te/Bpo**2
      !+ad_prob  PJK: I do not understand why it should be 4*pi*... instead
      !+ad_prob  of 8*pi*... Presumably it is because of a strange ASTRA
      !+ad_prob  method similar to that noted above in the calculation of jboot.
      !+ad_call  None
      !+ad_hist  26/03/14 PJK Initial version
      !+ad_stat  Okay
      !+ad_docs  Pereverzev, 25th April 1989 (?)
      !
      ! !!!!!!!!!!!!!!!!!!!!!!!!!!!!!!!!!!!!!!!!!!!!!!!

      implicit none

      real(kind(1.0D0)) :: beta_poloidal_local

      !  Arguments

      integer, intent(in) :: j, nr

      !  Local variables

      ! !!!!!!!!!!!!!!!!!!!!!!!!!!!!!!!!!!!!!!!!!!!!!!!

      if (j /= nr)  then
         beta_poloidal_local = 1.6D-4*pi * (ne(j+1)+ne(j)) * (tempe(j+1)+tempe(j))
      else
         beta_poloidal_local = 6.4D-4*pi * ne(j)*tempe(j)
      end if

      beta_poloidal_local = beta_poloidal_local * &
           ( rmajor/(bt*rho(j)*abs(mu(j)+1.0D-4)) )**2

    end function beta_poloidal_local

    ! !!!!!!!!!!!!!!!!!!!!!!!!!!!!!!!!!!!!!!!!!!!!!!!!!!!!!!!!!!!!!!!!!!

    function beta_poloidal_local_total(j,nr)

      !+ad_name  beta_poloidal_local_total
      !+ad_summ  Local beta poloidal calculation, including ion pressure
      !+ad_type  Function returning real
      !+ad_auth  P J Knight, CCFE, Culham Science Centre
      !+ad_cont  None
      !+ad_args  j  : input integer : radial element index in range 1 to nr
      !+ad_args  nr : input integer : maximum value of j
      !+ad_desc  This function calculates the local total beta poloidal.
      !+ad_desc  <P>The code was extracted from the ASTRA code, and was
      !+ad_desc  supplied by Emiliano Fable, IPP Garching
      !+ad_desc  (private communication).
      !+ad_desc  <P>beta poloidal = 4*pi*(ne*Te+ni*Ti)/Bpo**2
      !+ad_desc  where ni is the sum of all ion densities (thermal)
      !+ad_prob  PJK: I do not understand why it should be 4*pi*... instead
      !+ad_prob  of 8*pi*... Presumably it is because of a strange ASTRA
      !+ad_prob  method similar to that noted above in the calculation of jboot.
      !+ad_call  None
      !+ad_hist  15/05/14 PJK New routine, which includes the ion pressure contribution
      !+ad_stat  Okay
      !+ad_docs  Pereverzev, 25th April 1989 (?)
      !+ad_docs  E Fable, private communication, 15th May 2014
      !
      ! !!!!!!!!!!!!!!!!!!!!!!!!!!!!!!!!!!!!!!!!!!!!!!!

      implicit none

      real(kind(1.0D0)) :: beta_poloidal_local_total

      !  Arguments

      integer, intent(in) :: j, nr

      !  Local variables

      ! !!!!!!!!!!!!!!!!!!!!!!!!!!!!!!!!!!!!!!!!!!!!!!!

      if (j /= nr)  then
         beta_poloidal_local_total = 1.6D-4*pi * ( &
              ( (ne(j+1)+ne(j)) * (tempe(j+1)+tempe(j)) ) + &
              ( (ni(j+1)+ni(j)) * (tempi(j+1)+tempi(j)) ) )
      else
         beta_poloidal_local_total = 6.4D-4*pi * (ne(j)*tempe(j) + ni(j)*tempi(j))
      end if

      beta_poloidal_local_total = beta_poloidal_local_total * &
           ( rmajor/(bt*rho(j)*abs(mu(j)+1.0D-4)) )**2

    end function beta_poloidal_local_total

    ! !!!!!!!!!!!!!!!!!!!!!!!!!!!!!!!!!!!!!!!!!!!!!!!!!!!!!!!!!!!!!!!!!!

    function nues(j)

      !+ad_name  nues
      !+ad_summ  Relative frequency of electron collisions
      !+ad_type  Function returning real
      !+ad_auth  P J Knight, CCFE, Culham Science Centre
      !+ad_cont  None
      !+ad_args  j  : input integer : radial element index in range 1 to nr
      !+ad_desc  This function calculates the relative frequency of electron
      !+ad_desc  collisions: <I>NU* = Nuei*q*Rt/eps**1.5/Vte</I>
      !+ad_desc  The electron-ion collision frequency NUEI=NUEE*1.4*ZEF is
      !+ad_desc  used.
      !+ad_desc  <P>The code was extracted from the ASTRA code, and was
      !+ad_desc  supplied by Emiliano Fable, IPP Garching
      !+ad_desc  (private communication).
      !+ad_prob  None
      !+ad_call  nuee
      !+ad_hist  26/03/14 PJK Initial version
      !+ad_stat  Okay
      !+ad_docs  Yushmanov, 30th April 1987 (?)
      !
      ! !!!!!!!!!!!!!!!!!!!!!!!!!!!!!!!!!!!!!!!!!!!!!!!

      implicit none

      real(kind(1.0D0)) :: nues

      !  Arguments

      integer, intent(in) :: j

      !  Local variables

      ! !!!!!!!!!!!!!!!!!!!!!!!!!!!!!!!!!!!!!!!!!!!!!!!

      nues = nuee(j) * 1.4D0*zef(j)*rmajor / &
           abs(mu(j)*(sqeps(j)**3)*sqrt(tempe(j))*1.875D7)

    end function nues

    ! !!!!!!!!!!!!!!!!!!!!!!!!!!!!!!!!!!!!!!!!!!!!!!!!!!!!!!!!!!!!!!!!!!

    function nuee(j)

      !+ad_name  nuee
      !+ad_summ  Frequency of electron-electron collisions
      !+ad_type  Function returning real
      !+ad_auth  P J Knight, CCFE, Culham Science Centre
      !+ad_cont  None
      !+ad_args  j  : input integer : radial element index in range 1 to nr
      !+ad_desc  This function calculates the frequency of electron-electron
      !+ad_desc  collisions (Hz): <I>NUEE = 4*SQRT(pi)/3*Ne*e**4*lambd/
      !+ad_desc  SQRT(Me)/Te**1.5</I>
      !+ad_desc  <P>The code was extracted from the ASTRA code, and was
      !+ad_desc  supplied by Emiliano Fable, IPP Garching
      !+ad_desc  (private communication).
      !+ad_prob  None
      !+ad_call  coulg
      !+ad_hist  26/03/14 PJK Initial version
      !+ad_stat  Okay
      !+ad_docs  Yushmanov, 25th April 1987 (?),
      !+ad_docc  updated by Pereverzev, 9th November 1994 (?)
      !
      ! !!!!!!!!!!!!!!!!!!!!!!!!!!!!!!!!!!!!!!!!!!!!!!!

      implicit none

      real(kind(1.0D0)) :: nuee

      !  Arguments

      integer, intent(in) :: j

      !  Local variables

      ! !!!!!!!!!!!!!!!!!!!!!!!!!!!!!!!!!!!!!!!!!!!!!!!

      nuee = 670.0D0 * coulg(j) * ne(j) / ( tempe(j)*sqrt(tempe(j)) )

    end function nuee

    ! !!!!!!!!!!!!!!!!!!!!!!!!!!!!!!!!!!!!!!!!!!!!!!!!!!!!!!!!!!!!!!!!!!

    function coulg(j)

      !+ad_name  coulg
      !+ad_summ  Coulomb logarithm
      !+ad_type  Function returning real
      !+ad_auth  P J Knight, CCFE, Culham Science Centre
      !+ad_cont  None
      !+ad_args  j  : input integer : radial element index in range 1 to nr
      !+ad_desc  This function calculates the Coulomb logarithm, valid
      !+ad_desc  for e-e collisions (T_e > 0.01 keV), and for
      !+ad_desc  e-i collisions (T_e > 0.01*Zeff^2) (Alexander, 9/5/1994).
      !+ad_desc  <P>The code was extracted from the ASTRA code, and was
      !+ad_desc  supplied by Emiliano Fable, IPP Garching
      !+ad_desc  (private communication).
      !+ad_prob  None
      !+ad_call  coulg
      !+ad_hist  26/03/14 PJK Initial version
      !+ad_stat  Okay
      !+ad_docs  C. A. Ordonez and M. I. Molina, Phys. Plasmas <B>1</B> (1994) 2515
      !+ad_docs  Rev. Mod. Phys., V.48, Part 1 (1976) 275
      !
      ! !!!!!!!!!!!!!!!!!!!!!!!!!!!!!!!!!!!!!!!!!!!!!!!

      implicit none

      real(kind(1.0D0)) :: coulg

      !  Arguments

      integer, intent(in) :: j

      !  Local variables

      ! !!!!!!!!!!!!!!!!!!!!!!!!!!!!!!!!!!!!!!!!!!!!!!!

      coulg = 15.9D0 - 0.5D0*log(ne(j)) + log(tempe(j))

    end function coulg

    ! !!!!!!!!!!!!!!!!!!!!!!!!!!!!!!!!!!!!!!!!!!!!!!!!!!!!!!!!!!!!!!!!!!

    function nuis(j)

      !+ad_name  nuis
      !+ad_summ  Relative frequency of ion collisions
      !+ad_type  Function returning real
      !+ad_auth  P J Knight, CCFE, Culham Science Centre
      !+ad_cont  None
      !+ad_args  j  : input integer : radial element index in range 1 to nr
      !+ad_desc  This function calculates the relative frequency of ion
      !+ad_desc  collisions: <I>NU* = Nui*q*Rt/eps**1.5/Vti</I>
      !+ad_desc  The full ion collision frequency NUI is used.
      !+ad_desc  <P>The code was extracted from the ASTRA code, and was
      !+ad_desc  supplied by Emiliano Fable, IPP Garching
      !+ad_desc  (private communication).
      !+ad_prob  None
      !+ad_call  nui
      !+ad_hist  26/03/14 PJK Initial version
      !+ad_stat  Okay
      !+ad_docs  Yushmanov, 30th April 1987 (?)
      !
      ! !!!!!!!!!!!!!!!!!!!!!!!!!!!!!!!!!!!!!!!!!!!!!!!

      implicit none

      real(kind(1.0D0)) :: nuis

      !  Arguments

      integer, intent(in) :: j

      !  Local variables

      ! !!!!!!!!!!!!!!!!!!!!!!!!!!!!!!!!!!!!!!!!!!!!!!!

      nuis = 3.2D-6 * nui(j)*rmajor / ( abs(mu(j)+1.0D-4) * &
           sqeps(j)**3 * sqrt(tempi(j)/amain(j)) )

    end function nuis

    ! !!!!!!!!!!!!!!!!!!!!!!!!!!!!!!!!!!!!!!!!!!!!!!!!!!!!!!!!!!!!!!!!!!

    function nui(j)

      !+ad_name  nui
      !+ad_summ  Full frequency of ion collisions
      !+ad_type  Function returning real
      !+ad_auth  P J Knight, CCFE, Culham Science Centre
      !+ad_cont  None
      !+ad_args  j  : input integer : radial element index in range 1 to nr
      !+ad_desc  This function calculates the full frequency of ion
      !+ad_desc  collisions (Hz).
      !+ad_desc  <P>The code was extracted from the ASTRA code, and was
      !+ad_desc  supplied by Emiliano Fable, IPP Garching
      !+ad_desc  (private communication).
      !+ad_prob  None
      !+ad_call  None
      !+ad_hist  26/03/14 PJK Initial version
      !+ad_stat  Okay
      !+ad_docs  None
      !
      ! !!!!!!!!!!!!!!!!!!!!!!!!!!!!!!!!!!!!!!!!!!!!!!!

      real(kind(1.0D0)) :: nui

      !  Arguments

      integer, intent(in) :: j

      !  Local variables

      ! !!!!!!!!!!!!!!!!!!!!!!!!!!!!!!!!!!!!!!!!!!!!!!!

      !	Coulomb logarithm = 15 is used

      nui = zmain(j)**4 * ni(j) * 322.0D0 / ( tempi(j)*sqrt(tempi(j)*amain(j)) )

    end function nui

    ! !!!!!!!!!!!!!!!!!!!!!!!!!!!!!!!!!!!!!!!!!!!!!!!!!!!!!!!!!!!!!!!!!!

    function dcsa(j,nr)

      !+ad_name  dcsa
      !+ad_summ  Grad(ln(ne)) coefficient in the Sauter bootstrap scaling
      !+ad_type  Function returning real
      !+ad_auth  P J Knight, CCFE, Culham Science Centre
      !+ad_cont  None
      !+ad_args  j  : input integer : radial element index in range 1 to nr
      !+ad_args  nr : input integer : maximum value of j
      !+ad_desc  This function calculates the coefficient scaling grad(ln(ne))
      !+ad_desc  in the Sauter bootstrap current scaling.
      !+ad_desc  Code by Angioni, 29th May 2002.
      !+ad_desc  <P>The code was extracted from the ASTRA code, and was
      !+ad_desc  supplied by Emiliano Fable, IPP Garching
      !+ad_desc  (private communication).
      !+ad_prob  None
      !+ad_call  beta_poloidal_local_total
      !+ad_call  nues
      !+ad_call  tpf
      !+ad_hist  26/03/14 PJK Initial version
      !+ad_hist  15/05/14 PJK Corrections made as per Fable's e-mail
      !+ad_stat  Okay
      !+ad_docs  O. Sauter, C. Angioni and Y. R. Lin-Liu,
      !+ad_docc    Physics of Plasmas <B>6</B> (1999) 2834
      !+ad_docs  O. Sauter, C. Angioni and Y. R. Lin-Liu, (ERRATA)
      !+ad_docc    Physics of Plasmas <B>9</B> (2002) 5140
      !
      ! !!!!!!!!!!!!!!!!!!!!!!!!!!!!!!!!!!!!!!!!!!!!!!!

      !  DCSA $\equiv \mathcal{L}_{31}$, Eq.14a, Sauter et al, 1999

      implicit none

      real(kind(1.0D0)) :: dcsa

      !  Arguments

      integer, intent(in) :: j,nr

      !  Local variables

      real(kind(1.0D0)) :: zz,zft,zdf

      ! !!!!!!!!!!!!!!!!!!!!!!!!!!!!!!!!!!!!!!!!!!!!!!!

      if (j == 1) then
         dcsa = 0.0D0
      else
         zz = zef(j)
         zft = tpf(j)
         zdf = 1.0D0 + (1.0D0 - 0.1D0*zft)*sqrt(nues(j))
         zdf = zdf + 0.5D0*(1.0D0-zft)*nues(j)/zz
         zft = zft/zdf  !  $f^{31}_{teff}(\nu_{e*})$, Eq.14b
         dcsa = (1.0D0 + 1.4D0/(zz+1.0D0))*zft - 1.9D0/(zz+1.0D0)*zft*zft
         dcsa = dcsa + (0.3D0*zft*zft + 0.2D0*zft*zft*zft)*zft / (zz+1.0D0)

         !  Corrections suggested by Fable, 15/05/2015
         !dcsa = dcsa*beta_poloidal_local(j,nr) * (1.0D0+tempi(j)/(zz*tempe(j)))
         dcsa = dcsa*beta_poloidal_local_total(j,nr)
      end if

    end function dcsa

    ! !!!!!!!!!!!!!!!!!!!!!!!!!!!!!!!!!!!!!!!!!!!!!!!!!!!!!!!!!!!!!!!!!!

    function hcsa(j,nr)

      !+ad_name  hcsa
      !+ad_summ  Grad(ln(Te)) coefficient in the Sauter bootstrap scaling
      !+ad_type  Function returning real
      !+ad_auth  P J Knight, CCFE, Culham Science Centre
      !+ad_cont  None
      !+ad_args  j  : input integer : radial element index in range 1 to nr
      !+ad_args  nr : input integer : maximum value of j
      !+ad_desc  This function calculates the coefficient scaling grad(ln(Te))
      !+ad_desc  in the Sauter bootstrap current scaling.
      !+ad_desc  Code by Angioni, 29th May 2002.
      !+ad_desc  <P>The code was extracted from the ASTRA code, and was
      !+ad_desc  supplied by Emiliano Fable, IPP Garching
      !+ad_desc  (private communication).
      !+ad_prob  None
      !+ad_call  beta_poloidal_local
      !+ad_call  beta_poloidal_local_total
      !+ad_call  dcsa
      !+ad_call  nues
      !+ad_call  tpf
      !+ad_hist  26/03/14 PJK Initial version
      !+ad_hist  15/05/14 PJK Corrections made as per Fable's e-mail
      !+ad_stat  Okay
      !+ad_docs  O. Sauter, C. Angioni and Y. R. Lin-Liu,
      !+ad_docc    Physics of Plasmas <B>6</B> (1999) 2834
      !+ad_docs  O. Sauter, C. Angioni and Y. R. Lin-Liu, (ERRATA)
      !+ad_docc    Physics of Plasmas <B>9</B> (2002) 5140
      !
      ! !!!!!!!!!!!!!!!!!!!!!!!!!!!!!!!!!!!!!!!!!!!!!!!

      !  HCSA $\equiv ?$, Sauter et al, 1999

      implicit none

      real(kind(1.0D0)) :: hcsa

      !  Arguments

      integer, intent(in) :: j,nr

      !  Local variables

      real(kind(1.0D0)) :: zz,zft,zdf,zfte,zfte2,zfte3,zfte4
      real(kind(1.0D0)) :: zfti,zfti2,zfti3,zfti4,hcee,hcei

      ! !!!!!!!!!!!!!!!!!!!!!!!!!!!!!!!!!!!!!!!!!!!!!!!

      if (j == 1) then
         hcsa = 0.0D0
      else
         zz = zef(j)
         zft = tpf(j)
         zdf = 1.0D0 + 0.26D0*(1.0D0-zft)*sqrt(nues(j))
         zdf = zdf + 0.18D0*(1.0D0-0.37D0*zft)*nues(j)/sqrt(zz)
         zfte = zft/zdf  !  $f^{32\_ee}_{teff}(\nu_{e*})$, Eq.15d
         zfte2 = zfte*zfte
         zfte3 = zfte*zfte2
         zfte4 = zfte2*zfte2

         zdf = 1.0D0 + (1.0D0 + 0.6D0*zft)*sqrt(nues(j))
         zdf = zdf + 0.85D0*(1.0D0 - 0.37D0*zft)*nues(j)*(1.0D0+zz)
         zfti = zft/zdf  !  $f^{32\_ei}_{teff}(\nu_{e*})$, Eq.15e
         zfti2 = zfti*zfti
         zfti3 = zfti*zfti2
         zfti4 = zfti2*zfti2

         hcee = (0.05D0 + 0.62D0*zz) / zz / (1.0D0 + 0.44D0*zz) * (zfte-zfte4)
         hcee = hcee + (zfte2 - zfte4 - 1.2D0*(zfte3-zfte4)) / (1.0D0 + 0.22D0*zz)
         hcee = hcee + 1.2D0/(1.0D0 + 0.5D0*zz)*zfte4  !  $F_{32\_ee}(X)$, Eq.15b

         hcei = -(0.56D0 + 1.93D0*zz) / zz / (1.0D0 + 0.44*zz) * (zfti-zfti4)
         hcei = hcei + 4.95D0/(1.0D0 + 2.48D0*zz) * &
              (zfti2 - zfti4 - 0.55D0*(zfti3-zfti4))
         hcei = hcei - 1.2D0/(1.0D0 + 0.5D0*zz)*zfti4  !  $F_{32\_ei}(Y)$, Eq.15c

         !  Corrections suggested by Fable, 15/05/2015
         !hcsa = beta_poloidal_local(j,nr)*(hcee + hcei) + dcsa(j,nr) &
         !     / (1.0D0 + tempi(j)/(zz*tempe(j)))
         hcsa = beta_poloidal_local(j,nr)*(hcee + hcei) + dcsa(j,nr) &
              * beta_poloidal_local(j,nr)/beta_poloidal_local_total(j,nr)
      end if

    end function hcsa

    ! !!!!!!!!!!!!!!!!!!!!!!!!!!!!!!!!!!!!!!!!!!!!!!!!!!!!!!!!!!!!!!!!!!

    function xcsa(j,nr)

      !+ad_name  xcsa
      !+ad_summ  Grad(ln(Ti)) coefficient in the Sauter bootstrap scaling
      !+ad_type  Function returning real
      !+ad_auth  P J Knight, CCFE, Culham Science Centre
      !+ad_cont  None
      !+ad_args  j  : input integer : radial element index in range 1 to nr
      !+ad_args  nr : input integer : maximum value of j
      !+ad_desc  This function calculates the coefficient scaling grad(ln(Ti))
      !+ad_desc  in the Sauter bootstrap current scaling.
      !+ad_desc  Code by Angioni, 29th May 2002.
      !+ad_desc  <P>The code was extracted from the ASTRA code, and was
      !+ad_desc  supplied by Emiliano Fable, IPP Garching
      !+ad_desc  (private communication).
      !+ad_prob  None
      !+ad_call  beta_poloidal_local
      !+ad_call  dcsa
      !+ad_call  nues
      !+ad_call  nuis
      !+ad_call  tpf
      !+ad_hist  26/03/14 PJK Initial version
      !+ad_hist  15/05/14 PJK Corrections made as per Fable's e-mail
      !+ad_stat  Okay
      !+ad_docs  O. Sauter, C. Angioni and Y. R. Lin-Liu,
      !+ad_docc    Physics of Plasmas <B>6</B> (1999) 2834
      !+ad_docs  O. Sauter, C. Angioni and Y. R. Lin-Liu, (ERRATA)
      !+ad_docc    Physics of Plasmas <B>9</B> (2002) 5140
      !
      ! !!!!!!!!!!!!!!!!!!!!!!!!!!!!!!!!!!!!!!!!!!!!!!!

      implicit none

      real(kind(1.0D0)) :: xcsa

      !  Arguments

      integer, intent(in) :: j,nr

      !  Local variables

      real(kind(1.0D0)) :: zz,zft,zdf,a0,alp,a1,zfte

      ! !!!!!!!!!!!!!!!!!!!!!!!!!!!!!!!!!!!!!!!!!!!!!!!

      if (j == 1) then
         xcsa = 0.0D0
      else
         zz = zef(j)
         zft = tpf(j)
         zdf = 1.0D0 + (1.0D0 - 0.1D0*zft)*sqrt(nues(j))
         zdf = zdf + 0.5D0*(1.0D0 - 0.5D0*zft)*nues(j)/zz
         zfte = zft/zdf  !  $f^{34}_{teff}(\nu_{e*})$, Eq.16b

         xcsa = (1.0D0 + 1.4D0/(zz+1.0D0))*zfte - 1.9D0/(zz+1.0D0)*zfte*zfte
         xcsa = xcsa + (0.3D0*zfte*zfte + 0.2D0*zfte*zfte*zfte)*zfte &
              / (zz+1.0D0)  !  Eq.16a

         a0 = -1.17D0*(1.0D0-zft)
         a0 = a0 / (1.0D0 - 0.22D0*zft - 0.19D0*zft*zft)  !  $\alpha_0$, Eq.17a

         alp = (a0 + 0.25D0*(1.0D0 - zft*zft)*sqrt(nuis(j))) / &
              (1.0D0 + 0.5*sqrt(nuis(j)))
         a1 = nuis(j)*nuis(j) * zft**6
         alp = (alp + 0.315D0*a1) / (1.0D0 + 0.15D0*a1)  !  $\alpha(\nu_{i*})$, Eq.17b

         !  Corrections suggested by Fable, 15/05/2015
         !xcsa = beta_poloidal_local(j,nr) * (xcsa*alp)*tempi(j)/zz/tempe(j)
         !xcsa = xcsa + dcsa(j,nr) / (1.0D0 + zz*tempe(j)/tempi(j))

         xcsa = (beta_poloidal_local_total(j,nr)-beta_poloidal_local(j,nr)) &
              * (xcsa*alp)
         xcsa = xcsa + dcsa(j,nr) * &
              (1.0D0 - beta_poloidal_local(j,nr)/beta_poloidal_local_total(j,nr))
      end if

    end function xcsa

    ! !!!!!!!!!!!!!!!!!!!!!!!!!!!!!!!!!!!!!!!!!!!!!!!!!!!!!!!!!!!!!!!!!!

    function tpf(j)

      !+ad_name  tpf
      !+ad_summ  Trapped particle fraction
      !+ad_type  Function returning real
      !+ad_auth  P J Knight, CCFE, Culham Science Centre
      !+ad_cont  None
      !+ad_args  j  : input integer : radial element index in range 1 to nr
      !+ad_desc  This function calculates the trapped particle fraction at
      !+ad_desc  a given radius.
      !+ad_desc  <P>A number of different fits are provided, but the one
      !+ad_desc  to be used is hardwired prior to run-time.
      !+ad_desc  <P>The ASTRA fit was supplied by Emiliano Fable, IPP Garching
      !+ad_desc  (private communication).
      !+ad_prob  The ASTRA and Sauter 2002 fits are almost identical, and it
      !+ad_prob  is unclear which (if either) is better.
      !+ad_call  None
      !+ad_hist  26/03/14 PJK Initial version
      !+ad_stat  Okay
      !+ad_docs  O. Sauter et al, Plasma Phys. Contr. Fusion <B>44</B> (2002) 1999
      !+ad_docs  O. Sauter, 2013:
      !+ad_docc    http://infoscience.epfl.ch/record/187521/files/lrp_012013.pdf
      !
      ! !!!!!!!!!!!!!!!!!!!!!!!!!!!!!!!!!!!!!!!!!!!!!!!

      implicit none

      real(kind(1.0D0)) :: tpf

      !  Arguments

      integer, intent(in) :: j

      !  Local variables

      integer, parameter :: ASTRA=1, SAUTER2002=2, SAUTER2013=3

      real(kind(1.0D0)) :: eps,epseff,g,s,zz

      integer :: fit = ASTRA

      ! !!!!!!!!!!!!!!!!!!!!!!!!!!!!!!!!!!!!!!!!!!!!!!!

      s = sqeps(j)
      eps = s*s

      select case (fit)

      case (ASTRA)

         !  ASTRA method, from Emiliano Fable, private communication
         !  (Excluding h term which dominates for inverse aspect ratios < 0.5,
         !  and tends to take the trapped particle fraction to 1)

         zz = 1.0D0 - eps

         g = 1.0D0 - zz*sqrt(zz) / (1.0D0 + 1.46D0*s)

         !  Advised by Emiliano to ignore ASTRA's h below
         !
         !h = 0.209D0 * (sqrt(tempi(j)*amain(j))/zmain(j)*mu(j)*rmajor*bt)**0.3333D0
         !tpf = min(1.0D0, max(g, h))

         tpf = g

      case (SAUTER2002)

         !  Equation 4 of Sauter 2002
         !  Similar to, but not quite identical to g above

         tpf = 1.0D0 - (1.0D0-eps)**2 / (1.0D0 + 1.46D0*s) / sqrt(1.0D0 - eps*eps)

      case (SAUTER2013)

         !  Includes correction for triangularity

         epseff = 0.67D0*(1.0D0 - 1.4D0*triang*abs(triang)) * eps

         tpf = 1.0D0 - sqrt( (1.0D0-eps)/(1.0D0+eps) ) * &
              (1.0D0 - epseff) / (1.0D0 + 2.0D0*sqrt(epseff))

      end select

    end function tpf

    ! !!!!!!!!!!!!!!!!!!!!!!!!!!!!!!!!!!!!!!!!!!!!!!!!!!!!!!!!!!!!!!!!!!

    !subroutine fast_alpha_bs()

      !  BSALP (local per index J) is in MA/m^2

      !  Required... before we can use this routine:
      !  fast alpha pressure profile
      !  poloidal flux profile vs local minor radius  (and grad(psi))
      !  Shafranov shift vs local minor radius

      !  all lengths in meters,
      !  temperatures in keV where j is the radial index,
      !  IPOL is R*Bphi / (R0*Bphi0)  (i.e. the normalized poloidal current integral)
      !  PFAST is the alpha pressure
      !  TE is the electron temperature
      !  SHIF is the Shafranov shift (defined with respect to the geom. major radius)
      !  AMETR is the minor radius
      !  RTOR = R0
      !  ZEF = Z effective
      !  FP = PSI (magnetic flux, poloidal) defined such that
      !    B_pol = grad(PSI) / (2*PI*R)

      ! ZBIRTH = 1.

      ! !MeV already included in PFAST ,convert PFAST from keV*1e19 to J
      ! ZDPDPSI = 3./2.*1.60218*1.e3* &
      !      (PFAST(J)-PFAST(J-1))/((FP(J)-FP(J-1))/GP2)
      ! ZSB=(0.027*ZEF(J-1)*(TE(J-1)/20.)**(3./2.))**(1./3.)
      ! ZSB1=(0.027*ZEF(J)*(TE(J)/20.)**(3./2.))**(1./3.)
      ! ZSC=(5./3.)**(1./3.)*ZSB
      ! ZSC1=(5./3.)**(1./3.)*ZSB1
      ! ZDSC3DPSI = 3./2.*1.60218*1.e3*PFAST(J)* &
      !      (ZSC1**3.-ZSC**3.)/((FP(J)-FP(J-1))/GP2)
      ! ZEPS=AMETR(J)/RTOR
      ! ZFP=1.-1.46*(1.+0.67/ZEF(J))*ZEPS**0.5+ 0.46*(1.+2.1/ZEF(J))*ZEPS

      ! ZDR0DR=(SHIF(J)-SHIF(J-1))/(AMETR(J)-AMETR(J-1))

      ! ZY=(1.-ZDR0DR/ZEPS*(1.-(1.-ZEPS**2.)**0.5)) &
      !      /(1.+ZEPS*ZDR0DR/2.)/(1.-ZEPS**2.)**.5

      ! ZA11=-ZSB**(3./2.)*(0.12+2.24*ZSB**(3./2.)-0.9*ZSB**3.) &
      !      /(0.7+18.4*ZSB**(3./2.)+ &
      !      23.5*ZSB**3.+101.*ZSB**(9./2.))*ZY

      ! ZA12=-2./3.*(0.5+0.8*ZSC**(3./2.)+0.4*ZSC**3.) &
      !      /(1.+2.3*ZSC**(3./2.)+4.*ZSC**3.)

      ! ZA21=(7.e-4+0.02*ZSB**(3./2.)+0.4*ZSB**3.)/ &
      !      (0.01-0.61*ZSB**(3./2.)+ &
      !      24.8*ZSB**3.-53.4*ZSB**(9./2.)+118.*ZSB**6.)*ZY

      ! ZA22=2./3.*(0.1+3.25*ZSC**(3./2.)-1.1*ZSC**3.)/ &
      !      (1.e-3+0.6*ZSC**(3./2.)+ &
      !      8.6*ZSC**3.+3.1*ZSC**(9./2.)+15.1*ZSC**6.)

      ! ZB1=(0.155+3.9*ZSB**(3./2.)-3.1*ZSB**3.+0.3*ZSB**6.) &
      !      /(0.1+3.*ZSB**(3./2.)-2.1*ZSB**3.)*ZY

      ! ZB2=(1.3-0.5*ZSB**(3./2.)+5.9*ZSB**3.)/ &
      !      (1.-0.34*ZSB**(3./2.)+4.9*ZSB**3.)*ZY

      ! ZA1 = -ZA11+(2.*ZA11+(2.*ZB1-3.)*ZA12)*ZEPS**.5 &
      !      -(ZA11+2.*(ZB1-1.)*ZA12)*ZEPS

      ! ZA2 = -ZA21+(2.*ZA21+(2.*ZB2-3.)*ZA22)*ZEPS**.5 &
      !      -(ZA21+2.*(ZB2-1.)*ZA22)*ZEPS

      ! !bootstrap current by alphas
      ! BSALP=-ZEPS**.5*(1.-2./ZEF(J)*ZFP)*IPOL(J)* &
      !      RTOR*ZBIRTH*(ZA1*ZDPDPSI+ZA2*ZDSC3DPSI)
      ! BSALP=BSALP/1.e6

    !end subroutine fast_alpha_bs

  end function bootstrap_fraction_sauter

  ! !!!!!!!!!!!!!!!!!!!!!!!!!!!!!!!!!!!!!!!!!!!!!!!!!!!!!!!!!!!!!!!!!!

  subroutine culcur(alphaj,alphap,bt,eps,icurr,iprofile,kappa,kappa95, &
       p0,pperim,q0,qpsi,rli,rmajor,rminor,sf,triang,triang95,bp,qstar,plascur)

    !+ad_name  culcur
    !+ad_summ  Routine to calculate the plasma current
    !+ad_type  Subroutine
    !+ad_auth  P J Knight, CCFE, Culham Science Centre
    !+ad_cont  conhas
    !+ad_cont  plasc
    !+ad_args  alphaj   : input/output real : current profile index
    !+ad_args  alphap   : input real :  pressure profile index
    !+ad_args  bt       : input real :  toroidal field on axis (T)
    !+ad_args  eps      : input real :  inverse aspect ratio
    !+ad_args  icurr    : input integer : current scaling model to use
    !+ad_argc                           1 = Peng analytic fit
    !+ad_argc                           2 = Peng divertor scaling (TART)
    !+ad_argc                           3 = simple ITER scaling
    !+ad_argc                           4 = revised ITER scaling
    !+ad_argc                           5 = Todd empirical scaling I
    !+ad_argc                           6 = Todd empirical scaling II
    !+ad_argc                           7 = Connor-Hastie model
    !+ad_args  iprofile : input integer : switch for current profile consistency
    !+ad_argc                           0 = use input alphaj, rli
    !+ad_argc                           1 = make these consistent with q, q0
    !+ad_args  kappa    : input real :  plasma elongation
    !+ad_args  kappa95  : input real :  plasma elongation at 95% surface
    !+ad_args  p0       : input real :  central plasma pressure (Pa)
    !+ad_args  pperim   : input real :  plasma perimeter length (m)
    !+ad_args  q0       : input real :  plasma safety factor on axis
    !+ad_args  qpsi     : input real :  plasma edge safety factor (= q-bar for icurr=2)
    !+ad_args  rli      : input/output real : plasma normalised internal inductance
    !+ad_args  rmajor   : input real :  major radius (m)
    !+ad_args  rminor   : input real :  minor radius (m)
    !+ad_args  sf       : input real :  shape factor for icurr=1 (=A/pi in documentation)
    !+ad_args  triang   : input real :  plasma triangularity
    !+ad_args  triang95 : input real :  plasma triangularity at 95% surface
    !+ad_args  bp       : output real : poloidal field (T)
    !+ad_args  qstar    : output real : equivalent cylindrical safety factor (shaped)
    !+ad_args  plascur  : output real : plasma current (A)
    !+ad_desc  This routine performs the calculation of the
    !+ad_desc  plasma current, with a choice of formula for the edge
    !+ad_desc  safety factor. It will also make the current profile parameters
    !+ad_desc  consistent with the q-profile if required.
    !+ad_prob  None
    !+ad_call  bpol
    !+ad_call  conhas
    !+ad_call  plasc
    !+ad_call  report_error
    !+ad_hist  20/06/94 PJK Upgrade to higher standard of coding
    !+ad_hist  29/01/96 PJK Added icurr=2 TART option
    !+ad_hist  09/11/11 PJK Initial F90 version
    !+ad_hist  22/11/12 PJK Added stop statement in error block
    !+ad_hist  27/11/13 PJK Added new arguments to bpol
    !+ad_hist  28/11/13 PJK Added current profile consistency if iprofile=1
    !+ad_hist  26/06/14 PJK Added error handling
    !+ad_hist  02/06/16 RK  Added Sauter scaling for negative triangularity
    !+ad_stat  Okay
    !+ad_docs  AEA FUS 251: A User's Guide to the PROCESS Systems Code
    !+ad_docs  J D Galambos, STAR Code : Spherical Tokamak Analysis and Reactor Code,
    !+ad_docc  unpublished internal Oak Ridge document
    !+ad_docs  Y.-K. M. Peng, J. Galambos and P.C. Shipe, 1992,
    !+ad_docc  Fusion Technology, 21, 1729
    !+ad_docs  ITER Physics Design Guidelines: 1989 [IPDG89], N. A. Uckan et al,
    !+ad_docc  ITER Documentation Series No.10, IAEA/ITER/DS/10, IAEA, Vienna, 1990
    !+ad_docs  T. Hartmann and H. Zohm: Towards a 'Physics Design Guidelines for a
    !+ad_docc  DEMO Tokamak' Document, March 2012, EFDA Report
    !+ad_docc  Sauter, Geometric formulas for systems codes..., FED 2016
    !
    ! !!!!!!!!!!!!!!!!!!!!!!!!!!!!!!!!!!!!!!!!!!!!!!!

    implicit none

    !  Arguments

    integer, intent(in) :: icurr, iprofile
    real(kind(1.0D0)), intent(inout) :: alphaj, rli
    real(kind(1.0D0)), intent(in) :: alphap, bt, eps, kappa, &
         kappa95, p0, pperim, q0, qpsi, rmajor, rminor, sf, triang, triang95
    real(kind(1.0D0)), intent(out) :: bp, qstar, plascur

    !  Local variables

    real(kind(1.0D0)) :: asp, curhat, fq, w07

    ! !!!!!!!!!!!!!!!!!!!!!!!!!!!!!!!!!!!!!!!!!!!!!!!

    !  Aspect ratio

    asp = 1.0D0/eps

    !  Calculate the function Fq that scales the edge q from the
    !  circular cross-section cylindrical case

    !  First check for negative triangularity using unsuitable current scaling

    if ((icurr.ne.8).and.(triang.lt.0.0)) then
     write(*,*) 'Triangularity is negative without icurr = 8.'
     write(*,*) 'Please check and try again.'
     write(*,*) 'PROCESS stopping'
     stop
    end if

    select case (icurr)

    case (1)  !  Peng analytical fit
       fq = (1.22D0-0.68D0*eps)/((1.0D0-eps*eps)**2) * sf**2

    case (2)  !  Peng scaling for double null divertor; TARTs [STAR Code]
       curhat = 1.0D6 * plasc(qpsi,asp,rminor,bt,kappa,triang)/bt

    case (3)  !  Simple ITER scaling (simply the cylindrical case)
       fq = 1.0D0

    case (4)  !  ITER formula (IPDG89)
       fq = 0.5D0 * (1.17D0-0.65D0*eps)/((1.0D0-eps*eps)**2) * &
            (1.0D0 + kappa95**2 * &
            (1.0D0 + 2.0D0*triang95**2 - 1.2D0*triang95**3) )

    case (5, 6) !  Todd empirical scalings

       fq = (1.0D0+2.0D0*eps*eps) * 0.5D0*(1.0D0+kappa95**2) * &
            (1.24D0-0.54D0*kappa95+0.3D0*(kappa95**2 + triang95**2) + &
            0.125D0*triang95)

       if (icurr == 6) fq = fq * (1.0D0 + ( abs(kappa95-1.2D0) )**3)

    case (7)  !  Connor-Hastie asymptotically-correct expression

       !  N.B. If iprofile=1, alphaj will be wrong during the first call (only)

       call conhas(alphaj,alphap,bt,triang,eps,kappa,p0,fq)

    case (8)  !  Sauter scaling allowing negative triangularity [FED May 2016]

        ! Assumes zero squareness, note takes kappa, delta at separatrix not _95

        w07 = 1.0d0    ! zero squareness - can be modified later if required

        fq = (1.0d0 + 1.2d0*(kappa - 1.0d0) + 0.56d0*(kappa-1.0d0)**2) * &
             (1.0d0 + 0.09d0 * triang + 0.16d0 * triang**2) * &
       (1.0d0 + 0.45d0 * triang * eps)/(1.0d0 - 0.74d0 * eps) * &
       (1.0d0 + 0.55d0 * (w07 - 1.0d0))

    case default
       idiags(1) = icurr ; call report_error(77)

    end select

    !  Calculate the ratio of plasma current to toroidal field

    if (icurr /= 2) then
       curhat = 5.0D6 * rminor**2 / (rmajor*qpsi) * fq
    end if
    if (icurr == 8) then
       curhat = 4.1d6 * rminor**2 / (rmajor*qpsi) * fq
    end if

    !  Calculate the equivalent edge safety factor (= qcyl)

    qstar = 5.0D6 * rminor**2 / (rmajor*curhat) * 0.5D0 * &
         (1.0D0 + kappa95**2 * &
         (1.0D0 + 2.0D0*triang95**2 - 1.2D0*triang95**3) )

    !  Calculate plasma current

    plascur = curhat * bt

    normalised_total_beta = 1.0D8*beta*rminor*bt/plascur

    !  Calculate the poloidal field

    bp = bpol(itart,plascur,qpsi,asp,bt,kappa,triang,pperim)

    !  Ensure current profile consistency, if required
    !  This is as described in Hartmann and Zohm only if icurr = 4 as well...

    if (iprofile == 1) then
       alphaj = qstar/q0 - 1.0D0
       rli = log(1.65D0 + 0.89D0*alphaj)  !  Tokamaks 4th Edition, Wesson, page 116
    end if

  contains

    ! !!!!!!!!!!!!!!!!!!!!!!!!!!!!!!!!!!!!!!!!!!!!!!!!!!!!!!!!!!!!!!!!!!

    function plasc(qbar,aspect,rminor,bt,kappa,delta)

      !+ad_name  plasc
      !+ad_summ  Function to calculate plasma current (Peng scaling)
      !+ad_type  Function returning real
      !+ad_auth  J Galambos, FEDC/ORNL
      !+ad_auth  P J Knight, CCFE, Culham Science Centre
      !+ad_cont  N/A
      !+ad_args  aspect : input real :  plasma aspect ratio
      !+ad_args  bt     : input real :  toroidal field on axis (T)
      !+ad_args  delta  : input real :  plasma triangularity
      !+ad_args  kappa  : input real :  plasma elongation
      !+ad_args  qbar   : input real :  edge q-bar
      !+ad_args  rminor : input real :  plasma minor radius (m)
      !+ad_desc  This function calculates the plasma current in MA,
      !+ad_desc  using a scaling from Peng, Galambos and Shipe (1992).
      !+ad_desc  It is primarily used for Tight Aspect Ratio Tokamaks and is
      !+ad_desc  selected via <CODE>icurr=2</CODE>.
      !+ad_prob  None
      !+ad_call  None
      !+ad_hist  22/06/94 PJK Upgrade to higher standard of coding
      !+ad_hist  10/11/11 PJK Initial F90 version
      !+ad_stat  Okay
      !+ad_docs  J D Galambos, STAR Code : Spherical Tokamak Analysis and Reactor Code,
      !+ad_docc  unpublished internal Oak Ridge document
      !+ad_docs  Y.-K. M. Peng, J. Galambos and P.C. Shipe, 1992,
      !+ad_docc  Fusion Technology, 21, 1729
      !
      ! !!!!!!!!!!!!!!!!!!!!!!!!!!!!!!!!!!!!!!!!!!!!!!!

      implicit none

      real(kind(1.0D0)) :: plasc

      !  Arguments

      real(kind(1.0D0)), intent(in) :: aspect,bt,delta,kappa,qbar,rminor

      !  Local variables

      real(kind(1.0D0)) :: c1,c2,d1,d2,eps,e1,e2,f1,f2,ff1,ff2,g,h1,h2,y1,y2

      ! !!!!!!!!!!!!!!!!!!!!!!!!!!!!!!!!!!!!!!!!!!!!!!!

      eps = 1.0D0/aspect

      c1 = kappa**2/(1.0D0+delta) + delta
      c2 = kappa**2/(1.0D0-delta) - delta

      d1 = (kappa/(1.0D0+delta))**2 + 1.0D0
      d2 = (kappa/(1.0D0-delta))**2 + 1.0D0

      if (aspect < c1) then
         y1 = sqrt( (c1*eps - 1.0D0)/(1.0D0+eps) ) * (1.0D0 + delta)/kappa
      else
         y1 = sqrt( (1.0D0 - c1*eps)/(1.0D0+eps) ) * (1.0D0 + delta)/kappa
      end if
      y2 = sqrt( (c2*eps+1.0D0)/(1.0D0-eps) ) * (1.0D0-delta)/kappa

      e1 = 2.0D0*kappa/(d1*(1.0D0+delta))
      e2 = 2.0D0*kappa/(d2*(1.0D0-delta))

      h2 = (1.0D0 + (c2-1.0D0)*eps/2.0D0) / &
           sqrt( (1.0D0-eps)*(c2*eps+1.0D0) )
      f2 = (d2*(1.0D0-delta)*eps) / ( (1.0D0-eps)*(c2*eps+1.0D0) )
      g = eps*kappa / (1.0D0 - eps*delta)
      ff2 = f2 * (g + 2.0D0*h2*atan(y2) )

      if (aspect < c1) then
         h1 = (1.0D0 + (1.0D0-c1)*eps/2.0D0) / &
              sqrt( (1.0D0+eps)*(c1*eps-1.0D0) )
         f1 = (d1*(1.0D0+delta)*eps) / ( (1.0D0+eps)*(c1*eps-1.0D0) )
         ff1 = f1*(g - h1*log( (1.0D0+y1)/(1.0D0-y1) ) )
      else
         h1 = (1.0D0 + (1.0D0-c1)*eps/2.0D0) / &
              sqrt( (1.0D0+eps)*(1.0D0-c1*eps) )
         f1 = -(d1*(1.0D0+delta)*eps) / ( (1.0D0+eps)*(c1*eps-1.0D0) )
         ff1 = f1*( -g + 2.0D0*h1*atan(y1) )
      end if

      plasc = rminor*bt/qbar * 5.0D0*kappa/(2.0D0*pi**2) * &
           ( asin(e1)/e1 + asin(e2)/e2 ) * (ff1 + ff2)

    end function plasc

    ! !!!!!!!!!!!!!!!!!!!!!!!!!!!!!!!!!!!!!!!!!!!!!!!!!!!!!!!!!!!!!!!!!!

    subroutine conhas(alphaj,alphap,bt,delta,eps,kappa,p0,fq)

      !+ad_name  conhas
      !+ad_summ  Routine to calculate the F coefficient used for scaling the
      !+ad_summ  plasma current
      !+ad_type  Subroutine
      !+ad_auth  P J Knight, CCFE, Culham Science Centre
      !+ad_cont  N/A
      !+ad_args  alphaj   : input real :  current profile index
      !+ad_args  alphap   : input real :  pressure profile index
      !+ad_args  bt       : input real :  toroidal field on axis (T)
      !+ad_args  delta    : input real :  plasma triangularity
      !+ad_args  eps      : input real :  inverse aspect ratio
      !+ad_args  kappa    : input real :  plasma elongation
      !+ad_args  p0       : input real :  central plasma pressure (Pa)
      !+ad_args  fq       : output real : scaling for edge q from circular
      !+ad_argc                           cross-section cylindrical case
      !+ad_desc  This routine calculates the F coefficient used for scaling the
      !+ad_desc  plasma current, using the Connor-Hastie scaling given in
      !+ad_desc  AEA FUS 172.
      !+ad_prob  None
      !+ad_call  None
      !+ad_hist  21/06/94 PJK Upgrade to higher standard of coding
      !+ad_hist  09/11/11 PJK Initial F90 version
      !+ad_stat  Okay
      !+ad_docs  AEA FUS 172: Physics Assessment for the European Reactor Study
      !+ad_docs  AEA FUS 251: A User's Guide to the PROCESS Systems Code
      !
      ! !!!!!!!!!!!!!!!!!!!!!!!!!!!!!!!!!!!!!!!!!!!!!!!

      implicit none

      !  Arguments

      real(kind(1.0D0)), intent(in) :: alphaj,alphap,bt,delta,eps,kappa,p0
      real(kind(1.0D0)), intent(out) :: fq

      !  Local variables

      real(kind(1.0D0)) :: beta0, deltap, deltar, eprime, er, kap1, &
           lambda, lamp1, li, nu, tprime, tr

      ! !!!!!!!!!!!!!!!!!!!!!!!!!!!!!!!!!!!!!!!!!!!!!!!

      !  Exponent in Connor-Hastie current profile - matching total
      !  current gives the following trivial relation

      lambda = alphaj

      !  Exponent in Connor-Hastie pressure profile

      nu = alphap

      !  Central plasma beta

      beta0 = 2.0D0 * rmu0 * p0 / (bt**2)

      !  Plasma internal inductance

      lamp1 = 1.0D0 + lambda
      li = lamp1/lambda * (lamp1/lambda * log(lamp1) - 1.0D0)

      !  T/r in AEA FUS 172

      kap1 = kappa + 1.0D0
      tr = kappa * delta / kap1**2

      !  E/r in AEA FUS 172

      er = (kappa-1.0D0)/kap1

      !  T primed in AEA FUS 172

      tprime = 2.0D0 * tr * lamp1/(1.0D0 + 0.5D0*lambda)

      !  E primed in AEA FUS 172

      eprime = er * lamp1/(1.0D0 + lambda/3.0D0)

      !  Delta primed in AEA FUS 172

      deltap = 0.5D0*kap1 * eps * 0.5D0*li + &
           beta0/(0.5D0*kap1*eps) * lamp1**2 / (1.0D0+nu)

      !  Delta/R0 in AEA FUS 172

      deltar = beta0/6.0D0 * (1.0D0 + 5.0D0*lambda/6.0D0 + 0.25D0*lambda**2) &
           + (0.5D0*kap1*eps)**2 * 0.125D0*(1.0D0-(lambda**2)/3.0D0)

      !  F coefficient

      fq = (0.5D0*kap1)**2 * &
           ( 1.0D0 + eps**2 * (0.5D0*kap1)**2 + 0.5D0*deltap**2 + &
           2.0D0*deltar + 0.5D0*(eprime**2 + er**2) + &
           0.5D0*(tprime**2 + 4.0D0*tr**2) )

    end subroutine conhas

  end subroutine culcur

  ! !!!!!!!!!!!!!!!!!!!!!!!!!!!!!!!!!!!!!!!!!!!!!!!!!!!!!!!!!!!!!!!!!!

  function bpol(itart,ip,qbar,aspect,bt,kappa,delta,perim)

    !+ad_name  bpol
    !+ad_summ  Function to calculate poloidal field
    !+ad_type  Function returning real
    !+ad_auth  J Galambos, FEDC/ORNL
    !+ad_auth  P J Knight, CCFE, Culham Science Centre
    !+ad_cont  N/A
    !+ad_args  itart  : input integer : Switch for tight aspect ratio tokamaks
    !+ad_args  ip     : input real :  plasma current (A)
    !+ad_args  qbar   : input real :  edge q-bar
    !+ad_args  aspect : input real :  plasma aspect ratio
    !+ad_args  bt     : input real :  toroidal field on axis (T)
    !+ad_args  kappa  : input real :  plasma elongation
    !+ad_args  delta  : input real :  plasma triangularity
    !+ad_args  perim  : input real :  plasma perimeter (m)
    !+ad_desc  This function calculates the poloidal field in Tesla,
    !+ad_desc  using a simple calculation using Stoke's Law for conventional
    !+ad_desc  tokamaks, or for TARTs, a scaling from Peng, Galambos and
    !+ad_desc  Shipe (1992).
    !+ad_prob  None
    !+ad_call  None
    !+ad_hist  22/06/94 PJK Upgrade to higher standard of coding
    !+ad_hist  10/11/11 PJK Initial F90 version
    !+ad_hist  27/11/13 PJK Added conventional aspect ratio coding
    !+ad_stat  Okay
    !+ad_docs  J D Galambos, STAR Code : Spherical Tokamak Analysis and Reactor Code,
    !+ad_docc  unpublished internal Oak Ridge document
    !+ad_docs  Y.-K. M. Peng, J. Galambos and P.C. Shipe, 1992,
    !+ad_docc  Fusion Technology, 21, 1729
    !
    ! !!!!!!!!!!!!!!!!!!!!!!!!!!!!!!!!!!!!!!!!!!!!!!!

    implicit none

    real(kind(1.0D0)) :: bpol

    !  Arguments

    integer, intent(in) :: itart
    real(kind(1.0D0)), intent(in) :: aspect,bt,delta,ip,kappa,perim,qbar

    !  Local variables

    real(kind(1.0D0)) :: c1,c2,d1,d2,eps,f1,f2,ff1,ff2,g,h1,h2,y1,y2

    ! !!!!!!!!!!!!!!!!!!!!!!!!!!!!!!!!!!!!!!!!!!!!!!!

    if (itart == 0) then

       !  Stoke's Law

       bpol = rmu0 * ip / perim

    else  !  Original coding, only suitable for TARTs [STAR Code]

       eps = 1.0D0/aspect

       c1 = kappa**2/(1.0D0+delta) + delta
       c2 = kappa**2/(1.0D0-delta) - delta

       d1 = (kappa/(1.0D0+delta))**2 + 1.0D0
       d2 = (kappa/(1.0D0-delta))**2 + 1.0D0

       if (aspect < c1) then
          y1 = sqrt( (c1*eps - 1.0D0)/(1.0D0+eps) ) * (1.0D0 + delta)/kappa
       else
          y1 = sqrt( (1.0D0 - c1*eps)/(1.0D0+eps) ) * (1.0D0 + delta)/kappa
       end if
       y2 = sqrt( (c2*eps+1.0D0)/(1.0D0-eps) ) * (1.0D0-delta)/kappa

       h2 = (1.0D0 + (c2-1.0D0)*eps/2.0D0) / &
            sqrt( (1.0D0-eps)*(c2*eps+1.0D0) )
       f2 = (d2*(1.0D0-delta)*eps) / ( (1.0D0-eps)*(c2*eps+1.0D0) )
       g = eps*kappa / (1.0D0 - eps*delta)
       ff2 = f2 * (g + 2.0D0*h2*atan(y2) )

       if (aspect < c1) then
          h1 = (1.0D0 + (1.0D0-c1)*eps/2.0D0) / &
               sqrt( (1.0D0+eps)*(c1*eps-1.0D0) )
          f1 = (d1*(1.0D0+delta)*eps) / ( (1.0D0+eps)*(c1*eps-1.0D0) )
          ff1 = f1*(g - h1*log( (1.0D0+y1)/(1.0D0-y1) ) )
       else
          h1 = (1.0D0 + (1.0D0-c1)*eps/2.0D0) / &
               sqrt( (1.0D0+eps)*(1.0D0-c1*eps) )
          f1 = -(d1*(1.0D0+delta)*eps) / ( (1.0D0+eps)*(c1*eps-1.0D0) )
          ff1 = f1*( -g + 2.0D0*h1*atan(y1) )
       end if

       bpol = bt * (ff1 + ff2) / (2.0D0 * pi * qbar)

    end if

  end function bpol

  ! !!!!!!!!!!!!!!!!!!!!!!!!!!!!!!!!!!!!!!!!!!!!!!!!!!!!!!!!!!!!!!!!!!

  subroutine culblm(bt,dnbeta,plascur,rminor,betalim)

    !+ad_name  culblm
    !+ad_summ  Beta scaling limit
    !+ad_type  Subroutine
    !+ad_auth  P J Knight, CCFE, Culham Science Centre
    !+ad_cont  N/A
    !+ad_args  bt      : input real :  toroidal B-field on plasma axis (T)
    !+ad_args  dnbeta  : input real :  Troyon-like g coefficient
    !+ad_args  plascur : input real :  plasma current (A)
    !+ad_args  rminor  : input real :  plasma minor axis (m)
    !+ad_args  betalim : output real : beta limit as defined below
    !+ad_desc  This subroutine calculates the beta limit, using
    !+ad_desc  the algorithm documented in AEA FUS 172.
    !+ad_desc  <P>The limit applies to beta defined with respect to the total B-field.
    !+ad_desc  Switch ICULBL determines which components of beta to include (see
    !+ad_desc  routine <A HREF="constraints.html">constraints</A> for coding):
    !+ad_desc  <UL>
    !+ad_desc  <P><LI>If ICULBL = 0, then the limit is applied to the total beta
    !+ad_desc  <P><LI>If ICULBL = 1, then the limit is applied to the thermal beta only
    !+ad_desc  <P><LI>If ICULBL = 2, then the limit is applied to the thermal +
    !+ad_desc                        neutral beam beta components
    !+ad_desc  </UL>
    !+ad_desc  The default value for the g coefficient is DNBETA = 3.5
    !+ad_prob  None
    !+ad_call  None
    !+ad_hist  21/06/94 PJK Upgrade to higher standard of coding
    !+ad_hist  09/11/11 PJK Initial F90 version
    !+ad_hist  27/06/13 PJK Modified header comments
    !+ad_stat  Okay
    !+ad_docs  AEA FUS 172: Physics Assessment for the European Reactor Study
    !+ad_docs  AEA FUS 251: A User's Guide to the PROCESS Systems Code
    !
    ! !!!!!!!!!!!!!!!!!!!!!!!!!!!!!!!!!!!!!!!!!!!!!!!

    implicit none

    !  Arguments

    real(kind(1.0D0)), intent(in) :: bt, dnbeta, plascur, rminor
    real(kind(1.0D0)), intent(out) :: betalim

    !  Local variables

    ! !!!!!!!!!!!!!!!!!!!!!!!!!!!!!!!!!!!!!!!!!!!!!!!

    betalim = 0.01D0 * dnbeta * (plascur/1.0D6) / (rminor*bt)

  end subroutine culblm

  ! !!!!!!!!!!!!!!!!!!!!!!!!!!!!!!!!!!!!!!!!!!!!!!!!!!!!!!!!!!!!!!!!!!

  subroutine betcom(cfe0,dene,fdeut,ftrit,fhe3,ftritbm,ignite,impc, &
       impo,ralpne,rnbeam,te,zeff,abeam,afuel,aion,deni,dlamee, &
       dlamie,dnalp,dnbeam,dnitot,dnprot,dnz,falpe,falpi,rncne,rnone, &
       rnfene,zeffai,zion,zfear)

    !+ad_name  betcom
    !+ad_summ  Calculates various plasma component fractional makeups
    !+ad_type  Subroutine
    !+ad_auth  P J Knight, CCFE, Culham Science Centre
    !+ad_cont  N/A
    !+ad_args  cfe0   : input real :  additional iron impurity fraction
    !+ad_args  dene   : input real :  electron density (/m3)
    !+ad_args  fdeut  : input real :  deuterium fraction of fuel
    !+ad_args  ftrit  : input real :  tritium fraction of fuel
    !+ad_args  fhe3   : input real :  helium-3 fraction of fuel
    !+ad_args  ftritbm: input real :  tritium fraction of beam
    !+ad_args  ignite : input integer :  switch for ignited calculation
    !+ad_args  impc   : input real :  carbon impurity multiplier
    !+ad_args  impo   : input real :  oxygen impurity multiplier
    !+ad_args  ralpne : input real :  thermal alpha density / electron density
    !+ad_args  rnbeam : input real :  hot beam density / electron density
    !+ad_args  te     : input real :  electron temperature (keV)
    !+ad_args  zfear  : input integer :  high-Z impurity switch; 0=iron, 1=argon
    !+ad_args  abeam  : output real : beam ion mass (amu)
    !+ad_args  afuel  : output real : average mass of fuel portion of ions (amu)
    !+ad_args  aion   : output real : average mass of all ions (amu)
    !+ad_args  deni   : output real : fuel ion density (/m3)
    !+ad_args  dlamee : output real : electron-electron coulomb logarithm
    !+ad_args  dlamie : output real : ion-electron coulomb logarithm
    !+ad_args  dnalp  : output real : alpha ash density (/m3)
    !+ad_args  dnbeam : output real : hot beam ion density (/m3)
    !+ad_args  dnitot : output real : total ion density (/m3)
    !+ad_args  dnprot : output real : proton ash density (/m3)
    !+ad_args  dnz    : output real : high Z ion density (/m3)
    !+ad_args  falpe  : output real : fraction of alpha energy to electrons
    !+ad_args  falpi  : output real : fraction of alpha energy to ions
    !+ad_args  rncne  : output real : carbon density / electron density
    !+ad_args  rnfene : output real : iron density / electron density
    !+ad_args  rnone  : output real : oxygen density / electron density
    !+ad_args  zeff   : output real : plasma effective charge
    !+ad_args  zeffai : output real : mass weighted plasma effective charge
    !+ad_args  zion   : output real : density weighted charge
    !+ad_desc  This subroutine determines the various plasma component
    !+ad_desc  fractional makeups.
    !+ad_prob  None
    !+ad_call  report_error
    !+ad_hist  21/06/94 PJK Upgrade to higher standard of coding
    !+ad_hist  06/12/95 PJK Added D-He3 calculations
    !+ad_hist  01/04/98 PJK Added calculation of line-averaged density
    !+ad_hisc               and effects of IGNITE
    !+ad_hist  24/04/98 PJK Added IMPC, IMPFE, IMPO impurity multipliers
    !+ad_hist  23/05/06 PJK Ensured that deni is positive
    !+ad_hist  09/11/11 PJK Initial F90 version
    !+ad_hist  17/12/12 PJK Added ZFEAR coding, and updated AION and other
    !+ad_hisc               high-Z impurity terms
    !+ad_hist  03/07/13 PJK Amended ZEFFAI coding as per long-standing comment
    !+ad_hist  24/07/13 PJK Clarified DNLA comment
    !+ad_hist  10/09/13 PJK Clarified DENI calculation for D-He3;
    !+ad_hist               modified dnprot calculation
    !+ad_hist  11/09/13 PJK Removed idhe3, ftr usage
    !+ad_hist  12/02/14 PJK Modified initial dnprot approximation
    !+ad_hist  19/02/14 PJK Moved PCOEF and DNLA calculations elsewhere
    !+ad_hist  28/07/14 PJK Added fix for problems due to carbon impurity
    !+ad_hisc               scaling at low electron density
    !+ad_hist  19/08/14 PJK Removed IMPFE argument
    !+ad_stat  Okay
    !+ad_docs  AEA FUS 251: A User's Guide to the PROCESS Systems Code
    !+ad_docs  F/MI/PJK/LOGBOOK11, p.38 for D-He3 deni calculation
    !+ad_docs  ITER Physics Design Guidelines: 1989 [IPDG89], N. A. Uckan et al,
    !+ad_docc  ITER Documentation Series No.10, IAEA/ITER/DS/10, IAEA, Vienna, 1990
    !
    ! !!!!!!!!!!!!!!!!!!!!!!!!!!!!!!!!!!!!!!!!!!!!!!!

    implicit none

    !  Arguments

    integer, intent(in) :: ignite, zfear
    real(kind(1.0D0)), intent(in) :: cfe0, dene, fdeut, ftrit, fhe3, &
         ftritbm, impc, impo, ralpne, rnbeam, te
    real(kind(1.0D0)), intent(out) :: abeam, afuel, aion, deni, dlamee, &
         dlamie, dnalp, dnbeam, dnitot, dnprot, dnz, falpe, falpi, &
         rncne, rnfene, rnone, zeff, zeffai, zion

    !  Local variables

    real(kind(1.0D0)) :: fc, f_highz, fo, m_highz, pc, znfuel, z_highz
    integer :: first_call = 1

    ! !!!!!!!!!!!!!!!!!!!!!!!!!!!!!!!!!!!!!!!!!!!!!!!

    !  Ion density components
    !  ======================

    !  Alpha ash portion

    dnalp = dene * ralpne

    !  Protons
    !  This calculation will be wrong on the first call as the particle
    !  production rates are evaluated later in the calling sequence
    !  Issue #557 Allow protium impurity to be specified: 'protium'
    !  This will override the calculated value which is a minimum.

    if (alpharate < 1.0D-6) then  !  not calculated yet...
       dnprot = max(protium*dene, dnalp * (fhe3 + 1.0D-3)) !  rough estimate
    else
       dnprot = max(protium*dene, dnalp * protonrate/alpharate)
    end if


    !  Beam hot ion component
    !  If ignited, prevent beam fusion effects

    if (ignite == 0) then
       dnbeam = dene * rnbeam
    else
       dnbeam = 0.0D0
    end if

    !  Carbon portion (IPDG89)

    fc = impc * (0.009D0 + 0.006D0 * (7.0D19/dene)**2.6D0)

    !  The following should prevent problems at low electron density
    !  dene with ion density deni becoming negative

    if (fc > 0.05D0) then
       fc = 0.05D0
       call report_error(136)
    end if

    rncne = fc

    !  Oxygen portion (IPDG89)

    fo = impo * 0.001D0
    rnone = fo

    !  High-Z portion (formerly assumed to be iron)

    f_highz = cfe0
    rnfene = f_highz

    if (zfear == 1) then  !  High-Z impurity is argon
       z_highz = 18.0D0
       m_highz = 40.0D0
    else  !  Iron
       z_highz = 26.0D0
       m_highz = 56.0D0
    end if

    !  Fuel portion - conserve charge neutrality
    !  znfuel is the sum of Zi.ni for the three fuel ions

    znfuel = dene - 2.0D0*dnalp - dnprot - dnbeam - &
         dene*(6.0D0*fc + 8.0D0*fo + z_highz*f_highz)

    !  Fuel ion density, deni
    !  For D-T-He3 mix, deni = nD + nT + nHe3, while znfuel = nD + nT + 2*nHe3
    !  So deni = znfuel - nHe3 = znfuel - fhe3*deni

    deni = znfuel/(1.0D0+fhe3)

    !  Ensure that deni is never negative or zero

    deni = max(deni,1.0D0)

    !  Total ion density

    dnz = dene * (fc + fo + f_highz)
    dnitot = deni + dnz + dnalp + dnprot + dnbeam

    !  Effective charge
    !  True calculation should be sum(ni.Zi^2) / sum(ni.Zi),
    !  but ne = sum(ni.Zi) through quasineutrality

    zeff = (fdeut + ftrit)*deni/dene + 4.0D0*fhe3*deni/dene + &
         dnbeam/dene + 4.0D0*ralpne + dnprot/dene + 36.0D0*fc + &
         64.0D0*fo + z_highz*z_highz*f_highz

    !  Define coulomb logarithm
    !  (collisions: ion-electron, electron-electron)

    dlamee = 31.0D0 - (log(dene)/2.0D0) + log(te*1000.0D0)
    dlamie = 31.3D0 - (log(dene)/2.0D0) + log(te*1000.0D0)

    !  Fraction of alpha energy to ions and electrons
    !  From Max Fenstermacher
    !  (used with electron and ion power balance equations only)
    !  No consideration of pchargepv here...

    !  pcoef now calculated in plasma_profiles, after the very first
    !  call of betcom; use old parabolic profile estimate in this case

    if (first_call == 1) then
       pc = (1.0D0 + alphan)*(1.0D0 + alphat)/(1.0D0+alphan+alphat)
       first_call = 0
    else
       pc = pcoef
    end if

    falpe = 0.88155D0 * exp(-te*pc/67.4036D0)
    falpi = 1.0D0 - falpe

    !  Average atomic masses

    afuel = 2.0D0*fdeut + 3.0D0*ftrit + 3.0D0*fhe3
    abeam = 2.0D0*(1.0D0-ftritbm) + 3.0D0*ftritbm

    !  Density weighted masses and charges

    aion = ( afuel*deni + 4.0D0*dnalp + dnprot + abeam*dnbeam + &
         dene*(12.0D0*fc + 16.0D0*fo + m_highz*f_highz) )/ dnitot

    zion = ( fdeut*deni + ftrit*deni + 2.0D0*fhe3*deni + &
         2.0D0*dnalp + dnprot + dnbeam + dene * &
         (6.0D0*fc + 8.0D0*fo + z_highz*f_highz) )/dnitot

    zeffai = ( &
         fdeut*deni/2.0D0 + ftrit*deni/3.0D0 + 4.0D0*fhe3*deni/3.0D0 + &
         dnalp + dnprot + &
         (1.0D0-ftritbm)*dnbeam/2.0D0 + ftritbm*dnbeam/3.0D0 + &
         dene*(3.0D0*fc + 4.0D0*fo + (z_highz*z_highz/m_highz)*f_highz) &
         ) / dene

  end subroutine betcom

  ! !!!!!!!!!!!!!!!!!!!!!!!!!!!!!!!!!!!!!!!!!!!!!!!!!!!!!!!!!!!!!!!!!!

  subroutine plasma_composition

    !+ad_name  plasma_composition
    !+ad_summ  Calculates various plasma component fractional makeups
    !+ad_type  Subroutine
    !+ad_auth  P J Knight, CCFE, Culham Science Centre
    !+ad_cont  N/A
    !+ad_args  None
    !+ad_desc  This subroutine determines the various plasma component
    !+ad_desc  fractional makeups. It is the replacement for the original
    !+ad_desc  routine <CODE>betcom</CODE>, and is used in conjunction with
    !+ad_desc  the new impurity radiation model
    !+ad_prob  None
    !+ad_call  element2index
    !+ad_call  report_error
    !+ad_hist  13/05/14 PJK Initial version
    !+ad_hist  26/06/14 PJK Added error handling
    !+ad_hist  23/02/16 HL impurity Z now dependent on te
    !+ad_stat  Okay
    !+ad_docs  None
    !
    ! !!!!!!!!!!!!!!!!!!!!!!!!!!!!!!!!!!!!!!!!!!!!!!!

    implicit none

    !  Arguments

    !  Local variables

    real(kind(1.0D0)) :: znimp, pc, znfuel
    integer :: imp
    integer :: first_call = 1

    ! !!!!!!!!!!!!!!!!!!!!!!!!!!!!!!!!!!!!!!!!!!!!!!!

    !  Ion density components
    !  ======================

    !  Alpha ash portion

    dnalp = dene * ralpne

    !  Protons
    !  This calculation will be wrong on the first call as the particle
    !  production rates are evaluated later in the calling sequence
    !  Issue #557 Allow protium impurity to be specified: 'protium'
    !  This will override the calculated value which is a minimum.

    if (alpharate < 1.0D-6) then  !  not calculated yet...
       dnprot = max(protium*dene, dnalp * (fhe3 + 1.0D-3)) !  rough estimate
    else
       dnprot = max(protium*dene, dnalp * protonrate/alpharate)
    end if

    !  Beam hot ion component
    !  If ignited, prevent beam fusion effects

    if (ignite == 0) then
       dnbeam = dene * rnbeam
    else
       dnbeam = 0.0D0
    end if

    !  Sum of Zi.ni for all impurity ions (those with charge > helium)

    znimp = 0.0D0
    do imp = 1,nimp
       if (impurity_arr(imp)%Z > 2) then
         ! znimp = znimp + impurity_arr(imp)%Z*(impurity_arr(imp)%frac * dene)
          znimp = znimp + Zav_of_te(impurity_arr(imp),te)*(impurity_arr(imp)%frac * dene)
       end if
    end do

    !  Fuel portion - conserve charge neutrality
    !  znfuel is the sum of Zi.ni for the three fuel ions

    znfuel = dene - 2.0D0*dnalp - dnprot - dnbeam - znimp

    !  Fuel ion density, deni
    !  For D-T-He3 mix, deni = nD + nT + nHe3, while znfuel = nD + nT + 2*nHe3
    !  So deni = znfuel - nHe3 = znfuel - fhe3*deni

    deni = znfuel/(1.0D0+fhe3)

    !  Ensure that deni is never negative or zero

    if (deni < 0.0D0) then
       fdiags(1) = deni ; call report_error(78)
       deni = max(deni,1.0D0)
    end if

    !  Set hydrogen and helium impurity fractions for
    !  radiation calculations

    impurity_arr(element2index('H_'))%frac = &
         (dnprot + (fdeut+ftrit)*deni + dnbeam)/dene

    impurity_arr(element2index('He'))%frac = fhe3*deni/dene + ralpne

    !  Total impurity density

    dnz = 0.0D0
    do imp = 1,nimp
       if (impurity_arr(imp)%Z > 2) then
          dnz = dnz + impurity_arr(imp)%frac*dene
       end if
    end do

    !  Total ion density

    dnitot = deni + dnalp + dnprot + dnbeam + dnz

    !  Set some (obsolescent) impurity fraction variables
    !  for the benefit of other routines

    rncne = impurity_arr(element2index('C_'))%frac
    rnone = impurity_arr(element2index('O_'))%frac
    if (zfear == 0) then
       rnfene = impurity_arr(element2index('Fe'))%frac
    else
       rnfene = impurity_arr(element2index('Ar'))%frac
    end if

    !  Effective charge
    !  Calculation should be sum(ni.Zi^2) / sum(ni.Zi),
    !  but ne = sum(ni.Zi) through quasineutrality

    zeff = 0.0D0
    do imp = 1,nimp
       !zeff = zeff + impurity_arr(imp)%frac * (impurity_arr(imp)%Z)**2
       zeff = zeff + impurity_arr(imp)%frac * Zav_of_te(impurity_arr(imp),te)**2
    end do

    !  Define coulomb logarithm
    !  (collisions: ion-electron, electron-electron)

    dlamee = 31.0D0 - (log(dene)/2.0D0) + log(te*1000.0D0)
    dlamie = 31.3D0 - (log(dene)/2.0D0) + log(te*1000.0D0)

    !  Fraction of alpha energy to ions and electrons
    !  From Max Fenstermacher
    !  (used with electron and ion power balance equations only)
    !  No consideration of pchargepv here...

    !  pcoef now calculated in plasma_profiles, after the very first
    !  call of plasma_composition; use old parabolic profile estimate
    !  in this case

    if (first_call == 1) then
       pc = (1.0D0 + alphan)*(1.0D0 + alphat)/(1.0D0+alphan+alphat)
       first_call = 0
    else
       pc = pcoef
    end if

    falpe = 0.88155D0 * exp(-te*pc/67.4036D0)
    falpi = 1.0D0 - falpe

    !  Average atomic masses

    afuel = 2.0D0*fdeut + 3.0D0*ftrit + 3.0D0*fhe3
    abeam = 2.0D0*(1.0D0-ftritbm) + 3.0D0*ftritbm

    !  Density weighted mass

    aion = afuel*deni + 4.0D0*dnalp + dnprot + abeam*dnbeam
    do imp = 1,nimp
       if (impurity_arr(imp)%Z > 2) then
          aion = aion + dene*impurity_arr(imp)%frac*impurity_arr(imp)%amass
       end if
    end do
    aion = aion/dnitot

    !  Mass weighted plasma effective charge

    zeffai = ( fdeut*deni/2.0D0 + ftrit*deni/3.0D0 + 4.0D0*fhe3*deni/3.0D0 + &
         dnalp + dnprot + (1.0D0-ftritbm)*dnbeam/2.0D0 + ftritbm*dnbeam/3.0D0 &
         ) / dene
    do imp = 1,nimp
       if (impurity_arr(imp)%Z > 2) then
          zeffai = zeffai + impurity_arr(imp)%frac &
          !     * (impurity_arr(imp)%Z)**2 / impurity_arr(imp)%amass
               * Zav_of_te(impurity_arr(imp),te)**2 / impurity_arr(imp)%amass
       end if
    end do

  end subroutine plasma_composition

  ! !!!!!!!!!!!!!!!!!!!!!!!!!!!!!!!!!!!!!!!!!!!!!!!!!!!!!!!!!!!!!!!!!!

  subroutine culdlm(bt,idensl,pdivt,plascur,prn1,qcyl,q95, &
       rmajor,rminor,sarea,zeff,dlimit,dnelimt)

    !+ad_name  culdlm
    !+ad_summ  Density limit calculation
    !+ad_type  Subroutine
    !+ad_auth  P J Knight, CCFE, Culham Science Centre
    !+ad_cont  N/A
    !+ad_args  bt       : input real :  toroidal field on axis (T)
    !+ad_args  idensl   : input/output integer : switch denoting which formula to enforce
    !+ad_args  pdivt    : input real :  power flowing to the edge plasma via
    !+ad_argc                           charged particles (MW)
    !+ad_args  plascur  : input real :  plasma current (A)
    !+ad_args  prn1     : input real :  edge density / average plasma density
    !+ad_args  qcyl     : input real :  equivalent cylindrical safety factor (qstar)
    !+ad_args  q95      : input real :  safety factor at 95% surface
    !+ad_args  rmajor   : input real :  plasma major radius (m)
    !+ad_args  rminor   : input real :  plasma minor radius (m)
    !+ad_args  sarea    : input real :  plasma surface area (m**2)
    !+ad_args  zeff     : input real :  plasma effective charge
    !+ad_args  dlimit(7): output real array : average plasma density limit using
    !+ad_argc                                 seven different models (m**-3)
    !+ad_args  dnelimt  : output real : enforced average plasma density limit (m**-3)
    !+ad_desc  This routine calculates several different formulae for the
    !+ad_desc  density limit, and enforces the one chosen by the user.
    !+ad_prob  None
    !+ad_call  report_error
    !+ad_hist  21/06/94 PJK Upgrade to higher standard of coding
    !+ad_hist  17/09/97 PJK Added Greenwald limit (idensl=7)
    !+ad_hist  09/11/11 PJK Initial F90 version
    !+ad_hist  16/10/12 PJK Removed pi from argument list
    !+ad_hist  26/06/14 PJK Added error handling
    !+ad_stat  Okay
    !+ad_docs  AEA FUS 172: Physics Assessment for the European Reactor Study
    !+ad_docs  AEA FUS 251: A User's Guide to the PROCESS Systems Code
    !
    ! !!!!!!!!!!!!!!!!!!!!!!!!!!!!!!!!!!!!!!!!!!!!!!!

    implicit none

    !  Arguments

    integer, intent(inout) :: idensl
    real(kind(1.0D0)), intent(in) :: bt, pdivt, plascur, prn1, q95, &
         qcyl, rmajor, rminor, sarea, zeff
    real(kind(1.0D0)), intent(out) :: dnelimt
    real(kind(1.0D0)), dimension(7), intent(out) :: dlimit

    !  Local variables

    real(kind(1.0D0)) :: denom, dlim, qperp

    ! !!!!!!!!!!!!!!!!!!!!!!!!!!!!!!!!!!!!!!!!!!!!!!!

    !  Check for illegal values of IDENSL

    if ((idensl < 1).or.(idensl > 7)) then
       idiags(1) = idensl ; call report_error(79)
    end if

    dlimit(:) = 0.0D0

    !  Power per unit area crossing the plasma edge
    !  (excludes radiation and neutrons)

    qperp = pdivt/sarea

    !  Old ASDEX density limit formula
    !  This applies to the density at the plasma edge, so must be scaled
    !  to give the density limit applying to the average plasma density.

    dlim = 1.54D20 * qperp**0.43D0 * bt**0.31D0 /(q95*rmajor)**0.45D0
    dlimit(1) = dlim/prn1

    !  Borrass density limit model for ITER (I)
    !  This applies to the density at the plasma edge, so must be scaled
    !  to give the density limit applying to the average plasma density.
    !  Borrass et al, ITER-TN-PH-9-6 (1989)

    dlim = 1.8D20 * qperp**0.53D0 * bt**0.31D0 /(q95*rmajor)**0.22D0
    dlimit(2) = dlim/prn1

    !  Borrass density limit model for ITER (II)
    !  This applies to the density at the plasma edge, so must be scaled
    !  to give the density limit applying to the average plasma density.
    !  This formula is (almost) identical to that in the original routine
    !  denlim (now deleted).

    dlim = 0.5D20 * qperp**0.57D0 * bt**0.31D0 /(q95*rmajor)**0.09D0
    dlimit(3) = dlim/prn1

    !  JET edge radiation density limit model
    !  This applies to the density at the plasma edge, so must be scaled
    !  to give the density limit applying to the average plasma density.
    !  qcyl=qstar here, but literature is not clear.

    denom = (zeff-1.0D0)*( 1.0D0-4.0D0/(3.0D0*qcyl) )
    if (denom <= 0.0D0) then
       if (idensl == 4) then
          fdiags(1) = denom ; fdiags(2) = qcyl
          call report_error(80)
          idensl = 5
       end if
       dlimit(4) = 0.0D0
    else
       dlim = 1.0D20 * sqrt(pdivt/denom)
       dlimit(4) = dlim/prn1
    end if

    !  JET simplified density limit model
    !  This applies to the density at the plasma edge, so must be scaled
    !  to give the density limit applying to the average plasma density.

    dlim = 0.237D20 * bt * sqrt(pdivt)/rmajor
    dlimit(5) = dlim/prn1

    !  Hugill-Murakami M.q limit
    !  qcyl=qstar here, which is okay according to the literature

    dlimit(6) = 3.0D20 * bt / (rmajor*qcyl)

    !  Greenwald limit

    dlimit(7) = 1.0D14 * plascur/(pi*rminor*rminor)

    !  Enforce the chosen density limit

    dnelimt = dlimit(idensl)

  end subroutine culdlm

  ! !!!!!!!!!!!!!!!!!!!!!!!!!!!!!!!!!!!!!!!!!!!!!!!!!!!!!!!!!!!!!!!!!!

  subroutine pcond(afuel,palpmw,aspect,bt,dnitot,dene,dnla,eps,hfact, &
       iinvqd,isc,ignite,kappa,kappa95,kappaa,pchargemw,pinjmw,&
       plascur,pcoreradpv,rmajor,rminor,te,ten,tin,q,qstar,vol, &
       xarea,zeff,ptrepv,ptripv,tauee,tauei,taueff,powerht)

    !+ad_name  pcond
    !+ad_summ  Routine to calculate the confinement times and
    !+ad_summ  the transport power loss terms.
    !+ad_type  Subroutine
    !+ad_auth  P J Knight, CCFE, Culham Science Centre
    !+ad_cont  N/A
    !+ad_args  afuel     : input real :  average mass of fuel (amu)
    !+ad_args  palpmw    : input real :  alpha particle power (MW)
    !+ad_args  aspect    : input real :  aspect ratio
    !+ad_args  bt        : input real :  toroidal field on axis (T)
    !+ad_args  dene      : input real :  volume averaged electron density (/m3)
    !+ad_args  dnitot    : input real :  total ion density (/m3)
    !+ad_args  dnla      : input real :  line-averaged electron density (/m3)
    !+ad_args  eps       : input real :  inverse aspect ratio
    !+ad_args  hfact     : input real :  H factor on energy confinement scalings
    !+ad_args  iinvqd    : input integer :  switch for inverse quadrature
    !+ad_args  isc       : input integer :  switch for energy confinement scaling to use
    !+ad_args  ignite    : input integer :  switch for ignited calculation
    !+ad_args  kappa     : input real :  plasma elongation
    !+ad_args  kappa95   : input real :  plasma elongation at 95% surface
    !+ad_args  kappaa    : output real : plasma elongation calculated using area ratio
    !+ad_args  pchargemw : input real :  non-alpha charged particle fusion power (MW)
    !+ad_args  pinjmw    : input real :  auxiliary power to ions and electrons (MW)
    !+ad_args  plascur   : input real :  plasma current (A)
    !+ad_args  pcoreradpv: input real :  total core radiation power (MW/m3)
    !+ad_args  q         : input real :  edge safety factor (tokamaks), or
    !+ad_argc                            rotational transform iotabar (stellarators)
    !+ad_args  qstar     : input real :  equivalent cylindrical edge safety factor
    !+ad_args  rmajor    : input real :  plasma major radius (m)
    !+ad_args  rminor    : input real :  plasma minor radius (m)
    !+ad_args  te        : input real :  average electron temperature (keV)
    !+ad_args  ten       : input real :  density weighted average electron temp. (keV)
    !+ad_args  tin       : input real :  density weighted average ion temperature (keV)
    !+ad_args  vol       : input real :  plasma volume (m3)
    !+ad_args  xarea     : input real :  plasma cross-sectional area (m2)
    !+ad_args  zeff      : input real :  plasma effective charge
    !+ad_args  ptrepv    : output real : electron transport power (MW/m3)
    !+ad_args  ptripv    : output real : ion transport power (MW/m3)
    !+ad_args  tauee     : output real : electron energy confinement time (s)
    !+ad_args  taueff    : output real : global energy confinement time (s)
    !+ad_args  tauei     : output real : ion energy confinement time (s)
    !+ad_args  powerht   : output real : heating power (MW) assumed in calculation
    !+ad_desc  This subroutine calculates the energy confinement time
    !+ad_desc  using one of a large number of scaling laws, and the
    !+ad_desc  transport power loss terms.
    !+ad_prob  None
    !+ad_call  report_error
    !+ad_hist  21/06/94 PJK Upgrade to higher standard of coding
    !+ad_hist  30/06/94 PJK Added stellarator scaling laws 20-23
    !+ad_hist  07/12/95 PJK Added pcharge to plasma input power
    !+ad_hist  14/11/97 PJK Added ITER-97 scaling laws (26,27)
    !+ad_hist  01/04/98 PJK Added ITER-96P scaling law (28) and moved
    !+ad_hisc               calculation of dnla into BETCOM instead
    !+ad_hist  26/06/98 PJK Added scaling laws 29,30,31
    !+ad_hist  08/10/98 PJK Added scaling laws 32,33,34,35,36
    !+ad_hist  16/07/01 PJK Added KAPPAA to argument list
    !+ad_hist  23/05/06 PJK Ensured that powerht is always positive
    !+ad_hist  09/11/11 PJK Initial F90 version
    !+ad_hist  23/01/13 PJK Added stellarator scaling laws 37,38
    !+ad_hist  07/11/13 PJK Modified prad description
    !+ad_hist  20/05/14 PJK Changed prad argument to pcorerad;
    !+ad_hisc               introduced iradloss switch;
    !+ad_hisc               added falpha multiplier to alpmw term
    !+ad_hist  22/05/14 PJK Name changes to power quantities
    !+ad_hist  03/06/14 PJK Changed pchargepv usage to pchargemw
    !+ad_hist  17/06/14 PJK Added scaling law 39
    !+ad_hist  26/06/14 PJK Added error handling
    !+ad_hist  13/11/14 PJK Modified iradloss usage
    !+ad_hist  17/06/15 MDK Added Murari scaling (40)
    !+ad_hist  02/11/16 HL  Added Petty, Lang scalings (41,42)
    !+ad_stat  Okay
    !+ad_docs  AEA FUS 251: A User's Guide to the PROCESS Systems Code
    !+ad_docs  N. A. Uckan and ITER Physics Group,
    !+ad_docc    "ITER Physics Design Guidelines: 1989",
    !+ad_docc    ITER Documentation Series, No. 10, IAEA/ITER/DS/10 (1990)
    !+ad_docc  A. Murari et al 2015 Nucl. Fusion, 55, 073009
    !+ad_docc  C.C. Petty 2008 Phys. Plasmas, 15, 080501
    !+ad_docc  P.T. Lang et al. 2012 IAEA conference proceeding EX/P4-01
    !
    ! !!!!!!!!!!!!!!!!!!!!!!!!!!!!!!!!!!!!!!!!!!!!!!!

    implicit none

    !  Arguments

    integer, intent(in) :: iinvqd, isc, ignite
    real(kind(1.0D0)), intent(in) :: afuel, palpmw, aspect, bt, dene, &
         dnitot, dnla, eps, hfact, kappa, kappa95, pchargemw, pinjmw, &
         plascur, pcoreradpv, q, qstar, rmajor, rminor, te, &
         ten, tin, vol, xarea, zeff
    real(kind(1.0D0)), intent(out) :: kappaa, powerht, ptrepv, ptripv, &
         tauee, taueff, tauei

    !  Local variables

    real(kind(1.0D0)) :: chii,ck2,denfac,dnla19,dnla20,eps2,gjaeri,iotabar, &
         n20,pcur,qhat,ratio,rll,str2,str5,taueena,tauit1,tauit2, &
         term1,term2, h, qratio, nratio, nGW

    ! !!!!!!!!!!!!!!!!!!!!!!!!!!!!!!!!!!!!!!!!!!!!!!!

    !  Neoclassical ion transport loss
    !  Calculate ion energy confinement time
    !
    !  N.B. This calculation is superseded later in the routine

    eps2 = eps/2.0D0
    str5 = (2.0D0/(1.0D0+(kappa**2)))
    ck2 = (0.66D0+(1.88D0*(sqrt(eps2)))-(1.54D0*eps2))* &
         (1.0D0+(1.5D0*(eps2**2)))
    chii = (6.5D-22)*ck2*zeff*(aspect**1.5D0)*dene*(q**2)*str5/ &
         ((sqrt(tin))*(bt**2))
    str2 = (2.0D0*(kappa**2)/(1.0D0+(kappa**2)))
    tauei = 0.375D0*rminor**2/chii*str2

    !  Calculate heating power (MW)

    powerht = falpha*palpmw + pchargemw + pohmmw

    !  If the device is not ignited, add the injected auxiliary power

    if (ignite == 0) powerht = powerht + pinjmw

    !  Include the radiation as a loss term if requested

    if (iradloss == 0) then
       powerht = powerht - pradpv*vol
    else if (iradloss == 1) then
       powerht = powerht - pcoreradpv*vol
    else
       continue  !  do not adjust powerht for radiation
    end if

    !  Ensure heating power is positive (shouldn't be necessary)

    powerht = max(powerht,1.0D-3)

    !  Line averaged electron density in scaled units

    dnla20 = dnla * 1.0D-20
    dnla19 = dnla * 1.0D-19

    !  Volume averaged electron density in units of 10**20 m**-3

    n20 = dene / 1.0D20

    !  Plasma current in MA

    pcur = plascur / 1.0D6

    !  kappaa = plasma X-sectional area/(pi*rminor*rminor) by definition

    kappaa = xarea/(pi*rminor*rminor)

    !  Calculate Neo-Alcator confinement time (used in several scalings)

    taueena = 0.07D0 * n20 * rminor * rmajor*rmajor * qstar

    !  For reference (see startup.f90):
    !  gtaue = offset term in tauee scaling
    !  ptaue = exponent for density term in tauee scaling
    !  qtaue = exponent for temperature term in tauee scaling
    !  rtaue = exponent for power term in tauee scaling

    !  Electron energy confinement times

    select case (isc)

    case (1)  !  Neo-Alcator scaling (ohmic)
       !tauee = taueena
       tauee = hfact * taueena
       gtaue = 0.0D0
       ptaue = 1.0D0
       qtaue = 0.0D0
       rtaue = 0.0D0

    case (2)  !  Mirnov scaling (H-mode)
       tauee = hfact * 0.2D0 * rminor * sqrt(kappa95) * pcur
       gtaue = 0.0D0
       ptaue = 0.0D0
       qtaue = 0.0D0
       rtaue = 0.0D0

    case (3)  !  Merezhkin-Muhkovatov scaling (L-mode)
       tauee = hfact * 3.5D-3 * rmajor**2.75D0 * rminor**0.25D0 * &
            kappa95**0.125D0 * qstar * dnla20 * sqrt(afuel) / &
            sqrt(ten/10.0D0)
       gtaue = 0.0D0
       ptaue = 1.0D0
       qtaue = -0.5D0
       rtaue = 0.0D0

    case (4)  !  Shimomura scaling (H-mode)
       tauee = hfact * 0.045D0 * rmajor * rminor * bt * sqrt(kappa95) &
            * sqrt(afuel)
       gtaue = 0.0D0
       ptaue = 0.0D0
       qtaue = 0.0D0
       rtaue = 0.0D0

    case (5)  !  Kaye-Goldston scaling (L-mode)
       tauee = hfact * 0.055D0 * kappa95**0.28D0 * pcur**1.24D0 * &
            n20**0.26D0 * rmajor**1.65D0 * sqrt(afuel/1.5D0) / &
            ( bt**0.09D0 * rminor**0.49D0 * powerht**0.58D0 )
       gtaue = 0.0D0
       ptaue = 0.26D0
       qtaue = 0.0D0
       rtaue = -0.58D0
       if (iinvqd /= 0) tauee = 1.0D0 / &
            sqrt(1.0D0/taueena**2 + 1.0D0/tauee**2)

    case (6)  !  ITER Power scaling - ITER 89-P (L-mode)
       tauee = hfact * 0.048D0 * pcur**0.85D0 * rmajor**1.2D0 * &
            rminor**0.3D0 * sqrt(kappa) * dnla20**0.1D0 * bt**0.2D0 * &
            sqrt(afuel) / sqrt(powerht)
       gtaue = 0.0D0
       ptaue = 0.1D0
       qtaue = 0.0D0
       rtaue = -0.5D0

    case (7)  !  ITER Offset linear scaling - ITER 89-O (L-mode)

       term1 = 0.04D0 * pcur**0.5D0 * rmajor**0.3D0 * &
            rminor**0.8D0 * kappa**0.6D0 * afuel**0.5D0
       term2 = 0.064D0 * pcur**0.8D0 * rmajor**1.6D0 * &
            rminor**0.6D0 * kappa**0.5D0 * dnla20**0.6D0 * &
            bt**0.35D0 * afuel**0.2D0 / powerht
       tauee = hfact * (term1 + term2)
       gtaue = hfact*term1
       ptaue = 0.6D0
       qtaue = 0.0D0
       rtaue = -1.0D0

    case (8)  !  Rebut-Lallia offset linear scaling (L-mode)
       rll = (rminor**2 * rmajor * kappa95)**0.333D0
       tauee = hfact * 1.65D0 * sqrt(afuel/2.0D0) * &
            ( 1.2D-2 * pcur * rll**1.5D0 / sqrt(zeff) + &
            0.146D0 * dnla20**0.75D0 * sqrt(pcur) * sqrt(bt) * &
            rll**2.75D0 * zeff**0.25D0 /powerht )
       gtaue = hfact * 1.65D0 * sqrt(afuel/2.0D0) * &
            (1.2D-2 * pcur * rll**1.5D0 / sqrt(zeff))
       ptaue = 0.75D0
       qtaue = 0.0D0
       rtaue = -1.0D0

    case (9)  !  Goldston scaling (L-mode)
       tauee = hfact * 0.037D0 * pcur * rmajor**1.75D0 * &
            rminor**(-0.37D0) * sqrt(kappa95) * sqrt(afuel/1.5D0) / &
            sqrt(powerht)
       gtaue = 0.0D0
       ptaue = 0.0D0
       qtaue = 0.0D0
       rtaue = -0.5D0
       if (iinvqd /= 0) tauee = 1.0D0 / &
            sqrt(1.0D0/taueena**2 + 1.0D0/tauee**2)

    case (10)  !  T10 scaling
       denfac = dnla20 * rmajor * qstar / (1.3D0*bt)
       denfac = min(1.0D0,denfac)
       tauee = hfact * 0.095D0 * rmajor * rminor * bt * &
            sqrt(kappa95) * denfac / powerht**0.4D0 * &
            ( zeff**2 * pcur**4 / &
            (rmajor * rminor * qstar**3 * kappa95**1.5D0) )**0.08D0
       gtaue = 0.0D0
       ptaue = 1.0D0
       qtaue = 0.0D0
       rtaue = -0.4D0

    case (11)  !  JAERI scaling
       gjaeri = zeff**0.4D0 * ((15.0D0-zeff)/20.0D0)**0.6D0 * &
            (3.0D0 * qstar * (qstar+5.0D0) / ((qstar+2.0D0) * &
            (qstar+7.0D0)))**0.6D0
       tauee = hfact * (0.085D0 * kappa95 * rminor**2 * sqrt(afuel) + &
            0.069D0 * n20**0.6D0 * pcur * bt**0.2D0 * rminor**0.4D0 * &
            rmajor**1.6D0 * sqrt(afuel) * gjaeri * kappa95**0.2D0 / &
            powerht)
       gtaue = hfact * 0.085D0 * kappa95 * rminor**2 * sqrt(afuel)
       ptaue = 0.6D0
       qtaue = 0.0D0
       rtaue = -1.0D0

    case (12)  !  Kaye-Big scaling
       tauee = hfact * 0.105D0 * sqrt(rmajor) * rminor**0.8D0 * &
            bt**0.3D0 * kappa95**0.25D0 * pcur**0.85D0 * &
            n20**0.1D0 * afuel**0.5D0 / powerht**0.5D0
       gtaue = 0.0D0
       ptaue = 0.1D0
       qtaue = 0.0D0
       rtaue = -0.5D0

    case (13)  !  ITER H-mode scaling - ITER H90-P
       tauee = hfact * 0.064D0 * pcur**0.87D0 * rmajor**1.82D0 * &
            rminor**(-0.12D0) * kappa**0.35D0 * dnla20**0.09D0 * &
            bt**0.15D0 * sqrt(afuel) / sqrt(powerht)
       gtaue = 0.0D0
       ptaue = 0.09D0
       qtaue = 0.0D0
       rtaue = -0.5D0

    case (14)  !  Minimum of ITER 89-P (isc=6) and ITER 89-O (isc=7)
       tauit1 = hfact * 0.048D0 * pcur**0.85D0 * rmajor**1.2D0 * &
            rminor**0.3D0 * sqrt(kappa) * dnla20**0.1D0 * bt**0.2D0 * &
            sqrt(afuel) / sqrt(powerht)
       term1 = 0.04D0 * pcur**0.5D0 * rmajor**0.3D0 * &
            rminor**0.8D0 * kappa**0.6D0 * afuel**0.5D0
       term2 = 0.064D0 * pcur**0.8D0 * rmajor**1.6D0 * &
            rminor**0.6D0 * kappa**0.5D0 * dnla20**0.6D0 * &
            bt**0.35D0 * afuel**0.2D0 / powerht
       tauit2 = hfact * (term1 + term2)
       tauee = min(tauit1,tauit2)

       if (tauit1 < tauit2) then
          gtaue = 0.0D0
          ptaue = 0.1D0
          qtaue = 0.0D0
          rtaue = -0.5D0
       else
          gtaue = hfact*term1
          ptaue = 0.6D0
          qtaue = 0.0D0
          rtaue = -1.0D0
       end if

    case (15)  !  Riedel scaling (L-mode)
       tauee = hfact * 0.044D0 * pcur**0.93D0 * rmajor**1.37D0 * &
            rminor**(-0.049D0) * kappa95**0.588D0 * dnla20**0.078D0 * &
            bt**0.152D0 / powerht**0.537D0
       gtaue = 0.0D0
       ptaue = 0.078D0
       qtaue = 0.0D0
       rtaue = -0.537D0

    case (16)  !  Christiansen et al scaling (L-mode)
       tauee = hfact * 0.24D0 * pcur**0.79D0 * rmajor**0.56D0 * &
            rminor**1.46D0 * kappa95**0.73D0 * dnla20**0.41D0 * &
            bt**0.29D0 / (powerht**0.79D0 * afuel**0.02D0)
       gtaue = 0.0D0
       ptaue = 0.41D0
       qtaue = 0.0D0
       rtaue = -0.79D0

    case (17)  !  Lackner-Gottardi scaling (L-mode)
       qhat = (1.0D0+kappa95**2) * rminor**2 * bt /(0.4D0 * pcur * rmajor)
       tauee = hfact * 0.12D0 * pcur**0.8D0 * rmajor**1.8D0 * &
            rminor**0.4D0 * kappa95 * (1.0D0+kappa95)**(-0.8D0) * &
            dnla20**0.6D0 * qhat**0.4D0 / powerht**0.6D0
       gtaue = 0.0D0
       ptaue = 0.6D0
       qtaue = 0.0D0
       rtaue = -0.6D0

    case (18)  !  Neo-Kaye scaling (L-mode)
       tauee = hfact * 0.063D0 * pcur**1.12D0 * rmajor**1.3D0 * &
            rminor**(-0.04D0) * kappa95**0.28D0 * dnla20**0.14D0 * &
            bt**0.04D0 * sqrt(afuel) / powerht**0.59D0
       gtaue = 0.0D0
       ptaue = 0.14D0
       qtaue = 0.0D0
       rtaue = -0.59D0

    case (19)  !  Riedel scaling (H-mode)
       tauee = hfact * 0.1D0 * sqrt(afuel) * pcur**0.884D0 * &
            rmajor**1.24D0 * rminor**(-0.23D0) * kappa95**0.317D0 * &
            bt**0.207D0 * dnla20**0.105D0 / powerht**0.486D0
       gtaue = 0.0D0
       ptaue = 0.105D0
       qtaue = 0.0D0
       rtaue = -0.486D0

    case (20)  !  Amended version of ITER H90-P law
       !  Nuclear Fusion 32 (1992) 318
       tauee = hfact * 0.082D0 * pcur**1.02D0 * &
            bt**0.15D0 * sqrt(afuel) * rmajor**1.60D0 / &
            (powerht**0.47D0 * kappa**0.19D0)
       gtaue = 0.0D0
       ptaue = 0.0D0
       qtaue = 0.0D0
       rtaue = -0.47D0

    case (21)  !  Large Helical Device scaling (stellarators)
       !  S.Sudo, Y.Takeiri, H.Zushi et al., Nuclear Fusion 30 (1990) 11
       tauee = hfact * 0.17D0 * rmajor**0.75D0 * rminor**2 * &
            dnla20**0.69D0 * bt**0.84D0 * powerht**(-0.58D0)
       gtaue = 0.0D0
       ptaue = 0.69D0
       qtaue = 0.0D0
       rtaue = 0.58D0

    case (22)  !  Gyro-reduced Bohm scaling
       !  R.J.Goldston, H.Biglari, G.W.Hammett et al., Bull.Am.Phys.Society,
       !  volume 34, 1964 (1989)
       tauee = hfact * 0.25D0 * bt**0.8D0 * dnla20**0.6D0 * &
            powerht**(-0.6D0) * rminor**2.4D0 * rmajor**0.6D0
       gtaue = 0.0D0
       ptaue = 0.6D0
       qtaue = 0.0D0
       rtaue = -0.6D0

    case (23)  !  Lackner-Gottardi stellarator scaling
       !  K.Lackner and N.A.O.Gottardi, Nuclear Fusion, 30, p.767 (1990)
       iotabar = q  !  dummy argument q is actual argument iotabar for stellarators
       tauee = hfact * 0.17D0 * rmajor * rminor**2 * dnla20**0.6D0 * &
            bt**0.8D0 * powerht**(-0.6D0) * iotabar**0.4D0
       gtaue = 0.0D0
       ptaue = 0.6D0
       qtaue = 0.0D0
       rtaue = -0.6D0

    case (24)  !  ITER-93H scaling (ELM-free; multiply by 0.85 for ELMy version)
       !  S.Kaye and the ITER Joint Central Team and Home Teams, in Plasma
       !  Physics and Controlled Nuclear Fusion Research (Proc. 15th
       !  Int. Conf., Seville, 1994) IAEA-CN-60/E-P-3
       tauee = hfact * 0.053D0 * pcur**1.06D0 * bt**0.32D0 * &
            powerht**(-0.67D0) * afuel**0.41D0 * rmajor**1.79D0 * &
            dnla20**0.17D0 * aspect**0.11D0 * kappa**0.66D0
       gtaue = 0.0D0
       ptaue = 0.17D0
       qtaue = 0.0D0
       rtaue = -0.67D0

   case (25)  !  Issue #508 Remove RFP option.

       !  Next two are ITER-97 H-mode scalings
       !  J. G. Cordey et al., EPS Berchtesgaden, 1997

    case (26)  !  ELM-free: ITERH-97P
       tauee = hfact * 0.031D0 * pcur**0.95D0 * bt**0.25D0 * &
            powerht**(-0.67D0) * dnla19**0.35D0 * &
            rmajor**1.92D0 * aspect**(-0.08D0) * kappa**0.63D0 * &
            afuel**0.42D0
       gtaue = 0.0D0
       ptaue = 0.35D0
       qtaue = 0.0D0
       rtaue = -0.67D0

    case (27)  !  ELMy: ITERH-97P(y)
       tauee = hfact * 0.029D0 * pcur**0.90D0 * bt**0.20D0 * &
            powerht**(-0.66D0) * dnla19**0.40D0 * &
            rmajor**2.03D0 * aspect**(-0.19D0) * kappa**0.92D0 * &
            afuel**0.2D0
       gtaue = 0.0D0
       ptaue = 0.4D0
       qtaue = 0.0D0
       rtaue = -0.66D0

    case (28)  !  ITER-96P (= ITER-97L) L-mode scaling
       !  S.M.Kaye and the ITER Confinement Database Working Group,
       !  Nuclear Fusion 37 (1997) 1303
       !  N.B. tau_th formula used
       tauee = hfact * 0.023D0 * pcur**0.96D0 * bt**0.03D0 * &
            kappa95**0.64D0 * rmajor**1.83D0 * aspect**0.06D0 * &
            dnla19**0.40D0 * afuel**0.20D0 * powerht**(-0.73D0)
       gtaue = 0.0D0
       ptaue = 0.4D0
       qtaue = 0.0D0
       rtaue = -0.73D0

    case (29)  !  Valovic modified ELMy-H mode scaling
       tauee = hfact * 0.067D0 * pcur**0.9D0 * bt**0.17D0 * &
            dnla19**0.45D0 * afuel**0.05D0 * rmajor**1.316D0 * &
            rminor**0.79D0 * kappa**0.56D0 * powerht**(-0.68D0)
       gtaue = 0.0D0
       ptaue = 0.45D0
       qtaue = 0.0D0
       rtaue = -0.68D0

    case (30)  !  Kaye PPPL Workshop April 1998 L-mode scaling
       tauee = hfact * 0.021D0 * pcur**0.81D0 * bt**0.14D0 * &
            kappa**0.7D0 * rmajor**2.01D0 * aspect**(-0.18D0) * &
            dnla19**0.47D0 * afuel**0.25D0 * powerht**(-0.73D0)
       gtaue = 0.0D0
       ptaue = 0.47D0
       qtaue = 0.0D0
       rtaue = -0.73D0

    case (31)  !  ITERH-PB98P(y), ELMy H-mode scaling
       tauee = hfact * 0.0615D0 * pcur**0.9D0 * bt**0.1D0 * &
            dnla19**0.4D0 * powerht**(-0.66D0) * rmajor**2 * &
            kappaa**0.75D0 * aspect**(-0.66D0) * afuel**0.2D0
       gtaue = 0.0D0
       ptaue = 0.4D0
       qtaue = 0.0D0
       rtaue = -0.66D0

    case (32)  !  IPB98(y), ELMy H-mode scaling
       !  Nuclear Fusion 39 (1999) 2175
       tauee = hfact * 0.0365D0 * pcur**0.97D0 * bt**0.08D0 * &
            dnla19**0.41D0 * powerht**(-0.63D0) * rmajor**1.93D0 * &
            kappa**0.67D0 * aspect**(-0.23D0) * afuel**0.2D0
       gtaue = 0.0D0
       ptaue = 0.41D0
       qtaue = 0.0D0
       rtaue = -0.63D0

    case (33)  !  IPB98(y,1), ELMy H-mode scaling
       !  Nuclear Fusion 39 (1999) 2175
       tauee = hfact * 0.0503D0 * pcur**0.91D0 * bt**0.15D0 * &
            dnla19**0.44D0 * powerht**(-0.65D0) * rmajor**2.05D0 * &
            kappaa**0.72D0 * aspect**(-0.57D0) * afuel**0.13D0
       gtaue = 0.0D0
       ptaue = 0.44D0
       qtaue = 0.0D0
       rtaue = -0.65D0

    case (34)  !  IPB98(y,2), ELMy H-mode scaling
       !  Nuclear Fusion 39 (1999) 2175
       tauee = hfact * 0.0562D0 * pcur**0.93D0 * bt**0.15D0 * &
            dnla19**0.41D0 * powerht**(-0.69D0) * rmajor**1.97D0 * &
            kappaa**0.78D0 * aspect**(-0.58D0) * afuel**0.19D0
       gtaue = 0.0D0
       ptaue = 0.41D0
       qtaue = 0.0D0
       rtaue = -0.69D0

    case (35)  !  IPB98(y,3), ELMy H-mode scaling
       !  Nuclear Fusion 39 (1999) 2175
       tauee = hfact * 0.0564D0 * pcur**0.88D0 * bt**0.07D0 * &
            dnla19**0.40D0 * powerht**(-0.69D0) * rmajor**2.15D0 * &
            kappaa**0.78D0 * aspect**(-0.64D0) * afuel**0.20D0
       gtaue = 0.0D0
       ptaue = 0.4D0
       qtaue = 0.0D0
       rtaue = -0.69D0

    case (36)  !  IPB98(y,4), ELMy H-mode scaling
       !  Nuclear Fusion 39 (1999) 2175
       tauee = hfact * 0.0587D0 * pcur**0.85D0 * bt**0.29D0 * &
            dnla19**0.39D0 * powerht**(-0.70D0) * rmajor**2.08D0 * &
            kappaa**0.76D0 * aspect**(-0.69D0) * afuel**0.17D0
       gtaue = 0.0D0
       ptaue = 0.39D0
       qtaue = 0.0D0
       rtaue = -0.70D0

    case (37)  !  ISS95 stellarator scaling
       !  U. Stroth et al., Nuclear Fusion, 36, p.1063 (1996)
       !  Assumes kappa = 1.0, triang = 0.0
       iotabar = q  !  dummy argument q is actual argument iotabar for stellarators
       tauee = hfact * 0.079D0 * rminor**2.21D0 * rmajor**0.65D0 * dnla19**0.51D0 * &
            bt**0.83D0 * powerht**(-0.59D0) * iotabar**0.4D0
       gtaue = 0.0D0
       ptaue = 0.51D0
       qtaue = 0.0D0
       rtaue = -0.59D0

    case (38)  !  ISS04 stellarator scaling
       !  H. Yamada et al., Nuclear Fusion, 45, p.1684 (2005)
       !  Assumes kappa = 1.0, triang = 0.0
       iotabar = q  !  dummy argument q is actual argument iotabar for stellarators
       tauee = hfact * 0.134D0 * rminor**2.28D0 * rmajor**0.64D0 * dnla19**0.54D0 * &
            bt**0.84D0 * powerht**(-0.61D0) * iotabar**0.41D0
       gtaue = 0.0D0
       ptaue = 0.54D0
       qtaue = 0.0D0
       rtaue = -0.61D0

    case (39)  !  DS03 beta-independent H-mode scaling
       !  T. C. Luce, C. C. Petty and J. G. Cordey,
       !  Plasma Phys. Control. Fusion 50 (2008) 043001, eqn.4.13, p.67
       tauee = hfact * 0.028D0 * pcur**0.83D0 * bt**0.07D0 * &
            dnla19**0.49D0 * powerht**(-0.55D0) * rmajor**2.11D0 * &
            kappa95**0.75D0 * aspect**(-0.3D0) * afuel**0.14D0
       gtaue = 0.0D0
       ptaue = 0.49D0
       qtaue = 0.0D0
       rtaue = -0.55D0

    case (40)  !  "Non-power law" (NPL) Murari energy confinement scaling
       !   Based on the ITPA database of H-mode discharges
       !   A new approach to the formulation and validation of scaling expressions for plasma confinement in tokamaks
       !   A. Murari et al 2015 Nucl. Fusion 55 073009, doi:10.1088/0029-5515/55/7/073009
       !   Table 4.  (Issue #311)
       !  Note that aspect ratio and M (afuel) do not appear, and B (bt) only
       !  appears in the "saturation factor" h.
       h = dnla19**0.448D0 / (1.0D0 + exp(-9.403D0*(bt/dnla19)**1.365D0))
       tauee = hfact * 0.0367D0 * pcur**1.006D0 * rmajor**1.731D0 * kappaa**1.450D0 * &
               powerht**(-0.735D0) * h

       gtaue = 0.0D0
       ptaue = 0.448D0
       qtaue = 0.0D0
       rtaue = -0.735D0

    case (41) ! Beta independent dimensionless confinement scaling
       ! C.C. Petty 2008 Phys. Plasmas 15, 080501, equation 36
       ! Note that there is no dependence on the average fuel mass 'afuel'
       tauee = hfact * 0.052D0 * pcur**0.75D0 * bt**0.3D0 * &
            dnla19**0.32D0 * powerht**(-0.47D0) * rmajor**2.09D0 * &
            kappaa**0.88D0 * aspect**(-0.84D0)

       gtaue = 0.0D0
       ptaue = 0.32D0
       qtaue = 0.0D0
       rtaue = -0.47D0

    case (42) ! High density relevant confinement scaling
       ! P.T. Lang et al. 2012, IAEA conference proceeding EX/P4-01
       ! Note that in the paper kappaa is defined as V/(2pi^2Ra^2)
       ! which should be equivalent to our local definition assuming
       ! V = 2piR * (X-sectional area)
       ! q should be q95: incorrect if icurr = 2 (ST current scaling)
       qratio = q/qstar
       ! Greenwald density in m^-3
       nGW = 1.0D14 * plascur/(pi*rminor*rminor)
       nratio = dnla/nGW
       tauee = hfact * 6.94D-7 * pcur**1.3678D0 * bt**0.12D0 * &
            dnla19**0.032236D0 * powerht**(-0.74D0) * rmajor**1.2345D0 * &
            kappaa**0.37D0 * aspect**2.48205D0 * afuel**0.2D0 * &
            qratio**0.77D0 * aspect**(-0.9D0*log(aspect)) * &
            nratio**(-0.22D0*log(nratio))

       gtaue = 0.0D0
       ptaue = 0.032236D0 -0.22D0*log(nratio)
       qtaue = 0.0D0
       rtaue = -0.74D0

    case default
       idiags(1) = isc ; call report_error(81)

    end select

    !  Ion energy confinement time
    !  N.B. Overwrites earlier calculation above

    tauei = tauee

    !  Calculation of the transport power loss terms
    !  Transport losses in Watts/m3 are 3/2 * n.e.T / tau , with T in eV
    !  (here, tin and ten are in keV, and ptrepv and ptripv are in MW/m3)

    ptripv = 2.403D-22 * dnitot*tin/tauei
    ptrepv = 2.403D-22 * dene*ten/tauee

    ratio = dnitot/dene * tin/ten

    !  Global energy confinement time

    taueff = ((ratio + 1.0D0)/(ratio/tauei + 1.0D0/tauee))

    ! This is used only in subroutine startup, which is currently (r400)
    ! not used.
    ftaue = (tauee-gtaue) / &
         (n20**ptaue * (te/10.0D0)**qtaue * powerht**rtaue)

  end subroutine pcond

  ! !!!!!!!!!!!!!!!!!!!!!!!!!!!!!!!!!!!!!!!!!!!!!!!!!!!!!!!!!!!!!!!!!!

  subroutine vscalc(csawth,eps,facoh,gamma,kappa,rmajor,rplas, &
       plascur,theat,tburn,phiint,rli,rlp,vsbrn,vsind,vsres,vsstt)

    !+ad_name  vscalc
    !+ad_summ  Volt-second requirements
    !+ad_type  Subroutine
    !+ad_auth  P J Knight, CCFE, Culham Science Centre
    !+ad_cont  N/A
    !+ad_args  csawth : input real :  coefficient for sawteeth effects
    !+ad_args  eps    : input real :  inverse aspect ratio
    !+ad_args  facoh  : input real :  fraction of plasma current produced inductively
    !+ad_args  gamma  : input real :  Ejima coeff for resistive start-up V-s component
    !+ad_args  kappa  : input real :  plasma elongation
    !+ad_args  plascur: input real :  plasma current (A)
    !+ad_args  rli    : input real :  plasma normalised inductivity
    !+ad_args  rmajor : input real :  plasma major radius (m)
    !+ad_args  rplas  : input real :  plasma resistance (ohm)
    !+ad_args  theat  : input real :  heating time (s)
    !+ad_args  tburn  : input real :  burn time (s)
    !+ad_args  phiint : output real : internal plasma volt-seconds (Wb)
    !+ad_args  rlp    : output real : plasma inductance (H)
    !+ad_args  vsbrn  : output real : volt-seconds needed during flat-top (heat+burn) (Wb)
    !+ad_args  vsind  : output real : internal and external plasma inductance V-s (Wb)
    !+ad_args  vsres  : output real : resistive losses in start-up volt-seconds (Wb)
    !+ad_args  vsstt  : output real : total volt-seconds needed (Wb)
    !+ad_desc  This subroutine calculates the volt-second requirements and some
    !+ad_desc  other related items.
    !+ad_prob  None
    !+ad_call  None
    !+ad_hist  21/06/94 PJK Upgrade to higher standard of coding
    !+ad_hist  09/11/11 PJK Initial F90 version
    !+ad_hist  16/10/12 PJK Removed rmu0 from argument list
    !+ad_hist  11/06/13 PJK Removed 1.25 enhancement in rlp formula
    !+ad_hist  27/11/13 PJK Added theat to tburn in vsbrn calculation
    !+ad_stat  Okay
    !+ad_docs  AEA FUS 251: A User's Guide to the PROCESS Systems Code
    !
    ! !!!!!!!!!!!!!!!!!!!!!!!!!!!!!!!!!!!!!!!!!!!!!!!

    implicit none

    !  Arguments

    real(kind(1.0D0)), intent(in) :: csawth, eps, facoh, gamma, kappa, &
         plascur, rli, rmajor, rplas, tburn, theat
    real(kind(1.0D0)), intent(out) :: phiint, rlp, vsbrn, vsind, vsres, vsstt

    !  Local variables

    real(kind(1.0D0)) :: aeps,beps,rlpext,rlpint,vburn

    ! !!!!!!!!!!!!!!!!!!!!!!!!!!!!!!!!!!!!!!!!!!!!!!!

    !  Internal inductance

    rlpint = rmu0 * rmajor * rli/2.0D0
    phiint = rlpint*plascur

    !  Start-up resistive component
    !  Uses ITER formula without the 10 V-s add-on

    vsres = gamma * rmu0*plascur*rmajor

    !  Hirshman, Neilson: Physics of Fluids, 29 (1986) p790
    !  fit for external inductance

    aeps = (1.0D0 + 1.81D0*sqrt(eps)+2.05D0*eps)*log(8.0D0/eps) &
         - (2.0D0 + 9.25D0*sqrt(eps)-1.21D0*eps)
    beps = 0.73D0 * sqrt(eps) *(1.0D0 + 2.0D0*eps**4-6.0D0*eps**5 &
         + 3.7D0*eps**6)
    rlpext = rmajor*rmu0 * aeps*(1.0D0-eps)/(1.0D0-eps+beps*kappa)

    rlp = rlpext + rlpint

    !  Inductive V-s component

    vsind = rlp * plascur
    vsstt = vsres + vsind

    !  Loop voltage during flat-top
    !  Include enhancement factor in flattop V-s requirement
    !  to account for MHD sawtooth effects.

    vburn = plascur * rplas * facoh * csawth

    !  N.B. tburn on first iteration will not be correct
    !  if the pulsed reactor option is used, but the value
    !  will be correct on subsequent calls.

    vsbrn = vburn*(theat + tburn)
    vsstt = vsstt + vsbrn

  end subroutine vscalc

  ! !!!!!!!!!!!!!!!!!!!!!!!!!!!!!!!!!!!!!!!!!!!!!!!!!!!!!!!!!!!!!!!!!!

  subroutine phyaux(aspect,dene,deni,fusionrate,alpharate,plascur,sbar,dnalp, &
       taueff,vol,burnup,dntau,figmer,fusrat,qfuel,rndfuel,taup)

    !+ad_name  phyaux
    !+ad_summ  Auxiliary physics quantities
    !+ad_type  Subroutine
    !+ad_auth  P J Knight, CCFE, Culham Science Centre
    !+ad_cont  N/A
    !+ad_args  aspect : input real :  plasma aspect ratio
    !+ad_args  dene   : input real :  electron density (/m3)
    !+ad_args  deni   : input real :  fuel ion density (/m3)
    !+ad_args  dnalp  : input real :  alpha ash density (/m3)
    !+ad_args  fusionrate : input real :  fusion reaction rate (/m3/s)
    !+ad_args  alpharate  : input real :  alpha particle production rate (/m3/s)
    !+ad_args  plascur: input real :  plasma current (A)
    !+ad_args  sbar   : input real :  exponent for aspect ratio (normally 1)
    !+ad_args  taueff : input real :  global energy confinement time (s)
    !+ad_args  vol    : input real :  plasma volume (m3)
    !+ad_args  burnup : output real : fractional plasma burnup
    !+ad_args  dntau  : output real : plasma average n-tau (s/m3)
    !+ad_args  figmer : output real : physics figure of merit
    !+ad_args  fusrat : output real : number of fusion reactions per second
    !+ad_args  qfuel  : output real : fuelling rate for D-T (nucleus-pairs/sec)
    !+ad_args  rndfuel: output real : fuel burnup rate (reactions/s)
    !+ad_args  taup   : output real : (alpha) particle confinement time (s)
    !+ad_desc  This subroutine calculates extra physics related items
    !+ad_desc  needed by other parts of the code
    !+ad_prob  None
    !+ad_call  None
    !+ad_hist  21/06/94 PJK Upgrade to higher standard of coding
    !+ad_hist  07/12/95 PJK Added D-He3 calculations
    !+ad_hist  09/11/11 PJK Initial F90 version
    !+ad_hist  12/06/13 PJK Changed rndfuel, qfuel units from Amps
    !+ad_hist  10/09/13 PJK Modified fusion reaction rate calculation
    !+ad_hist  11/09/13 PJK Modified burnup calculation + comments
    !+ad_hist  08/05/14 PJK Modified taup calculation
    !+ad_stat  Okay
    !+ad_docs  AEA FUS 251: A User's Guide to the PROCESS Systems Code
    !
    ! !!!!!!!!!!!!!!!!!!!!!!!!!!!!!!!!!!!!!!!!!!!!!!!

    implicit none

    !  Arguments

    real(kind(1.0D0)), intent(in) :: aspect, dene, deni, dnalp, &
         fusionrate, alpharate, plascur, sbar, taueff, vol
    real(kind(1.0D0)), intent(out) :: burnup, dntau, figmer, fusrat, &
         qfuel, rndfuel, taup

    !  Local variables

    ! !!!!!!!!!!!!!!!!!!!!!!!!!!!!!!!!!!!!!!!!!!!!!!!

    figmer = 1.0D-6 * plascur * aspect**sbar

    dntau = taueff*dene

    !  Fusion reactions per second

    fusrat = fusionrate*vol

    !  Alpha particle confinement time (s)
    !  Number of alphas / alpha production rate

    if (alpharate /= 0.0D0) then
      taup = dnalp / alpharate
    else  !  only likely if DD is only active fusion reaction
      taup = 0.0D0
    end if

    !  Fractional burnup

    !  (Consider detailed model in: G. L. Jackson, V. S. Chan, R. D. Stambaugh,
    !  Fusion Science and Technology, vol.64, no.1, July 2013, pp.8-12)

    !  The ratio of ash to fuel particle confinement times is given by
    !  tauratio
    !  Possible logic...
    !  burnup = fuel ion-pairs burned/m3 / initial fuel ion-pairs/m3;
    !  fuel ion-pairs burned/m3 = alpha particles/m3 (for both D-T and D-He3 reactions)
    !  initial fuel ion-pairs/m3 = burnt fuel ion-pairs/m3 + unburnt fuel-ion pairs/m3
    !  Remember that unburnt fuel-ion pairs/m3 = 0.5 * unburnt fuel-ions/m3

    burnup = dnalp / (dnalp + 0.5D0*deni) / tauratio

    !  Fuel burnup rate (reactions/second) (previously Amps)

    rndfuel = fusrat

    !  Required fuelling rate (fuel ion pairs/second) (previously Amps)

    qfuel = rndfuel/burnup

  end subroutine phyaux

  ! !!!!!!!!!!!!!!!!!!!!!!!!!!!!!!!!!!!!!!!!!!!!!!!!!!!!!!!!!!!!!!!!!!

  subroutine rether(alphan,alphat,dene,dlamie,te,ti,zeffai,piepv)

    !+ad_name  rether
    !+ad_summ  Routine to find the equilibration power between the
    !+ad_summ  ions and electrons
    !+ad_type  Subroutine
    !+ad_auth  P J Knight, CCFE, Culham Science Centre
    !+ad_cont  N/A
    !+ad_args  alphan : input real :  density profile index
    !+ad_args  alphat : input real :  temperature profile index
    !+ad_args  dene   : input real :  electron density (/m3)
    !+ad_args  dlamie : input real :  ion-electron coulomb logarithm
    !+ad_args  te     : input real :  electron temperature (keV)
    !+ad_args  ti     : input real :  ion temperature (keV)
    !+ad_args  zeffai : input real :  mass weighted plasma effective charge
    !+ad_args  piepv  : output real : ion/electron equilibration power (MW/m3)
    !+ad_desc  This routine calculates the equilibration power between the
    !+ad_desc  ions and electrons.
    !+ad_prob  No account is taken of pedestal profiles.
    !+ad_call  None
    !+ad_hist  21/06/94 PJK Upgrade to higher standard of coding
    !+ad_hist  09/11/11 PJK Initial F90 version
    !+ad_hist  03/07/13 PJK Changed zeffai description
    !+ad_stat  Okay
    !+ad_docs  Unknown origin
    !
    ! !!!!!!!!!!!!!!!!!!!!!!!!!!!!!!!!!!!!!!!!!!!!!!!

    implicit none

    !  Arguments

    real(kind(1.0D0)), intent(in) :: alphan, alphat, dene, dlamie, &
         te, ti, zeffai
    real(kind(1.0D0)), intent(out) :: piepv

    !  Local variables

    real(kind(1.0D0)) :: conie, profie

    ! !!!!!!!!!!!!!!!!!!!!!!!!!!!!!!!!!!!!!!!!!!!!!!!

    profie = (1.0D0+alphan)**2 / &
         ( (2.0D0*alphan - 0.5D0*alphat + 1.0D0) * sqrt(1.0D0+alphat) )

    conie = 2.42165D-41 * dlamie * dene**2 * zeffai * profie

    piepv = conie*(ti-te)/(te**1.5D0)

  end subroutine rether

  ! !!!!!!!!!!!!!!!!!!!!!!!!!!!!!!!!!!!!!!!!!!!!!!!!!!!!!!!!!!!!!!!!!!

  subroutine pohm(facoh,kappa95,plascur,rmajor,rminor,ten,vol, &
       zeff,pohmpv,pohmmw,rpfac,rplas)

    !+ad_name  pohm
    !+ad_summ  Ohmic power calculation
    !+ad_type  Subroutine
    !+ad_auth  P J Knight, CCFE, Culham Science Centre
    !+ad_cont  N/A
    !+ad_args  facoh  : input real :  fraction of plasma current produced inductively
    !+ad_args  kappa95: input real :  plasma elongation at 95% flux
    !+ad_args  plascur: input real :  plasma current (A)
    !+ad_args  rmajor : input real :  plasma major radius (m)
    !+ad_args  rminor : input real :  plasma minor radius (m)
    !+ad_args  ten    : input real :  density weighted average electron temperature (keV)
    !+ad_args  vol    : input real :  plasma volume (m3)
    !+ad_args  zeff   : input real :  plasma effective charge
    !+ad_args  pohmpv : output real : ohmic heating power per unit volume (MW/m3)
    !+ad_args  pohmmw : output real : ohmic heating power (MW)
    !+ad_args  rpfac  : output real : neoclassical resistivity enhancement factor
    !+ad_args  rplas  : output real : plasma resistance (ohm)
    !+ad_desc  This routine finds the ohmic heating power per unit volume.
    !+ad_desc  The expression is a good fit for alphan = 0.5, alphat = 1.0,
    !+ad_desc  alphaj = 1.5, aspect = 2.5 -- 4.
    !+ad_prob  Therefore, no account is taken of pedestal profiles.
    !+ad_call  report_error
    !+ad_hist  21/06/94 PJK Upgrade to higher standard of coding
    !+ad_hist  25/07/11 PJK Correction to facoh coding
    !+ad_hist  09/11/11 PJK Initial F90 version
    !+ad_hist  11/04/13 PJK Removed ires argument
    !+ad_hist  26/06/14 PJK Added error handling
    !+ad_stat  Okay
    !+ad_docs  AEA FUS 251: A User's Guide to the PROCESS Systems Code
    !+ad_docs  ITER Physics Design Guidelines: 1989 [IPDG89], N. A. Uckan et al,
    !+ad_docc  ITER Documentation Series No.10, IAEA/ITER/DS/10, IAEA, Vienna, 1990
    !
    ! !!!!!!!!!!!!!!!!!!!!!!!!!!!!!!!!!!!!!!!!!!!!!!!

    implicit none

    !  Arguments

    real(kind(1.0D0)), intent(in) :: facoh, kappa95, plascur, rmajor, &
         rminor, ten, vol, zeff
    real(kind(1.0D0)), intent(out) :: pohmpv, pohmmw, rpfac, rplas

    !  Local variables

    real(kind(1.0D0)) :: t10

    ! !!!!!!!!!!!!!!!!!!!!!!!!!!!!!!!!!!!!!!!!!!!!!!!

    !  Density weighted electron temperature in 10 keV units

    t10 = ten/10.0D0

    !  Plasma resistance, from loop voltage calculation in IPDG89

    rplas = plasma_res_factor * 2.15D-9 * zeff*rmajor / (kappa95*rminor**2 * t10**1.5D0)

    !  Neo-classical resistivity enhancement factor
    !  Taken from  N. A. Uckan et al, Fusion Technology 13 (1988) p.411.
    !  The expression is valid for aspect ratios in the range 2.5--4.

    rpfac = 4.3D0 - 0.6D0*rmajor/rminor
    rplas = rplas * rpfac

    !  Check to see if plasma resistance is negative
    !  (possible if aspect ratio is too high)

    if (rplas <= 0.0D0) then
       fdiags(1) = rplas ; fdiags(2) = aspect
       call report_error(83)
    end if

    !  Ohmic heating power per unit volume
    !  Corrected from: pohmpv = (facoh*plascur)**2 * ...

    pohmpv = facoh * plascur**2 * rplas * 1.0D-6/vol

    !  Total ohmic heating power

    pohmmw = pohmpv*vol

  end subroutine pohm

  ! !!!!!!!!!!!!!!!!!!!!!!!!!!!!!!!!!!!!!!!!!!!!!!!!!!!!!!!!!!!!!!!!!!

  subroutine igmarcal(outfile)

    !+ad_name  igmarcal
    !+ad_summ  Routine to calculate ignition margin
    !+ad_type  Subroutine
    !+ad_auth  P J Knight, CCFE, Culham Science Centre
    !+ad_cont  N/A
    !+ad_args  outfile   : input integer : Fortran output unit identifier
    !+ad_desc  This routine calculates the ignition margin at the final point
    !+ad_desc  with different scalings.
    !+ad_prob  None
    !+ad_call  fhfac
    !+ad_call  oblnkl
    !+ad_call  osubhd
    !+ad_call  pcond
    !+ad_hist  21/06/94 PJK Upgrade to higher standard of coding
    !+ad_hist  01/04/98 PJK Modified PCOND arguments
    !+ad_hist  30/06/98 PJK Modified PCOND arguments
    !+ad_hist  19/01/99 PJK Modified PCOND arguments
    !+ad_hist  17/07/01 PJK Modified PCOND arguments
    !+ad_hist  10/11/11 PJK Initial F90 version
    !+ad_hist  09/10/12 PJK Modified to use new process_output module
    !+ad_hist  15/10/12 PJK Added physics_variables
    !+ad_hist  20/05/14 PJK Changed prad to pcorerad
    !+ad_hist  19/06/14 PJK Removed sect?? flags
    !+ad_hist  20/10/14 PJK Output power balances for H=1 instead of H=2
    !+ad_stat  Okay
    !+ad_docs  AEA FUS 251: A User's Guide to the PROCESS Systems Code
    !
    ! !!!!!!!!!!!!!!!!!!!!!!!!!!!!!!!!!!!!!!!!!!!!!!!

    implicit none

    !  Arguments

    integer, intent(in) :: outfile

    !  Local variables

    integer :: iisc
    real(kind(1.0D0)), parameter :: d1 = 1.0D0
    real(kind(1.0D0)) :: powerhtz, ptrez, ptriz, &
         taueez, taueffz, taueiz

    ! !!!!!!!!!!!!!!!!!!!!!!!!!!!!!!!!!!!!!!!!!!!!!!!

    call oheadr(outfile,'Energy confinement times, and required H-factors :')

    write(outfile,10)
10  format(t5,'scaling law', t30,'confinement time (s)', &
         t55,'H-factor for')

    write(outfile,20)
20  format(t34,'for H = 1',t54,'power balance')

    call oblnkl(outfile)

    !  Calculate power balances for all scaling laws assuming H = 1

    do iisc = 32,ipnlaws
       call pcond(afuel,palpmw,aspect,bt,dnitot,dene,dnla,eps,d1, &
            iinvqd,iisc,ignite,kappa,kappa95,kappaa,pchargemw,pinjmw, &
            plascur,pcoreradpv,rmajor,rminor,te,ten,tin,q,qstar,vol, &
            xarea,zeff,ptrez,ptriz,taueez,taueiz,taueffz,powerhtz)
       hfac(iisc) = fhfac(iisc)

       write(outfile,30) tauscl(iisc),taueez,hfac(iisc)
    end do
30  format(t2,a24,t34,f7.3,t58,f7.3)

  end subroutine igmarcal

  ! !!!!!!!!!!!!!!!!!!!!!!!!!!!!!!!!!!!!!!!!!!!!!!!!!!!!!!!!!!!!!!!!!!

  function fhfac(is)

    !+ad_name  fhfac
    !+ad_summ  Function to find H-factor for power balance
    !+ad_type  Function returning real
    !+ad_auth  P J Knight, CCFE, Culham Science Centre
    !+ad_cont  N/A
    !+ad_args  is : input integer : confinement time scaling law of interest
    !+ad_desc  This function calculates the H-factor required for power balance,
    !+ad_desc  using the given energy confinement scaling law.
    !+ad_prob  None
    !+ad_call  fhz
    !+ad_call  zeroin
    !+ad_hist  21/06/94 PJK Upgrade to higher standard of coding
    !+ad_hist  10/11/11 PJK Initial F90 version
    !+ad_stat  Okay
    !+ad_docs  AEA FUS 251: A User's Guide to the PROCESS Systems Code
    !
    ! !!!!!!!!!!!!!!!!!!!!!!!!!!!!!!!!!!!!!!!!!!!!!!!

    implicit none

    real(kind(1.0D0)) :: fhfac

    !  Arguments

    integer, intent(in) :: is

    !  Local variables

    real(kind(1.0D0)) :: abserr = 0.003D0  !  numerical tolerance
    real(kind(1.0D0)) :: xlow = 0.01D0     !  minimum bound on H-factor
    real(kind(1.0D0)) :: xhigh = 100.0D0   !  maximum bound on H-factor

    ! !!!!!!!!!!!!!!!!!!!!!!!!!!!!!!!!!!!!!!!!!!!!!!!

    iscz = is

    !  Find value of H-factor for which function FHZ is zero
    !  (this occurs at power balance)

    fhfac = zeroin(xlow,xhigh,fhz,abserr)

  end function fhfac

  ! !!!!!!!!!!!!!!!!!!!!!!!!!!!!!!!!!!!!!!!!!!!!!!!!!!!!!!!!!!!!!!!!!!

  function fhz(hhh)

    !+ad_name  fhz
    !+ad_summ  Function used to find power balance
    !+ad_type  Function returning real
    !+ad_auth  P J Knight, CCFE, Culham Science Centre
    !+ad_cont  N/A
    !+ad_args  hhh : input real : test value for confinement time H-factor
    !+ad_desc  This function is used to find power balance.
    !+ad_desc  <CODE>FHZ</CODE> is zero at power balance, which is achieved
    !+ad_desc  using routine <A HREF="zeroin.html">ZEROIN</A> to adjust the
    !+ad_desc  value of <CODE>hhh</CODE>, the confinement time H-factor.
    !+ad_prob  None
    !+ad_call  pcond
    !+ad_hist  21/06/94 PJK Upgrade to higher standard of coding
    !+ad_hist  01/04/98 PJK Modified PCOND arguments, and adding coding for
    !+ad_hisc               use of IGNITE
    !+ad_hist  30/06/98 PJK Modified PCOND arguments
    !+ad_hist  19/01/99 PJK Modified PCOND arguments
    !+ad_hist  16/07/01 PJK Modified PCOND arguments
    !+ad_hist  10/11/11 PJK Initial F90 version
    !+ad_hist  15/10/12 PJK Added physics_variables
    !+ad_hist  20/05/14 PJK Changed prad to pcorerad; introduced iradloss;
    !+ad_hisc               Added falpha multiplier to palp term
    !+ad_hist  22/05/14 PJK Name changes to power quantities
    !+ad_hist  13/11/14 PJK Modified iradloss usage
    !+ad_stat  Okay
    !+ad_docs  AEA FUS 251: A User's Guide to the PROCESS Systems Code
    !
    ! !!!!!!!!!!!!!!!!!!!!!!!!!!!!!!!!!!!!!!!!!!!!!!!

    implicit none

    real(kind(1.0D0)) :: fhz

    !  Arguments

    real(kind(1.0D0)), intent(in) :: hhh

    !  Local variables

    real(kind(1.0D0)) :: powerhtz,ptrez,ptriz,taueezz,taueiz,taueffz

    ! !!!!!!!!!!!!!!!!!!!!!!!!!!!!!!!!!!!!!!!!!!!!!!!

    call pcond(afuel,palpmw,aspect,bt,dnitot,dene,dnla,eps,hhh, &
         iinvqd,iscz,ignite,kappa,kappa95,kappaa,pchargemw,pinjmw, &
         plascur,pcoreradpv,rmajor,rminor,te,ten,tin,q,qstar,vol, &
         xarea,zeff,ptrez,ptriz,taueezz,taueiz,taueffz,powerhtz)

    ! MDK All the scaling laws now contain hfact, so this code no longer required.
    !if (iscz < 3) then  !  only laws 1 and 2 are affected???
    !   ptrez = ptrez/hhh
    !   ptriz = ptriz/hhh
    !end if

    !  At power balance, fhz is zero.

    fhz = ptrez + ptriz - falpha*palppv - pchargepv - pohmpv

    !  Take into account whether injected power is included in tau_e
    !  calculation (i.e. whether device is ignited)

    if (ignite == 0) fhz = fhz - pinjmw/vol

    !  Include the radiation power if requested

    if (iradloss == 0) then
       fhz = fhz + pradpv
    else if (iradloss == 1) then
       fhz = fhz + pcoreradpv
    else
       continue
    end if

  end function fhz

  ! !!!!!!!!!!!!!!!!!!!!!!!!!!!!!!!!!!!!!!!!!!!!!!!!!!!!!!!!!!!!!!!!!!

  subroutine outplas(outfile)

    !+ad_name  outplas
    !+ad_summ  Subroutine to output the plasma physics information
    !+ad_type  Subroutine
    !+ad_auth  P J Knight, CCFE, Culham Science Centre
    !+ad_cont  N/A
    !+ad_args  outfile : input integer : Fortran output unit identifier
    !+ad_desc  This routine writes the plasma physics information
    !+ad_desc  to a file, in a tidy format.
    !+ad_prob  None
    !+ad_call  int_to_string2
    !+ad_call  oblnkl
    !+ad_call  ocmmnt
    !+ad_call  oheadr
    !+ad_call  osubhd
    !+ad_call  ovarin
    !+ad_call  ovarre
    !+ad_call  ovarrf
    !+ad_call  ovarst
    !+ad_call  report_error
    !+ad_hist  17/09/97 PJK Upgrade to higher standard of coding. Added
    !+ad_hisc               Greenwald density limit
    !+ad_hist  17/11/97 PJK Added additional beta diagnostics
    !+ad_hist  01/04/98 PJK Added dnla to output, and comment about ignition
    !+ad_hist  17/07/98 PJK Added power threshold scalings
    !+ad_hist  19/01/99 PJK Added powerht and minor word changes
    !+ad_hist  16/07/01 PJK Added kappaa
    !+ad_hist  20/09/11 PJK Initial F90 version
    !+ad_hist  17/12/12 PJK Added ZFEAR lines
    !+ad_hist  18/12/12 PJK Added PTHRMW(6 to 8)
    !+ad_hist  03/01/13 PJK Removed ICULDL if-statement
    !+ad_hist  23/01/13 PJK Modified logic for stellarators and ignite=1
    !+ad_hist  10/06/13 PJK Added ISHAPE=2 and other outputs
    !+ad_hist  12/06/13 PJK Added plasma energy and other outputs
    !+ad_hist  12/08/13 PJK Removed some stellarator-irrelevant outputs
    !+ad_hist  30/09/13 PJK Added Psep/R output line
    !+ad_hist  02/10/13 PJK Changed pcharge output description
    !+ad_hist  14/11/13 PJK Corrected thermal energy outputs by 3/2
    !+ad_hist  14/11/13 PJK Changed kappa95 output description
    !+ad_hist  26/11/13 PJK Added taup/taueff ratio to output
    !+ad_hist  28/11/13 PJK Added fuel-ion pair fusion power contributions to output
    !+ad_hist  28/11/13 PJK Added icurr, iprofile information to output
    !+ad_hist  20/02/14 PJK Added pedestal profile quantities
    !+ad_hist  05/03/14 PJK Added on-axis values
    !+ad_hist  06/03/14 PJK Added warning if pdivt=0.001;
    !+ad_hisc               clarified ishape effects on kappa, triang
    !+ad_hist  26/03/14 PJK Added all bootstrap current estimations
    !+ad_hist  02/04/14 PJK Added confinement scaling law name to mfile
    !+ad_hist  03/04/14 PJK Used ovarst to write out confinement scaling law name
    !+ad_hist  23/04/14 PJK Added bvert
    !+ad_hist  14/05/14 PJK Added impurity concentration info
    !+ad_hist  21/05/14 PJK Added ignite
    !+ad_hist  22/05/14 PJK Name changes to power quantities
    !+ad_hist  02/06/14 PJK Added fimpvar
    !+ad_hist  05/06/14 PJK Rearranged power balance output
    !+ad_hist  16/06/14 PJK Removed duplicate outputs
    !+ad_hist  19/06/14 PJK Removed sect?? flags
    !+ad_hist  26/06/14 PJK Added error handling
    !+ad_hist  19/08/14 PJK Added dnla / Greenwald ratio
    !+ad_hist  01/10/14 PJK Modified safety factor output statements
    !+ad_hist  01/10/14 PJK Added plhthresh output
    !+ad_hist  06/10/14 PJK Modified plhthresh output
    !+ad_hist  11/11/14 PJK Added aion output
    !+ad_hist  13/11/14 PJK Modified elong, triang outputs with ishape
    !+ad_hist  13/11/14 PJK Modified iradloss usage
    !+ad_hist  17/11/14 PJK Modified output to account for falpha, palpfwmw
    !+ad_hist  18/11/14 PJK Corrected power balance output if ignite=1
    !+ad_hist  01/04/15 JM  Core plasma power balance removed
    !+ad_hist  05/08/15 MDK Output to say which impurity (if any) is an iteration variable.
    !+ad_hist  02/05/18 SIM Added pthrmw(9-14) and associated error warnings
    !+ad_stat  Okay
    !+ad_docs  AEA FUS 251: A User's Guide to the PROCESS Systems Code
    !
    ! !!!!!!!!!!!!!!!!!!!!!!!!!!!!!!!!!!!!!!!!!!!!!!!

    implicit none

    !  Arguments

    integer, intent(in) :: outfile

    !  Local variables

    real(kind(1.0D0)) :: betath
    ! pinj
    integer :: imp
    character(len=30) :: tauelaw
    character(len=30) :: str1,str2
    real(kind(1.0D0)) :: fgwped_out ! neped/dlimit(7)
    real(kind(1.0D0)) :: fgwsep_out ! nesep/dlimit(7)

    ! !!!!!!!!!!!!!!!!!!!!!!!!!!!!!!!!!!!!!!!!!!!!!!!

    call oheadr(outfile,'Plasma')

    if (istell == 0) then
       select case (idivrt)
       case (0)
          call ocmmnt(outfile,'Plasma configuration = limiter')
       case (1)
          call ocmmnt(outfile,'Plasma configuration = single null divertor')
       case (2)
          call ocmmnt(outfile,'Plasma configuration = double null divertor')
       case default
          idiags(1) = idivrt ; call report_error(85)
       end select
    else
       call ocmmnt(outfile,'Plasma configuration = stellarator')
    end if

    call osubhd(outfile,'Plasma Geometry :')
    call ovarrf(outfile,'Major radius (m)','(rmajor)',rmajor)
    call ovarrf(outfile,'Minor radius (m)','(rminor)',rminor, 'OP ')
    call ovarrf(outfile,'Aspect ratio','(aspect)',aspect)

    if (istell == 0) then

       select case (ishape)
       case (0)
          call ovarrf(outfile,'Elongation, X-point (input value used)', '(kappa)',kappa)
       case (1)
          call ovarrf(outfile,'Elongation, X-point (TART scaling)', '(kappa)',kappa, 'OP ')
       case (2,3)
          call ovarrf(outfile,'Elongation, X-point (Zohm scaling)', '(kappa)',kappa, 'OP ')
          call ovarrf(outfile,'Zohm scaling adjustment factor', '(fkzohm)',fkzohm)
       case (4)
          call ovarrf(outfile,'Elongation, X-point (calculated from kappa95)', '(kappa)',kappa, 'OP ')
       case default
          idiags(1) = ishape ; call report_error(86)
       end select

       select case (ishape)
       case (4)
          call ovarrf(outfile,'Elongation, 95% surface (input value used)', &
               '(kappa95)',kappa95)
       case default
          call ovarrf(outfile,'Elongation, 95% surface (kappa/1.12)', &
               '(kappa95)',kappa95, 'OP ')
       end select

       call ovarrf(outfile,'Elongation, area ratio calc.','(kappaa)',kappaa, 'OP ')

       select case (ishape)
       case (0,2)
          call ovarrf(outfile,'Triangularity, X-point (input value used)', &
               '(triang)',triang)
       case (1)
          call ovarrf(outfile,'Triangularity, X-point (TART scaling)', &
               '(triang)',triang, 'OP ')
       case (3,4)
          call ovarrf(outfile,'Triangularity, X-point (calculated from triang95)', &
               '(triang)',triang, 'OP ')
       end select

       select case (ishape)
       case (3,4)
          call ovarrf(outfile,'Triangularity, 95% surface (input value used)', &
               '(triang95)',triang95)
       case default
          call ovarrf(outfile,'Triangularity, 95% surface (triang/1.5)', &
               '(triang95)',triang95, 'OP ')
       end select

       call ovarrf(outfile,'Plasma poloidal perimeter (m)','(pperim)',pperim, 'OP ')

    end if

    call ovarrf(outfile,'Plasma cross-sectional area (m2)','(xarea)',xarea, 'OP ')
    call ovarre(outfile,'Plasma surface area (m2)','(sarea)',sarea, 'OP ')
    call ovarre(outfile,'Plasma volume (m3)','(vol)',vol, 'OP ')

    call osubhd(outfile,'Current and Field :')

    if (istell == 0) then
       if (iprofile == 0) then
          call ocmmnt(outfile, &
               'Consistency between q0,q,alphaj,rli,dnbeta is not enforced')
       else
          call ocmmnt(outfile, &
               'Consistency between q0,q,alphaj,rli,dnbeta is enforced')
       end if
       call oblnkl(outfile)
       call ovarin(outfile,'Plasma current scaling law used','(icurr)',icurr)
    end if

    if (istell == 0) then
       call ovarrf(outfile,'Plasma current (MA)','(plascur/1D6)',plascur/1.0D6, 'OP ')
       if (iprofile == 1) then
            call ovarrf(outfile,'Current density profile factor','(alphaj)',alphaj, 'OP ')
       else
            call ovarrf(outfile,'Current density profile factor','(alphaj)',alphaj)
       end if

       call ovarrf(outfile,'Plasma internal inductance, li','(rli)',rli, 'OP ')
       call ovarrf(outfile,'Vertical field at plasma (T)','(bvert)',bvert, 'OP ')
    end if

    call ovarrf(outfile,'Vacuum toroidal field at R (T)','(bt)',bt)
    call ovarrf(outfile,'Average poloidal field (T)','(bp)',bp, 'OP ')

    call ovarrf(outfile,'Total field (sqrt(bp^2 + bt^2)) (T)','(btot)',btot, 'OP ')

    if (istell == 0) then
       call ovarrf(outfile,'Safety factor on axis','(q0)',q0)

       if (icurr == 2) then
          call ovarrf(outfile,'Mean edge safety factor','(q)',q)
       end if

       call ovarrf(outfile,'Safety factor at 95% flux surface','(q95)',q95)

       call ovarrf(outfile,'Cylindrical safety factor (qcyl)','(qstar)',qstar, 'OP ')

       if (ishape == 1) then
          call ovarrf(outfile,'Lower limit for edge safety factor q', '(qlim)',qlim, 'OP ')
       end if
    else
       call ovarrf(outfile,'Rotational transform','(iotabar)',iotabar)
    end if

    call osubhd(outfile,'Beta Information :')

    betath = beta-betaft-betanb
    gammaft = (betaft + betanb)/betath
    if (ipedestal == 3) then
       call ovarre(outfile,'Total plasma beta','(beta)',beta, 'OP ')
    else
       call ovarre(outfile,'Total plasma beta','(beta)',beta)
    endif
    call ovarre(outfile,'Total poloidal beta','(betap)',betap, 'OP ')
    call ovarre(outfile,'Total toroidal beta',' ',beta*(btot/bt)**2, 'OP ')
    call ovarre(outfile,'Fast alpha beta','(betaft)',betaft, 'OP ')
    call ovarre(outfile,'Beam ion beta','(betanb)',betanb, 'OP ')
    call ovarre(outfile,'(Fast alpha + beam beta)/(thermal beta)','(gammaft)',gammaft, 'OP ')

    call ovarre(outfile,'Thermal beta',' ',betath, 'OP ')
    call ovarre(outfile,'Thermal poloidal beta',' ',betath*(btot/bp)**2, 'OP ')
    call ovarre(outfile,'Thermal toroidal beta (= beta-exp)',' ', betath*(btot/bt)**2, 'OP ')

    call ovarrf(outfile,'2nd stability beta : beta_p / (R/a)', '(eps*betap)',eps*betap, 'OP ')
    call ovarrf(outfile,'2nd stability beta upper limit','(epbetmax)', epbetmax)

    if (istell == 0) then
       if (iprofile == 1) then
            call ovarrf(outfile,'Beta g coefficient','(dnbeta)',dnbeta, 'OP ')
       else
            call ovarrf(outfile,'Beta g coefficient','(dnbeta)',dnbeta)
       end if

       call ovarrf(outfile,'Normalised thermal beta',' ',1.0D8*betath*rminor*bt/plascur, 'OP ')
       !call ovarrf(outfile,'Normalised total beta',' ',1.0D8*beta*rminor*bt/plascur, 'OP ')
       call ovarrf(outfile,'Normalised total beta',' ',normalised_total_beta, 'OP ')
    end if

    if (itart == 1) then
       call ovarrf(outfile,'Normalised thermal toroidal beta', ' ',fbetatry*dnbeta*btot**2/bt**2, 'OP ')
    end if

    if (iculbl == 0) then
       call ovarrf(outfile,'Limit on total beta','(betalim)',betalim, 'OP ')
    else if (iculbl == 1) then
       call ovarrf(outfile,'Limit on thermal beta','(betalim)',betalim, 'OP ')
    else
       call ovarrf(outfile,'Limit on thermal + NB beta','(betalim)', betalim, 'OP ')
    end if

    call ovarre(outfile,'Plasma thermal energy (J)',' ', 1.5D0*betath*btot*btot/(2.0D0*rmu0)*vol, 'OP ')

	call ovarre(outfile,'Total plasma internal energy (J)','(total_plasma_internal_energy)', total_plasma_internal_energy, 'OP ')

    call osubhd(outfile,'Temperature and Density (volume averaged) :')
    call ovarrf(outfile,'Electron temperature (keV)','(te)',te)
    call ovarrf(outfile,'Electron temperature on axis (keV)','(te0)',te0, 'OP ')
    call ovarrf(outfile,'Ion temperature (keV)','(ti)',ti)
    call ovarrf(outfile,'Ion temperature on axis (keV)','(ti0)',ti0, 'OP ')
    call ovarrf(outfile,'Electron temp., density weighted (keV)','(ten)',ten, 'OP ')
    call ovarre(outfile,'Electron density (/m3)','(dene)',dene)
    call ovarre(outfile,'Electron density on axis (/m3)','(ne0)',ne0, 'OP ')
    call ovarre(outfile,'Line-averaged electron density (/m3)','(dnla)',dnla, 'OP ')
    if (istell == 0) then
       call ovarre(outfile,'Line-averaged electron density / Greenwald density', &
            '(dnla_gw)',dnla/dlimit(7), 'OP ')
    end if

    call ovarre(outfile,'Ion density (/m3)','(dnitot)',dnitot, 'OP ')
    call ovarre(outfile,'Fuel density (/m3)','(deni)',deni, 'OP ')
    call ovarre(outfile,'High Z impurity density (/m3)','(dnz)',dnz, 'OP ')
    call ovarre(outfile,'Helium ion density (thermalised ions only) (/m3)','(dnalp)',dnalp, 'OP ')
    call ovarre(outfile,'Proton density (/m3)','(dnprot)',dnprot, 'OP ')
    if(protium > 1.0d-10)then
        call ovarre(outfile,'Seeded protium density / electron density','(protium)',protium)
    end if

    call ovarre(outfile,'Hot beam density (/m3)','(dnbeam)',dnbeam, 'OP ')
    call ovarre(outfile,'Density limit from scaling (/m3)','(dnelimt)',dnelimt, 'OP ')
    if ((ioptimz > 0).and.(active_constraints(5))) then
        call ovarre(outfile,'Density limit (enforced) (/m3)','(boundu(9)*dnelimt)',boundu(9)*dnelimt, 'OP ')
    end if
    call ovarre(outfile,'Helium ion density (thermalised ions only) / electron density','(ralpne)',ralpne)
    call oblnkl(outfile)

    call ovarin(outfile,'Plasma impurity model','(imprad_model)',imprad_model)
    if (imprad_model == 0) then
       call ocmmnt(outfile,'Original model; ITER 1989 Bremsstrahlung calculation')
       call ovarre(outfile,'Carbon impurity concentration (%)','(rncne*100)',rncne*100)
       call ovarre(outfile,'Oxygen impurity concentration (%)','(rnone*100)',rnone*100)

       if (zfear == 1) then
          call ovarre(outfile,'Argon impurity concentration (%)','(cfe0*100)',cfe0*100)
       else
          call ovarre(outfile,'Iron impurity concentration (%)','(cfe0*100)',cfe0*100)
       end if
    else
       call ocmmnt(outfile,'New generalised impurity model')
       call oblnkl(outfile)
       call ocmmnt(outfile,'Plasma ion densities / electron density:')
       do imp = 1,nimp
          ! MDK Update fimp, as this will make the ITV output work correctly.
          fimp(imp)=impurity_arr(imp)%frac
          str1 = impurity_arr(imp)%label // ' concentration'
          str2 = '(fimp('//int_to_string2(imp)//')'
          ! MDK Add output flag for H which is calculated
          if (imp==1) then
            !call ovarre(outfile,str1,str2,impurity_arr(imp)%frac, 'OP ')
            call ovarre(outfile,str1,str2,fimp(imp), 'OP ')
          else
            call ovarre(outfile,str1,str2,fimp(imp))
          end if
       end do
    end if
    call ovarre(outfile,'Average mass of all ions (amu)','(aion)',aion, 'OP ')
    ! MDK Say which impurity is varied, if iteration variable fimpvar (102) is turned on
    !if (any(ixc == 102)) then
    !    call ovarst(outfile,'Impurity used as an iteration variable' , '', '"' // impurity_arr(impvar)%label // '"')
    !    call ovarre(outfile,'Fractional density of variable impurity (ion / electron density)','(fimpvar)',fimpvar)
    !end if
    call oblnkl(outfile)
    if (ipedestal==3) then
       call ocmmnt(outfile, 'PLASMOD does not calculate a temperature dependent Zeff and zeffai!')
    endif
    call ovarrf(outfile,'Effective charge','(zeff)',zeff, 'OP ')

    ! Issue #487.  No idea what zeffai is.
    ! I haven't removed it as it is used in subroutine rether,
    !   (routine to find the equilibration power between the ions and electrons)
    ! call ovarrf(outfile,'Mass weighted effective charge','(zeffai)',zeffai, 'OP ')

    call ovarrf(outfile,'Density profile factor','(alphan)',alphan)
    call ovarin(outfile,'Plasma profile model','(ipedestal)',ipedestal)

    if(ipedestal.ge.1)then
        if (ne0<neped) then
            call report_error(213)
        end if
        call ocmmnt(outfile,'Pedestal profiles are used.')
        call ovarrf(outfile,'Density pedestal r/a location','(rhopedn)',rhopedn)
        if(fgwped >= 0d0)then
            call ovarre(outfile,'Electron density pedestal height (/m3)','(neped)',neped, 'OP ')
        else
            call ovarre(outfile,'Electron density pedestal height (/m3)','(neped)',neped)
        end if

        ! This code is ODD! Don't change it! No explanation why fgwped and fgwsep
        ! must be assigned to their exisiting values!
        fgwped_out = neped/dlimit(7)
        fgwsep_out = nesep/dlimit(7)
        if(fgwped >= 0d0) fgwped = neped/dlimit(7)
        if(fgwsep >= 0d0) fgwsep = nesep/dlimit(7)

        call ovarre(outfile,'Electron density at pedestal / nGW','(fgwped_out)',fgwped_out)
        call ovarrf(outfile,'Temperature pedestal r/a location','(rhopedt)',rhopedt)
        ! Issue #413 Pedestal scaling
        call ovarin(outfile,'Pedestal scaling switch','(ieped)',ieped)
        if(ieped==1)then
            call ocmmnt(outfile,'Saarelma 6-parameter pedestal temperature scaling is ON')

            if(eped_warning() /= '')then
                call ocmmnt(outfile,'WARNING: Pedestal parameters are outside the range of applicability of the scaling:')
                call ocmmnt(outfile,'triang: 0.4 - 0.6; kappa: 1.5 - 2.0;   plascur: 10 - 20 MA, rmajor: 7 - 11 m;')
                call ocmmnt(outfile,'rminor: 2 - 3.5 m; tesep: 0 - 0.5 keV; normalised_total_beta: 2 - 3; ')
                write(*,*)'WARNING: Pedestal parameters are outside the range of applicability of the scaling:'
                write(*,*)'triang: 0.4 - 0.6; kappa: 1.5 - 2.0;   plascur: 10 - 20 MA, rmajor: 7 - 11 m;'
                write(*,*)'rminor: 2 - 3.5 m; tesep: 0 - 0.5 keV; normalised_total_beta: 2 - 3'
                write(*,*)trim(eped_warning())
            endif
        endif
        call ovarrf(outfile,'Electron temp. pedestal height (keV)','(teped)',teped)
        if (any(icc == 78)) then
           call ovarrf(outfile,'Electron temp. at separatrix (keV)','(tesep)',tesep, 'OP ')
        else
           call ovarrf(outfile,'Electron temp. at separatrix (keV)','(tesep)',tesep)
        endif
        call ovarre(outfile,'Electron density at separatrix (/m3)','(nesep)',nesep)
        call ovarre(outfile,'Electron density at separatrix / nGW','(fgwsep_out)',fgwsep_out)

    endif

    ! Issue 558 - addition of constraint 76 to limit the value of nesep, in proportion with the ballooning parameter and Greenwald density
    if(any(icc==76))then
       call ovarre(outfile,'Critical ballooning parameter value','(alpha_crit)',alpha_crit)
       call ovarre(outfile,'Critical electron density at separatrix (/m3)','(nesep_crit)',nesep_crit)
    endif

    call ovarrf(outfile,'Temperature profile index','(alphat)',alphat)
    call ovarrf(outfile,'Temperature profile index beta','(tbeta)',tbeta)

    if (istell == 0) then
       call osubhd(outfile,'Density Limit using different models :')
       call ovarre(outfile,'Old ASDEX model','(dlimit(1))',dlimit(1), 'OP ')
       call ovarre(outfile,'Borrass ITER model I','(dlimit(2))',dlimit(2), 'OP ')
       call ovarre(outfile,'Borrass ITER model II','(dlimit(3))',dlimit(3), 'OP ')
       call ovarre(outfile,'JET edge radiation model','(dlimit(4))',dlimit(4), 'OP ')
       call ovarre(outfile,'JET simplified model','(dlimit(5))',dlimit(5), 'OP ')
       call ovarre(outfile,'Hugill-Murakami Mq model','(dlimit(6))',dlimit(6), 'OP ')
       call ovarre(outfile,'Greenwald model','(dlimit(7))',dlimit(7), 'OP ')
    end if

    call osubhd(outfile,'Fuel Constituents :')
    call ovarrf(outfile,'Deuterium fuel fraction','(fdeut)',fdeut)
    call ovarrf(outfile,'Tritium fuel fraction','(ftrit)',ftrit)
    if (fhe3 > 1.0D-3) call ovarrf(outfile,'3-Helium fuel fraction','(fhe3)',fhe3)

    call osubhd(outfile,'Fusion Power :')
    call ovarre(outfile,'Total fusion power (MW)','(powfmw)',powfmw, 'OP ')
    call ovarre(outfile,' =    D-T fusion power (MW)','(pdt)',pdt, 'OP ')
    call ovarre(outfile,'  +   D-D fusion power (MW)','(pdd)',pdd, 'OP ')
    call ovarre(outfile,'  + D-He3 fusion power (MW)','(pdhe3)',pdhe3, 'OP ')
    call ovarre(outfile,'Alpha power: total (MW)','(palpmw)',palpmw, 'OP ')
    call ovarre(outfile,'Alpha power: beam-plasma (MW)','(palpnb)',palpnb, 'OP ')
    call ovarre(outfile,'Neutron power (MW)','(pneutmw)',pneutmw, 'OP ')
    call ovarre(outfile,'Charged particle power (excluding alphas) (MW)', '(pchargemw)',pchargemw, 'OP ')
    call ovarre(outfile,'Total power deposited in plasma (MW)','()',falpha*palpmw+pchargemw+pohmmw+pinjmw, 'OP ')

    call osubhd(outfile,'Radiation Power (excluding SOL):')
    if (imprad_model == 1) then
       call ovarre(outfile,'Bremsstrahlung radiation power (MW)','(pbrempv*vol)', pbrempv*vol, 'OP ')
       call ovarre(outfile,'Line radiation power (MW)','(plinepv*vol)', plinepv*vol, 'OP ')
    end if
    call ovarre(outfile,'Synchrotron radiation power (MW)','(psyncpv*vol)', psyncpv*vol, 'OP ')
    call ovarrf(outfile,'synchrotron wall reflectivity factor','(ssync)',ssync)
    if (imprad_model == 1) then
       call ovarre(outfile,"Normalised minor radius defining 'core'", '(coreradius)',coreradius)
       call ovarre(outfile,"Fraction of core radiation subtracted from P_L", &
            '(coreradiationfraction)',coreradiationfraction)
    end if
    call ovarre(outfile,'Total core radiation power (MW)', '(pcoreradmw)',pcoreradmw, 'OP ')
    call ovarre(outfile,'Edge radiation power (MW)','(pedgeradmw)', pedgeradmw, 'OP ')
    call ovarre(outfile,'Total radiation power (MW)','(pradmw)',pradmw, 'OP ')
    call ovarre(outfile,'Radiation fraction = total radiation / total power deposited in plasma', &
        '(rad_fraction)', rad_fraction, 'OP ')
    call ovarre(outfile,'Nominal mean radiation load on inside surface of reactor (MW/m2)', &
        '(photon_wall)', photon_wall, 'OP ')
    call ovarre(outfile,'Peaking factor for radiation wall load', &
        '(peakfactrad)', peakfactrad, 'IP ')
    call ovarre(outfile,'Maximum permitted radiation wall load (MW/m^2)', &
        '(maxradwallload)', maxradwallload, 'IP ')
    call ovarre(outfile,'Peak radiation wall load (MW/m^2)', &
        '(peakradwallload)', peakradwallload, 'OP ')
    call ovarre(outfile,'Nominal mean neutron load on inside surface of reactor (MW/m2)', &
        '(wallmw)', wallmw, 'OP ')

    call oblnkl(outfile)
    call ovarre(outfile,'Ohmic heating power (MW)','(pohmmw)',pohmmw, 'OP ')
    call ovarrf(outfile,'Fraction of alpha power deposited in plasma','(falpha)',falpha, 'OP ')
    call ovarrf(outfile,'Fraction of alpha power to electrons','(falpe)',falpe, 'OP ')
    call ovarrf(outfile,'Fraction of alpha power to ions','(falpi)',falpi, 'OP ')
    call ovarre(outfile,'Ion transport (MW)','(ptrimw)',ptrimw, 'OP ')
    call ovarre(outfile,'Electron transport (MW)','(ptremw)',ptremw, 'OP ')
    call ovarre(outfile,'Injection power to ions (MW)','(pinjimw)',pinjimw, 'OP ')
    call ovarre(outfile,'Injection power to electrons (MW)','(pinjemw)',pinjemw, 'OP ')
    if (ignite == 1) then
       call ocmmnt(outfile,'  (Injected power only used for start-up phase)')
    end if
    call ovarin(outfile,'Ignited plasma switch (0=not ignited, 1=ignited)', '(ignite)',ignite)

    call oblnkl(outfile)
    call ovarre(outfile,'Power into divertor zone via charged particles (MW)','(pdivt)',pdivt, 'OP ')

    if (pdivt <= 0.001D0) then
       fdiags(1) = pdivt ; call report_error(87)
       call oblnkl(outfile)
       call ocmmnt(outfile,'  BEWARE: possible problem with high radiation power')
       call ocmmnt(outfile,'          Power into divertor zone is unrealistic;')
       call ocmmnt(outfile,'          divertor calculations will be nonsense!')
       call ocmmnt(outfile,'  Set constraint 17 (Radiation fraction upper limit).')
       call oblnkl(outfile)
    end if

    call ovarre(outfile,'Psep / R ratio (MW/m)','(pdivt/rmajor)',pdivt/rmajor, 'OP ')
    call ovarre(outfile,'Psep Bt / qAR ratio (MWT/m)','(pdivtbt/qar)', ((pdivt*bt)/(q95*aspect*rmajor)), 'OP ')

    if (istell == 0) then
       call osubhd(outfile,'H-mode Power Threshold Scalings :')

       call ovarre(outfile,'ITER 1996 scaling: nominal (MW)','(pthrmw(1))', pthrmw(1), 'OP ')
       call ovarre(outfile,'ITER 1996 scaling: upper bound (MW)','(pthrmw(2))', pthrmw(2), 'OP ')
       call ovarre(outfile,'ITER 1996 scaling: lower bound (MW)','(pthrmw(3))', pthrmw(3), 'OP ')
       call ovarre(outfile,'ITER 1997 scaling (1) (MW)','(pthrmw(4))',pthrmw(4), 'OP ')
       call ovarre(outfile,'ITER 1997 scaling (2) (MW)','(pthrmw(5))',pthrmw(5), 'OP ')
       call ovarre(outfile,'Martin 2008 scaling: nominal (MW)', '(pthrmw(6))',pthrmw(6), 'OP ')
       call ovarre(outfile,'Martin 2008 scaling: 95% upper bound (MW)', '(pthrmw(7))',pthrmw(7), 'OP ')
       call ovarre(outfile,'Martin 2008 scaling: 95% lower bound (MW)', '(pthrmw(8))',pthrmw(8), 'OP ')
       call ovarre(outfile,'Snipes 2000 scaling: nominal (MW)', '(pthrmw(9))',pthrmw(9), 'OP ')
       call ovarre(outfile,'Snipes 2000 scaling: upper bound (MW)', '(pthrmw(10))',pthrmw(10), 'OP ')
       call ovarre(outfile,'Snipes 2000 scaling: lower bound (MW)', '(pthrmw(11))',pthrmw(11), 'OP ')
       call ovarre(outfile,'Snipes 2000 scaling (closed divertor): nominal (MW)', '(pthrmw(12))',pthrmw(12), 'OP ')
       call ovarre(outfile,'Snipes 2000 scaling (closed divertor): upper bound (MW)', '(pthrmw(13))',pthrmw(13), 'OP ')
       call ovarre(outfile,'Snipes 2000 scaling (closed divertor): lower bound (MW)', '(pthrmw(14))',pthrmw(14), 'OP ')
       call oblnkl(outfile)
       if ((ilhthresh.eq.9).or.(ilhthresh.eq.10).or.(ilhthresh.eq.11)) then
           if ((bt < 0.78D0).or.(bt > 7.94D0)) then
               call ocmmnt(outfile,'(bt outside Snipes 2000 fitted range)')
               call report_error(201)
           end if
           if ((rminor < 0.15D0).or.(rminor > 1.15D0)) then
               call ocmmnt(outfile,'(rminor outside Snipes 2000 fitted range)')
               call report_error(202)
           end if
           if ((rmajor < 0.55D0).or.(rmajor > 3.37D0)) then
               call ocmmnt(outfile,'(rmajor outside Snipes 2000 fitted range)')
               call report_error(203)
           end if
           if ((dnla < 0.09D20).or.(dnla > 3.16D20)) then
               call ocmmnt(outfile,'(dnla outside Snipes 2000 fitted range)')
               call report_error(204)
           end if
           if ((kappa < 1.0D0).or.(kappa > 2.04D0)) then
               call ocmmnt(outfile,'(kappa outside Snipes 2000 fitted range)')
               call report_error(205)
           end if
           if ((triang < 0.07D0).or.(triang > 0.74D0)) then
               call ocmmnt(outfile,'(triang outside Snipes 2000 fitted range)')
               call report_error(206)
           end if
       call oblnkl(outfile)
       end if
       if ((ilhthresh.eq.12).or.(ilhthresh.eq.13).or.(ilhthresh.eq.14)) then
           call ocmmnt(outfile,'(L-H threshold for closed divertor only. Limited data used in Snipes fit)')
           call oblnkl(outfile)
           call report_error(207)
       end if
       if ((ioptimz > 0).and.(active_constraints(15))) then
          call ovarre(outfile,'L-H threshold power (enforced) (MW)', '(boundl(103)*plhthresh)',boundl(103)*plhthresh, 'OP ')
          call ovarre(outfile,'L-H threshold power (MW)', '(plhthresh)',plhthresh, 'OP ')
       else
          call ovarre(outfile,'L-H threshold power (NOT enforced) (MW)', '(plhthresh)',plhthresh, 'OP ')
       end if
    end if

    call osubhd(outfile,'Confinement :')

    if (ignite == 1) then
       call ocmmnt(outfile, &
            'Device is assumed to be ignited for the calculation of confinement time')
       call oblnkl(outfile)
    end if

    write(outfile,200) tauscl(isc)
200 format(' Confinement scaling law',T45,A24)

    if (index(tauscl(isc),'(') /= 0) then
       tauelaw = '"'//trim(tauscl(isc)(1:index(tauscl(isc),'(',.true.)-1))//'"'
    else
       tauelaw = '"'//trim(tauscl(isc))//'"'
    end if
    call ovarst(mfile,'Confinement scaling law','(tauelaw)',trim(tauelaw))

    call ovarrf(outfile,'Confinement H factor','(hfact)',hfact)
    call ovarrf(outfile,'Global thermal energy confinement time (s)','(taueff)',taueff, 'OP ')
    call ovarrf(outfile,'Ion energy confinement time (s)','(tauei)',tauei, 'OP ')
    call ovarrf(outfile,'Electron energy confinement time (s)','(tauee)',tauee, 'OP ')
    call ovarre(outfile,'n.tau = Volume-average electron density x Energy confinement time (s/m3)', &
        '(dntau)', dntau, 'OP ')
    call ocmmnt(outfile,'Triple product = Vol-average electron density x Vol-average&
        & electron temperature x Energy confinement time:')
    call ovarre(outfile,'Triple product  (keV s/m3)','(dntau*te)',dntau*te, 'OP ')
    call ovarre(outfile,'Transport loss power assumed in scaling law (MW)', '(powerht)',powerht, 'OP ')
    call ovarin(outfile,'Switch for radiation loss term usage in power balance', '(iradloss)',iradloss)
    if (iradloss == 0) then
       call ovarre(outfile,'Radiation power subtracted from plasma power balance (MW)', '',pradmw, 'OP ')
       call ocmmnt(outfile,'  (Radiation correction is total radiation power)')
    else if (iradloss == 1) then
       call ovarre(outfile,'Radiation power subtracted from plasma power balance (MW)', '',pcoreradmw, 'OP ')
       call ocmmnt(outfile,'  (Radiation correction is core radiation power)')
    else
       call ovarre(outfile,'Radiation power subtracted from plasma power balance (MW)', '',0.0D0)
       call ocmmnt(outfile,'  (No radiation correction applied)')
    end if
    call ovarrf(outfile,'Alpha particle confinement time (s)','(taup)',taup, 'OP ')
    ! Note alpha confinement time is no longer equal to fuel particle confinement time.
    call ovarrf(outfile,'Alpha particle/energy confinement time ratio','(taup/taueff)',taup/taueff, 'OP ')
    call ovarrf(outfile,'Lower limit on taup/taueff','(taulimit)',taulimit)
<<<<<<< HEAD
    call ovarrf(outfile,'Total energy confinement time (s)', &
         '(total_energy_conf_time)', total_energy_conf_time, 'OP ')
    call ocmmnt(outfile,'  (= stored energy including fast particles / loss power including radiation')
=======

    call ovarrf(outfile,'Total energy confinement time including radiation loss (s)', &
                    '(total_energy_conf_time)', total_energy_conf_time, 'OP ')

>>>>>>> f5580dbd
    if (istell == 0) then
       call osubhd(outfile,'Plasma Volt-second Requirements :')
       call ovarre(outfile,'Total volt-second requirement (Wb)','(vsstt)',vsstt, 'OP ')
       call ovarre(outfile,'Inductive volt-seconds (Wb)','(vsind)',vsind, 'OP ')
       call ovarrf(outfile,'Ejima coefficient','(gamma)',gamma)
       call ovarre(outfile,'Start-up resistive (Wb)','(vsres)',vsres, 'OP ')
       call ovarre(outfile,'Flat-top resistive (Wb)','(vsbrn)',vsbrn, 'OP ')

       call ovarrf(outfile,'bootstrap current fraction multiplier', '(cboot)',cboot)
       call ovarrf(outfile,'Bootstrap fraction (ITER 1989)', '(bscf_iter89)',bscf_iter89, 'OP ')


       call ovarrf(outfile,'Bootstrap fraction (Sauter et al)', '(bscf_sauter)',bscf_sauter, 'OP ')

       if (ipedestal==3) then
          call ocmmnt(outfile,'if ipedestal==3, bscf_nevins and bscf_wilson are meaningless')
          call ocmmnt(outfile,'(PLASMOD bootstrap current fraction used)')
       else
          call ovarrf(outfile,'Bootstrap fraction (Nevins et al)', '(bscf_nevins)',bscf_nevins, 'OP ')
          call ovarrf(outfile,'Bootstrap fraction (Wilson et al)', '(bscf_wilson)',bscf_wilson, 'OP ')
          if (bscfmax < 0.0D0) then
             call ocmmnt(outfile,'  (User-specified bootstrap current fraction used)')
          else if (ibss == 1) then
             call ocmmnt(outfile,'  (ITER 1989 bootstrap current fraction model used)')
          else if (ibss == 2) then
             call ocmmnt(outfile,'  (Nevins et al bootstrap current fraction model used)')
          else if (ibss == 3) then
             call ocmmnt(outfile,'  (Wilson et al bootstrap current fraction model used)')
          else if (ibss == 4) then
             call ocmmnt(outfile,'  (Sauter et al bootstrap current fraction model used)')
          end if
       endif

       call ovarrf(outfile,'Bootstrap fraction (enforced)','(bootipf.)',bootipf, 'OP ')

       call ovarre(outfile,'Loop voltage during burn (V)','(vburn)', plascur*rplas*facoh, 'OP ')
       call ovarre(outfile,'Plasma resistance (ohm)','(rplas)',rplas, 'OP ')

       call ovarre(outfile,'Resistive diffusion time (s)','(res_time)',res_time, 'OP ')
       call ovarre(outfile,'Plasma inductance (H)','(rlp)',rlp, 'OP ')
       call ovarrf(outfile,'Coefficient for sawtooth effects on burn V-s requirement','(csawth)',csawth)
    end if

    call osubhd(outfile,'Fuelling :')
    call ovarre(outfile,'Ratio of He and pellet particle confinement times','(tauratio)',tauratio)
    call ovarre(outfile,'Fuelling rate (nucleus-pairs/s)','(qfuel)',qfuel, 'OP ')
    call ovarre(outfile,'Fuel burn-up rate (reactions/s)','(rndfuel)',rndfuel, 'OP ')
    call ovarrf(outfile,'Burn-up fraction','(burnup)',burnup, 'OP ')


    if (any(icc == 78)) then
       call osubhd(outfile,'Reinke Criterion :')
       call ovarin(outfile,'index of impurity to be iterated for divertor detachment', '(impvardiv)',impvardiv)
       call ovarre(outfile,'Minimum Impurity fraction from Reinke','(fzmin)',fzmin, 'OP ')
       call ovarre(outfile,'Actual Impurity fraction','(fzactual)',fzactual)
    endif
  end subroutine outplas

  ! !!!!!!!!!!!!!!!!!!!!!!!!!!!!!!!!!!!!!!!!!!!!!!!!!!!!!!!!!!!!!!!!!!

  subroutine outtim(outfile)

    !+ad_name  outtim
    !+ad_summ  Routine to print out the times of the various stages
    !+ad_summ  during a single plant cycle
    !+ad_type  Subroutine
    !+ad_auth  P J Knight, CCFE, Culham Science Centre
    !+ad_cont  N/A
    !+ad_args  outfile : input integer : Fortran output unit identifier
    !+ad_desc  This routine writes out the times of the various stages
    !+ad_desc  during a single plant cycle.
    !+ad_prob  None
    !+ad_call  oblnkl
    !+ad_call  oheadr
    !+ad_call  ovarrf
    !+ad_hist  20/09/11 PJK Initial F90 version
    !+ad_hist  30/10/12 PJK Added times_variables
    !+ad_hist  27/06/13 PJK Relabelled tohs
    !+ad_hist  19/06/14 PJK Removed sect?? flags
    !+ad_hist  12/11/14 PJK tcycle now a global variable
    !+ad_stat  Okay
    !+ad_docs  AEA FUS 251: A User's Guide to the PROCESS Systems Code
    !
    ! !!!!!!!!!!!!!!!!!!!!!!!!!!!!!!!!!!!!!!!!!!!!!!!

    implicit none

    !  Arguments

    integer, intent(in) :: outfile

    !  Local variables

    ! !!!!!!!!!!!!!!!!!!!!!!!!!!!!!!!!!!!!!!!!!!!!!!!

    call oheadr(outfile,'Times')

    call ovarrf(outfile,'Initial charge time for CS from zero current (s)','(tramp)', tramp)
    call ovarrf(outfile,'Plasma current ramp-up time (s)','(tohs)',tohs)
    call ovarrf(outfile,'Heating time (s)','(theat)',theat)
    call ovarre(outfile,'Burn time (s)','(tburn)',tburn, 'OP ')
    call ovarrf(outfile,'Reset time to zero current for CS (s)','(tqnch)',tqnch)
    call ovarrf(outfile,'Time between pulses (s)','(tdwell)',tdwell)
    call oblnkl(outfile)
    !call ovarre(outfile,'Pulse time (s)','(tpulse)',tpulse, 'OP ')
    !call ovarrf(outfile,'Down time (s)','(tdown)',tdown, 'OP ')
    call ovarre(outfile,'Total plant cycle time (s)','(tcycle)',tcycle, 'OP ')

  end subroutine outtim

end module physics_module<|MERGE_RESOLUTION|>--- conflicted
+++ resolved
@@ -4762,16 +4762,10 @@
     ! Note alpha confinement time is no longer equal to fuel particle confinement time.
     call ovarrf(outfile,'Alpha particle/energy confinement time ratio','(taup/taueff)',taup/taueff, 'OP ')
     call ovarrf(outfile,'Lower limit on taup/taueff','(taulimit)',taulimit)
-<<<<<<< HEAD
-    call ovarrf(outfile,'Total energy confinement time (s)', &
+    call ovarrf(outfile,'Total energy confinement time including radiation loss (s)', &
          '(total_energy_conf_time)', total_energy_conf_time, 'OP ')
     call ocmmnt(outfile,'  (= stored energy including fast particles / loss power including radiation')
-=======
-
-    call ovarrf(outfile,'Total energy confinement time including radiation loss (s)', &
-                    '(total_energy_conf_time)', total_energy_conf_time, 'OP ')
-
->>>>>>> f5580dbd
+
     if (istell == 0) then
        call osubhd(outfile,'Plasma Volt-second Requirements :')
        call ovarre(outfile,'Total volt-second requirement (Wb)','(vsstt)',vsstt, 'OP ')
