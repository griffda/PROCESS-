--- conflicted
+++ resolved
@@ -3802,11 +3802,7 @@
 
     !  Local variables
 
-<<<<<<< HEAD
-    real(dp) :: betath, tot_power_plasma, normalised_toroidal_beta
-=======
-    real(8) :: betath
->>>>>>> b5ab7988
+    real(8) :: betath, tot_power_plasma, normalised_toroidal_beta
     ! pinj
     integer :: imp
     character(len=30) :: tauelaw
